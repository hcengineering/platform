{
  "name": "@hcengineering/server-calendar-resources",
  "version": "0.7.0",
  "main": "lib/index.js",
  "svelte": "src/index.ts",
  "types": "types/index.d.ts",
  "files": [
    "lib/**/*",
    "types/**/*",
    "tsconfig.json"
  ],
  "author": "Anticrm Platform Contributors",
  "license": "EPL-2.0",
  "scripts": {
    "build": "compile",
    "build:watch": "compile",
    "format": "format src",
    "test": "jest --passWithNoTests --silent",
    "_phase:build": "compile transpile src",
    "_phase:test": "jest --passWithNoTests --silent",
    "_phase:format": "format src",
    "_phase:validate": "compile validate"
  },
  "devDependencies": {
    "@hcengineering/platform-rig": "workspace:^0.7.19",
    "@typescript-eslint/eslint-plugin": "^6.21.0",
    "eslint-plugin-import": "^2.26.0",
    "eslint-plugin-promise": "^6.1.1",
    "eslint-plugin-n": "^15.4.0",
    "eslint": "^8.54.0",
    "@typescript-eslint/parser": "^6.21.0",
    "eslint-config-standard-with-typescript": "^40.0.0",
    "prettier": "^3.6.2",
    "typescript": "^5.9.3",
    "jest": "^29.7.0",
    "ts-jest": "^29.1.1",
    "@types/jest": "^29.5.5"
  },
  "dependencies": {
    "@hcengineering/core": "workspace:^0.7.22",
    "@hcengineering/platform": "workspace:^0.7.18",
    "@hcengineering/server-calendar": "workspace:^0.7.0",
    "@hcengineering/server-token": "workspace:^0.7.17",
    "@hcengineering/calendar": "workspace:^0.7.0",
    "@hcengineering/contact": "workspace:^0.7.0",
<<<<<<< HEAD
    "@hcengineering/kafka": "workspace:^0.7.15",
    "@hcengineering/server-core": "workspace:^0.7.17",
=======
    "@hcengineering/kafka": "^0.7.18",
    "@hcengineering/server-core": "^0.7.17",
>>>>>>> ccec1ae5
    "@hcengineering/server-notification-resources": "workspace:^0.7.0",
    "@hcengineering/server-contact": "workspace:^0.7.0"
  }
}<|MERGE_RESOLUTION|>--- conflicted
+++ resolved
@@ -22,7 +22,7 @@
     "_phase:validate": "compile validate"
   },
   "devDependencies": {
-    "@hcengineering/platform-rig": "workspace:^0.7.19",
+    "@hcengineering/platform-rig": "^0.7.19",
     "@typescript-eslint/eslint-plugin": "^6.21.0",
     "eslint-plugin-import": "^2.26.0",
     "eslint-plugin-promise": "^6.1.1",
@@ -37,19 +37,14 @@
     "@types/jest": "^29.5.5"
   },
   "dependencies": {
-    "@hcengineering/core": "workspace:^0.7.22",
-    "@hcengineering/platform": "workspace:^0.7.18",
+    "@hcengineering/core": "^0.7.22",
+    "@hcengineering/platform": "^0.7.18",
     "@hcengineering/server-calendar": "workspace:^0.7.0",
-    "@hcengineering/server-token": "workspace:^0.7.17",
+    "@hcengineering/server-token": "^0.7.17",
     "@hcengineering/calendar": "workspace:^0.7.0",
     "@hcengineering/contact": "workspace:^0.7.0",
-<<<<<<< HEAD
-    "@hcengineering/kafka": "workspace:^0.7.15",
-    "@hcengineering/server-core": "workspace:^0.7.17",
-=======
     "@hcengineering/kafka": "^0.7.18",
     "@hcengineering/server-core": "^0.7.17",
->>>>>>> ccec1ae5
     "@hcengineering/server-notification-resources": "workspace:^0.7.0",
     "@hcengineering/server-contact": "workspace:^0.7.0"
   }
