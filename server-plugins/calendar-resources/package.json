--- conflicted
+++ resolved
@@ -43,13 +43,8 @@
     "@hcengineering/server-token": "workspace:^0.7.17",
     "@hcengineering/calendar": "workspace:^0.7.0",
     "@hcengineering/contact": "workspace:^0.7.0",
-<<<<<<< HEAD
-    "@hcengineering/kafka": "^0.7.18",
-    "@hcengineering/server-core": "^0.7.17",
-=======
     "@hcengineering/kafka": "workspace:^0.7.18",
     "@hcengineering/server-core": "workspace:^0.7.18",
->>>>>>> a6fed622
     "@hcengineering/server-notification-resources": "workspace:^0.7.0",
     "@hcengineering/server-contact": "workspace:^0.7.0"
   }
