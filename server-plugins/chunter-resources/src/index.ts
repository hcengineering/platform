//
// Copyright © 2022, 2023 Hardcore Engineering Inc.
//
// Licensed under the Eclipse Public License, Version 2.0 (the "License");
// you may not use this file except in compliance with the License. You may
// obtain a copy of the License at https://www.eclipse.org/legal/epl-2.0
//
// Unless required by applicable law or agreed to in writing, software
// distributed under the License is distributed on an "AS IS" BASIS,
// WITHOUT WARRANTIES OR CONDITIONS OF ANY KIND, either express or implied.
//
// See the License for the specific language governing permissions and
// limitations under the License.
//

import activity, { ActivityMessage, ActivityReference } from '@hcengineering/activity'
import chunter, {
  Channel,
  ChannelInfo,
  ChatMessage,
  chunterId,
  ChunterSpace,
  ThreadMessage
} from '@hcengineering/chunter'
import contact, { Person, PersonAccount } from '@hcengineering/contact'
import core, {
  Account,
  AttachedDoc,
  Class,
  concatLink,
  Doc,
  DocumentQuery,
  FindOptions,
  FindResult,
  Hierarchy,
  Ref,
  Timestamp,
  Tx,
  TxCollectionCUD,
  TxCreateDoc,
  TxCUD,
  TxMixin,
  TxProcessor,
  TxRemoveDoc,
  TxUpdateDoc,
  UserStatus
} from '@hcengineering/core'
import notification, { DocNotifyContext, NotificationContent } from '@hcengineering/notification'
import { getMetadata, IntlString, translate } from '@hcengineering/platform'
import serverCore, { TriggerControl } from '@hcengineering/server-core'
import {
  createCollaboratorNotifications,
  getDocCollaborators,
  getMixinTx
} from '@hcengineering/server-notification-resources'
import { markupToText, stripTags } from '@hcengineering/text'
import { workbenchId } from '@hcengineering/workbench'

import { NOTIFICATION_BODY_SIZE } from '@hcengineering/server-notification'
import { encodeObjectURI } from '@hcengineering/view'

const updateChatInfoDelay = 12 * 60 * 60 * 1000 // 12 hours
const hideChannelDelay = 7 * 24 * 60 * 60 * 1000 // 7 days

/**
 * @public
 */
export async function channelHTMLPresenter (doc: Doc, control: TriggerControl): Promise<string> {
  const channel = doc as ChunterSpace
  const front = control.branding?.front ?? getMetadata(serverCore.metadata.FrontUrl) ?? ''
  const path = `${workbenchId}/${control.workspace.workspaceUrl}/${chunterId}/${encodeObjectURI(channel._id, channel._class)}`
  const link = concatLink(front, path)
  const name = await channelTextPresenter(channel)
  return `<a href='${link}'>${name}</a>`
}

/**
 * @public
 */
export async function channelTextPresenter (doc: Doc): Promise<string> {
  const channel = doc as ChunterSpace

  if (channel._class === chunter.class.DirectMessage) {
    return await translate(chunter.string.Direct, {})
  }

  return `#${channel.name}`
}

export async function ChatMessageTextPresenter (doc: ChatMessage): Promise<string> {
  return markupToText(doc.message)
}

/**
 * @public
 */
export async function CommentRemove (
  doc: Doc,
  hiearachy: Hierarchy,
  findAll: <T extends Doc>(
    clazz: Ref<Class<T>>,
    query: DocumentQuery<T>,
    options?: FindOptions<T>
  ) => Promise<FindResult<T>>
): Promise<Doc[]> {
  if (!hiearachy.isDerived(doc._class, chunter.class.ChatMessage)) {
    return []
  }

  const chatMessage = doc as ChatMessage

  return await findAll(activity.class.ActivityReference, {
    srcDocId: chatMessage.attachedTo,
    srcDocClass: chatMessage.attachedToClass,
    attachedDocId: chatMessage._id
  })
}

async function OnThreadMessageCreated (originTx: TxCUD<Doc>, control: TriggerControl): Promise<Tx[]> {
  const hierarchy = control.hierarchy
  const tx = TxProcessor.extractTx(originTx) as TxCreateDoc<ThreadMessage>

  if (tx._class !== core.class.TxCreateDoc || !hierarchy.isDerived(tx.objectClass, chunter.class.ThreadMessage)) {
    return []
  }

  const threadMessage = TxProcessor.createDoc2Doc(tx)
  const message = (await control.findAll(activity.class.ActivityMessage, { _id: threadMessage.attachedTo }))[0]

  if (message === undefined) {
    return []
  }

  const lastReplyTx = control.txFactory.createTxUpdateDoc<ActivityMessage>(
    threadMessage.attachedToClass,
    threadMessage.space,
    threadMessage.attachedTo,
    {
      lastReply: originTx.modifiedOn
    }
  )

  const personAccount = control.modelDb.getObject(originTx.modifiedBy) as PersonAccount

  if ((message.repliedPersons ?? []).includes(personAccount.person)) {
    return [lastReplyTx]
  }

  const repliedPersonTx = control.txFactory.createTxUpdateDoc<ActivityMessage>(
    threadMessage.attachedToClass,
    threadMessage.space,
    threadMessage.attachedTo,
    {
      $push: { repliedPersons: personAccount.person }
    }
  )

  return [lastReplyTx, repliedPersonTx]
}

async function OnChatMessageCreated (tx: TxCUD<Doc>, control: TriggerControl): Promise<Tx[]> {
  const hierarchy = control.hierarchy
  const actualTx = TxProcessor.extractTx(tx) as TxCreateDoc<ChatMessage>

  if (
    actualTx._class !== core.class.TxCreateDoc ||
    !hierarchy.isDerived(actualTx.objectClass, chunter.class.ChatMessage)
  ) {
    return []
  }

  const message = TxProcessor.createDoc2Doc(actualTx)
  const mixin = hierarchy.classHierarchyMixin(message.attachedToClass, notification.mixin.ClassCollaborators)

  if (mixin === undefined) {
    return []
  }

  const targetDoc = (await control.findAll(message.attachedToClass, { _id: message.attachedTo }, { limit: 1 }))[0]
  if (targetDoc === undefined) {
    return []
  }
  const isChannel = hierarchy.isDerived(targetDoc._class, chunter.class.Channel)
  const res: Tx[] = []

  if (hierarchy.hasMixin(targetDoc, notification.mixin.Collaborators)) {
    const collaboratorsMixin = hierarchy.as(targetDoc, notification.mixin.Collaborators)
    if (!collaboratorsMixin.collaborators.includes(message.modifiedBy)) {
      res.push(
        control.txFactory.createTxMixin(
          targetDoc._id,
          targetDoc._class,
          targetDoc.space,
          notification.mixin.Collaborators,
          {
            $push: {
              collaborators: message.modifiedBy
            }
          }
        )
      )
    }
  } else {
    const collaborators = await getDocCollaborators(control.ctx, targetDoc, mixin, control)
    if (!collaborators.includes(message.modifiedBy)) {
      collaborators.push(message.modifiedBy)
    }
    res.push(getMixinTx(tx, control, collaborators))
  }

  if (isChannel && !(targetDoc as Channel).members.includes(message.modifiedBy)) {
    res.push(...joinChannel(control, targetDoc as Channel, message.modifiedBy))
  }

  return res
}

async function ChatNotificationsHandler (tx: TxCUD<Doc>, control: TriggerControl): Promise<Tx[]> {
  const actualTx = TxProcessor.extractTx(tx) as TxCreateDoc<ChatMessage>

  if (actualTx._class !== core.class.TxCreateDoc) {
    return []
  }

  const chatMessage = TxProcessor.createDoc2Doc(actualTx)

  return await createCollaboratorNotifications(control.ctx, tx, control, [chatMessage])
}

function joinChannel (control: TriggerControl, channel: Channel, user: Ref<Account>): Tx[] {
  if (channel.members.includes(user)) {
    return []
  }

  return [
    control.txFactory.createTxUpdateDoc(channel._class, channel.space, channel._id, {
      $push: { members: user }
    })
  ]
}

async function OnThreadMessageDeleted (tx: Tx, control: TriggerControl): Promise<Tx[]> {
  const hierarchy = control.hierarchy
  const removeTx = TxProcessor.extractTx(tx) as TxRemoveDoc<ThreadMessage>

  if (!hierarchy.isDerived(removeTx.objectClass, chunter.class.ThreadMessage)) {
    return []
  }

  const message = control.removedMap.get(removeTx.objectId) as ThreadMessage

  if (message === undefined) {
    return []
  }

  const messages = await control.findAll(chunter.class.ThreadMessage, {
    attachedTo: message.attachedTo
  })

  const updateTx = control.txFactory.createTxUpdateDoc<ActivityMessage>(
    message.attachedToClass,
    message.space,
    message.attachedTo,
    {
      repliedPersons: messages
        .map(({ createdBy }) =>
          createdBy !== undefined ? (control.modelDb.getObject(createdBy) as PersonAccount).person : undefined
        )
        .filter((person): person is Ref<Person> => person !== undefined),
      lastReply:
        messages.length > 0
          ? Math.max(...messages.map(({ createdOn, modifiedOn }) => createdOn ?? modifiedOn))
          : undefined
    }
  )

  return [updateTx]
}

/**
 * @public
 */
export async function ChunterTrigger (tx: TxCUD<Doc>, control: TriggerControl): Promise<Tx[]> {
  const res: Tx[] = []
  res.push(
    ...(await control.ctx.with('OnThreadMessageCreated', {}, async (ctx) => await OnThreadMessageCreated(tx, control)))
  )
  res.push(
    ...(await control.ctx.with('OnThreadMessageDeleted', {}, async (ctx) => await OnThreadMessageDeleted(tx, control)))
  )
  res.push(
    ...(await control.ctx.with('OnChatMessageCreated', {}, async (ctx) => await OnChatMessageCreated(tx, control)))
  )
  return res
}

/**
 * @public
 */
export async function getChunterNotificationContent (
  _: Doc,
  tx: TxCUD<Doc>,
  target: Ref<Account>,
  control: TriggerControl
): Promise<NotificationContent> {
  let title: IntlString = notification.string.CommonNotificationTitle
  let body: IntlString = chunter.string.Message
  const intlParams: Record<string, string | number> = {}
  let intlParamsNotLocalized: Record<string, IntlString> | undefined

  let message: string | undefined

  if (tx._class === core.class.TxCollectionCUD) {
    const ptx = tx as TxCollectionCUD<Doc, AttachedDoc>
    if (ptx.tx._class === core.class.TxCreateDoc) {
      if (control.hierarchy.isDerived(ptx.tx.objectClass, chunter.class.ChatMessage)) {
        const createTx = ptx.tx as TxCreateDoc<ChatMessage>
        message = createTx.attributes.message
      } else if (ptx.tx.objectClass === activity.class.ActivityReference) {
        const createTx = ptx.tx as TxCreateDoc<ActivityReference>
        message = createTx.attributes.message
      }
    }
  }

  if (message !== undefined) {
    intlParams.message = stripTags(message, NOTIFICATION_BODY_SIZE)

    body = chunter.string.MessageNotificationBody

    if (control.hierarchy.isDerived(tx.objectClass, chunter.class.DirectMessage)) {
      body = chunter.string.DirectNotificationBody
      title = chunter.string.DirectNotificationTitle
    }
  }

  if (control.hierarchy.isDerived(tx.objectClass, chunter.class.ChatMessage)) {
    intlParamsNotLocalized = {
      title: chunter.string.ThreadMessage
    }
  }

  return {
    title,
    body,
    data: message,
    intlParams,
    intlParamsNotLocalized
  }
}

async function OnChatMessageRemoved (tx: TxCollectionCUD<Doc, ChatMessage>, control: TriggerControl): Promise<Tx[]> {
  if (tx.tx._class !== core.class.TxRemoveDoc) {
    return []
  }

  const res: Tx[] = []
  const notifications = await control.findAll(notification.class.InboxNotification, { attachedTo: tx.tx.objectId })

  notifications.forEach((notification) => {
    res.push(control.txFactory.createTxRemoveDoc(notification._class, notification.space, notification._id))
  })

  return res
}

function combineAttributes (attributes: any[], key: string, operator: string, arrayKey: string): any[] {
  return Array.from(
    new Set(
      attributes.flatMap((attr) =>
        Array.isArray(attr[operator]?.[key]?.[arrayKey]) ? attr[operator]?.[key]?.[arrayKey] : attr[operator]?.[key]
      )
    )
  ).filter((v) => v != null)
}

<<<<<<< HEAD
=======
async function OnChannelMembersChanged (tx: TxUpdateDoc<Channel>, control: TriggerControl): Promise<Tx[]> {
  const changedAttributes = Object.entries(tx.operations)
    .flatMap(([id, val]) => (['$push', '$pull'].includes(id) ? Object.keys(val) : id))
    .filter((id) => !id.startsWith('$'))

  if (!changedAttributes.includes('members')) {
    return []
  }

  const added = combineAttributes([tx.operations], 'members', '$push', '$each')
  const removed = combineAttributes([tx.operations], 'members', '$pull', '$in')

  const res: Tx[] = []
  const allContexts = await control.findAll(notification.class.DocNotifyContext, { objectId: tx.objectId })

  if (removed.length > 0) {
    res.push(
      control.txFactory.createTxMixin(tx.objectId, tx.objectClass, tx.objectSpace, notification.mixin.Collaborators, {
        $pull: {
          collaborators: { $in: removed }
        }
      })
    )
  }

  if (added.length > 0) {
    res.push(
      control.txFactory.createTxMixin(tx.objectId, tx.objectClass, tx.objectSpace, notification.mixin.Collaborators, {
        $push: {
          collaborators: { $each: added, $position: 0 }
        }
      })
    )
  }

  const accounts =
    added.length > 0 ? await control.modelDb.findAll(contact.class.PersonAccount, { _id: { $in: added } }) : []
  const spaces =
    accounts.length > 0
      ? await control.findAll(contact.class.PersonSpace, { person: { $in: accounts.map((x) => x.person) } })
      : []

  for (const addedMember of added) {
    const context = allContexts.find(({ user }) => user === addedMember)

    if (context === undefined) {
      const account = accounts.find(({ _id }) => _id === addedMember)
      if (account === undefined) continue
      const space = spaces.find(({ person }) => person === account.person)
      if (space === undefined) continue
      const createTx = control.txFactory.createTxCreateDoc(notification.class.DocNotifyContext, space._id, {
        objectId: tx.objectId,
        objectClass: tx.objectClass,
        objectSpace: tx.objectSpace,
        user: addedMember,
        lastViewedTimestamp: tx.modifiedOn,
        isPinned: false
      })

      await control.apply([createTx])
    } else {
      const updateTx = control.txFactory.createTxUpdateDoc(context._class, context.space, context._id, {
        lastViewedTimestamp: tx.modifiedOn
      })

      res.push(updateTx)
    }
  }

  const contextsToRemove = allContexts.filter(({ user }) => removed.includes(user))

  for (const context of contextsToRemove) {
    res.push(control.txFactory.createTxRemoveDoc(context._class, context.space, context._id))
  }

  return res
}

async function OnCollaboratorsChanged (tx: TxMixin<Doc, Collaborators>, control: TriggerControl): Promise<Tx[]> {
  if (tx._class !== core.class.TxMixin || tx.mixin !== notification.mixin.Collaborators) return []

  if (!control.hierarchy.isDerived(tx.objectClass, chunter.class.Channel)) return []

  const doc = (await control.findAll(tx.objectClass, { _id: tx.objectId }))[0] as Channel | undefined

  if (doc === undefined) return []
  if (doc.private) return []

  const added = combineAttributes([tx.attributes], 'collaborators', '$push', '$each')
  const res: Tx[] = []

  for (const addedMember of added) {
    res.push(...joinChannel(control, doc, addedMember))
  }

  return res
}

>>>>>>> 949f3338
async function hideOldDirects (
  directs: DocNotifyContext[],
  control: TriggerControl,
  date: Timestamp
): Promise<TxMixin<DocNotifyContext, ChannelInfo>[]> {
  const visibleDirects = directs.filter((context) => {
    const hasMixin = control.hierarchy.hasMixin(context, chunter.mixin.ChannelInfo)
    if (!hasMixin) return true
    const info = control.hierarchy.as(context, chunter.mixin.ChannelInfo)

    return !info.hidden
  })

  const minVisibleDirects = 10

  if (visibleDirects.length <= minVisibleDirects) return []
  const canHide = visibleDirects.length - minVisibleDirects

  let toHide: DocNotifyContext[] = []

  for (const context of directs) {
    const { lastUpdateTimestamp = 0, lastViewedTimestamp = 0 } = context

    if (lastUpdateTimestamp > lastViewedTimestamp) continue
    if (date - lastUpdateTimestamp < hideChannelDelay) continue

    toHide.push(context)
  }

  if (toHide.length > canHide) {
    toHide = toHide.splice(0, toHide.length - canHide)
  }

  return await hideOldChannels(toHide, control)
}

async function hideOldActivityChannels (
  contexts: DocNotifyContext[],
  control: TriggerControl,
  date: Timestamp
): Promise<TxMixin<DocNotifyContext, ChannelInfo>[]> {
  if (contexts.length === 0) return []

  const { hierarchy } = control
  const toHide: DocNotifyContext[] = []

  for (const context of contexts) {
    const { lastUpdateTimestamp = 0, lastViewedTimestamp = 0 } = context

    if (lastUpdateTimestamp > lastViewedTimestamp) continue
    if (date - lastUpdateTimestamp < hideChannelDelay) continue

    const params = hierarchy.as(context, chunter.mixin.ChannelInfo)
    if (params.hidden) continue

    toHide.push(context)
  }

  return await hideOldChannels(toHide, control)
}

async function hideOldChannels (
  contexts: DocNotifyContext[],
  control: TriggerControl
): Promise<TxMixin<DocNotifyContext, ChannelInfo>[]> {
  const res: TxMixin<DocNotifyContext, ChannelInfo>[] = []

  for (const context of contexts) {
    const tx = control.txFactory.createTxMixin(context._id, context._class, context.space, chunter.mixin.ChannelInfo, {
      hidden: true
    })
    res.push(tx)
  }

  return res
}

export async function updateChatInfo (control: TriggerControl, status: UserStatus, date: Timestamp): Promise<void> {
  const account = await control.modelDb.findOne(contact.class.PersonAccount, { _id: status.user as Ref<PersonAccount> })
  if (account === undefined) return

  const update = (await control.findAll(chunter.class.ChatInfo, { user: account.person })).shift()
  const shouldUpdate = update === undefined || date - update.timestamp > updateChatInfoDelay

  if (!shouldUpdate) return

  const contexts = await control.findAll(notification.class.DocNotifyContext, {
    user: account._id,
    isPinned: false
  })

  if (contexts.length === 0) return

  const { hierarchy } = control
  const res: Tx[] = []

  const directContexts = contexts.filter(({ objectClass }) =>
    hierarchy.isDerived(objectClass, chunter.class.DirectMessage)
  )
  const activityContexts = contexts.filter(
<<<<<<< HEAD
    ({ attachedToClass }) =>
      !hierarchy.isDerived(attachedToClass, chunter.class.DirectMessage) &&
      !hierarchy.isDerived(attachedToClass, chunter.class.Channel) &&
      !hierarchy.isDerived(attachedToClass, activity.class.ActivityMessage)
=======
    ({ objectClass }) =>
      !hierarchy.isDerived(objectClass, chunter.class.DirectMessage) &&
      !hierarchy.isDerived(objectClass, chunter.class.Channel) &&
      !hierarchy.isDerived(objectClass, chunter.class.Channel)
>>>>>>> 949f3338
  )

  const directTxes = await hideOldDirects(directContexts, control, date)
  const activityTxes = await hideOldActivityChannels(activityContexts, control, date)
  const mixinTxes = directTxes.concat(activityTxes)
  const hidden: Ref<DocNotifyContext>[] = mixinTxes.map((tx) => tx.objectId)

  res.push(...mixinTxes)

  if (update === undefined) {
    res.push(
      control.txFactory.createTxCreateDoc(chunter.class.ChatInfo, core.space.Workspace, {
        user: account.person,
        hidden,
        timestamp: date
      })
    )
  } else {
    res.push(
      control.txFactory.createTxUpdateDoc(update._class, update.space, update._id, {
        hidden: Array.from(new Set(update.hidden.concat(hidden))),
        timestamp: date
      })
    )
  }

  const txIds = res.map((tx) => tx._id)

  await control.apply(res)

  control.operationContext.derived.targets.docNotifyContext = (it) => {
    if (txIds.includes(it._id)) {
      return [account.email]
    }
  }
}

async function OnUserStatus (originTx: TxCUD<UserStatus>, control: TriggerControl): Promise<Tx[]> {
  // const tx = TxProcessor.extractTx(originTx) as TxCUD<UserStatus>
  // if (tx.objectClass !== core.class.UserStatus) return []
  // if (tx._class === core.class.TxCreateDoc) {
  //   const createTx = tx as TxCreateDoc<UserStatus>
  //   const { online } = createTx.attributes
  //   if (online) {
  //     const status = TxProcessor.createDoc2Doc(createTx)
  //     await updateChatInfo(control, status, originTx.modifiedOn)
  //   }
  // } else if (tx._class === core.class.TxUpdateDoc) {
  //   const updateTx = tx as TxUpdateDoc<UserStatus>
  //   const { online } = updateTx.operations
  //   if (online === true) {
  //     const status = (await control.findAll(core.class.UserStatus, { _id: updateTx.objectId }))[0]
  //     await updateChatInfo(control, status, originTx.modifiedOn)
  //   }
  // }

  return []
}

async function OnContextUpdate (tx: TxUpdateDoc<DocNotifyContext>, control: TriggerControl): Promise<Tx[]> {
  const hasUpdate = 'lastUpdateTimestamp' in tx.operations && tx.operations.lastUpdateTimestamp !== undefined
  if (!hasUpdate) return []

  // const update = (await control.findAll(notification.class.DocNotifyContext, { _id: tx.objectId }, { limit: 1 })).shift()
  // if (update !== undefined) {
  //   const as = control.hierarchy.as(update, chunter.mixin.ChannelInfo)
  //   if (as.hidden) {
  //     return [
  //       control.txFactory.createTxMixin(tx.objectId, tx.objectClass, tx.objectSpace, chunter.mixin.ChannelInfo, {
  //         hidden: false
  //       })
  //     ]
  //   }
  // }

  return []
}

async function JoinChannelTypeMatch (originTx: Tx, _: Doc, user: Ref<Account>): Promise<boolean> {
  if (originTx.modifiedBy === user) return false
  if (originTx._class !== core.class.TxUpdateDoc) return false

  const tx = originTx as TxUpdateDoc<Channel>
  const added = combineAttributes([tx.operations], 'members', '$push', '$each')

  return added.includes(user)
}

// eslint-disable-next-line @typescript-eslint/explicit-function-return-type
export default async () => ({
  trigger: {
    ChunterTrigger,
    OnChatMessageRemoved,
    ChatNotificationsHandler,
    OnUserStatus,
    OnContextUpdate
  },
  function: {
    CommentRemove,
    ChannelHTMLPresenter: channelHTMLPresenter,
    ChannelTextPresenter: channelTextPresenter,
    ChunterNotificationContentProvider: getChunterNotificationContent,
    ChatMessageTextPresenter,
    JoinChannelTypeMatch
  }
})<|MERGE_RESOLUTION|>--- conflicted
+++ resolved
@@ -374,107 +374,6 @@
   ).filter((v) => v != null)
 }
 
-<<<<<<< HEAD
-=======
-async function OnChannelMembersChanged (tx: TxUpdateDoc<Channel>, control: TriggerControl): Promise<Tx[]> {
-  const changedAttributes = Object.entries(tx.operations)
-    .flatMap(([id, val]) => (['$push', '$pull'].includes(id) ? Object.keys(val) : id))
-    .filter((id) => !id.startsWith('$'))
-
-  if (!changedAttributes.includes('members')) {
-    return []
-  }
-
-  const added = combineAttributes([tx.operations], 'members', '$push', '$each')
-  const removed = combineAttributes([tx.operations], 'members', '$pull', '$in')
-
-  const res: Tx[] = []
-  const allContexts = await control.findAll(notification.class.DocNotifyContext, { objectId: tx.objectId })
-
-  if (removed.length > 0) {
-    res.push(
-      control.txFactory.createTxMixin(tx.objectId, tx.objectClass, tx.objectSpace, notification.mixin.Collaborators, {
-        $pull: {
-          collaborators: { $in: removed }
-        }
-      })
-    )
-  }
-
-  if (added.length > 0) {
-    res.push(
-      control.txFactory.createTxMixin(tx.objectId, tx.objectClass, tx.objectSpace, notification.mixin.Collaborators, {
-        $push: {
-          collaborators: { $each: added, $position: 0 }
-        }
-      })
-    )
-  }
-
-  const accounts =
-    added.length > 0 ? await control.modelDb.findAll(contact.class.PersonAccount, { _id: { $in: added } }) : []
-  const spaces =
-    accounts.length > 0
-      ? await control.findAll(contact.class.PersonSpace, { person: { $in: accounts.map((x) => x.person) } })
-      : []
-
-  for (const addedMember of added) {
-    const context = allContexts.find(({ user }) => user === addedMember)
-
-    if (context === undefined) {
-      const account = accounts.find(({ _id }) => _id === addedMember)
-      if (account === undefined) continue
-      const space = spaces.find(({ person }) => person === account.person)
-      if (space === undefined) continue
-      const createTx = control.txFactory.createTxCreateDoc(notification.class.DocNotifyContext, space._id, {
-        objectId: tx.objectId,
-        objectClass: tx.objectClass,
-        objectSpace: tx.objectSpace,
-        user: addedMember,
-        lastViewedTimestamp: tx.modifiedOn,
-        isPinned: false
-      })
-
-      await control.apply([createTx])
-    } else {
-      const updateTx = control.txFactory.createTxUpdateDoc(context._class, context.space, context._id, {
-        lastViewedTimestamp: tx.modifiedOn
-      })
-
-      res.push(updateTx)
-    }
-  }
-
-  const contextsToRemove = allContexts.filter(({ user }) => removed.includes(user))
-
-  for (const context of contextsToRemove) {
-    res.push(control.txFactory.createTxRemoveDoc(context._class, context.space, context._id))
-  }
-
-  return res
-}
-
-async function OnCollaboratorsChanged (tx: TxMixin<Doc, Collaborators>, control: TriggerControl): Promise<Tx[]> {
-  if (tx._class !== core.class.TxMixin || tx.mixin !== notification.mixin.Collaborators) return []
-
-  if (!control.hierarchy.isDerived(tx.objectClass, chunter.class.Channel)) return []
-
-  const doc = (await control.findAll(tx.objectClass, { _id: tx.objectId }))[0] as Channel | undefined
-
-  if (doc === undefined) return []
-  if (doc.private) return []
-
-  const added = combineAttributes([tx.attributes], 'collaborators', '$push', '$each')
-  const res: Tx[] = []
-
-  for (const addedMember of added) {
-    res.push(...joinChannel(control, doc, addedMember))
-  }
-
-  return res
-}
-
->>>>>>> 949f3338
 async function hideOldDirects (
   directs: DocNotifyContext[],
   control: TriggerControl,
@@ -575,17 +474,10 @@
     hierarchy.isDerived(objectClass, chunter.class.DirectMessage)
   )
   const activityContexts = contexts.filter(
-<<<<<<< HEAD
-    ({ attachedToClass }) =>
-      !hierarchy.isDerived(attachedToClass, chunter.class.DirectMessage) &&
-      !hierarchy.isDerived(attachedToClass, chunter.class.Channel) &&
-      !hierarchy.isDerived(attachedToClass, activity.class.ActivityMessage)
-=======
     ({ objectClass }) =>
       !hierarchy.isDerived(objectClass, chunter.class.DirectMessage) &&
       !hierarchy.isDerived(objectClass, chunter.class.Channel) &&
-      !hierarchy.isDerived(objectClass, chunter.class.Channel)
->>>>>>> 949f3338
+      !hierarchy.isDerived(objectClass, activity.class.ActivityMessage)
   )
 
   const directTxes = await hideOldDirects(directContexts, control, date)
