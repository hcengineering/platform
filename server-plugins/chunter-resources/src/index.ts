--- conflicted
+++ resolved
@@ -69,15 +69,11 @@
   }
 
   const comment = doc as Comment
-<<<<<<< HEAD
-  const result = await findAll(core.class.Backlink, { backlinkId: comment.attachedTo, backlinkClass: comment.attachedToClass, attachedDocId: comment._id })
-=======
-  const result = await findAll(chunter.class.Backlink, {
+  const result = await findAll(core.class.Backlink, {
     backlinkId: comment.attachedTo,
     backlinkClass: comment.attachedToClass,
     attachedDocId: comment._id
   })
->>>>>>> c4267cc7
   return result
 }
 
