--- conflicted
+++ resolved
@@ -135,13 +135,6 @@
   const docUpdateMessage = TxProcessor.createDoc2Doc(messageTx.tx as TxCreateDoc<DocUpdateMessage>)
 
   res = res.concat(
-<<<<<<< HEAD
-    await createCollabDocInfo([user] as Ref<PersonAccount>[], control, tx.tx, tx, parentMessage, [docUpdateMessage], {
-      isOwn: true,
-      isSpace: false,
-      shouldUpdateTimestamp: false
-    })
-=======
     await createCollabDocInfo(
       control.ctx,
       [user] as Ref<PersonAccount>[],
@@ -150,10 +143,8 @@
       tx,
       parentMessage,
       [docUpdateMessage],
-      { isOwn: true, isSpace: false, shouldUpdateTimestamp: false },
-      new Map()
+      { isOwn: true, isSpace: false, shouldUpdateTimestamp: false }
     )
->>>>>>> 1c965209
   )
 
   return res
