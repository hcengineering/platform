//
// Copyright © 2020, 2021 Anticrm Platform Contributors.
// Copyright © 2021, 2022 Hardcore Engineering Inc.
//
// Licensed under the Eclipse Public License, Version 2.0 (the "License");
// you may not use this file except in compliance with the License. You may
// obtain a copy of the License at https://www.eclipse.org/legal/epl-2.0
//
// Unless required by applicable law or agreed to in writing, software
// distributed under the License is distributed on an "AS IS" BASIS,
// WITHOUT WARRANTIES OR CONDITIONS OF ANY KIND, either express or implied.
//
// See the License for the specific language governing permissions and
// limitations under the License.
//

import contact, { Employee, EmployeeAccount, formatName } from '@anticrm/contact'
<<<<<<< HEAD
import core, { AttachedDoc, Backlink, Class, Data, Doc, generateId, Hierarchy, Obj, Ref, Space, Tx, TxCollectionCUD, TxCreateDoc, TxCUD, TxProcessor } from '@anticrm/core'
=======
import core, {
  AttachedDoc,
  Class,
  Data,
  Doc,
  generateId,
  Hierarchy,
  Obj,
  Ref,
  Space,
  Tx,
  TxCollectionCUD,
  TxCreateDoc,
  TxCUD,
  TxProcessor
} from '@anticrm/core'
>>>>>>> c4267cc7
import notification, { EmailNotification, Notification, NotificationStatus } from '@anticrm/notification'
import { getResource } from '@anticrm/platform'
import type { TriggerControl } from '@anticrm/server-core'
import { getUpdateLastViewTx } from '@anticrm/server-notification'
import view, { HTMLPresenter, TextPresenter } from '@anticrm/view'

const extractTx = (tx: Tx): Tx => {
  if (tx._class === core.class.TxCollectionCUD) {
    const ctx = tx as TxCollectionCUD<Doc, AttachedDoc>
    if (ctx.tx._class === core.class.TxCreateDoc) {
      const create = ctx.tx as TxCreateDoc<AttachedDoc>
      create.attributes.attachedTo = ctx.objectId
      create.attributes.attachedToClass = ctx.objectClass
      create.attributes.collection = ctx.collection
      return create
    }
    return ctx
  }

  return tx
}

/**
 * @public
 */
export async function OnBacklinkCreate (tx: Tx, control: TriggerControl): Promise<Tx[]> {
  const hierarchy = control.hierarchy
  if (tx._class !== core.class.TxCollectionCUD) {
    return []
  }

  const ptx = tx as TxCollectionCUD<Doc, Backlink>

  if (
    ptx.tx._class !== core.class.TxCreateDoc ||
    !hierarchy.isDerived(ptx.tx.objectClass, core.class.Backlink) ||
    !hierarchy.isDerived(ptx.objectClass, contact.class.Employee)
  ) {
    return []
  }

  const result: Tx[] = []

  const createNotificationTx = await getPlatformNotificationTx(ptx, control)

  if (createNotificationTx !== undefined) {
    result.push(createNotificationTx)
  }

  const emailTx = await getEmailTx(ptx, control)
  if (emailTx !== undefined) {
    result.push(emailTx)
  }
  return result
}

/**
 * @public
 */
export async function UpdateLastView (tx: Tx, control: TriggerControl): Promise<Tx[]> {
  const actualTx = extractTx(tx)
  if (![core.class.TxUpdateDoc, core.class.TxCreateDoc, core.class.TxMixin].includes(actualTx._class)) {
    return []
  }

  const result: Tx[] = []

  switch (actualTx._class) {
    case core.class.TxCreateDoc: {
      const createTx = actualTx as TxCreateDoc<Doc>
      if (control.hierarchy.isDerived(createTx.objectClass, notification.class.LastView)) {
        return []
      }
      if (control.hierarchy.isDerived(createTx.objectClass, core.class.AttachedDoc)) {
        const doc = TxProcessor.createDoc2Doc(createTx as TxCreateDoc<AttachedDoc>)
        const attachedTx = await getUpdateLastViewTx(
          control.findAll,
          doc.attachedTo,
          doc.attachedToClass,
          createTx.modifiedOn,
          createTx.modifiedBy
        )
        if (attachedTx !== undefined) {
          result.push(attachedTx)
        }
      } else {
        const doc = TxProcessor.createDoc2Doc(createTx)
        const tx = await getUpdateLastViewTx(
          control.findAll,
          doc._id,
          doc._class,
          createTx.modifiedOn,
          createTx.modifiedBy
        )
        if (tx !== undefined) {
          result.push(tx)
        }
      }
      break
    }
    case core.class.TxUpdateDoc:
    case core.class.TxMixin: {
      const tx = actualTx as TxCUD<Doc>
      const doc = (await control.findAll(tx.objectClass, { _id: tx.objectId }, { limit: 1 }))[0]
      if (doc !== undefined && !control.hierarchy.isDerived(doc._class, core.class.AttachedDoc)) {
        const resTx = await getUpdateLastViewTx(control.findAll, doc._id, doc._class, tx.modifiedOn, tx.modifiedBy)
        if (resTx !== undefined) {
          result.push(resTx)
        }
      }
      break
    }
    default:
      break
  }

  return result
}

async function getPlatformNotificationTx (
  ptx: TxCollectionCUD<Doc, Backlink>,
  control: TriggerControl
): Promise<TxCollectionCUD<Doc, Notification> | undefined> {
  const attached = (
    await control.modelDb.findAll(
      contact.class.EmployeeAccount,
      {
        employee: ptx.objectId as Ref<Employee>
      },
      { limit: 1 }
    )
  )[0]
  if (attached === undefined) return

  const setting = (
    await control.findAll(
      notification.class.NotificationSetting,
      {
        provider: notification.ids.PlatformNotification,
        type: notification.ids.MentionNotification,
        space: attached._id as unknown as Ref<Space>
      },
      { limit: 1 }
    )
  )[0]
  if (setting === undefined) {
    const provider = (
      await control.modelDb.findAll(notification.class.NotificationProvider, {
        _id: notification.ids.PlatformNotification
      })
    )[0]
    if (provider === undefined) return
    if (!provider.default) return
  }

  const createTx: TxCreateDoc<Notification> = {
    objectClass: notification.class.Notification,
    objectSpace: notification.space.Notifications,
    objectId: generateId(),
    modifiedOn: ptx.modifiedOn,
    modifiedBy: ptx.modifiedBy,
    space: ptx.space,
    _id: generateId(),
    _class: core.class.TxCreateDoc,
    attributes: {
      tx: ptx._id,
      status: NotificationStatus.New
    } as unknown as Data<Notification>
  }

  const createNotificationTx: TxCollectionCUD<Doc, Notification> = {
    ...ptx,
    _id: generateId(),
    collection: 'notifications',
    tx: createTx
  }

  return createNotificationTx
}

async function getEmailTx (
  ptx: TxCollectionCUD<Doc, Backlink>,
  control: TriggerControl
): Promise<TxCreateDoc<EmailNotification> | undefined> {
  const hierarchy = control.hierarchy
  const backlink = TxProcessor.createDoc2Doc(ptx.tx as TxCreateDoc<Backlink>)
  const account = (
    await control.modelDb.findAll(
      contact.class.EmployeeAccount,
      {
        _id: ptx.modifiedBy as Ref<EmployeeAccount>
      },
      { limit: 1 }
    )
  )[0]
  if (account === undefined) return undefined

  const sender = formatName(account.name)
  const attached = (
    await control.modelDb.findAll(
      contact.class.EmployeeAccount,
      {
        employee: ptx.objectId as Ref<Employee>
      },
      { limit: 1 }
    )
  )[0]
  if (attached === undefined) return undefined

  const setting = (
    await control.findAll(
      notification.class.NotificationSetting,
      {
        provider: notification.ids.EmailNotification,
        type: notification.ids.MentionNotification,
        space: attached._id as unknown as Ref<Space>
      },
      { limit: 1 }
    )
  )[0]
  if (setting === undefined) {
    const provider = (
      await control.modelDb.findAll(notification.class.NotificationProvider, {
        _id: notification.ids.PlatformNotification
      })
    )[0]
    if (provider === undefined) return
    if (!provider.default) return
  }

  const receiver = attached.email
  const doc = (
    await control.findAll(
      backlink.backlinkClass,
      {
        _id: backlink.backlinkId
      },
      { limit: 1 }
    )
  )[0]
  if (doc === undefined) return undefined

  const TextPresenter = getTextPresenter(doc._class, hierarchy)
  if (TextPresenter === undefined) return

  const HTMLPresenter = getHTMLPresenter(doc._class, hierarchy)
  const htmlPart = HTMLPresenter !== undefined ? (await getResource(HTMLPresenter.presenter))(doc) : undefined
  const textPart = (await getResource(TextPresenter.presenter))(doc)
  const html = `<p><b>${sender}</b> mentioned you in ${htmlPart !== undefined ? htmlPart : textPart}</p> ${
    backlink.message
  }`
  const text = `${sender} mentioned you in ${textPart}`
  return {
    _id: generateId(),
    objectId: generateId(),
    _class: core.class.TxCreateDoc,
    space: core.space.DerivedTx,
    objectClass: notification.class.EmailNotification,
    objectSpace: notification.space.Notifications,
    modifiedOn: ptx.modifiedOn,
    modifiedBy: ptx.modifiedBy,
    attributes: {
      status: 'new',
      sender,
      receivers: [receiver],
      subject: `You was mentioned in ${textPart}`,
      text,
      html
    }
  }
}

function getHTMLPresenter (_class: Ref<Class<Doc>>, hierarchy: Hierarchy): HTMLPresenter | undefined {
  let clazz: Ref<Class<Obj>> | undefined = _class
  while (clazz !== undefined) {
    const _class = hierarchy.getClass(clazz)
    const presenter = hierarchy.as(_class, view.mixin.HTMLPresenter)
    if (presenter.presenter != null) return presenter
    clazz = _class.extends
  }
}

function getTextPresenter (_class: Ref<Class<Doc>>, hierarchy: Hierarchy): TextPresenter | undefined {
  let clazz: Ref<Class<Obj>> | undefined = _class
  while (clazz !== undefined) {
    const _class = hierarchy.getClass(clazz)
    const presenter = hierarchy.as(_class, view.mixin.TextPresenter)
    if (presenter.presenter != null) return presenter
    clazz = _class.extends
  }
}

// eslint-disable-next-line @typescript-eslint/explicit-function-return-type
export default async () => ({
  trigger: {
    OnBacklinkCreate,
    UpdateLastView
  }
})<|MERGE_RESOLUTION|>--- conflicted
+++ resolved
@@ -15,11 +15,9 @@
 //
 
 import contact, { Employee, EmployeeAccount, formatName } from '@anticrm/contact'
-<<<<<<< HEAD
-import core, { AttachedDoc, Backlink, Class, Data, Doc, generateId, Hierarchy, Obj, Ref, Space, Tx, TxCollectionCUD, TxCreateDoc, TxCUD, TxProcessor } from '@anticrm/core'
-=======
 import core, {
   AttachedDoc,
+  Backlink,
   Class,
   Data,
   Doc,
@@ -34,7 +32,6 @@
   TxCUD,
   TxProcessor
 } from '@anticrm/core'
->>>>>>> c4267cc7
 import notification, { EmailNotification, Notification, NotificationStatus } from '@anticrm/notification'
 import { getResource } from '@anticrm/platform'
 import type { TriggerControl } from '@anticrm/server-core'
