//
// Copyright © 2020, 2021 Anticrm Platform Contributors.
// Copyright © 2021, 2022 Hardcore Engineering Inc.
//
// Licensed under the Eclipse Public License, Version 2.0 (the "License");
// you may not use this file except in compliance with the License. You may
// obtain a copy of the License at https://www.eclipse.org/legal/epl-2.0
//
// Unless required by applicable law or agreed to in writing, software
// distributed under the License is distributed on an "AS IS" BASIS,
// WITHOUT WARRANTIES OR CONDITIONS OF ANY KIND, either express or implied.
//
// See the License for the specific language governing permissions and
// limitations under the License.
//

import activity, { ActivityMessage, DocUpdateMessage } from '@hcengineering/activity'
import chunter, { ChatMessage } from '@hcengineering/chunter'
import contact, {
  getAvatarProviderId,
  getGravatarUrl,
  Person,
  PersonAccount,
  type AvatarInfo
} from '@hcengineering/contact'
import core, {
  Account,
  AnyAttribute,
  ArrOf,
  AttachedDoc,
  Class,
  Collection,
  concatLink,
  Data,
  Doc,
  DocumentUpdate,
  generateId,
  MeasureContext,
  MixinUpdate,
  Ref,
  RefTo,
  SortingOrder,
  Space,
  Timestamp,
  toIdMap,
  Tx,
  TxCollectionCUD,
  TxCreateDoc,
  TxCUD,
  TxMixin,
  TxProcessor,
  TxRemoveDoc,
  TxUpdateDoc
} from '@hcengineering/core'
import notification, {
  ActivityInboxNotification,
  BaseNotificationType,
  BrowserNotification,
  ClassCollaborators,
  Collaborators,
  CommonInboxNotification,
  DocNotifyContext,
  InboxNotification,
  MentionInboxNotification,
  notificationId,
  NotificationStatus,
  NotificationType,
  PushData,
  PushSubscription
} from '@hcengineering/notification'
import { getMetadata, getResource, translate } from '@hcengineering/platform'
import serverCore, { type TriggerControl } from '@hcengineering/server-core'
import serverNotification, {
  getPersonAccountById,
  NOTIFICATION_BODY_SIZE,
  PUSH_NOTIFICATION_TITLE_SIZE,
  ReceiverInfo,
  SenderInfo
} from '@hcengineering/server-notification'
import serverView from '@hcengineering/server-view'
import { markupToText, stripTags } from '@hcengineering/text'
import { encodeObjectURI } from '@hcengineering/view'
import { workbenchId } from '@hcengineering/workbench'
import webpush, { WebPushError } from 'web-push'

import { Content, NotifyParams, NotifyResult } from './types'
import {
  createPullCollaboratorsTx,
  createPushCollaboratorsTx,
  getHTMLPresenter,
  getNotificationContent,
  getNotificationLink,
  getNotificationProviderControl,
  getTextPresenter,
  getUsersInfo,
  isAllowed,
  isMixinTx,
  isShouldNotifyTx,
  isUserEmployeeInFieldValueTypeMatch,
  isUserInFieldValueTypeMatch,
  messageToMarkup,
  replaceAll,
  toReceiverInfo,
  updateNotifyContextsSpace,
  type NotificationProviderControl
} from './utils'

export function getPushCollaboratorTx (
  control: TriggerControl,
  user: Ref<Account>,
  doc: Doc
): TxMixin<Doc, Doc> | undefined {
  const mixin = control.hierarchy.as(doc, notification.mixin.Collaborators)

  if (mixin.collaborators === undefined || !mixin.collaborators.includes(user)) {
    return control.txFactory.createTxMixin(doc._id, doc._class, doc.space, notification.mixin.Collaborators, {
      $push: {
        collaborators: user
      }
    })
  }

  return undefined
}

export async function getCommonNotificationTxes (
  ctx: MeasureContext,
  control: TriggerControl,
  doc: Doc,
  data: Partial<Data<CommonInboxNotification>>,
  receiver: ReceiverInfo,
  sender: SenderInfo,
  attachedTo: Ref<Doc>,
  attachedToClass: Ref<Class<Doc>>,
  space: Ref<Space>,
  modifiedOn: Timestamp,
  notifyResult: NotifyResult,
  _class = notification.class.CommonInboxNotification,
  tx?: TxCUD<Doc>
): Promise<Tx[]> {
  if (notifyResult.size === 0 || !notifyResult.has(notification.providers.InboxNotificationProvider)) {
    return []
  }

  const res: Tx[] = []
  const notifyContexts = await control.findAll(ctx, notification.class.DocNotifyContext, { objectId: attachedTo })

  const notificationTx = await pushInboxNotifications(
    ctx,
    control,
    res,
    receiver,
    sender,
    attachedTo,
    attachedToClass,
    space,
    notifyContexts,
    data,
    _class,
    modifiedOn,
    true,
    tx
  )

  if (notificationTx !== undefined) {
    const notificationData = TxProcessor.createDoc2Doc(notificationTx)
    await applyNotificationProviders(
      notificationData,
      notifyResult,
      attachedTo,
      attachedToClass,
      control,
      res,
      doc,
      receiver,
      sender
    )
  }

  return res
}

async function getTextPart (doc: Doc, control: TriggerControl): Promise<string | undefined> {
  const TextPresenter = getTextPresenter(doc._class, control.hierarchy)

  if (TextPresenter === undefined) return
  return await (
    await getResource(TextPresenter.presenter)
  )(doc, control)
}

async function getHtmlPart (doc: Doc, control: TriggerControl): Promise<string | undefined> {
  const HTMLPresenter = getHTMLPresenter(doc._class, control.hierarchy)
  return HTMLPresenter != null ? await (await getResource(HTMLPresenter.presenter))(doc, control) : undefined
}

function fillTemplate (
  template: string,
  sender: string,
  doc: string,
  data: string,
  params: Record<string, string> = {}
): string {
  let res = replaceAll(template, '{sender}', sender)
  res = replaceAll(res, '{doc}', doc)
  res = replaceAll(res, '{data}', data)

  for (const key in params) {
    res = replaceAll(res, `{${key}}`, params[key])
  }
  return res
}

/**
 * @public
 */
export async function getContentByTemplate (
  doc: Doc | undefined,
  sender: string,
  type: Ref<BaseNotificationType>,
  control: TriggerControl,
  data: string,
  notificationData?: InboxNotification,
  message?: ActivityMessage
): Promise<Content | undefined> {
  if (doc === undefined) return
  const notificationType = control.modelDb.getObject(type)
  if (notificationType.templates === undefined) return

  const textPart = await getTextPart(doc, control)
  if (textPart === undefined) return
  const params: Record<string, string> =
    notificationData !== undefined
      ? await getTranslatedNotificationContent(notificationData, notificationData._class, control)
      : {}

  if (message !== undefined) {
    const markup = await messageToMarkup(control, message)
    params.message = markup !== undefined ? markupToText(markup) : params.message ?? ''
  } else if (params.message === undefined) {
    params.message = params.body ?? ''
  }

  const link = await getNotificationLink(control, doc, message?._id)
  const app = control.branding?.title ?? 'Huly'
  const linkText = await translate(notification.string.ViewIn, { app })

  params.link = `<a href='${link}'>${linkText}</a>`

  const text = fillTemplate(notificationType.templates.textTemplate, sender, textPart, data, params)
  const htmlPart = await getHtmlPart(doc, control)
  const html = fillTemplate(notificationType.templates.htmlTemplate, sender, htmlPart ?? textPart, data, params)
  const subject = fillTemplate(notificationType.templates.subjectTemplate, sender, textPart, data, params)

  if (subject === '') return

  return {
    text,
    html,
    subject
  }
}

function getValueCollaborators (value: any, attr: AnyAttribute, control: TriggerControl): Ref<Account>[] {
  const hierarchy = control.hierarchy
  if (attr.type._class === core.class.RefTo) {
    const to = (attr.type as RefTo<Doc>).to
    if (hierarchy.isDerived(to, contact.class.Person)) {
      return (control.modelDb.getAccountByPersonId(value) as PersonAccount[]).map((it) => it._id)
    } else if (hierarchy.isDerived(to, core.class.Account)) {
      const acc = getPersonAccountById(value, control)
      return acc !== undefined ? [acc._id] : []
    }
  } else if (attr.type._class === core.class.ArrOf) {
    const arrOf = (attr.type as ArrOf<RefTo<Doc>>).of
    if (arrOf._class === core.class.RefTo) {
      const to = (arrOf as RefTo<Doc>).to
      if (hierarchy.isDerived(to, contact.class.Person)) {
        const employeeAccounts = control.modelDb.findAllSync(contact.class.PersonAccount, {
          person: { $in: Array.isArray(value) ? value : [value] }
        })
        return employeeAccounts.map((p) => p._id)
      } else if (hierarchy.isDerived(to, core.class.Account)) {
        const employeeAccounts = control.modelDb.findAllSync(contact.class.PersonAccount, {
          _id: { $in: Array.isArray(value) ? value : [value] }
        })
        return employeeAccounts.map((p) => p._id)
      }
    }
  }
  return []
}

function getKeyCollaborators (
  docClass: Ref<Class<Doc>>,
  value: any,
  field: string,
  control: TriggerControl
): Ref<Account>[] | undefined {
  if (value !== undefined && value !== null) {
    const attr = control.hierarchy.findAttribute(docClass, field)
    if (attr !== undefined) {
      return getValueCollaborators(value, attr, control)
    }
  }
}

/**
 * @public
 */
export async function getDocCollaborators (
  ctx: MeasureContext,
  doc: Doc,
  mixin: ClassCollaborators,
  control: TriggerControl
): Promise<Ref<Account>[]> {
  const collaborators = new Set<Ref<Account>>()
  for (const field of mixin.fields) {
    const value = (doc as any)[field]
    const newCollaborators = await ctx.with('getKeyCollaborators', {}, async (ctx) =>
      getKeyCollaborators(doc._class, value, field, control)
    )
    if (newCollaborators !== undefined) {
      for (const newCollaborator of newCollaborators) {
        collaborators.add(newCollaborator)
      }
    }
  }
  return Array.from(collaborators.values())
}

export async function pushInboxNotifications (
  ctx: MeasureContext,
  control: TriggerControl,
  res: Tx[],
  receiver: ReceiverInfo,
  sender: SenderInfo,
  objectId: Ref<Doc>,
  objectClass: Ref<Class<Doc>>,
  objectSpace: Ref<Space>,
  contexts: DocNotifyContext[],
  data: Partial<Data<InboxNotification>>,
  _class: Ref<Class<InboxNotification>>,
  modifiedOn: Timestamp,
  shouldUpdateTimestamp = true,
  tx?: TxCUD<Doc>
): Promise<TxCreateDoc<InboxNotification> | undefined> {
  const context = getDocNotifyContext(control, contexts, objectId, receiver._id)
  let docNotifyContextId: Ref<DocNotifyContext>

  if (context === undefined) {
    docNotifyContextId = await createNotifyContext(
      ctx,
      control,
      objectId,
      objectClass,
      objectSpace,
      receiver,
      sender._id,
      shouldUpdateTimestamp ? modifiedOn : undefined,
      tx
    )
  } else {
    docNotifyContextId = context._id
  }

  const notificationData = {
    user: receiver._id,
    isViewed: false,
    docNotifyContext: docNotifyContextId,
    archived: false,
    ...data
  }
  const notificationTx = control.txFactory.createTxCreateDoc(_class, receiver.space, notificationData)
  res.push(notificationTx)

  return notificationTx
}

async function activityInboxNotificationToText (
  doc: Data<ActivityInboxNotification>
): Promise<{ title: string, body: string, [key: string]: string }> {
  let title: string = ''
  let body: string = ''

  const params = doc.intlParams ?? {}
  if (doc.intlParamsNotLocalized != null && Object.keys(doc.intlParamsNotLocalized).length > 0) {
    for (const key in doc.intlParamsNotLocalized) {
      const val = doc.intlParamsNotLocalized[key]
      params[key] = await translate(val, params)
    }
  }
  if (doc.title != null) {
    title = await translate(doc.title, params)
  }
  if (doc.body != null) {
    body = await translate(doc.body, params)
  }

  return { ...params, title, body }
}

async function commonInboxNotificationToText (
  doc: Data<CommonInboxNotification>
): Promise<{ title: string, body: string, [key: string]: string }> {
  let title: string = ''
  let body: string = ''

  let params = doc.intlParams ?? {}
  if (doc.props != null) {
    params = { ...params, ...doc.props }
  }
  if (doc.intlParamsNotLocalized != null && Object.keys(doc.intlParamsNotLocalized).length > 0) {
    for (const key in doc.intlParamsNotLocalized) {
      const val = doc.intlParamsNotLocalized[key]
      params[key] = await translate(val, params)
    }
  }
  if (doc.header != null) {
    title = await translate(doc.header, params)
  }
  if (doc.messageHtml != null) {
    body = stripTags(doc.messageHtml, NOTIFICATION_BODY_SIZE)
  }
  if (doc.message != null) {
    body = await translate(doc.message, params)
  }
  return { ...params, title, body }
}

async function mentionInboxNotificationToText (
  doc: Data<MentionInboxNotification>,
  control: TriggerControl
): Promise<{ title: string, body: string, [key: string]: string }> {
  let obj = (await control.findAll(control.ctx, doc.mentionedInClass, { _id: doc.mentionedIn }, { limit: 1 }))[0]
  if (obj !== undefined) {
    if (control.hierarchy.isDerived(obj._class, chunter.class.ChatMessage)) {
      obj = (
        await control.findAll(
          control.ctx,
          (obj as ChatMessage).attachedToClass,
          { _id: (obj as ChatMessage).attachedTo },
          { limit: 1 }
        )
      )[0]
    }
    if (obj !== undefined) {
      const textPresenter = getTextPresenter(obj._class, control.hierarchy)
      if (textPresenter !== undefined) {
        const textPresenterFunc = await getResource(textPresenter.presenter)
        const title = await textPresenterFunc(obj, control)
        doc.intlParams = {
          ...doc.intlParams,
          title
        }
      }
    }
  }
  return await commonInboxNotificationToText(doc)
}

export async function getTranslatedNotificationContent (
  data: Data<InboxNotification>,
  _class: Ref<Class<InboxNotification>>,
  control: TriggerControl
): Promise<{ title: string, body: string, [key: string]: string }> {
  if (control.hierarchy.isDerived(_class, notification.class.ActivityInboxNotification)) {
    return await activityInboxNotificationToText(data as Data<ActivityInboxNotification>)
  } else if (control.hierarchy.isDerived(_class, notification.class.MentionInboxNotification)) {
    return await mentionInboxNotificationToText(data as Data<MentionInboxNotification>, control)
  } else if (control.hierarchy.isDerived(_class, notification.class.CommonInboxNotification)) {
    return await commonInboxNotificationToText(data as Data<CommonInboxNotification>)
  }

  return { title: '', body: '' }
}

export async function createPushFromInbox (
  control: TriggerControl,
  receiver: ReceiverInfo,
  attachedTo: Ref<Doc>,
  attachedToClass: Ref<Class<Doc>>,
  data: Data<InboxNotification>,
  _class: Ref<Class<InboxNotification>>,
  sender: SenderInfo,
  _id: Ref<Doc>,
  cache: Map<Ref<Doc>, Doc> = new Map<Ref<Doc>, Doc>()
): Promise<Tx | undefined> {
  let { title, body } = await getTranslatedNotificationContent(data, _class, control)

  if (title === '' || body === '') {
    return
  }

  title = title.slice(0, PUSH_NOTIFICATION_TITLE_SIZE)

  const senderPerson = sender.person
  const linkProviders = control.modelDb.findAllSync(serverView.mixin.ServerLinkIdProvider, {})
  const provider = linkProviders.find(({ _id }) => _id === attachedToClass)

  let id: string = attachedTo

  if (provider !== undefined) {
    const encodeFn = await getResource(provider.encode)
    const doc = cache.get(attachedTo) ?? (await control.findAll(control.ctx, attachedToClass, { _id: attachedTo }))[0]

    if (doc === undefined) {
      return
    }

    cache.set(doc._id, doc)
    id = await encodeFn(doc, control)
  }

  const path = [workbenchId, control.workspace.workspaceUrl, notificationId, encodeObjectURI(id, attachedToClass)]
  await createPushNotification(control, receiver._id as Ref<PersonAccount>, title, body, _id, senderPerson, path)
  return control.txFactory.createTxCreateDoc(notification.class.BrowserNotification, receiver.space, {
    user: receiver._id,
    status: NotificationStatus.New,
    title,
    body,
    senderId: sender._id,
    tag: _id,
    onClickLocation: {
      path
    }
  })
}

export async function createPushNotification (
  control: TriggerControl,
  target: Ref<PersonAccount>,
  title: string,
  body: string,
  _id: string,
  senderAvatar?: Data<AvatarInfo>,
  path?: string[]
): Promise<void> {
  const publicKey = getMetadata(notification.metadata.PushPublicKey)
  const privateKey = getMetadata(serverNotification.metadata.PushPrivateKey)
  const subject = getMetadata(serverNotification.metadata.PushSubject) ?? 'mailto:hey@huly.io'
  if (privateKey === undefined || publicKey === undefined) return
  const subscriptions = await control.findAll(control.ctx, notification.class.PushSubscription, { user: target })
  const data: PushData = {
    title,
    body
  }
  if (_id !== undefined) {
    data.tag = _id
  }
  const front = control.branding?.front ?? getMetadata(serverCore.metadata.FrontUrl) ?? ''
  const domainPath = `${workbenchId}/${control.workspace.workspaceUrl}`
  data.domain = concatLink(front, domainPath)
  if (path !== undefined) {
    data.url = concatLink(front, path.join('/'))
  }
  if (senderAvatar != null) {
    const provider = getAvatarProviderId(senderAvatar.avatarType)
    if (provider === contact.avatarProvider.Image) {
      if (senderAvatar.avatar != null) {
        const url = await control.storageAdapter.getUrl(control.ctx, control.workspace, senderAvatar.avatar)
        data.icon = url.includes('://') ? url : concatLink(front, url)
      }
    } else if (provider === contact.avatarProvider.Gravatar && senderAvatar.avatarProps?.url !== undefined) {
      data.icon = getGravatarUrl(senderAvatar.avatarProps?.url, 512)
    }
  }

  webpush.setVapidDetails(subject, publicKey, privateKey)

  for (const subscription of subscriptions) {
    void sendPushToSubscription(control, target, subscription, data)
  }
}

async function sendPushToSubscription (
  control: TriggerControl,
  targetUser: Ref<Account>,
  subscription: PushSubscription,
  data: PushData
): Promise<void> {
  try {
    await webpush.sendNotification(subscription, JSON.stringify(data))
  } catch (err) {
    control.ctx.info('Cannot send push notification to', { user: targetUser, err })
    if (err instanceof WebPushError && err.body.includes('expired')) {
      const tx = control.txFactory.createTxRemoveDoc(subscription._class, subscription.space, subscription._id)
      await control.apply(control.ctx, [tx])
    }
  }
}

/**
 * @public
 */
export async function pushActivityInboxNotifications (
  ctx: MeasureContext,
  originTx: TxCUD<Doc>,
  control: TriggerControl,
  res: Tx[],
  receiver: ReceiverInfo,
  sender: SenderInfo,
  object: Doc,
  docNotifyContexts: DocNotifyContext[],
  activityMessage: ActivityMessage,
  shouldUpdateTimestamp: boolean
): Promise<TxCreateDoc<InboxNotification> | undefined> {
  const content = await getNotificationContent(originTx, [receiver.account], sender, object, control)
  const data: Partial<Data<ActivityInboxNotification>> = {
    ...content,
    attachedTo: activityMessage._id,
    attachedToClass: activityMessage._class
  }

  return await pushInboxNotifications(
    ctx,
    control,
    res,
    receiver,
    sender,
    activityMessage.attachedTo,
    activityMessage.attachedToClass,
    object.space,
    docNotifyContexts,
    data,
    notification.class.ActivityInboxNotification,
    activityMessage.modifiedOn,
    shouldUpdateTimestamp,
    originTx
  )
}

export async function applyNotificationProviders (
  data: InboxNotification,
  notifyResult: NotifyResult,
  attachedTo: Ref<Doc>,
  attachedToClass: Ref<Class<Doc>>,
  control: TriggerControl,
  res: Tx[],
  object: Doc,
  receiver: ReceiverInfo,
  sender: SenderInfo,
  message?: ActivityMessage
): Promise<void> {
  const resources = control.modelDb.findAllSync(serverNotification.class.NotificationProviderResources, {})
  for (const [provider, types] of notifyResult.entries()) {
    if (provider === notification.providers.PushNotificationProvider) {
      // const now = Date.now()
      const pushTx = await createPushFromInbox(
        control,
        receiver,
        attachedTo,
        attachedToClass,
        data,
        notification.class.ActivityInboxNotification,
        sender,
        data._id
      )
      if (pushTx !== undefined) {
        res.push(pushTx)
      }

      continue
    }

    const resource = resources.find((it) => it.provider === provider)

    if (resource === undefined) continue

    const fn = await getResource(resource.fn)

    const txes = await fn(control, types, object, data, receiver, sender, message)
    if (txes.length > 0) {
      res.push(...txes)
    }
  }
}

async function createNotifyContext (
  ctx: MeasureContext,
  control: TriggerControl,
  objectId: Ref<Doc>,
  objectClass: Ref<Class<Doc>>,
  objectSpace: Ref<Space>,
  receiver: ReceiverInfo,
  sender: Ref<Account>,
  updateTimestamp?: Timestamp,
  tx?: TxCUD<Doc>
): Promise<Ref<DocNotifyContext>> {
  const createTx = control.txFactory.createTxCreateDoc(notification.class.DocNotifyContext, receiver.space, {
    user: receiver._id,
    objectId,
    objectClass,
    objectSpace,
    isPinned: false,
    tx: tx?._id,
    lastUpdateTimestamp: updateTimestamp,
    lastViewedTimestamp: sender === receiver._id ? updateTimestamp : undefined
  })
  await ctx.with('apply', {}, () => control.apply(control.ctx, [createTx]))
  if (receiver.account?.email !== undefined) {
    control.ctx.contextData.broadcast.targets['docNotifyContext' + createTx._id] = (it) => {
      if (it._id === createTx._id) {
        return [receiver.account?.email]
      }
    }
  }
  return createTx.objectId
}

export async function getNotificationTxes (
  ctx: MeasureContext,
  control: TriggerControl,
  object: Doc,
  tx: TxCUD<Doc>,
  originTx: TxCUD<Doc>,
  receiver: ReceiverInfo,
  sender: SenderInfo,
  params: NotifyParams,
  docNotifyContexts: DocNotifyContext[],
  activityMessages: ActivityMessage[],
  settings: NotificationProviderControl
): Promise<Tx[]> {
  if (receiver.account === undefined) {
    return []
  }

  const res: Tx[] = []

  for (const message of activityMessages) {
    const docMessage = message._class === activity.class.DocUpdateMessage ? (message as DocUpdateMessage) : undefined
    const notifyResult = await isShouldNotifyTx(
      control,
      tx,
      originTx,
      object,
      [receiver.account],
      params.isOwn,
      params.isSpace,
      settings,
      docMessage
    )

    if (notifyResult.has(notification.providers.InboxNotificationProvider)) {
      const notificationTx = await pushActivityInboxNotifications(
        ctx,
        originTx,
        control,
        res,
        receiver,
        sender,
        object,
        docNotifyContexts,
        message,
        params.shouldUpdateTimestamp
      )

      if (notificationTx !== undefined) {
        const notificationData = TxProcessor.createDoc2Doc(notificationTx)

        await applyNotificationProviders(
          notificationData,
          notifyResult,
          message.attachedTo,
          message.attachedToClass,
          control,
          res,
          object,
          receiver,
          sender,
          message
        )
      }
    } else {
      const context = getDocNotifyContext(control, docNotifyContexts, message.attachedTo, receiver.account._id)

      if (context === undefined) {
        await createNotifyContext(
          ctx,
          control,
          message.attachedTo,
          message.attachedToClass,
          object.space,
          receiver,
          sender._id,
          params.shouldUpdateTimestamp ? originTx.modifiedOn : undefined,
          tx
        )
      }
    }
  }
  return res
}

async function updateContextsTimestamp (
  ctx: MeasureContext,
  contexts: DocNotifyContext[],
  timestamp: Timestamp,
  control: TriggerControl,
  modifiedBy: Ref<Account>
): Promise<void> {
  if (contexts.length === 0) return
  const res: Tx[] = []

  for (const context of contexts) {
    const account = getPersonAccountById(context.user, control) // accounts.find(({ _id }) => _id === context.user)
    const isViewed =
      context.lastViewedTimestamp !== undefined && (context.lastUpdateTimestamp ?? 0) <= context.lastViewedTimestamp
    const updateTx = control.txFactory.createTxUpdateDoc(context._class, context.space, context._id, {
      lastUpdateTimestamp: timestamp,
      ...(isViewed && modifiedBy === context.user
        ? {
            lastViewedTimestamp: timestamp
          }
        : {})
    })

    res.push(updateTx)

    if (account?.email !== undefined) {
      control.ctx.contextData.broadcast.targets['docNotifyContext' + updateTx._id] = (it) => {
        if (it._id === updateTx._id) {
          return [account.email]
        }
      }
    }
  }

  if (res.length > 0) {
    await ctx.with('apply', {}, () => control.apply(ctx, res))
  }
}

async function removeContexts (
  ctx: MeasureContext,
  contexts: DocNotifyContext[],
  unsubscribe: Ref<PersonAccount>[],
  control: TriggerControl
): Promise<void> {
  if (contexts.length === 0) return
  if (unsubscribe.length === 0) return

  const res: Tx[] = []

  for (const context of contexts) {
    if (!unsubscribe.includes(context.user as Ref<PersonAccount>)) {
      continue
    }
    const account = control.modelDb.getObject(context.user)
    if (account === undefined) continue

    const removeTx = control.txFactory.createTxRemoveDoc(context._class, context.space, context._id)

    res.push(removeTx)

    if (account.email !== undefined) {
      control.ctx.contextData.broadcast.targets['docNotifyContext' + removeTx._id] = (it) => {
        if (it._id === removeTx._id) {
          return [account.email]
        }
      }
    }
  }

  await control.apply(control.ctx, res)
}

export async function createCollabDocInfo (
  ctx: MeasureContext,
  collaborators: Ref<PersonAccount>[],
  control: TriggerControl,
  tx: TxCUD<Doc>,
  originTx: TxCUD<Doc>,
  object: Doc,
  activityMessages: ActivityMessage[],
  params: NotifyParams,
  unsubscribe: Ref<PersonAccount>[] = []
): Promise<Tx[]> {
  let res: Tx[] = []

  if (originTx.space === core.space.DerivedTx) {
    return res
  }

  const docMessages = activityMessages.filter((message) => message.attachedTo === object._id)

  if (docMessages.length === 0) {
    if (unsubscribe.length > 0) {
      const notifyContexts = await control.findAll(ctx, notification.class.DocNotifyContext, {
        objectId: object._id,
        user: { $in: unsubscribe }
      })
      await removeContexts(ctx, notifyContexts, unsubscribe, control)
    }

    return res
  }

  let notifyContexts: DocNotifyContext[] = []
  if (!(object._id === tx.objectId && tx._class === core.class.TxCreateDoc)) {
    notifyContexts = await control.findAll(ctx, notification.class.DocNotifyContext, { objectId: object._id })
  }

  if (notifyContexts.length > 0) {
    await updateContextsTimestamp(ctx, notifyContexts, originTx.modifiedOn, control, originTx.modifiedBy)
  }
  if (notifyContexts.length > 0 && unsubscribe.length > 0) {
    await removeContexts(ctx, notifyContexts, unsubscribe, control)
  }

  const targets = new Set(collaborators)

  // user is not collaborator of himself, but we should notify user of changes related to users account (mentions, comments etc)
  if (control.hierarchy.isDerived(object._class, contact.class.Person)) {
    const acc = control.modelDb.getAccountByPersonId(object._id as Ref<Person>) as PersonAccount[]
    for (const a of acc.map((it) => it._id)) {
      targets.add(a)
    }
  }

  if (targets.size === 0) {
    return res
  }

  const usersInfo = await ctx.with(
    'get-user-info',
    {},
    async (ctx) => await getUsersInfo(ctx, [...Array.from(targets), originTx.modifiedBy as Ref<PersonAccount>], control)
  )
  const sender: SenderInfo = usersInfo.get(originTx.modifiedBy) ?? {
    _id: originTx.modifiedBy
  }

  const settings = await getNotificationProviderControl(ctx, control)

  for (const target of targets) {
    const info: ReceiverInfo | undefined = toReceiverInfo(control.hierarchy, usersInfo.get(target))

    if (info === undefined) continue

    const targetRes = await getNotificationTxes(
      ctx,
      control,
      object,
      tx,
      originTx,
      info,
      sender,
      params,
      notifyContexts,
      docMessages,
      settings
    )
    const ids = new Set(targetRes.map((it) => it._id))
    if (info.account?.email !== undefined) {
      const id = generateId() as string
      control.ctx.contextData.broadcast.targets[id] = (it) => {
        if (ids.has(it._id)) {
          return [info.account?.email]
        }
      }
    }
    res = res.concat(targetRes)
  }
  return res
}

/**
 * @public
 */
export function getMixinTx (
  actualTx: TxCUD<Doc>,
  control: TriggerControl,
  collaborators: Ref<Account>[]
): TxMixin<Doc, Collaborators> {
  return control.txFactory.createTxMixin(
    actualTx.objectId,
    actualTx.objectClass,
    actualTx.objectSpace,
    notification.mixin.Collaborators,
    {
      collaborators
    }
  )
}

async function getTxCollabs (
  ctx: MeasureContext,
  tx: TxCUD<Doc>,
  control: TriggerControl,
  doc: Doc
): Promise<{
    added: Ref<Account>[]
    removed: Ref<Account>[]
    result: Ref<Account>[]
  }> {
  const { hierarchy } = control
  const mixin = hierarchy.classHierarchyMixin<Doc, ClassCollaborators>(
    doc._class,
    notification.mixin.ClassCollaborators
  )
  if (mixin === undefined) return { added: [], removed: [], result: [] }

  if (tx._class === core.class.TxCreateDoc) {
    const collabs = await getDocCollaborators(ctx, doc, mixin, control)
    return { added: collabs, removed: [], result: collabs }
  }

  if (tx._class === core.class.TxRemoveDoc) {
    if (hierarchy.hasMixin(doc, notification.mixin.Collaborators)) {
      return { added: [], removed: [], result: hierarchy.as(doc, notification.mixin.Collaborators).collaborators ?? [] }
    }

    return { added: [], removed: [], result: [] }
  }

  if ([core.class.TxUpdateDoc, core.class.TxMixin].includes(tx._class)) {
    const collabs = new Set(hierarchy.as(doc, notification.mixin.Collaborators).collaborators ?? [])
    const ops = isMixinTx(tx) ? tx.attributes : (tx as TxUpdateDoc<Doc>).operations
    const newCollaborators = getNewCollaborators(ops, mixin, doc._class, control).filter((p) => !collabs.has(p))
    const isSpace = control.hierarchy.isDerived(doc._class, core.class.Space)
    const removedCollabs = isSpace ? getRemovedMembers(ops, mixin, (doc as Space)._class, control) : []
    const result = [...collabs, ...newCollaborators].filter((p) => !removedCollabs.includes(p))

    return { added: newCollaborators, removed: removedCollabs, result }
  }

  return { added: [], removed: [], result: [] }
}

async function getSpaceCollabTxes (
  ctx: MeasureContext,
  control: TriggerControl,
  doc: Doc,
  tx: TxCUD<Doc>,
  originTx: TxCUD<Doc>,
  activityMessages: ActivityMessage[],
  cache: Map<Ref<Doc>, Doc>
): Promise<Tx[]> {
  if (doc.space === core.space.Space) {
    return []
  }

  const space =
    cache.get(doc.space) ?? (await control.findAll(ctx, core.class.Space, { _id: doc.space }, { limit: 1 }))[0]
  if (space === undefined) return []

  cache.set(space._id, space)

  const mixin = control.hierarchy.classHierarchyMixin<Doc, ClassCollaborators>(
    space._class,
    notification.mixin.ClassCollaborators
  )
  if (mixin !== undefined) {
    const collabs = control.hierarchy.as<Doc, Collaborators>(space, notification.mixin.Collaborators)
    if (collabs.collaborators !== undefined) {
      return await createCollabDocInfo(
        ctx,
        collabs.collaborators as Ref<PersonAccount>[],
        control,
        tx,
        originTx,
        doc,
        activityMessages,
        { isSpace: true, isOwn: false, shouldUpdateTimestamp: true }
      )
    }
  }
  return []
}

async function createCollaboratorDoc (
  ctx: MeasureContext,
  tx: TxCreateDoc<Doc>,
  control: TriggerControl,
  activityMessage: ActivityMessage[],
  originTx: TxCUD<Doc>,
  cache: Map<Ref<Doc>, Doc>
): Promise<Tx[]> {
  const res: Tx[] = []
  const hierarchy = control.hierarchy
  const mixin = hierarchy.classHierarchyMixin(tx.objectClass, notification.mixin.ClassCollaborators)

  if (mixin === undefined) {
    return res
  }

  const doc = TxProcessor.createDoc2Doc(tx)
  const collaborators = await ctx.with(
    'get-collaborators',
    {},
    async (ctx) => await getDocCollaborators(ctx, doc, mixin, control)
  )
  const mixinTx = getMixinTx(tx, control, collaborators)

  const notificationTxes = await ctx.with(
    'create-collabdocinfo',
    {},
    async (ctx) =>
      await createCollabDocInfo(
        ctx,
        collaborators as Ref<PersonAccount>[],
        control,
        tx,
        originTx,
        doc,
        activityMessage,
        { isOwn: true, isSpace: false, shouldUpdateTimestamp: true }
      )
  )
  res.push(mixinTx)
  res.push(...notificationTxes)

  res.push(
    ...(await ctx.with(
      'get-space-collabtxes',
      {},
      async (ctx) => await getSpaceCollabTxes(ctx, control, doc, tx, originTx, activityMessage, cache)
    ))
  )

  return res
}

async function updateCollaboratorsMixin (
  ctx: MeasureContext,
  tx: TxMixin<Doc, Collaborators>,
  control: TriggerControl,
  activityMessages: ActivityMessage[],
  originTx: TxCUD<Doc>
): Promise<Tx[]> {
  const { hierarchy } = control

  if (tx._class !== core.class.TxMixin) return []
  if (originTx.space === core.space.DerivedTx) return []
  if (!hierarchy.isDerived(tx.mixin, notification.mixin.Collaborators)) return []

  const res: Tx[] = []

  const notificationControl = await getNotificationProviderControl(ctx, control)

  if (tx.attributes.collaborators !== undefined) {
    const createTx = hierarchy.isDerived(tx.objectClass, core.class.AttachedDoc)
      ? (
          await control.findAll(ctx, core.class.TxCollectionCUD, {
            'tx.objectId': tx.objectId,
            'tx._class': core.class.TxCreateDoc
          })
        )[0]
      : (
          await control.findAll(ctx, core.class.TxCreateDoc, {
            objectId: tx.objectId
          })
        )[0]
    const mixinTxes = await control.findAll(ctx, core.class.TxMixin, {
      objectId: tx.objectId
    })
    const prevDoc = TxProcessor.buildDoc2Doc([createTx, ...mixinTxes].filter((t) => t._id !== tx._id)) as Doc
    const newCollabs: Ref<Account>[] = []

    let prevCollabs: Set<Ref<Account>>

    if (hierarchy.hasMixin(prevDoc, notification.mixin.Collaborators)) {
      const prevDocMixin = control.hierarchy.as(prevDoc, notification.mixin.Collaborators)
      prevCollabs = new Set(prevDocMixin.collaborators ?? [])
    } else {
      const mixin = hierarchy.classHierarchyMixin(prevDoc._class, notification.mixin.ClassCollaborators)
      prevCollabs = mixin !== undefined ? new Set(await getDocCollaborators(ctx, prevDoc, mixin, control)) : new Set()
    }

    const type = await control.modelDb.findOne(notification.class.BaseNotificationType, {
      _id: notification.ids.CollaboratoAddNotification
    })

    if (type === undefined) {
      return res
    }

    const providers = await control.modelDb.findAll(notification.class.NotificationProvider, {})

    for (const collab of tx.attributes.collaborators) {
      if (!prevCollabs.has(collab) && tx.modifiedBy !== collab) {
        for (const provider of providers) {
          if (isAllowed(control, collab as Ref<PersonAccount>, type, provider, notificationControl)) {
            newCollabs.push(collab)
            break
          }
        }
      }
    }

    if (newCollabs.length > 0) {
      const docNotifyContexts = await control.findAll(ctx, notification.class.DocNotifyContext, {
        user: { $in: newCollabs },
        objectId: tx.objectId
      })

      const infos = await ctx.with(
        'get-user-info',
        {},
        async (ctx) => await getUsersInfo(ctx, [...newCollabs, originTx.modifiedBy] as Ref<PersonAccount>[], control)
      )
      const sender: SenderInfo = infos.get(originTx.modifiedBy) ?? { _id: originTx.modifiedBy }

      for (const collab of newCollabs) {
        const target = toReceiverInfo(hierarchy, infos.get(collab))
        if (target === undefined) continue

        for (const message of activityMessages) {
          await pushActivityInboxNotifications(
            ctx,
            originTx,
            control,
            res,
            target,
            sender,
            prevDoc,
            docNotifyContexts,
            message,
            true
          )
        }
      }
    }
  }
  return res
}

async function collectionCollabDoc (
  ctx: MeasureContext,
  tx: TxCollectionCUD<Doc, AttachedDoc>,
  control: TriggerControl,
  activityMessages: ActivityMessage[],
  cache: Map<Ref<Doc>, Doc>
): Promise<Tx[]> {
  const actualTx = TxProcessor.extractTx(tx) as TxCUD<Doc>
  let res = await createCollaboratorNotifications(ctx, actualTx, control, activityMessages, tx, cache)

  if (![core.class.TxCreateDoc, core.class.TxRemoveDoc, core.class.TxUpdateDoc].includes(actualTx._class)) {
    return res
  }

  const mixin = control.hierarchy.classHierarchyMixin(tx.objectClass, notification.mixin.ClassCollaborators)

  if (mixin === undefined) {
    return res
  }

  const doc = await ctx.with(
    'get-doc',
    {},
    async (ctx) =>
      cache.get(tx.objectId) ?? (await control.findAll(ctx, tx.objectClass, { _id: tx.objectId }, { limit: 1 }))[0]
  )

  if (doc === undefined) {
    return res
  }

  cache.set(doc._id, doc)

  const collaborators = await ctx.with(
    'get-collaborators',
    {},
    async (ctx) => await getCollaborators(ctx, doc, control, tx, res)
  )

  res = res.concat(
    await ctx.with(
      'create-collab-doc-info',
      {},
      async (ctx) =>
        await createCollabDocInfo(
          ctx,
          collaborators as Ref<PersonAccount>[],
          control,
          actualTx,
          tx,
          doc,
          activityMessages,
          { isOwn: false, isSpace: false, shouldUpdateTimestamp: true }
        )
    )
  )

  return res
}

async function removeCollaboratorDoc (tx: TxRemoveDoc<Doc>, control: TriggerControl): Promise<Tx[]> {
  const hierarchy = control.hierarchy
  const mixin = hierarchy.classHierarchyMixin(tx.objectClass, notification.mixin.ClassCollaborators)

  if (mixin === undefined) {
    return []
  }

  const res: Tx[] = []
  const notifyContexts = await control.findAll(
    control.ctx,
    notification.class.DocNotifyContext,
    { objectId: tx.objectId },
    {
      projection: {
        _id: 1,
        _class: 1,
        space: 1
      }
    }
  )

  if (notifyContexts.length === 0) {
    return []
  }

  const notifyContextRefs = notifyContexts.map(({ _id }) => _id)

  const inboxNotifications = await control.findAll(
    control.ctx,
    notification.class.InboxNotification,
    {
      docNotifyContext: { $in: notifyContextRefs }
    },
    {
      projection: {
        _id: 1,
        _class: 1,
        space: 1
      }
    }
  )

  inboxNotifications.forEach((notification) => {
    res.push(control.txFactory.createTxRemoveDoc(notification._class, notification.space, notification._id))
  })
  notifyContexts.forEach((context) => {
    res.push(control.txFactory.createTxRemoveDoc(context._class, context.space, context._id))
  })

  return res
}

function getNewCollaborators (
  ops: DocumentUpdate<Doc> | MixinUpdate<Doc, Doc>,
  mixin: ClassCollaborators,
  docClass: Ref<Class<Doc>>,
  control: TriggerControl
): Ref<Account>[] {
  const newCollaborators = new Set<Ref<Account>>()
  if (ops.$push !== undefined) {
    for (const key in ops.$push) {
      if (mixin.fields.includes(key)) {
        let value = (ops.$push as any)[key]
        if (typeof value !== 'string') {
          value = value.$each
        }
        const newCollabs = getKeyCollaborators(docClass, value, key, control)
        if (newCollabs !== undefined) {
          for (const newCollab of newCollabs) {
            newCollaborators.add(newCollab)
          }
        }
      }
    }
  }
  for (const key in ops) {
    if (key.startsWith('$')) continue
    if (mixin.fields.includes(key)) {
      const value = (ops as any)[key]
      const newCollabs = getKeyCollaborators(docClass, value, key, control)
      if (newCollabs !== undefined) {
        for (const newCollab of newCollabs) {
          newCollaborators.add(newCollab)
        }
      }
    }
  }
  return Array.from(newCollaborators.values())
}

function getRemovedMembers (
  ops: DocumentUpdate<Space> | MixinUpdate<Space, Space>,
  mixin: ClassCollaborators,
  docClass: Ref<Class<Space>>,
  control: TriggerControl
): Ref<Account>[] {
  const removedCollaborators: Ref<Account>[] = []
  if (ops.$pull !== undefined && 'members' in ops.$pull) {
    const key = 'members'
    if (mixin.fields.includes(key)) {
      let value = (ops.$pull as any)[key]
      if (typeof value !== 'string') {
        value = value.$in
      }
      const collabs = getKeyCollaborators(docClass, value, key, control)
      if (collabs !== undefined) {
        removedCollaborators.push(...collabs)
      }
    }
  }

  return Array.from(new Set(removedCollaborators).values())
}

async function updateCollaboratorDoc (
  ctx: MeasureContext,
  tx: TxUpdateDoc<Doc> | TxMixin<Doc, Doc>,
  control: TriggerControl,
  originTx: TxCUD<Doc>,
  activityMessages: ActivityMessage[],
  cache: Map<Ref<Doc>, Doc>
): Promise<Tx[]> {
  const hierarchy = control.hierarchy
  let res: Tx[] = []
  const mixin = hierarchy.classHierarchyMixin(tx.objectClass, notification.mixin.ClassCollaborators)
  if (mixin === undefined) return []
  const doc = await ctx.with(
    'find-doc',
    { _class: tx.objectClass },
    async (ctx) =>
      cache.get(tx.objectId) ?? (await control.findAll(ctx, tx.objectClass, { _id: tx.objectId }, { limit: 1 }))[0]
  )
  if (doc === undefined) return []
  cache.set(doc._id, doc)
  const params: NotifyParams = { isOwn: true, isSpace: false, shouldUpdateTimestamp: true }
  if (hierarchy.hasMixin(doc, notification.mixin.Collaborators)) {
    // we should handle change field and subscribe new collaborators
    const collabsInfo = await ctx.with(
      'get-tx-collaborators',
      {},
      async (ctx) => await getTxCollabs(ctx, tx, control, doc)
    )

    if (collabsInfo.added.length > 0) {
      res.push(createPushCollaboratorsTx(control, tx.objectId, tx.objectClass, tx.objectSpace, collabsInfo.added))
    }

    if (collabsInfo.removed.length > 0) {
      res.push(createPullCollaboratorsTx(control, tx.objectId, tx.objectClass, tx.objectSpace, collabsInfo.removed))
    }

    res = res.concat(
      await ctx.with(
        'create-collab-docinfo',
        {},
        async (ctx) =>
          await createCollabDocInfo(
            ctx,
            collabsInfo.result as Ref<PersonAccount>[],
            control,
            tx,
            originTx,
            doc,
            activityMessages,
            params,
            collabsInfo.removed as Ref<PersonAccount>[]
          )
      )
    )
  } else {
    const collaborators = await ctx.with(
      'get-doc-collaborators',
      {},
      async (ctx) => await getDocCollaborators(ctx, doc, mixin, control)
    )
    res.push(getMixinTx(tx, control, collaborators))
    res = res.concat(
      await createCollabDocInfo(
        ctx,
        collaborators as Ref<PersonAccount>[],
        control,
        tx,
        originTx,
        doc,
        activityMessages,
        params
      )
    )
  }

  res = res.concat(
    await ctx.with(
      'get-space-collabtxes',
      {},
      async (ctx) => await getSpaceCollabTxes(ctx, control, doc, tx, originTx, activityMessages, cache)
    )
  )
  res = res.concat(
    await ctx.with('update-notify-context-space', {}, async (ctx) => await updateNotifyContextsSpace(ctx, control, tx))
  )

  return res
}

/**
 * @public
 */
export async function OnAttributeCreate (tx: Tx, control: TriggerControl): Promise<Tx[]> {
  const attribute = TxProcessor.createDoc2Doc(tx as TxCreateDoc<AnyAttribute>)
  const group = (
    await control.modelDb.findAll(notification.class.NotificationGroup, { objectClass: attribute.attributeOf })
  )[0]
  if (group === undefined) return []
  const isCollection: boolean = core.class.Collection === attribute.type._class
  const objectClass = !isCollection ? attribute.attributeOf : (attribute.type as Collection<AttachedDoc>).of
  const txClasses = !isCollection
    ? [control.hierarchy.isMixin(attribute.attributeOf) ? core.class.TxMixin : core.class.TxUpdateDoc]
    : [core.class.TxCreateDoc, core.class.TxRemoveDoc]
  const data: Data<NotificationType> = {
    attribute: attribute._id,
    group: group._id,
    field: attribute.name,
    generated: true,
    objectClass,
    txClasses,
    hidden: false,
    defaultEnabled: false,
    templates: {
      textTemplate: '{body}',
      htmlTemplate: '<p>{body}</p>',
      subjectTemplate: '{doc} updated'
    },
    label: attribute.label
  }
  if (isCollection) {
    data.attachedToClass = attribute.attributeOf
  }
  const id =
    `${notification.class.NotificationType}_${attribute.attributeOf}_${attribute.name}` as Ref<NotificationType>
  const res = control.txFactory.createTxCreateDoc(notification.class.NotificationType, core.space.Model, data, id)
  return [res]
}

/**
 * @public
 */
export async function OnAttributeUpdate (tx: Tx, control: TriggerControl): Promise<Tx[]> {
  const ctx = tx as TxUpdateDoc<AnyAttribute>
  if (ctx.operations.hidden === undefined) return []
  const type = (await control.findAll(control.ctx, notification.class.NotificationType, { attribute: ctx.objectId }))[0]
  if (type === undefined) return []
  const res = control.txFactory.createTxUpdateDoc(type._class, type.space, type._id, {
    hidden: ctx.operations.hidden
  })
  return [res]
}

async function applyUserTxes (
  ctx: MeasureContext,
  control: TriggerControl,
  txes: Tx[],
  cache: Map<Ref<Doc>, Doc> = new Map<Ref<Doc>, Doc>()
): Promise<Tx[]> {
  const map: Map<Ref<Account>, Tx[]> = new Map<Ref<Account>, Tx[]>()
  const res: Tx[] = []

  for (const tx of txes) {
    const ttx = tx as TxCUD<Doc>
    if (
      control.hierarchy.isDerived(ttx.objectClass, notification.class.InboxNotification) &&
      ttx._class === core.class.TxCreateDoc
    ) {
      const notification = TxProcessor.createDoc2Doc(ttx as TxCreateDoc<InboxNotification>)

      if (map.has(notification.user)) {
        map.get(notification.user)?.push(tx)
      } else {
        map.set(notification.user, [tx])
      }
    } else if (
      control.hierarchy.isDerived(ttx.objectClass, notification.class.BrowserNotification) &&
      ttx._class === core.class.TxCreateDoc
    ) {
      const notification = TxProcessor.createDoc2Doc(ttx as TxCreateDoc<BrowserNotification>)

      if (map.has(notification.user)) {
        map.get(notification.user)?.push(tx)
      } else {
        map.set(notification.user, [tx])
      }
    } else {
      res.push(tx)
    }
  }

  for (const [user, txs] of map.entries()) {
    const account =
      (cache.get(user) as PersonAccount) ??
      ctx.withSync('get-person-account', {}, () => getPersonAccountById(user, control))

    if (account !== undefined) {
      cache.set(account._id, account)
      await control.apply(ctx, txs)

      const m1 = toIdMap(txs)
      control.ctx.contextData.broadcast.targets.docNotifyContext = (it) => {
        if (m1.has(it._id)) {
          return [account.email]
        }
      }
    }
  }

  return res
}

async function updateCollaborators (
  ctx: MeasureContext,
  control: TriggerControl,
  tx: TxCUD<Doc>,
  cache: Map<Ref<Doc>, Doc> = new Map<Ref<Doc>, Doc>()
): Promise<Tx[]> {
  if (tx._class !== core.class.TxUpdateDoc && tx._class !== core.class.TxMixin) return []

  const hierarchy = control.hierarchy

  const mixin = hierarchy.classHierarchyMixin(tx.objectClass, notification.mixin.ClassCollaborators)
  if (mixin === undefined) return []

  const { objectClass, objectId, objectSpace } = tx
  const ops = isMixinTx(tx) ? tx.attributes : (tx as TxUpdateDoc<Doc>).operations
  const addedCollaborators = getNewCollaborators(ops, mixin, objectClass, control)
  const isSpace = control.hierarchy.isDerived(objectClass, core.class.Space)
  const removedCollaborators = isSpace ? getRemovedMembers(ops, mixin, objectClass as Ref<Class<Space>>, control) : []

  if (removedCollaborators.length === 0 && addedCollaborators.length === 0) return []

  const doc =
    cache.get(objectId) ?? (await control.findAll(control.ctx, objectClass, { _id: objectId }, { limit: 1 }))[0]
  cache.set(objectId, doc)
  if (doc === undefined) return []

  const res: Tx[] = []
  const currentCollaborators = new Set(hierarchy.as(doc, notification.mixin.Collaborators).collaborators ?? [])
  const toAdd = addedCollaborators.filter((p) => !currentCollaborators.has(p))

  if (toAdd.length === 0 && removedCollaborators.length === 0) return []

  if (toAdd.length > 0) {
    res.push(createPushCollaboratorsTx(control, objectId, objectClass, objectSpace, toAdd))
  }

  if (removedCollaborators.length > 0) {
    res.push(createPullCollaboratorsTx(control, objectId, objectClass, objectSpace, removedCollaborators))
  }

  if (hierarchy.classHierarchyMixin(objectClass, activity.mixin.ActivityDoc) === undefined) return res

  const contexts = await control.findAll(control.ctx, notification.class.DocNotifyContext, { attachedTo: objectId })
  const addedInfo = await getUsersInfo(ctx, toAdd as Ref<PersonAccount>[], control)

  for (const addedUser of addedInfo.values()) {
    const info = toReceiverInfo(hierarchy, addedUser)
    if (info === undefined) continue
    const context = getDocNotifyContext(control, contexts, objectId, info._id)
    if (context !== undefined) continue
    await createNotifyContext(ctx, control, objectId, objectClass, objectSpace, info, tx.modifiedBy, undefined, tx)
  }

  await removeContexts(ctx, contexts, removedCollaborators as Ref<PersonAccount>[], control)

  return res
}

export async function createCollaboratorNotifications (
  ctx: MeasureContext,
  tx: TxCUD<Doc>,
  control: TriggerControl,
  activityMessages: ActivityMessage[],
  originTx?: TxCUD<Doc>,
  cache: Map<Ref<Doc>, Doc> = new Map<Ref<Doc>, Doc>()
): Promise<Tx[]> {
  if (tx.space === core.space.DerivedTx) {
    // do not forgot update collaborators for derived  tx
    return await ctx.with(
      'updateDerivedCollaborators',
      {},
      async (ctx) => await updateCollaborators(ctx, control, TxProcessor.extractTx(tx) as TxCUD<Doc>, cache)
    )
  }

  if (activityMessages.length === 0) {
    return []
  }

  switch (tx._class) {
    case core.class.TxCreateDoc: {
      const res = await ctx.with(
        'createCollaboratorDoc',
        {},
        async (ctx) =>
          await createCollaboratorDoc(ctx, tx as TxCreateDoc<Doc>, control, activityMessages, originTx ?? tx, cache)
      )

      return await applyUserTxes(ctx, control, res)
    }
    case core.class.TxUpdateDoc:
    case core.class.TxMixin: {
      let res = await ctx.with(
        'updateCollaboratorDoc',
        {},
        async (ctx) =>
          await updateCollaboratorDoc(ctx, tx as TxUpdateDoc<Doc>, control, originTx ?? tx, activityMessages, cache)
      )
      res = res.concat(
        await ctx.with(
          'updateCollaboratorMixin',
          {},
          async (ctx) =>
            await updateCollaboratorsMixin(
              ctx,
              tx as TxMixin<Doc, Collaborators>,
              control,
              activityMessages,
              originTx ?? tx
            )
        )
      )
      return await applyUserTxes(ctx, control, res)
    }
    case core.class.TxCollectionCUD: {
      const res = await ctx.with(
        'collectionCollabDoc',
        {},
        async (ctx) =>
          await collectionCollabDoc(ctx, tx as TxCollectionCUD<Doc, AttachedDoc>, control, activityMessages, cache)
      )
      return await applyUserTxes(ctx, control, res)
    }
  }

  return []
}

/**
 * @public
 */
export async function removeDocInboxNotifications (_id: Ref<ActivityMessage>, control: TriggerControl): Promise<Tx[]> {
  const inboxNotifications = await control.findAll(control.ctx, notification.class.InboxNotification, {
    attachedTo: _id
  })

  return inboxNotifications.map((inboxNotification) =>
    control.txFactory.createTxRemoveDoc(
      notification.class.InboxNotification,
      inboxNotification.space,
      inboxNotification._id
    )
  )
}

export async function getCollaborators (
  ctx: MeasureContext,
  doc: Doc,
  control: TriggerControl,
  tx: TxCUD<Doc>,
  res: Tx[]
): Promise<Ref<Account>[]> {
  const mixin = control.hierarchy.classHierarchyMixin(doc._class, notification.mixin.ClassCollaborators)

  if (mixin === undefined) {
    return []
  }

  if (control.hierarchy.hasMixin(doc, notification.mixin.Collaborators)) {
    return control.hierarchy.as(doc, notification.mixin.Collaborators).collaborators
  } else {
    const collaborators = await getDocCollaborators(ctx, doc, mixin, control)

    res.push(getMixinTx(tx, control, collaborators))
    return collaborators
  }
}

function getDocNotifyContext (
  control: TriggerControl,
  contexts: DocNotifyContext[],
  objectId: Ref<Doc>,
  user: Ref<Account>
): DocNotifyContext | undefined {
  const context = contexts.find((it) => it.objectId === objectId && it.user === user)

  if (context !== undefined) {
    return context
  }

  const txes = [...control.txes, ...control.ctx.contextData.broadcast.txes] as TxCUD<Doc>[]

  for (const tx of txes) {
    if (tx._class === core.class.TxCreateDoc && tx.objectClass === notification.class.DocNotifyContext) {
      const doc = TxProcessor.createDoc2Doc(tx as TxCreateDoc<DocNotifyContext>)
      if (doc.objectId === objectId && doc.user === user) {
        return doc
      }
    }
  }
  return undefined
}

async function OnActivityMessageRemove (message: ActivityMessage, control: TriggerControl): Promise<Tx[]> {
  if (control.removedMap.has(message.attachedTo)) {
    return []
  }

<<<<<<< HEAD
  const contexts = await control.findAll(notification.class.DocNotifyContext, {
    objectId: message.attachedTo,
    lastUpdateTimestamp: message.createdOn
=======
  const contexts = await control.findAll(control.ctx, notification.class.DocNotifyContext, {
    objectId: message.attachedTo
  })
  if (contexts.length === 0) return []

  const isLastUpdate = contexts.some((context) => {
    const { lastUpdateTimestamp = 0, lastViewedTimestamp = 0 } = context
    return lastUpdateTimestamp === message.createdOn && lastViewedTimestamp < lastUpdateTimestamp
>>>>>>> 55b51b0f
  })
  if (contexts.length === 0) return []

  const lastMessage = (
    await control.findAll(
      control.ctx,
      activity.class.ActivityMessage,
      { attachedTo: message.attachedTo, space: message.space },
      { sort: { createdOn: SortingOrder.Descending }, limit: 1 }
    )
  )[0]
  if (lastMessage === undefined) return []

  const res: Tx[] = []

  for (const context of contexts) {
    const tx = control.txFactory.createTxUpdateDoc(context._class, context.space, context._id, {
      lastUpdateTimestamp: lastMessage.createdOn ?? lastMessage.modifiedOn
    })

    res.push(tx)
  }

  return res
}

async function OnDocRemove (originTx: TxCUD<Doc>, control: TriggerControl): Promise<Tx[]> {
  const tx = TxProcessor.extractTx(originTx) as TxRemoveDoc<Doc>

  if (tx._class !== core.class.TxRemoveDoc) return []

  const res: Tx[] = []

  if (control.hierarchy.isDerived(tx.objectClass, activity.class.ActivityMessage)) {
    const message = control.removedMap.get(tx.objectId) as ActivityMessage | undefined

    if (message !== undefined) {
      const txes = await OnActivityMessageRemove(message, control)
      res.push(...txes)
    }
  }

  const txes = await removeCollaboratorDoc(tx, control)

  res.push(...txes)
  return res
}

export * from './types'
export * from './utils'

// eslint-disable-next-line @typescript-eslint/explicit-function-return-type
export default async () => ({
  trigger: {
    OnAttributeCreate,
    OnAttributeUpdate,
    OnDocRemove
  },
  function: {
    IsUserInFieldValueTypeMatch: isUserInFieldValueTypeMatch,
    IsUserEmployeeInFieldValueTypeMatch: isUserEmployeeInFieldValueTypeMatch
  }
})<|MERGE_RESOLUTION|>--- conflicted
+++ resolved
@@ -1801,20 +1801,9 @@
     return []
   }
 
-<<<<<<< HEAD
-  const contexts = await control.findAll(notification.class.DocNotifyContext, {
+  const contexts = await control.findAll(control.ctx, notification.class.DocNotifyContext, {
     objectId: message.attachedTo,
     lastUpdateTimestamp: message.createdOn
-=======
-  const contexts = await control.findAll(control.ctx, notification.class.DocNotifyContext, {
-    objectId: message.attachedTo
-  })
-  if (contexts.length === 0) return []
-
-  const isLastUpdate = contexts.some((context) => {
-    const { lastUpdateTimestamp = 0, lastViewedTimestamp = 0 } = context
-    return lastUpdateTimestamp === message.createdOn && lastViewedTimestamp < lastUpdateTimestamp
->>>>>>> 55b51b0f
   })
   if (contexts.length === 0) return []
 
