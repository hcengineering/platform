--- conflicted
+++ resolved
@@ -1,13 +1,28 @@
 //
 // Copyright © 2023-2024 Hardcore Engineering Inc.
 //
-<<<<<<< HEAD
 import { Person, pickPrimarySocialId, type Employee } from '@hcengineering/contact'
 import core, {
   AccountRole,
   combineAttributes,
-=======
-import contact, { type Employee, type PersonAccount } from '@hcengineering/contact'
+  DocumentQuery,
+  includesAny,
+  PersonId,
+  Ref,
+  SortingOrder,
+  Tx,
+  TxCreateDoc,
+  TxFactory,
+  TxUpdateDoc,
+  type Doc,
+  type RolesAssignment,
+  type Timestamp,
+  type TxCUD
+} from '@hcengineering/core'
+import { NotificationType } from '@hcengineering/notification'
+import { getEmployees, getSocialStrings, getSocialStringsByPersons } from '@hcengineering/server-contact'
+import { TriggerControl } from '@hcengineering/server-core'
+
 import documents, {
   ControlledDocument,
   ControlledDocumentState,
@@ -15,49 +30,6 @@
   DocumentApprovalRequest,
   DocumentState,
   DocumentTemplate,
-  getEffectiveDocUpdate,
-  type DocumentRequest,
-  type DocumentTraining
-} from '@hcengineering/controlled-documents'
-import core, {
-  AccountRole,
-  combineAttributes,
-  Doc,
->>>>>>> e0ec8d42
-  DocumentQuery,
-  includesAny,
-  PersonId,
-  Ref,
-  SortingOrder,
-  Tx,
-  TxCreateDoc,
-  TxCUD,
-  TxFactory,
-  TxUpdateDoc,
-  type Doc,
-  type RolesAssignment,
-<<<<<<< HEAD
-  type Timestamp,
-  type TxCUD
-} from '@hcengineering/core'
-import { NotificationType } from '@hcengineering/notification'
-import { getEmployees, getSocialStrings, getSocialStringsByPersons } from '@hcengineering/server-contact'
-=======
-  type Timestamp
-} from '@hcengineering/core'
-import { NotificationType } from '@hcengineering/notification'
-import { RequestStatus } from '@hcengineering/request'
->>>>>>> e0ec8d42
-import { TriggerControl } from '@hcengineering/server-core'
-
-import documents, {
-  ControlledDocument,
-  ControlledDocumentState,
-  Document,
-  DocumentApprovalRequest,
-  DocumentState,
-  DocumentTemplate,
-  getDocumentId,
   getEffectiveDocUpdate,
   type DocumentRequest,
   type DocumentTraining
