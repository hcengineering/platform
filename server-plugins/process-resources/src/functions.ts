--- conflicted
+++ resolved
@@ -16,7 +16,6 @@
 import cardPlugin, { Card, MasterTag, Tag } from '@hcengineering/card'
 import core, {
   Association,
-<<<<<<< HEAD
   Data,
   Doc,
   generateId,
@@ -25,7 +24,6 @@
   Relation,
   Tx,
   TxProcessor
-=======
   checkMixinKey,
   Data,
   Doc,
@@ -36,7 +34,6 @@
   Relation,
   splitMixinUpdate,
   Tx
->>>>>>> 3303c213
 } from '@hcengineering/core'
 import process, {
   Execution,
