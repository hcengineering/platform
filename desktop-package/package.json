--- conflicted
+++ resolved
@@ -1,10 +1,6 @@
 {
   "name": "desktop",
-<<<<<<< HEAD
-  "version": "0.6.458",
-=======
   "version": "0.6.435",
->>>>>>> 0ee0a832
   "main": "dist/main/electron.js",
   "author": "Hardcore Engineering <hey@huly.io>",
   "template": "@hcengineering/default-package",
