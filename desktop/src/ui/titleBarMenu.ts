//
// Copyright © 2025 Hardcore Engineering Inc.
//
// Licensed under the Eclipse Public License, Version 2.0 (the "License");
// you may not use this file except in compliance with the License. You may
// obtain a copy of the License at https://www.eclipse.org/legal/epl-2.0
//
// Unless required by applicable law or agreed to in writing, software
// distributed under the License is distributed on an "AS IS" BASIS,
// WITHOUT WARRANTIES OR CONDITIONS OF ANY KIND, either express or implied.
//
// See the License for the specific language governing permissions and
// limitations under the License.
//

import { IPCMainExposed, MenuBarAction } from './types'
import { isMenuBarAction } from './typesUtils'
import { TitleBarMenuState } from './titleBarMenuState'
import { type ThemeVariantType } from '@hcengineering/theme'

const ToggleMinimizeToTrayAction: MenuBarAction = 'toggle-minimize-to-tray'
const ToggleAutoLaunchAction: MenuBarAction = 'toggle-auto-launch'

const LabelMinimizeToTrayEnabled = '☑ Minimize to tray'
const LabelMinimizeToTrayDisabled = '☐ Minimize to tray'

const LabelAutoLaunchEnabled = '☑ Launch at Login'
const LabelAutoLaunchDisabled = '☐ Launch at Login'

export async function setupTitleBarMenu (ipcMain: IPCMainExposed, root: HTMLElement): Promise<MenuBar> {
<<<<<<< HEAD
  const themeManager = new ThemeManager()
  const menuManager = new MenuBarManager(root, await ipcMain.isMinimizeToTrayEnabled())
=======
  const themeManager = new ThemeManager(ThemeVariant.Light)
  const minimizeToTrayEnabled = await ipcMain.isMinimizeToTrayEnabled()
  const isAutoLaunchEnabled = await ipcMain.isAutoLaunchEnabled()
  const menuManager = new MenuBarManager(root, minimizeToTrayEnabled, isAutoLaunchEnabled)
>>>>>>> f8095d78

  const menuBar = menuManager.getView()

  const menuContainer = root.querySelector('.desktop-app-menu-container')
  if (menuContainer != null) {
    const existingMenuBar = menuContainer.querySelector('.desktop-app-menu-bar')
    if (existingMenuBar != null) {
      existingMenuBar.remove()
    }
    menuContainer.appendChild(menuBar)
  }

  menuManager.attachEventListeners(ipcMain)

  ipcMain.onMinimizeToTraySettingChanged((enabled) => {
    const toggle = root.querySelector(`[data-action="${ToggleMinimizeToTrayAction}"]`)
    if (toggle != null) {
      toggle.textContent = enabled ? LabelMinimizeToTrayEnabled : LabelMinimizeToTrayDisabled
    }
  })

  ipcMain.onAutoLaunchSettingChanged((enabled) => {
    const toggle = root.querySelector(`[data-action="${ToggleAutoLaunchAction}"]`)
    if (toggle != null) {
      toggle.textContent = enabled ? LabelAutoLaunchEnabled : LabelAutoLaunchDisabled
    }
  })

  ipcMain.onWindowStateChange((_event, state) => {
    const maximizeButton = root.querySelector('#maximize-button')
    if (maximizeButton != null) {
      if (state === 'maximized') {
        maximizeButton.textContent = '❐'
      } else {
        maximizeButton.textContent = '□'
      }
    }
  })

  return new MenuBar(themeManager)
}

export class MenuBar {
  private static readonly lastUsedThemeKey = 'last-used-theme'

  constructor (private readonly theme: ThemeManager) {
  }

  public setTheme (theme: ThemeVariantType): void {
    localStorage.setItem(MenuBar.lastUsedThemeKey, theme)
    this.theme.setTheme(theme)
  }

  public lastUsedThemeIsUnknown (): boolean {
    return localStorage.getItem(MenuBar.lastUsedThemeKey) == null
  }
}

export function buildHulyApplicationMenu (minimizeToTrayEnabled: boolean, autoLaunchEnabled: boolean): HTMLElement {
  const menuBuilder = new MenuBuilder()

  const MenuFileIndex = 0
  menuBuilder.addTopLevelMenu('File', 'f')
    .addMenuItem(MenuFileIndex, 'Settings', 'settings', undefined, 's')
    .addMenuItem(MenuFileIndex, 'Select Workspace', 'select-workspace', undefined, 'w')
    .addMenuItem(MenuFileIndex, 'Logout', 'logout', undefined, 'l')
    .addSeparator(MenuFileIndex)
    .addMenuItem(MenuFileIndex, 'Exit', 'exit', 'Alt+F4', 'x')

  const MenuEditIndex = 1
  menuBuilder.addTopLevelMenu('Edit', 'e')
    .addMenuItem(MenuEditIndex, 'Undo', 'undo', 'Ctrl+Z', 'u')
    .addMenuItem(MenuEditIndex, 'Redo', 'redo', 'Ctrl+Y', 'r')
    .addSeparator(MenuEditIndex)
    .addMenuItem(MenuEditIndex, 'Cut', 'cut', 'Ctrl+X', 't')
    .addMenuItem(MenuEditIndex, 'Copy', 'copy', 'Ctrl+C', 'c')
    .addMenuItem(MenuEditIndex, 'Paste', 'paste', 'Ctrl+V', 'p')
    .addMenuItem(MenuEditIndex, 'Delete', 'delete', 'Delete', 'd')
    .addSeparator(MenuEditIndex)
    .addMenuItem(MenuEditIndex, 'Select All', 'select-all', 'Ctrl+A', 'a')

  const MenuViewIndex = 2
  menuBuilder.addTopLevelMenu('View', 'v')
    .addMenuItem(MenuViewIndex, 'Reload', 'reload', 'Ctrl+R', 'r')
    .addMenuItem(MenuViewIndex, 'Force Reload', 'force-reload', 'Ctrl+Shift+R', 'o')
    .addMenuItem(MenuViewIndex, 'Toggle Developer Tools', 'toggle-devtools', 'Ctrl+Shift+I', 'd')
    .addSeparator(MenuViewIndex)
    .addMenuItem(MenuViewIndex, 'Zoom In', 'zoom-in', 'Ctrl+\'+\'', 'i')
    .addMenuItem(MenuViewIndex, 'Zoom Out', 'zoom-out', 'Ctrl+\'-\'', 'u')
    .addMenuItem(MenuViewIndex, 'Actual Size', 'restore-size', 'Ctrl+0', 'a')
    .addSeparator(MenuViewIndex)
    .addMenuItem(MenuViewIndex, 'Toggle Fullscreen', 'toggle-fullscreen', 'F11', 'l')

  const MenuWindowIndex = 3

  const ToggleMinimizeToTrayLabel = minimizeToTrayEnabled ? LabelMinimizeToTrayEnabled : LabelMinimizeToTrayDisabled
  const ToggleAutoLaunchLabel = autoLaunchEnabled ? LabelAutoLaunchEnabled : LabelAutoLaunchDisabled
  menuBuilder.addTopLevelMenu('System', 's')
    .addMenuItem(MenuWindowIndex, ToggleMinimizeToTrayLabel, 'toggle-minimize-to-tray', undefined, 'm')
    .addMenuItem(MenuWindowIndex, ToggleAutoLaunchLabel, 'toggle-auto-launch', undefined, 'a')

  return menuBuilder.build()
}

class ThemeManager {
  private static readonly domThemeKey = 'data-theme'

  public setTheme (theme: ThemeVariantType): void {
    ThemeManager.setTheme(theme)
  }

  public static setTheme (theme: ThemeVariantType): void {
    document.body.setAttribute(ThemeManager.domThemeKey, theme)
  }
}

interface MenuItem {
  type: 'item' | 'separator'
  label?: string
  action?: MenuBarAction
  shortcut?: string
  acceleratorChar?: string
}

interface TopLevelMenu {
  label: string
  accelerator: string
  subMenus: MenuItem[]
}

export class MenuBuilder {
  private readonly menus: TopLevelMenu[] = []

  public addTopLevelMenu (label: string, accelerator: string): this {
    const menu: TopLevelMenu = {
      label,
      accelerator: accelerator.toLowerCase(),
      subMenus: []
    }
    this.menus.push(menu)
    return this
  }

  public addMenuItem (
    topLevelMenuIndex: number,
    label: string,
    action: MenuBarAction,
    shortcut?: string,
    acceleratorChar: string | undefined = undefined
  ): this {
    if (topLevelMenuIndex >= 0 && topLevelMenuIndex < this.menus.length) {
      const item: MenuItem = {
        type: 'item',
        label,
        action,
        shortcut,
        acceleratorChar: (acceleratorChar || label.charAt(0)).toLowerCase()
      }
      this.menus[topLevelMenuIndex].subMenus.push(item)
    }
    return this
  }

  public addSeparator (topLevelMenuIndex: number): this {
    if (topLevelMenuIndex >= 0 && topLevelMenuIndex < this.menus.length) {
      this.menus[topLevelMenuIndex].subMenus.push({ type: 'separator' })
    }
    return this
  }

  public build (): HTMLElement {
    const menuBar = document.createElement('ul')
    menuBar.className = 'desktop-app-menu-bar'

    this.menus.forEach((topLevelMenu) => {
      const topLevelMenuView = document.createElement('li')
      topLevelMenuView.className = 'desktop-app-menu-item'

      const menuButton = document.createElement('button')
      menuButton.className = 'desktop-app-top-menu-button'
      menuButton.dataset.menu = topLevelMenu.label.toLowerCase()
      menuButton.dataset.accelerator = topLevelMenu.accelerator

      const acceleratorSpan = document.createElement('span')
      acceleratorSpan.className = 'desktop-app-accelerator'
      acceleratorSpan.dataset.menu = topLevelMenu.label.toLowerCase()

      const labelText = topLevelMenu.label
      const acceleratorIndex = labelText.toLowerCase().indexOf(topLevelMenu.accelerator)

      if (acceleratorIndex === 0) {
        acceleratorSpan.textContent = topLevelMenu.accelerator.toUpperCase()
        menuButton.appendChild(acceleratorSpan)
        menuButton.appendChild(document.createTextNode(labelText.substring(1)))
      } else if (acceleratorIndex > 0) {
        acceleratorSpan.textContent = topLevelMenu.accelerator.toLowerCase()
        menuButton.appendChild(document.createTextNode(labelText.substring(0, acceleratorIndex)))
        menuButton.appendChild(acceleratorSpan)
        menuButton.appendChild(document.createTextNode(labelText.substring(acceleratorIndex + 1)))
      } else {
        menuButton.textContent = labelText
      }

      const dropdown = document.createElement('div')
      dropdown.className = 'desktop-app-dropdown-menu'
      dropdown.id = `${topLevelMenu.label.toLowerCase()}-menu`

      topLevelMenu.subMenus.forEach(item => {
        if (item.type === 'separator') {
          const separator = document.createElement('div')
          separator.className = 'desktop-app-dropdown-separator'
          dropdown.appendChild(separator)
        } else if (item.type === 'item' && item.label != null) {
          const menuItemButton = document.createElement('button')
          menuItemButton.className = 'desktop-app-dropdown-item'
          menuItemButton.dataset.accelerator = item.acceleratorChar
          menuItemButton.dataset.action = item.action

          const labelSpan = document.createElement('span')

          const itemAcceleratorSpan = document.createElement('span')
          itemAcceleratorSpan.className = 'desktop-app-accelerator'

          if (item.acceleratorChar) {
            const labelParts = this.splitLabelByAccelerator(item.label, item.acceleratorChar)

            const actualChar = item.label.charAt(
              item.label.toLowerCase().indexOf(item.acceleratorChar.toLowerCase())
            )
            itemAcceleratorSpan.textContent = actualChar

            if (labelParts.before) {
              labelSpan.appendChild(document.createTextNode(labelParts.before))
            }
            labelSpan.appendChild(itemAcceleratorSpan)
            if (labelParts.after) {
              labelSpan.appendChild(document.createTextNode(labelParts.after))
            }
          }

          menuItemButton.appendChild(labelSpan)

          if (item.shortcut) {
            const shortcutSpan = document.createElement('span')
            shortcutSpan.className = 'desktop-app-shortcut'
            shortcutSpan.textContent = item.shortcut
            menuItemButton.appendChild(shortcutSpan)
          }

          dropdown.appendChild(menuItemButton)
        }
      })

      topLevelMenuView.appendChild(menuButton)
      topLevelMenuView.appendChild(dropdown)
      menuBar.appendChild(topLevelMenuView)
    })

    return menuBar
  }

  private splitLabelByAccelerator (label: string, acceleratorChar: string): { before: string, after: string } {
    const index = label.toLowerCase().indexOf(acceleratorChar.toLowerCase())
    if (index === -1) {
      return { before: label, after: '' }
    }
    return {
      before: label.substring(0, index),
      after: label.substring(index + 1)
    }
  }
}

class MenuBarManager {
  private readonly state: TitleBarMenuState
  private readonly view: HTMLElement

  private altPressed: boolean = false
  private controlKeysActivated: boolean = false

  private readonly TopMenuStyle = '.desktop-app-top-menu-button'
  private readonly DropdownMenuStyle = '.desktop-app-dropdown-menu'
  private readonly DropdownItemStyle = '.desktop-app-dropdown-item'
  private readonly MenuItemStyle = '.desktop-app-menu-item'

  private readonly StateStyleAltMode = 'desktop-app-alt-mode'
  private readonly StateStyleKeyboardSelected = 'desktop-app-keyboard-selected'
  private readonly StateStyleAltModeActive = 'desktop-app-alt-active'

  constructor (
    private readonly root: HTMLElement,
    minimizeToTrayEnabled: boolean,
    autoLaunchEnabled: boolean
  ) {
    this.state = new TitleBarMenuState(
      () => this.topLevelMenus().length,
      (topLevelMenuIndex: number) => {
        const children = this.childrenOfTopLevelMenu(topLevelMenuIndex)
        return children.length
      }
    )

    this.view = buildHulyApplicationMenu(minimizeToTrayEnabled, autoLaunchEnabled)
  }

  public getView (): HTMLElement {
    return this.view
  }

  private topLevelMenus (): NodeListOf<HTMLButtonElement> {
    return this.root.querySelectorAll<HTMLButtonElement>(this.TopMenuStyle)
  }

  private onButtonClick (id: string, callback: () => void): void {
    const button = this.root.querySelector(`#${id}`)
    if (button) {
      button.addEventListener('click', callback)
    }
  }

  public attachEventListeners (ipcMain: IPCMainExposed): void {
    this.onButtonClick('minimize-button', () => {
      ipcMain.minimizeWindow()
    })

    this.onButtonClick('maximize-button', () => {
      ipcMain.maximizeWindow()
    })

    this.onButtonClick('close-button', () => {
      ipcMain.closeWindow()
    })

    document.addEventListener('keydown', (e) => { this.handleKeyDown(ipcMain, e) })
    document.addEventListener('keyup', (e) => { this.handleKeyUp(e) })

    this.topLevelMenus().forEach((button, index) => {
      button.addEventListener('click', (e) => { this.handleTopLevelMenuButtonClick(e, index) })
    })

    document.addEventListener('click', (e) => { this.handleDocumentClick(e) })

    document.querySelectorAll<HTMLButtonElement>(this.DropdownItemStyle + '[data-action]').forEach(item => {
      item.addEventListener('click', () => { this.handleMenuButtonClick(ipcMain, item) })
    })

    ipcMain.onWindowFocusLoss(() => {
      this.state.exitAltMode()
      this.altPressed = false
      this.controlKeysActivated = false
      this.renderState()
    })
  }

  private renderState (): void {
    if (this.state.isAltModeActive) {
      this.root.classList.add(this.StateStyleAltModeActive)
    } else {
      this.root.classList.remove(this.StateStyleAltModeActive)
    }

    this.root.querySelectorAll<HTMLElement>(this.DropdownMenuStyle).forEach(menu => {
      menu.style.display = 'none'
    })

    const topLevelMenus = this.topLevelMenus()

    topLevelMenus.forEach((button, index) => {
      button.classList.remove(this.StateStyleAltMode)

      if (index === this.state.FocusedTopLevelMenuIndex) {
        button.classList.add(this.StateStyleAltMode)
        button.focus()

        if (this.state.isTopLevelMenuExpanded && button.dataset.menu) {
          const menuType = button.dataset.menu
          const dropdown: HTMLElement | null = this.root.querySelector(`#${menuType}-menu`)
          if (dropdown) {
            dropdown.style.display = 'block'
          }
        }
      } else {
        button.blur()
      }
    })

    if (this.state.FocusedTopLevelMenuIndex != null && this.state.isTopLevelMenuExpanded) {
      const candidates = this.childrenOfTopLevelMenu(this.state.FocusedTopLevelMenuIndex)
      candidates.forEach((menu, index) => {
        if (index === this.state.FocusedChildMenuIndex) {
          menu.classList.add(this.StateStyleKeyboardSelected)
        } else {
          menu.classList.remove(this.StateStyleKeyboardSelected)
        }
      })
    }
  }

  private childrenOfTopLevelMenu (index: number): NodeListOf<HTMLElement> {
    const topLevelMenus = this.topLevelMenus()
    const menuButton = topLevelMenus[index]
    const menuType = menuButton.dataset.menu
    const dropdown = this.root.querySelector(`#${menuType}-menu`)
    if (dropdown) {
      return dropdown.querySelectorAll<HTMLElement>(this.DropdownItemStyle)
    }
    return document.createDocumentFragment().querySelectorAll<HTMLElement>('*')
  }

  private executeMenuAction (ipcMain: IPCMainExposed, action: MenuBarAction): void {
    try {
      ipcMain.executeMenuBarAction(action)
    } catch (error) {
      console.error('error executing action:', error)
    }
  }

  private handleKeyDown (ipcMain: IPCMainExposed, e: KeyboardEvent): void {
    if (e.altKey) {
      this.altPressed = true
    }

    if (e.shiftKey || e.ctrlKey || e.metaKey) {
      if (this.altPressed) {
        this.controlKeysActivated = true
        return
      }
    }

    if (e.altKey) {
      if (this.state.isAltModeActive) {
        if (this.state.FocusedTopLevelMenuIndex != null) {
          this.state.closeAll()
          this.renderState()
          return
        }
      } else {
        this.state.enterAltMode(null)
        this.renderState()
      }
    }

    switch (e.key) {
      case 'ArrowLeft':
        this.state.moveFocusHorizontal(-1)
        this.renderState()
        break

      case 'ArrowRight':
        this.state.moveFocusHorizontal(+1)
        this.renderState()
        break

      case 'ArrowDown':
        this.state.moveFocusVertical(+1)
        this.renderState()
        break

      case 'ArrowUp':
        this.state.moveFocusVertical(-1)
        this.renderState()
        break
    }

    switch (e.key) {
      case 'Escape':
        this.state.defocus()
        this.renderState()
        break

      case 'Enter':
      case ' ':
        if (this.state.FocusedTopLevelMenuIndex != null) {
          if (this.state.isTopLevelMenuExpanded) {
            if (this.state.FocusedChildMenuIndex != null) {
              const children = this.childrenOfTopLevelMenu(this.state.FocusedTopLevelMenuIndex)
              const focused = children[this.state.FocusedChildMenuIndex]
              this.state.closeAll()
              this.renderState()
              if (focused.dataset.action && isMenuBarAction(focused.dataset.action)) {
                this.executeMenuAction(ipcMain, focused.dataset.action)
              }
              this.renderState()
            }
          }
        }
        break

      default: {
        const key = e.key.toLowerCase()
        if (!this.state.isAltModeActive) {
          return
        }

        if (this.state.isTopLevelMenuExpanded && this.state.FocusedTopLevelMenuIndex != null) {
          const children = this.childrenOfTopLevelMenu(this.state.FocusedTopLevelMenuIndex)
          for (let i = 0; i < children.length; i++) {
            if (children[i].dataset.accelerator === key) {
              const action = children[i].dataset.action
              if (action) {
                if (isMenuBarAction(action)) {
                  this.executeMenuAction(ipcMain, action)
                }
                this.state.closeAll()
                this.renderState()
                return
              }
            }
          }
        }

        const menuButtons = this.root.querySelectorAll<HTMLButtonElement>(this.TopMenuStyle + '[data-accelerator]')
        for (let i = 0; i < menuButtons.length; i++) {
          if (menuButtons[i].dataset.accelerator === key) {
            this.state.expandTopLevelMenu(i)
            this.state.focusChildMenu()
            this.renderState()
            return
          }
        }
        break
      }
    }
  }

  private handleKeyUp (e: KeyboardEvent): void {
    if (e.key === 'Alt') {
      if (this.controlKeysActivated) {
        this.state.exitAltMode()
        this.renderState()
      } else {
        if (this.state.FocusedTopLevelMenuIndex == null) {
          this.state.enterAltMode(0)
          this.renderState()
        }
      }
      this.controlKeysActivated = false
      this.altPressed = false
    }
  }

  private handleMenuButtonClick (ipcMain: IPCMainExposed, item: HTMLButtonElement): void {
    const action = item.dataset.action
    if (action) {
      if (isMenuBarAction(action)) {
        this.executeMenuAction(ipcMain, action)
      }
      this.state.closeAll()
      this.renderState()
    }
  }

  private handleTopLevelMenuButtonClick (_e: Event, index: number): void {
    this.state.expandTopLevelMenu(index)
    this.renderState()
  }

  private handleDocumentClick (e: Event): void {
    const target = e.target as HTMLElement
    if (!target.closest(this.MenuItemStyle)) {
      this.state.closeAll()
      this.renderState()
    }
  }
}
<|MERGE_RESOLUTION|>--- conflicted
+++ resolved
@@ -1,604 +1,599 @@
-//
-// Copyright © 2025 Hardcore Engineering Inc.
-//
-// Licensed under the Eclipse Public License, Version 2.0 (the "License");
-// you may not use this file except in compliance with the License. You may
-// obtain a copy of the License at https://www.eclipse.org/legal/epl-2.0
-//
-// Unless required by applicable law or agreed to in writing, software
-// distributed under the License is distributed on an "AS IS" BASIS,
-// WITHOUT WARRANTIES OR CONDITIONS OF ANY KIND, either express or implied.
-//
-// See the License for the specific language governing permissions and
-// limitations under the License.
-//
-
-import { IPCMainExposed, MenuBarAction } from './types'
-import { isMenuBarAction } from './typesUtils'
-import { TitleBarMenuState } from './titleBarMenuState'
-import { type ThemeVariantType } from '@hcengineering/theme'
-
-const ToggleMinimizeToTrayAction: MenuBarAction = 'toggle-minimize-to-tray'
-const ToggleAutoLaunchAction: MenuBarAction = 'toggle-auto-launch'
-
-const LabelMinimizeToTrayEnabled = '☑ Minimize to tray'
-const LabelMinimizeToTrayDisabled = '☐ Minimize to tray'
-
-const LabelAutoLaunchEnabled = '☑ Launch at Login'
-const LabelAutoLaunchDisabled = '☐ Launch at Login'
-
-export async function setupTitleBarMenu (ipcMain: IPCMainExposed, root: HTMLElement): Promise<MenuBar> {
-<<<<<<< HEAD
-  const themeManager = new ThemeManager()
-  const menuManager = new MenuBarManager(root, await ipcMain.isMinimizeToTrayEnabled())
-=======
-  const themeManager = new ThemeManager(ThemeVariant.Light)
-  const minimizeToTrayEnabled = await ipcMain.isMinimizeToTrayEnabled()
-  const isAutoLaunchEnabled = await ipcMain.isAutoLaunchEnabled()
-  const menuManager = new MenuBarManager(root, minimizeToTrayEnabled, isAutoLaunchEnabled)
->>>>>>> f8095d78
-
-  const menuBar = menuManager.getView()
-
-  const menuContainer = root.querySelector('.desktop-app-menu-container')
-  if (menuContainer != null) {
-    const existingMenuBar = menuContainer.querySelector('.desktop-app-menu-bar')
-    if (existingMenuBar != null) {
-      existingMenuBar.remove()
-    }
-    menuContainer.appendChild(menuBar)
-  }
-
-  menuManager.attachEventListeners(ipcMain)
-
-  ipcMain.onMinimizeToTraySettingChanged((enabled) => {
-    const toggle = root.querySelector(`[data-action="${ToggleMinimizeToTrayAction}"]`)
-    if (toggle != null) {
-      toggle.textContent = enabled ? LabelMinimizeToTrayEnabled : LabelMinimizeToTrayDisabled
-    }
-  })
-
-  ipcMain.onAutoLaunchSettingChanged((enabled) => {
-    const toggle = root.querySelector(`[data-action="${ToggleAutoLaunchAction}"]`)
-    if (toggle != null) {
-      toggle.textContent = enabled ? LabelAutoLaunchEnabled : LabelAutoLaunchDisabled
-    }
-  })
-
-  ipcMain.onWindowStateChange((_event, state) => {
-    const maximizeButton = root.querySelector('#maximize-button')
-    if (maximizeButton != null) {
-      if (state === 'maximized') {
-        maximizeButton.textContent = '❐'
-      } else {
-        maximizeButton.textContent = '□'
-      }
-    }
-  })
-
-  return new MenuBar(themeManager)
-}
-
-export class MenuBar {
-  private static readonly lastUsedThemeKey = 'last-used-theme'
-
-  constructor (private readonly theme: ThemeManager) {
-  }
-
-  public setTheme (theme: ThemeVariantType): void {
-    localStorage.setItem(MenuBar.lastUsedThemeKey, theme)
-    this.theme.setTheme(theme)
-  }
-
-  public lastUsedThemeIsUnknown (): boolean {
-    return localStorage.getItem(MenuBar.lastUsedThemeKey) == null
-  }
-}
-
-export function buildHulyApplicationMenu (minimizeToTrayEnabled: boolean, autoLaunchEnabled: boolean): HTMLElement {
-  const menuBuilder = new MenuBuilder()
-
-  const MenuFileIndex = 0
-  menuBuilder.addTopLevelMenu('File', 'f')
-    .addMenuItem(MenuFileIndex, 'Settings', 'settings', undefined, 's')
-    .addMenuItem(MenuFileIndex, 'Select Workspace', 'select-workspace', undefined, 'w')
-    .addMenuItem(MenuFileIndex, 'Logout', 'logout', undefined, 'l')
-    .addSeparator(MenuFileIndex)
-    .addMenuItem(MenuFileIndex, 'Exit', 'exit', 'Alt+F4', 'x')
-
-  const MenuEditIndex = 1
-  menuBuilder.addTopLevelMenu('Edit', 'e')
-    .addMenuItem(MenuEditIndex, 'Undo', 'undo', 'Ctrl+Z', 'u')
-    .addMenuItem(MenuEditIndex, 'Redo', 'redo', 'Ctrl+Y', 'r')
-    .addSeparator(MenuEditIndex)
-    .addMenuItem(MenuEditIndex, 'Cut', 'cut', 'Ctrl+X', 't')
-    .addMenuItem(MenuEditIndex, 'Copy', 'copy', 'Ctrl+C', 'c')
-    .addMenuItem(MenuEditIndex, 'Paste', 'paste', 'Ctrl+V', 'p')
-    .addMenuItem(MenuEditIndex, 'Delete', 'delete', 'Delete', 'd')
-    .addSeparator(MenuEditIndex)
-    .addMenuItem(MenuEditIndex, 'Select All', 'select-all', 'Ctrl+A', 'a')
-
-  const MenuViewIndex = 2
-  menuBuilder.addTopLevelMenu('View', 'v')
-    .addMenuItem(MenuViewIndex, 'Reload', 'reload', 'Ctrl+R', 'r')
-    .addMenuItem(MenuViewIndex, 'Force Reload', 'force-reload', 'Ctrl+Shift+R', 'o')
-    .addMenuItem(MenuViewIndex, 'Toggle Developer Tools', 'toggle-devtools', 'Ctrl+Shift+I', 'd')
-    .addSeparator(MenuViewIndex)
-    .addMenuItem(MenuViewIndex, 'Zoom In', 'zoom-in', 'Ctrl+\'+\'', 'i')
-    .addMenuItem(MenuViewIndex, 'Zoom Out', 'zoom-out', 'Ctrl+\'-\'', 'u')
-    .addMenuItem(MenuViewIndex, 'Actual Size', 'restore-size', 'Ctrl+0', 'a')
-    .addSeparator(MenuViewIndex)
-    .addMenuItem(MenuViewIndex, 'Toggle Fullscreen', 'toggle-fullscreen', 'F11', 'l')
-
-  const MenuWindowIndex = 3
-
-  const ToggleMinimizeToTrayLabel = minimizeToTrayEnabled ? LabelMinimizeToTrayEnabled : LabelMinimizeToTrayDisabled
-  const ToggleAutoLaunchLabel = autoLaunchEnabled ? LabelAutoLaunchEnabled : LabelAutoLaunchDisabled
-  menuBuilder.addTopLevelMenu('System', 's')
-    .addMenuItem(MenuWindowIndex, ToggleMinimizeToTrayLabel, 'toggle-minimize-to-tray', undefined, 'm')
-    .addMenuItem(MenuWindowIndex, ToggleAutoLaunchLabel, 'toggle-auto-launch', undefined, 'a')
-
-  return menuBuilder.build()
-}
-
-class ThemeManager {
-  private static readonly domThemeKey = 'data-theme'
-
-  public setTheme (theme: ThemeVariantType): void {
-    ThemeManager.setTheme(theme)
-  }
-
-  public static setTheme (theme: ThemeVariantType): void {
-    document.body.setAttribute(ThemeManager.domThemeKey, theme)
-  }
-}
-
-interface MenuItem {
-  type: 'item' | 'separator'
-  label?: string
-  action?: MenuBarAction
-  shortcut?: string
-  acceleratorChar?: string
-}
-
-interface TopLevelMenu {
-  label: string
-  accelerator: string
-  subMenus: MenuItem[]
-}
-
-export class MenuBuilder {
-  private readonly menus: TopLevelMenu[] = []
-
-  public addTopLevelMenu (label: string, accelerator: string): this {
-    const menu: TopLevelMenu = {
-      label,
-      accelerator: accelerator.toLowerCase(),
-      subMenus: []
-    }
-    this.menus.push(menu)
-    return this
-  }
-
-  public addMenuItem (
-    topLevelMenuIndex: number,
-    label: string,
-    action: MenuBarAction,
-    shortcut?: string,
-    acceleratorChar: string | undefined = undefined
-  ): this {
-    if (topLevelMenuIndex >= 0 && topLevelMenuIndex < this.menus.length) {
-      const item: MenuItem = {
-        type: 'item',
-        label,
-        action,
-        shortcut,
-        acceleratorChar: (acceleratorChar || label.charAt(0)).toLowerCase()
-      }
-      this.menus[topLevelMenuIndex].subMenus.push(item)
-    }
-    return this
-  }
-
-  public addSeparator (topLevelMenuIndex: number): this {
-    if (topLevelMenuIndex >= 0 && topLevelMenuIndex < this.menus.length) {
-      this.menus[topLevelMenuIndex].subMenus.push({ type: 'separator' })
-    }
-    return this
-  }
-
-  public build (): HTMLElement {
-    const menuBar = document.createElement('ul')
-    menuBar.className = 'desktop-app-menu-bar'
-
-    this.menus.forEach((topLevelMenu) => {
-      const topLevelMenuView = document.createElement('li')
-      topLevelMenuView.className = 'desktop-app-menu-item'
-
-      const menuButton = document.createElement('button')
-      menuButton.className = 'desktop-app-top-menu-button'
-      menuButton.dataset.menu = topLevelMenu.label.toLowerCase()
-      menuButton.dataset.accelerator = topLevelMenu.accelerator
-
-      const acceleratorSpan = document.createElement('span')
-      acceleratorSpan.className = 'desktop-app-accelerator'
-      acceleratorSpan.dataset.menu = topLevelMenu.label.toLowerCase()
-
-      const labelText = topLevelMenu.label
-      const acceleratorIndex = labelText.toLowerCase().indexOf(topLevelMenu.accelerator)
-
-      if (acceleratorIndex === 0) {
-        acceleratorSpan.textContent = topLevelMenu.accelerator.toUpperCase()
-        menuButton.appendChild(acceleratorSpan)
-        menuButton.appendChild(document.createTextNode(labelText.substring(1)))
-      } else if (acceleratorIndex > 0) {
-        acceleratorSpan.textContent = topLevelMenu.accelerator.toLowerCase()
-        menuButton.appendChild(document.createTextNode(labelText.substring(0, acceleratorIndex)))
-        menuButton.appendChild(acceleratorSpan)
-        menuButton.appendChild(document.createTextNode(labelText.substring(acceleratorIndex + 1)))
-      } else {
-        menuButton.textContent = labelText
-      }
-
-      const dropdown = document.createElement('div')
-      dropdown.className = 'desktop-app-dropdown-menu'
-      dropdown.id = `${topLevelMenu.label.toLowerCase()}-menu`
-
-      topLevelMenu.subMenus.forEach(item => {
-        if (item.type === 'separator') {
-          const separator = document.createElement('div')
-          separator.className = 'desktop-app-dropdown-separator'
-          dropdown.appendChild(separator)
-        } else if (item.type === 'item' && item.label != null) {
-          const menuItemButton = document.createElement('button')
-          menuItemButton.className = 'desktop-app-dropdown-item'
-          menuItemButton.dataset.accelerator = item.acceleratorChar
-          menuItemButton.dataset.action = item.action
-
-          const labelSpan = document.createElement('span')
-
-          const itemAcceleratorSpan = document.createElement('span')
-          itemAcceleratorSpan.className = 'desktop-app-accelerator'
-
-          if (item.acceleratorChar) {
-            const labelParts = this.splitLabelByAccelerator(item.label, item.acceleratorChar)
-
-            const actualChar = item.label.charAt(
-              item.label.toLowerCase().indexOf(item.acceleratorChar.toLowerCase())
-            )
-            itemAcceleratorSpan.textContent = actualChar
-
-            if (labelParts.before) {
-              labelSpan.appendChild(document.createTextNode(labelParts.before))
-            }
-            labelSpan.appendChild(itemAcceleratorSpan)
-            if (labelParts.after) {
-              labelSpan.appendChild(document.createTextNode(labelParts.after))
-            }
-          }
-
-          menuItemButton.appendChild(labelSpan)
-
-          if (item.shortcut) {
-            const shortcutSpan = document.createElement('span')
-            shortcutSpan.className = 'desktop-app-shortcut'
-            shortcutSpan.textContent = item.shortcut
-            menuItemButton.appendChild(shortcutSpan)
-          }
-
-          dropdown.appendChild(menuItemButton)
-        }
-      })
-
-      topLevelMenuView.appendChild(menuButton)
-      topLevelMenuView.appendChild(dropdown)
-      menuBar.appendChild(topLevelMenuView)
-    })
-
-    return menuBar
-  }
-
-  private splitLabelByAccelerator (label: string, acceleratorChar: string): { before: string, after: string } {
-    const index = label.toLowerCase().indexOf(acceleratorChar.toLowerCase())
-    if (index === -1) {
-      return { before: label, after: '' }
-    }
-    return {
-      before: label.substring(0, index),
-      after: label.substring(index + 1)
-    }
-  }
-}
-
-class MenuBarManager {
-  private readonly state: TitleBarMenuState
-  private readonly view: HTMLElement
-
-  private altPressed: boolean = false
-  private controlKeysActivated: boolean = false
-
-  private readonly TopMenuStyle = '.desktop-app-top-menu-button'
-  private readonly DropdownMenuStyle = '.desktop-app-dropdown-menu'
-  private readonly DropdownItemStyle = '.desktop-app-dropdown-item'
-  private readonly MenuItemStyle = '.desktop-app-menu-item'
-
-  private readonly StateStyleAltMode = 'desktop-app-alt-mode'
-  private readonly StateStyleKeyboardSelected = 'desktop-app-keyboard-selected'
-  private readonly StateStyleAltModeActive = 'desktop-app-alt-active'
-
-  constructor (
-    private readonly root: HTMLElement,
-    minimizeToTrayEnabled: boolean,
-    autoLaunchEnabled: boolean
-  ) {
-    this.state = new TitleBarMenuState(
-      () => this.topLevelMenus().length,
-      (topLevelMenuIndex: number) => {
-        const children = this.childrenOfTopLevelMenu(topLevelMenuIndex)
-        return children.length
-      }
-    )
-
-    this.view = buildHulyApplicationMenu(minimizeToTrayEnabled, autoLaunchEnabled)
-  }
-
-  public getView (): HTMLElement {
-    return this.view
-  }
-
-  private topLevelMenus (): NodeListOf<HTMLButtonElement> {
-    return this.root.querySelectorAll<HTMLButtonElement>(this.TopMenuStyle)
-  }
-
-  private onButtonClick (id: string, callback: () => void): void {
-    const button = this.root.querySelector(`#${id}`)
-    if (button) {
-      button.addEventListener('click', callback)
-    }
-  }
-
-  public attachEventListeners (ipcMain: IPCMainExposed): void {
-    this.onButtonClick('minimize-button', () => {
-      ipcMain.minimizeWindow()
-    })
-
-    this.onButtonClick('maximize-button', () => {
-      ipcMain.maximizeWindow()
-    })
-
-    this.onButtonClick('close-button', () => {
-      ipcMain.closeWindow()
-    })
-
-    document.addEventListener('keydown', (e) => { this.handleKeyDown(ipcMain, e) })
-    document.addEventListener('keyup', (e) => { this.handleKeyUp(e) })
-
-    this.topLevelMenus().forEach((button, index) => {
-      button.addEventListener('click', (e) => { this.handleTopLevelMenuButtonClick(e, index) })
-    })
-
-    document.addEventListener('click', (e) => { this.handleDocumentClick(e) })
-
-    document.querySelectorAll<HTMLButtonElement>(this.DropdownItemStyle + '[data-action]').forEach(item => {
-      item.addEventListener('click', () => { this.handleMenuButtonClick(ipcMain, item) })
-    })
-
-    ipcMain.onWindowFocusLoss(() => {
-      this.state.exitAltMode()
-      this.altPressed = false
-      this.controlKeysActivated = false
-      this.renderState()
-    })
-  }
-
-  private renderState (): void {
-    if (this.state.isAltModeActive) {
-      this.root.classList.add(this.StateStyleAltModeActive)
-    } else {
-      this.root.classList.remove(this.StateStyleAltModeActive)
-    }
-
-    this.root.querySelectorAll<HTMLElement>(this.DropdownMenuStyle).forEach(menu => {
-      menu.style.display = 'none'
-    })
-
-    const topLevelMenus = this.topLevelMenus()
-
-    topLevelMenus.forEach((button, index) => {
-      button.classList.remove(this.StateStyleAltMode)
-
-      if (index === this.state.FocusedTopLevelMenuIndex) {
-        button.classList.add(this.StateStyleAltMode)
-        button.focus()
-
-        if (this.state.isTopLevelMenuExpanded && button.dataset.menu) {
-          const menuType = button.dataset.menu
-          const dropdown: HTMLElement | null = this.root.querySelector(`#${menuType}-menu`)
-          if (dropdown) {
-            dropdown.style.display = 'block'
-          }
-        }
-      } else {
-        button.blur()
-      }
-    })
-
-    if (this.state.FocusedTopLevelMenuIndex != null && this.state.isTopLevelMenuExpanded) {
-      const candidates = this.childrenOfTopLevelMenu(this.state.FocusedTopLevelMenuIndex)
-      candidates.forEach((menu, index) => {
-        if (index === this.state.FocusedChildMenuIndex) {
-          menu.classList.add(this.StateStyleKeyboardSelected)
-        } else {
-          menu.classList.remove(this.StateStyleKeyboardSelected)
-        }
-      })
-    }
-  }
-
-  private childrenOfTopLevelMenu (index: number): NodeListOf<HTMLElement> {
-    const topLevelMenus = this.topLevelMenus()
-    const menuButton = topLevelMenus[index]
-    const menuType = menuButton.dataset.menu
-    const dropdown = this.root.querySelector(`#${menuType}-menu`)
-    if (dropdown) {
-      return dropdown.querySelectorAll<HTMLElement>(this.DropdownItemStyle)
-    }
-    return document.createDocumentFragment().querySelectorAll<HTMLElement>('*')
-  }
-
-  private executeMenuAction (ipcMain: IPCMainExposed, action: MenuBarAction): void {
-    try {
-      ipcMain.executeMenuBarAction(action)
-    } catch (error) {
-      console.error('error executing action:', error)
-    }
-  }
-
-  private handleKeyDown (ipcMain: IPCMainExposed, e: KeyboardEvent): void {
-    if (e.altKey) {
-      this.altPressed = true
-    }
-
-    if (e.shiftKey || e.ctrlKey || e.metaKey) {
-      if (this.altPressed) {
-        this.controlKeysActivated = true
-        return
-      }
-    }
-
-    if (e.altKey) {
-      if (this.state.isAltModeActive) {
-        if (this.state.FocusedTopLevelMenuIndex != null) {
-          this.state.closeAll()
-          this.renderState()
-          return
-        }
-      } else {
-        this.state.enterAltMode(null)
-        this.renderState()
-      }
-    }
-
-    switch (e.key) {
-      case 'ArrowLeft':
-        this.state.moveFocusHorizontal(-1)
-        this.renderState()
-        break
-
-      case 'ArrowRight':
-        this.state.moveFocusHorizontal(+1)
-        this.renderState()
-        break
-
-      case 'ArrowDown':
-        this.state.moveFocusVertical(+1)
-        this.renderState()
-        break
-
-      case 'ArrowUp':
-        this.state.moveFocusVertical(-1)
-        this.renderState()
-        break
-    }
-
-    switch (e.key) {
-      case 'Escape':
-        this.state.defocus()
-        this.renderState()
-        break
-
-      case 'Enter':
-      case ' ':
-        if (this.state.FocusedTopLevelMenuIndex != null) {
-          if (this.state.isTopLevelMenuExpanded) {
-            if (this.state.FocusedChildMenuIndex != null) {
-              const children = this.childrenOfTopLevelMenu(this.state.FocusedTopLevelMenuIndex)
-              const focused = children[this.state.FocusedChildMenuIndex]
-              this.state.closeAll()
-              this.renderState()
-              if (focused.dataset.action && isMenuBarAction(focused.dataset.action)) {
-                this.executeMenuAction(ipcMain, focused.dataset.action)
-              }
-              this.renderState()
-            }
-          }
-        }
-        break
-
-      default: {
-        const key = e.key.toLowerCase()
-        if (!this.state.isAltModeActive) {
-          return
-        }
-
-        if (this.state.isTopLevelMenuExpanded && this.state.FocusedTopLevelMenuIndex != null) {
-          const children = this.childrenOfTopLevelMenu(this.state.FocusedTopLevelMenuIndex)
-          for (let i = 0; i < children.length; i++) {
-            if (children[i].dataset.accelerator === key) {
-              const action = children[i].dataset.action
-              if (action) {
-                if (isMenuBarAction(action)) {
-                  this.executeMenuAction(ipcMain, action)
-                }
-                this.state.closeAll()
-                this.renderState()
-                return
-              }
-            }
-          }
-        }
-
-        const menuButtons = this.root.querySelectorAll<HTMLButtonElement>(this.TopMenuStyle + '[data-accelerator]')
-        for (let i = 0; i < menuButtons.length; i++) {
-          if (menuButtons[i].dataset.accelerator === key) {
-            this.state.expandTopLevelMenu(i)
-            this.state.focusChildMenu()
-            this.renderState()
-            return
-          }
-        }
-        break
-      }
-    }
-  }
-
-  private handleKeyUp (e: KeyboardEvent): void {
-    if (e.key === 'Alt') {
-      if (this.controlKeysActivated) {
-        this.state.exitAltMode()
-        this.renderState()
-      } else {
-        if (this.state.FocusedTopLevelMenuIndex == null) {
-          this.state.enterAltMode(0)
-          this.renderState()
-        }
-      }
-      this.controlKeysActivated = false
-      this.altPressed = false
-    }
-  }
-
-  private handleMenuButtonClick (ipcMain: IPCMainExposed, item: HTMLButtonElement): void {
-    const action = item.dataset.action
-    if (action) {
-      if (isMenuBarAction(action)) {
-        this.executeMenuAction(ipcMain, action)
-      }
-      this.state.closeAll()
-      this.renderState()
-    }
-  }
-
-  private handleTopLevelMenuButtonClick (_e: Event, index: number): void {
-    this.state.expandTopLevelMenu(index)
-    this.renderState()
-  }
-
-  private handleDocumentClick (e: Event): void {
-    const target = e.target as HTMLElement
-    if (!target.closest(this.MenuItemStyle)) {
-      this.state.closeAll()
-      this.renderState()
-    }
-  }
-}
+//
+// Copyright © 2025 Hardcore Engineering Inc.
+//
+// Licensed under the Eclipse Public License, Version 2.0 (the "License");
+// you may not use this file except in compliance with the License. You may
+// obtain a copy of the License at https://www.eclipse.org/legal/epl-2.0
+//
+// Unless required by applicable law or agreed to in writing, software
+// distributed under the License is distributed on an "AS IS" BASIS,
+// WITHOUT WARRANTIES OR CONDITIONS OF ANY KIND, either express or implied.
+//
+// See the License for the specific language governing permissions and
+// limitations under the License.
+//
+
+import { IPCMainExposed, MenuBarAction } from './types'
+import { isMenuBarAction } from './typesUtils'
+import { TitleBarMenuState } from './titleBarMenuState'
+import { type ThemeVariantType } from '@hcengineering/theme'
+
+const ToggleMinimizeToTrayAction: MenuBarAction = 'toggle-minimize-to-tray'
+const ToggleAutoLaunchAction: MenuBarAction = 'toggle-auto-launch'
+
+const LabelMinimizeToTrayEnabled = '☑ Minimize to tray'
+const LabelMinimizeToTrayDisabled = '☐ Minimize to tray'
+
+const LabelAutoLaunchEnabled = '☑ Launch at Login'
+const LabelAutoLaunchDisabled = '☐ Launch at Login'
+
+export async function setupTitleBarMenu (ipcMain: IPCMainExposed, root: HTMLElement): Promise<MenuBar> {
+  const themeManager = new ThemeManager()
+  const minimizeToTrayEnabled = await ipcMain.isMinimizeToTrayEnabled()
+  const isAutoLaunchEnabled = await ipcMain.isAutoLaunchEnabled()
+  const menuManager = new MenuBarManager(root, minimizeToTrayEnabled, isAutoLaunchEnabled)
+
+  const menuBar = menuManager.getView()
+
+  const menuContainer = root.querySelector('.desktop-app-menu-container')
+  if (menuContainer != null) {
+    const existingMenuBar = menuContainer.querySelector('.desktop-app-menu-bar')
+    if (existingMenuBar != null) {
+      existingMenuBar.remove()
+    }
+    menuContainer.appendChild(menuBar)
+  }
+
+  menuManager.attachEventListeners(ipcMain)
+
+  ipcMain.onMinimizeToTraySettingChanged((enabled) => {
+    const toggle = root.querySelector(`[data-action="${ToggleMinimizeToTrayAction}"]`)
+    if (toggle != null) {
+      toggle.textContent = enabled ? LabelMinimizeToTrayEnabled : LabelMinimizeToTrayDisabled
+    }
+  })
+
+  ipcMain.onAutoLaunchSettingChanged((enabled) => {
+    const toggle = root.querySelector(`[data-action="${ToggleAutoLaunchAction}"]`)
+    if (toggle != null) {
+      toggle.textContent = enabled ? LabelAutoLaunchEnabled : LabelAutoLaunchDisabled
+    }
+  })
+
+  ipcMain.onWindowStateChange((_event, state) => {
+    const maximizeButton = root.querySelector('#maximize-button')
+    if (maximizeButton != null) {
+      if (state === 'maximized') {
+        maximizeButton.textContent = '❐'
+      } else {
+        maximizeButton.textContent = '□'
+      }
+    }
+  })
+
+  return new MenuBar(themeManager)
+}
+
+export class MenuBar {
+  private static readonly lastUsedThemeKey = 'last-used-theme'
+
+  constructor (private readonly theme: ThemeManager) {
+  }
+
+  public setTheme (theme: ThemeVariantType): void {
+    localStorage.setItem(MenuBar.lastUsedThemeKey, theme)
+    this.theme.setTheme(theme)
+  }
+
+  public lastUsedThemeIsUnknown (): boolean {
+    return localStorage.getItem(MenuBar.lastUsedThemeKey) == null
+  }
+}
+
+export function buildHulyApplicationMenu (minimizeToTrayEnabled: boolean, autoLaunchEnabled: boolean): HTMLElement {
+  const menuBuilder = new MenuBuilder()
+
+  const MenuFileIndex = 0
+  menuBuilder.addTopLevelMenu('File', 'f')
+    .addMenuItem(MenuFileIndex, 'Settings', 'settings', undefined, 's')
+    .addMenuItem(MenuFileIndex, 'Select Workspace', 'select-workspace', undefined, 'w')
+    .addMenuItem(MenuFileIndex, 'Logout', 'logout', undefined, 'l')
+    .addSeparator(MenuFileIndex)
+    .addMenuItem(MenuFileIndex, 'Exit', 'exit', 'Alt+F4', 'x')
+
+  const MenuEditIndex = 1
+  menuBuilder.addTopLevelMenu('Edit', 'e')
+    .addMenuItem(MenuEditIndex, 'Undo', 'undo', 'Ctrl+Z', 'u')
+    .addMenuItem(MenuEditIndex, 'Redo', 'redo', 'Ctrl+Y', 'r')
+    .addSeparator(MenuEditIndex)
+    .addMenuItem(MenuEditIndex, 'Cut', 'cut', 'Ctrl+X', 't')
+    .addMenuItem(MenuEditIndex, 'Copy', 'copy', 'Ctrl+C', 'c')
+    .addMenuItem(MenuEditIndex, 'Paste', 'paste', 'Ctrl+V', 'p')
+    .addMenuItem(MenuEditIndex, 'Delete', 'delete', 'Delete', 'd')
+    .addSeparator(MenuEditIndex)
+    .addMenuItem(MenuEditIndex, 'Select All', 'select-all', 'Ctrl+A', 'a')
+
+  const MenuViewIndex = 2
+  menuBuilder.addTopLevelMenu('View', 'v')
+    .addMenuItem(MenuViewIndex, 'Reload', 'reload', 'Ctrl+R', 'r')
+    .addMenuItem(MenuViewIndex, 'Force Reload', 'force-reload', 'Ctrl+Shift+R', 'o')
+    .addMenuItem(MenuViewIndex, 'Toggle Developer Tools', 'toggle-devtools', 'Ctrl+Shift+I', 'd')
+    .addSeparator(MenuViewIndex)
+    .addMenuItem(MenuViewIndex, 'Zoom In', 'zoom-in', 'Ctrl+\'+\'', 'i')
+    .addMenuItem(MenuViewIndex, 'Zoom Out', 'zoom-out', 'Ctrl+\'-\'', 'u')
+    .addMenuItem(MenuViewIndex, 'Actual Size', 'restore-size', 'Ctrl+0', 'a')
+    .addSeparator(MenuViewIndex)
+    .addMenuItem(MenuViewIndex, 'Toggle Fullscreen', 'toggle-fullscreen', 'F11', 'l')
+
+  const MenuWindowIndex = 3
+
+  const ToggleMinimizeToTrayLabel = minimizeToTrayEnabled ? LabelMinimizeToTrayEnabled : LabelMinimizeToTrayDisabled
+  const ToggleAutoLaunchLabel = autoLaunchEnabled ? LabelAutoLaunchEnabled : LabelAutoLaunchDisabled
+  menuBuilder.addTopLevelMenu('System', 's')
+    .addMenuItem(MenuWindowIndex, ToggleMinimizeToTrayLabel, 'toggle-minimize-to-tray', undefined, 'm')
+    .addMenuItem(MenuWindowIndex, ToggleAutoLaunchLabel, 'toggle-auto-launch', undefined, 'a')
+
+  return menuBuilder.build()
+}
+
+class ThemeManager {
+  private static readonly domThemeKey = 'data-theme'
+
+  public setTheme (theme: ThemeVariantType): void {
+    ThemeManager.setTheme(theme)
+  }
+
+  public static setTheme (theme: ThemeVariantType): void {
+    document.body.setAttribute(ThemeManager.domThemeKey, theme)
+  }
+}
+
+interface MenuItem {
+  type: 'item' | 'separator'
+  label?: string
+  action?: MenuBarAction
+  shortcut?: string
+  acceleratorChar?: string
+}
+
+interface TopLevelMenu {
+  label: string
+  accelerator: string
+  subMenus: MenuItem[]
+}
+
+export class MenuBuilder {
+  private readonly menus: TopLevelMenu[] = []
+
+  public addTopLevelMenu (label: string, accelerator: string): this {
+    const menu: TopLevelMenu = {
+      label,
+      accelerator: accelerator.toLowerCase(),
+      subMenus: []
+    }
+    this.menus.push(menu)
+    return this
+  }
+
+  public addMenuItem (
+    topLevelMenuIndex: number,
+    label: string,
+    action: MenuBarAction,
+    shortcut?: string,
+    acceleratorChar: string | undefined = undefined
+  ): this {
+    if (topLevelMenuIndex >= 0 && topLevelMenuIndex < this.menus.length) {
+      const item: MenuItem = {
+        type: 'item',
+        label,
+        action,
+        shortcut,
+        acceleratorChar: (acceleratorChar || label.charAt(0)).toLowerCase()
+      }
+      this.menus[topLevelMenuIndex].subMenus.push(item)
+    }
+    return this
+  }
+
+  public addSeparator (topLevelMenuIndex: number): this {
+    if (topLevelMenuIndex >= 0 && topLevelMenuIndex < this.menus.length) {
+      this.menus[topLevelMenuIndex].subMenus.push({ type: 'separator' })
+    }
+    return this
+  }
+
+  public build (): HTMLElement {
+    const menuBar = document.createElement('ul')
+    menuBar.className = 'desktop-app-menu-bar'
+
+    this.menus.forEach((topLevelMenu) => {
+      const topLevelMenuView = document.createElement('li')
+      topLevelMenuView.className = 'desktop-app-menu-item'
+
+      const menuButton = document.createElement('button')
+      menuButton.className = 'desktop-app-top-menu-button'
+      menuButton.dataset.menu = topLevelMenu.label.toLowerCase()
+      menuButton.dataset.accelerator = topLevelMenu.accelerator
+
+      const acceleratorSpan = document.createElement('span')
+      acceleratorSpan.className = 'desktop-app-accelerator'
+      acceleratorSpan.dataset.menu = topLevelMenu.label.toLowerCase()
+
+      const labelText = topLevelMenu.label
+      const acceleratorIndex = labelText.toLowerCase().indexOf(topLevelMenu.accelerator)
+
+      if (acceleratorIndex === 0) {
+        acceleratorSpan.textContent = topLevelMenu.accelerator.toUpperCase()
+        menuButton.appendChild(acceleratorSpan)
+        menuButton.appendChild(document.createTextNode(labelText.substring(1)))
+      } else if (acceleratorIndex > 0) {
+        acceleratorSpan.textContent = topLevelMenu.accelerator.toLowerCase()
+        menuButton.appendChild(document.createTextNode(labelText.substring(0, acceleratorIndex)))
+        menuButton.appendChild(acceleratorSpan)
+        menuButton.appendChild(document.createTextNode(labelText.substring(acceleratorIndex + 1)))
+      } else {
+        menuButton.textContent = labelText
+      }
+
+      const dropdown = document.createElement('div')
+      dropdown.className = 'desktop-app-dropdown-menu'
+      dropdown.id = `${topLevelMenu.label.toLowerCase()}-menu`
+
+      topLevelMenu.subMenus.forEach(item => {
+        if (item.type === 'separator') {
+          const separator = document.createElement('div')
+          separator.className = 'desktop-app-dropdown-separator'
+          dropdown.appendChild(separator)
+        } else if (item.type === 'item' && item.label != null) {
+          const menuItemButton = document.createElement('button')
+          menuItemButton.className = 'desktop-app-dropdown-item'
+          menuItemButton.dataset.accelerator = item.acceleratorChar
+          menuItemButton.dataset.action = item.action
+
+          const labelSpan = document.createElement('span')
+
+          const itemAcceleratorSpan = document.createElement('span')
+          itemAcceleratorSpan.className = 'desktop-app-accelerator'
+
+          if (item.acceleratorChar) {
+            const labelParts = this.splitLabelByAccelerator(item.label, item.acceleratorChar)
+
+            const actualChar = item.label.charAt(
+              item.label.toLowerCase().indexOf(item.acceleratorChar.toLowerCase())
+            )
+            itemAcceleratorSpan.textContent = actualChar
+
+            if (labelParts.before) {
+              labelSpan.appendChild(document.createTextNode(labelParts.before))
+            }
+            labelSpan.appendChild(itemAcceleratorSpan)
+            if (labelParts.after) {
+              labelSpan.appendChild(document.createTextNode(labelParts.after))
+            }
+          }
+
+          menuItemButton.appendChild(labelSpan)
+
+          if (item.shortcut) {
+            const shortcutSpan = document.createElement('span')
+            shortcutSpan.className = 'desktop-app-shortcut'
+            shortcutSpan.textContent = item.shortcut
+            menuItemButton.appendChild(shortcutSpan)
+          }
+
+          dropdown.appendChild(menuItemButton)
+        }
+      })
+
+      topLevelMenuView.appendChild(menuButton)
+      topLevelMenuView.appendChild(dropdown)
+      menuBar.appendChild(topLevelMenuView)
+    })
+
+    return menuBar
+  }
+
+  private splitLabelByAccelerator (label: string, acceleratorChar: string): { before: string, after: string } {
+    const index = label.toLowerCase().indexOf(acceleratorChar.toLowerCase())
+    if (index === -1) {
+      return { before: label, after: '' }
+    }
+    return {
+      before: label.substring(0, index),
+      after: label.substring(index + 1)
+    }
+  }
+}
+
+class MenuBarManager {
+  private readonly state: TitleBarMenuState
+  private readonly view: HTMLElement
+
+  private altPressed: boolean = false
+  private controlKeysActivated: boolean = false
+
+  private readonly TopMenuStyle = '.desktop-app-top-menu-button'
+  private readonly DropdownMenuStyle = '.desktop-app-dropdown-menu'
+  private readonly DropdownItemStyle = '.desktop-app-dropdown-item'
+  private readonly MenuItemStyle = '.desktop-app-menu-item'
+
+  private readonly StateStyleAltMode = 'desktop-app-alt-mode'
+  private readonly StateStyleKeyboardSelected = 'desktop-app-keyboard-selected'
+  private readonly StateStyleAltModeActive = 'desktop-app-alt-active'
+
+  constructor (
+    private readonly root: HTMLElement,
+    minimizeToTrayEnabled: boolean,
+    autoLaunchEnabled: boolean
+  ) {
+    this.state = new TitleBarMenuState(
+      () => this.topLevelMenus().length,
+      (topLevelMenuIndex: number) => {
+        const children = this.childrenOfTopLevelMenu(topLevelMenuIndex)
+        return children.length
+      }
+    )
+
+    this.view = buildHulyApplicationMenu(minimizeToTrayEnabled, autoLaunchEnabled)
+  }
+
+  public getView (): HTMLElement {
+    return this.view
+  }
+
+  private topLevelMenus (): NodeListOf<HTMLButtonElement> {
+    return this.root.querySelectorAll<HTMLButtonElement>(this.TopMenuStyle)
+  }
+
+  private onButtonClick (id: string, callback: () => void): void {
+    const button = this.root.querySelector(`#${id}`)
+    if (button) {
+      button.addEventListener('click', callback)
+    }
+  }
+
+  public attachEventListeners (ipcMain: IPCMainExposed): void {
+    this.onButtonClick('minimize-button', () => {
+      ipcMain.minimizeWindow()
+    })
+
+    this.onButtonClick('maximize-button', () => {
+      ipcMain.maximizeWindow()
+    })
+
+    this.onButtonClick('close-button', () => {
+      ipcMain.closeWindow()
+    })
+
+    document.addEventListener('keydown', (e) => { this.handleKeyDown(ipcMain, e) })
+    document.addEventListener('keyup', (e) => { this.handleKeyUp(e) })
+
+    this.topLevelMenus().forEach((button, index) => {
+      button.addEventListener('click', (e) => { this.handleTopLevelMenuButtonClick(e, index) })
+    })
+
+    document.addEventListener('click', (e) => { this.handleDocumentClick(e) })
+
+    document.querySelectorAll<HTMLButtonElement>(this.DropdownItemStyle + '[data-action]').forEach(item => {
+      item.addEventListener('click', () => { this.handleMenuButtonClick(ipcMain, item) })
+    })
+
+    ipcMain.onWindowFocusLoss(() => {
+      this.state.exitAltMode()
+      this.altPressed = false
+      this.controlKeysActivated = false
+      this.renderState()
+    })
+  }
+
+  private renderState (): void {
+    if (this.state.isAltModeActive) {
+      this.root.classList.add(this.StateStyleAltModeActive)
+    } else {
+      this.root.classList.remove(this.StateStyleAltModeActive)
+    }
+
+    this.root.querySelectorAll<HTMLElement>(this.DropdownMenuStyle).forEach(menu => {
+      menu.style.display = 'none'
+    })
+
+    const topLevelMenus = this.topLevelMenus()
+
+    topLevelMenus.forEach((button, index) => {
+      button.classList.remove(this.StateStyleAltMode)
+
+      if (index === this.state.FocusedTopLevelMenuIndex) {
+        button.classList.add(this.StateStyleAltMode)
+        button.focus()
+
+        if (this.state.isTopLevelMenuExpanded && button.dataset.menu) {
+          const menuType = button.dataset.menu
+          const dropdown: HTMLElement | null = this.root.querySelector(`#${menuType}-menu`)
+          if (dropdown) {
+            dropdown.style.display = 'block'
+          }
+        }
+      } else {
+        button.blur()
+      }
+    })
+
+    if (this.state.FocusedTopLevelMenuIndex != null && this.state.isTopLevelMenuExpanded) {
+      const candidates = this.childrenOfTopLevelMenu(this.state.FocusedTopLevelMenuIndex)
+      candidates.forEach((menu, index) => {
+        if (index === this.state.FocusedChildMenuIndex) {
+          menu.classList.add(this.StateStyleKeyboardSelected)
+        } else {
+          menu.classList.remove(this.StateStyleKeyboardSelected)
+        }
+      })
+    }
+  }
+
+  private childrenOfTopLevelMenu (index: number): NodeListOf<HTMLElement> {
+    const topLevelMenus = this.topLevelMenus()
+    const menuButton = topLevelMenus[index]
+    const menuType = menuButton.dataset.menu
+    const dropdown = this.root.querySelector(`#${menuType}-menu`)
+    if (dropdown) {
+      return dropdown.querySelectorAll<HTMLElement>(this.DropdownItemStyle)
+    }
+    return document.createDocumentFragment().querySelectorAll<HTMLElement>('*')
+  }
+
+  private executeMenuAction (ipcMain: IPCMainExposed, action: MenuBarAction): void {
+    try {
+      ipcMain.executeMenuBarAction(action)
+    } catch (error) {
+      console.error('error executing action:', error)
+    }
+  }
+
+  private handleKeyDown (ipcMain: IPCMainExposed, e: KeyboardEvent): void {
+    if (e.altKey) {
+      this.altPressed = true
+    }
+
+    if (e.shiftKey || e.ctrlKey || e.metaKey) {
+      if (this.altPressed) {
+        this.controlKeysActivated = true
+        return
+      }
+    }
+
+    if (e.altKey) {
+      if (this.state.isAltModeActive) {
+        if (this.state.FocusedTopLevelMenuIndex != null) {
+          this.state.closeAll()
+          this.renderState()
+          return
+        }
+      } else {
+        this.state.enterAltMode(null)
+        this.renderState()
+      }
+    }
+
+    switch (e.key) {
+      case 'ArrowLeft':
+        this.state.moveFocusHorizontal(-1)
+        this.renderState()
+        break
+
+      case 'ArrowRight':
+        this.state.moveFocusHorizontal(+1)
+        this.renderState()
+        break
+
+      case 'ArrowDown':
+        this.state.moveFocusVertical(+1)
+        this.renderState()
+        break
+
+      case 'ArrowUp':
+        this.state.moveFocusVertical(-1)
+        this.renderState()
+        break
+    }
+
+    switch (e.key) {
+      case 'Escape':
+        this.state.defocus()
+        this.renderState()
+        break
+
+      case 'Enter':
+      case ' ':
+        if (this.state.FocusedTopLevelMenuIndex != null) {
+          if (this.state.isTopLevelMenuExpanded) {
+            if (this.state.FocusedChildMenuIndex != null) {
+              const children = this.childrenOfTopLevelMenu(this.state.FocusedTopLevelMenuIndex)
+              const focused = children[this.state.FocusedChildMenuIndex]
+              this.state.closeAll()
+              this.renderState()
+              if (focused.dataset.action && isMenuBarAction(focused.dataset.action)) {
+                this.executeMenuAction(ipcMain, focused.dataset.action)
+              }
+              this.renderState()
+            }
+          }
+        }
+        break
+
+      default: {
+        const key = e.key.toLowerCase()
+        if (!this.state.isAltModeActive) {
+          return
+        }
+
+        if (this.state.isTopLevelMenuExpanded && this.state.FocusedTopLevelMenuIndex != null) {
+          const children = this.childrenOfTopLevelMenu(this.state.FocusedTopLevelMenuIndex)
+          for (let i = 0; i < children.length; i++) {
+            if (children[i].dataset.accelerator === key) {
+              const action = children[i].dataset.action
+              if (action) {
+                if (isMenuBarAction(action)) {
+                  this.executeMenuAction(ipcMain, action)
+                }
+                this.state.closeAll()
+                this.renderState()
+                return
+              }
+            }
+          }
+        }
+
+        const menuButtons = this.root.querySelectorAll<HTMLButtonElement>(this.TopMenuStyle + '[data-accelerator]')
+        for (let i = 0; i < menuButtons.length; i++) {
+          if (menuButtons[i].dataset.accelerator === key) {
+            this.state.expandTopLevelMenu(i)
+            this.state.focusChildMenu()
+            this.renderState()
+            return
+          }
+        }
+        break
+      }
+    }
+  }
+
+  private handleKeyUp (e: KeyboardEvent): void {
+    if (e.key === 'Alt') {
+      if (this.controlKeysActivated) {
+        this.state.exitAltMode()
+        this.renderState()
+      } else {
+        if (this.state.FocusedTopLevelMenuIndex == null) {
+          this.state.enterAltMode(0)
+          this.renderState()
+        }
+      }
+      this.controlKeysActivated = false
+      this.altPressed = false
+    }
+  }
+
+  private handleMenuButtonClick (ipcMain: IPCMainExposed, item: HTMLButtonElement): void {
+    const action = item.dataset.action
+    if (action) {
+      if (isMenuBarAction(action)) {
+        this.executeMenuAction(ipcMain, action)
+      }
+      this.state.closeAll()
+      this.renderState()
+    }
+  }
+
+  private handleTopLevelMenuButtonClick (_e: Event, index: number): void {
+    this.state.expandTopLevelMenu(index)
+    this.renderState()
+  }
+
+  private handleDocumentClick (e: Event): void {
+    const target = e.target as HTMLElement
+    if (!target.closest(this.MenuItemStyle)) {
+      this.state.closeAll()
+      this.renderState()
+    }
+  }
+}