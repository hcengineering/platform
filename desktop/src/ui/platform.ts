--- conflicted
+++ resolved
@@ -136,12 +136,8 @@
 
 import { initThemeStore, setDefaultLanguage } from '@hcengineering/theme'
 import { configureNotifications } from './notifications'
-<<<<<<< HEAD
+import { configureAnalyticsProviders } from '@hcengineering/analytics-providers'
 import { Branding, Config, ipcMainExposed } from './types'
-=======
-import { configureAnalyticsProviders } from '@hcengineering/analytics-providers'
-import { Branding, Config, IPCMainExposed } from './types'
->>>>>>> 0faa6895
 
 import github, { githubId } from '@hcengineering/github'
 import '@hcengineering/github-assets'
