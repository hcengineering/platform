--- conflicted
+++ resolved
@@ -3,12 +3,8 @@
 import { setCustomCreateScreenTracks } from '@hcengineering/love-resources'
 import { showPopup } from '@hcengineering/ui'
 import { Track, LocalTrack, LocalAudioTrack, LocalVideoTrack, ParticipantEvent, TrackInvalidError, ScreenShareCaptureOptions, DeviceUnsupportedError, ScreenSharePresets } from 'livekit-client'
-<<<<<<< HEAD
 
 import { ipcMainExposed } from './types'
-=======
-import { IPCMainExposed } from './types'
->>>>>>> 0faa6895
 
 export function defineGetDisplayMedia (): void {
   if (navigator?.mediaDevices === undefined) {
