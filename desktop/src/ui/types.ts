import { DownloadItem } from '@hcengineering/desktop-downloads'
import { ScreenSource } from '@hcengineering/love'
import { Plugin } from '@hcengineering/platform'
import { Ref, Class, Doc } from '@hcengineering/core'
import { IpcRendererEvent } from 'electron'

export interface Config {
  ACCOUNTS_URL: string
  AI_URL?: string
  ANALYTICS_COLLECTOR_URL?: string
  POSTHOG_API_KEY?: string
  POSTHOG_HOST?: string
  SENTRY_DSN?: string
  BRANDING_URL?: string
  CALENDAR_URL: string
  COLLABORATOR?: string
  COLLABORATOR_URL: string
  CONFIG_URL: string
  DESKTOP_UPDATES_CHANNEL?: string // deprecated, kept for backwards compatibility of old desktop versions that will still need to be upgraded
  DESKTOP_UPDATES_CHANNELS?: string
  DESKTOP_UPDATES_URL?: string
  DISABLE_SIGNUP?: string
  HIDE_LOCAL_LOGIN?: string
  FILES_URL: string
  FRONT_URL: string
  GITHUB_APP: string
  GITHUB_CLIENTID: string
  GITHUB_URL: string
  GMAIL_URL: string
  INITIAL_URL: string
  LINK_PREVIEW_URL?: string
  LIVEKIT_WS?: string
  LOVE_ENDPOINT?: string
  MODEL_VERSION: string
  PRESENCE_URL?: string
  PREVIEW_URL?: string
  PREVIEW_CONFIG?: string
  PRINT_URL?: string
  PUSH_PUBLIC_KEY: string
  REKONI_URL: string
  SIGN_URL?: string
  STATS_URL?: string
  TELEGRAM_BOT_URL?: string
  TELEGRAM_URL: string
  UPLOAD_CONFIG: string
  UPLOAD_URL: string
<<<<<<< HEAD
  VERSION?: string
  BACKUP_URL?: string
  EXPORT_URL?: string
=======
  VERSION: string
  STREAM_URL?: string
  BACKUP_URL?: string
  PUBLIC_SCHEDULE_URL?: string
  CALDAV_SERVER_URL?: string
  EXPORT_URL?: string
  MAIL_URL?: string
  COMMUNICATION_API_ENABLED?: string
  BILLING_URL?: string
  PASSWORD_STRICTNESS?: 'very_strict' | 'strict' | 'normal' | 'none'
  EXCLUDED_APPLICATIONS_FOR_ANONYMOUS?: string
>>>>>>> 461a0ace
}

export interface Branding {
  title?: string
  links?: {
    rel: string
    href: string
    type?: string
    sizes?: string
  }[]
  languages?: string
  lastNameFirst?: string
  defaultLanguage?: string
  defaultApplication?: string
  defaultSpace?: string
  defaultSpecial?: string
  initWorkspace?: string
}

export type BrandingMap = Record<string, Branding>

export const CommandOpenSettings = 'open-settings' as const
export const CommandOpenInbox = 'open-inbox' as const
export const CommandOpenOffice = 'open-office' as const
export const CommandOpenPlanner = 'open-planner' as const
export const CommandSelectWorkspace = 'select-workspace' as const
export const CommandLogout = 'logout' as const
export const CommandOpenApplication = 'open-application' as const

export type Command =
  typeof CommandOpenSettings |
  typeof CommandOpenInbox |
  typeof CommandOpenOffice |
  typeof CommandOpenPlanner |
  typeof CommandSelectWorkspace |
  typeof CommandLogout |
  typeof CommandOpenApplication

export interface NotificationParams {
  title: string
  body: string
  silent: boolean
  application: Plugin
  cardId?: string
  objectId?: Ref<Doc>
  objectClass?: Ref<Class<Doc>>
}

export const MenuBarActions = ['settings', 'select-workspace', 'logout', 'exit', 'undo', 'redo', 'cut', 'copy', 'paste', 'delete', 'select-all', 'reload', 'force-reload', 'toggle-devtools',
  'zoom-in', 'zoom-out', 'restore-size', 'toggle-fullscreen'] as const

export type MenuBarAction = typeof MenuBarActions[number]

export interface JumpListSpares {
  applications: LaunchApplication[]
  settingsLabel: string
  inboxLabel: string
}

export interface LaunchApplication {
  title: string
  id: string
  alias: string
}

export interface IPCMainExposed {
  setBadge: (badge: number) => void
  setTitle: (title: string) => void
  config: () => Promise<Config>
  branding: () => Promise<Branding>
  on: (event: string, op: (channel: any, args: any[]) => void) => void
  handleDeepLink: (callback: (url: string) => void) => void
  handleNotificationNavigation: (callback: (notificationParams: NotificationParams) => void) => void
  handleUpdateDownloadProgress: (callback: (progress: number) => void) => void
  setFrontCookie: (host: string, name: string, value: string) => Promise<void>
  dockBounce: () => void
  sendNotification: (notififationParams: NotificationParams) => void
  getScreenAccess: () => Promise<boolean>
  getScreenSources: () => Promise<ScreenSource[]>
  handleAuth: (callback: (token: string) => void) => void
  handleDownloadItem: (callback: (item: DownloadItem) => void) => void

  cancelBackup: () => void
  startBackup: (token: string, endpoint: string, workspace: string) => void

  minimizeWindow: () => void
  maximizeWindow: () => void
  closeWindow: () => void
  onWindowStateChange: (callback: (event: IpcRendererEvent, newState: string) => void) => void
  onWindowFocusLoss: (callback: () => void) => void

  isOsUsingDarkTheme: () => Promise<boolean>
  executeMenuBarAction: (action: MenuBarAction) => void

  rebuildJumpList: (spares: JumpListSpares) => void
}<|MERGE_RESOLUTION|>--- conflicted
+++ resolved
@@ -44,11 +44,6 @@
   TELEGRAM_URL: string
   UPLOAD_CONFIG: string
   UPLOAD_URL: string
-<<<<<<< HEAD
-  VERSION?: string
-  BACKUP_URL?: string
-  EXPORT_URL?: string
-=======
   VERSION: string
   STREAM_URL?: string
   BACKUP_URL?: string
@@ -60,7 +55,6 @@
   BILLING_URL?: string
   PASSWORD_STRICTNESS?: 'very_strict' | 'strict' | 'normal' | 'none'
   EXCLUDED_APPLICATIONS_FOR_ANONYMOUS?: string
->>>>>>> 461a0ace
 }
 
 export interface Branding {
