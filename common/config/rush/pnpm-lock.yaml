--- conflicted
+++ resolved
@@ -2242,7 +2242,7 @@
       ajv:
         optional: true
     dependencies:
-      ajv: 8.8.1
+      ajv: 8.8.2
     dev: false
 
   /ajv-keywords/3.5.2_ajv@6.12.6:
@@ -2253,12 +2253,12 @@
       ajv: 6.12.6
     dev: false
 
-  /ajv-keywords/5.0.0_ajv@8.8.1:
-    resolution: {integrity: sha512-ULd1QMjRoH6JDNUQIfDLrlE+OgZlFaxyYCjzt58uNuUQtKXt8/U+vK/8Ql0gyn/C5mqZzUWtKMqr/4YquvTrWA==}
+  /ajv-keywords/5.1.0_ajv@8.8.2:
+    resolution: {integrity: sha512-YCS/JNFAUyr5vAuhk1DWm1CBxRHW9LbJ2ozWeemrIqpbsqKjHVxYPyi5GC0rjZIT5JxJ3virVTS8wk4i/Z+krw==}
     peerDependencies:
-      ajv: ^8.0.0
-    dependencies:
-      ajv: 8.8.1
+      ajv: ^8.8.2
+    dependencies:
+      ajv: 8.8.2
       fast-deep-equal: 3.1.3
     dev: false
 
@@ -2280,8 +2280,8 @@
       uri-js: 4.4.1
     dev: false
 
-  /ajv/8.8.1:
-    resolution: {integrity: sha512-6CiMNDrzv0ZR916u2T+iRunnD60uWmNn8SkdB44/6stVORUg0aAkWO7PkOhpCmjmW8f2I/G/xnowD66fxGyQJg==}
+  /ajv/8.8.2:
+    resolution: {integrity: sha512-x9VuX+R/jcFj1DHo/fCp99esgGDWiHENrKxaCENuCxpoMCmAt/COCGVDwA7kleEpEzJjDnvh3yGoOuLu0Dtllw==}
     dependencies:
       fast-deep-equal: 3.1.3
       json-schema-traverse: 1.0.0
@@ -7730,9 +7730,9 @@
     engines: {node: '>= 12.13.0'}
     dependencies:
       '@types/json-schema': 7.0.9
-      ajv: 8.8.1
+      ajv: 8.8.2
       ajv-formats: 2.1.1
-      ajv-keywords: 5.0.0_ajv@8.8.1
+      ajv-keywords: 5.1.0_ajv@8.8.2
     dev: false
 
   /secure-json-parse/2.4.0:
@@ -10409,11 +10409,7 @@
     dev: false
 
   file:projects/prod.tgz_sass@1.42.1+typescript@4.4.3:
-<<<<<<< HEAD
-    resolution: {integrity: sha512-WC+TomUPtNd0w9x6Fkk8lnbX3vdXd98bGVtKLjKpaWfW6Cl0H0iqOyK4XuV8nyyhvzP7+WkLj0Y2SjTyOAHtyg==, tarball: file:projects/prod.tgz}
-=======
-    resolution: {integrity: sha512-x7H3hwhd/DGstkIJ2QG1AJMUyFKeP//3BVCL24c8w4Z1xMD+fnfsg5pf3V1c/LkHk/e3D3YyPTqBOAt5+u1mJQ==, tarball: file:projects/prod.tgz}
->>>>>>> ef0c3e8c
+    resolution: {integrity: sha512-GCcPe++xT1m51ZmTKEX/KBB957pSUkO2CbgSa93yCs6XX8V4O6/fiG/w+EPTdhNP/3TSIf8Lk0Ys8pE2uwy20g==, tarball: file:projects/prod.tgz}
     id: file:projects/prod.tgz
     name: '@rush-temp/prod'
     version: 0.0.0
