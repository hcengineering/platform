--- conflicted
+++ resolved
@@ -245,11 +245,7 @@
       "summary": "Build docker with platform",
       "description": "use to build all docker containers required for platform",
       "safeForSimultaneousRushProcesses": true,
-<<<<<<< HEAD
-      "shellCommand": "rush docker:build -p 20 --to @hcengineering/pod-server --to @hcengineering/pod-front --to @hcengineering/prod --to @hcengineering/pod-account --to @hcengineering/pod-workspace --to @hcengineering/pod-collaborator --to @hcengineering/tool --to @hcengineering/pod-print --to @hcengineering/pod-sign --to @hcengineering/pod-analytics-collector --to @hcengineering/rekoni-service --to @hcengineering/pod-ai-bot --to @hcengineering/import-tool --to @hcengineering/pod-stats --to @hcengineering/pod-fulltext --to @hcengineering/pod-love --to @hcengineering/pod-mail --to @hcengineering/pod-datalake --to @hcengineering/pod-inbound-mail --to @hcengineering/pod-export --to @hcengineering/pod-msg2file --to @hcengineering/pod-media --to @hcengineering/pod-external --to @hcengineering/pod-billing"
-=======
       "shellCommand": "./common/scripts/docker.sh"
->>>>>>> 345d39a8
     },
     {
       "commandKind": "global",
