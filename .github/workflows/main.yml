--- conflicted
+++ resolved
@@ -196,10 +196,7 @@
           key: ${{ runner.os }}-build-${{ env.cache-name }}-${{ github.sha }}
           restore-keys: ${{ runner.os }}-build-${{ env.cache-name }}-${{ github.sha }}
       - name: Login to Docker Hub
-<<<<<<< HEAD
-=======
         if: ${{ github.event.pull_request.head.repo.full_name == github.repository }}
->>>>>>> 461a0ace
         uses: docker/login-action@v3
         with:
           username: hardcoreeng
@@ -249,10 +246,7 @@
         run: node common/scripts/install-run-rush.js install
 
       - name: Login to Docker Hub
-<<<<<<< HEAD
-=======
         if: ${{ github.event.pull_request.head.repo.full_name == github.repository }}
->>>>>>> 461a0ace
         uses: docker/login-action@v3
         with:
           username: hardcoreeng
@@ -382,10 +376,7 @@
         run: node common/scripts/install-run-rush.js install
 
       - name: Login to Docker Hub
-<<<<<<< HEAD
-=======
         if: ${{ github.event.pull_request.head.repo.full_name == github.repository }}
->>>>>>> 461a0ace
         uses: docker/login-action@v3
         with:
           username: hardcoreeng
@@ -480,10 +471,7 @@
         run: node common/scripts/install-run-rush.js install
 
       - name: Login to Docker Hub
-<<<<<<< HEAD
-=======
         if: ${{ github.event.pull_request.head.repo.full_name == github.repository }}
->>>>>>> 461a0ace
         uses: docker/login-action@v3
         with:
           username: hardcoreeng
@@ -564,10 +552,7 @@
         run: node common/scripts/install-run-rush.js build -t @hcengineering/tests-sanity
 
       - name: Login to Docker Hub
-<<<<<<< HEAD
-=======
         if: ${{ github.event.pull_request.head.repo.full_name == github.repository }}
->>>>>>> 461a0ace
         uses: docker/login-action@v3
         with:
           username: hardcoreeng
@@ -623,11 +608,7 @@
           name: docker-logs-ws
           path: ./ws-tests/sanity/logs
   docker-build:
-<<<<<<< HEAD
-    needs: [build, uitest-workspaces]
-=======
     needs: [uitest-workspaces]
->>>>>>> 461a0ace
     runs-on: ubuntu-latest
     timeout-minutes: 60
     steps:
@@ -694,10 +675,7 @@
         run: node common/scripts/install-run-rush.js model-version
 
       - name: Login to Docker Hub
-<<<<<<< HEAD
-=======
         if: ${{ github.event.pull_request.head.repo.full_name == github.repository }}
->>>>>>> 461a0ace
         uses: docker/login-action@v3
         with:
           username: hardcoreeng
