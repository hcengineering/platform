//
// Copyright © 2022 Hardcore Engineering Inc.
//
// Licensed under the Eclipse Public License, Version 2.0 (the "License");
// you may not use this file except in compliance with the License. You may
// obtain a copy of the License at https://www.eclipse.org/legal/epl-2.0
//
// Unless required by applicable law or agreed to in writing, software
// distributed under the License is distributed on an "AS IS" BASIS,
// WITHOUT WARRANTIES OR CONDITIONS OF ANY KIND, either express or implied.
//
// See the License for the specific language governing permissions and
// limitations under the License.
//

<<<<<<< HEAD
import { type DocUpdateMessage } from '@hcengineering/activity'
import { chunterId, type DirectMessage, type ThreadMessage } from '@hcengineering/chunter'
import contactPlugin, { type Person, type PersonAccount } from '@hcengineering/contact'
import core, {
  DOMAIN_TX,
=======
import { chunterId, type ThreadMessage } from '@hcengineering/chunter'
import core, {
>>>>>>> 461a0ace
  TxOperations,
  type Account,
  type Class,
  type Doc,
  type Domain,
  type Ref,
<<<<<<< HEAD
  type Space
=======
  type Space,
  DOMAIN_TX,
  notEmpty
>>>>>>> 461a0ace
} from '@hcengineering/core'
import {
  tryMigrate,
  tryUpgrade,
  type MigrateOperation,
  type MigrationClient,
  type MigrationUpgradeClient
} from '@hcengineering/model'
<<<<<<< HEAD
import activity, { DOMAIN_ACTIVITY, migrateMessagesSpace } from '@hcengineering/model-activity'
import { DOMAIN_SPACE } from '@hcengineering/model-core'
import { DOMAIN_DOC_NOTIFY, DOMAIN_NOTIFICATION } from '@hcengineering/model-notification'
import notification from '@hcengineering/notification'
=======
import activity, { migrateMessagesSpace, DOMAIN_ACTIVITY } from '@hcengineering/model-activity'
import notification from '@hcengineering/notification'
import contact, { getAllAccounts } from '@hcengineering/contact'
import { DOMAIN_DOC_NOTIFY, DOMAIN_NOTIFICATION } from '@hcengineering/model-notification'
import { type DocUpdateMessage } from '@hcengineering/activity'
>>>>>>> 461a0ace

import { DOMAIN_CHUNTER } from './index'
import chunter from './plugin'

export const DOMAIN_COMMENT = 'comment' as Domain

export async function createDocNotifyContexts (
  client: MigrationUpgradeClient,
  tx: TxOperations,
  objectId: Ref<Doc>,
  objectClass: Ref<Class<Doc>>,
  objectSpace: Ref<Space>
): Promise<void> {
  const employees = await client.findAll(contact.mixin.Employee, { active: true })
  const accounts = employees.map((it) => it.personUuid).filter(notEmpty)

  const docNotifyContexts = await client.findAll(notification.class.DocNotifyContext, {
    user: { $in: accounts },
    objectId
  })
  const existingDNCUsers = new Set(docNotifyContexts.map((it) => it.user))

  for (const account of accounts.filter((it) => !existingDNCUsers.has(it))) {
    await tx.createDoc(notification.class.DocNotifyContext, core.space.Space, {
      user: account,
      objectId,
      objectClass,
      objectSpace,
      hidden: false,
      isPinned: false
    })
  }
}

export async function createGeneral (client: MigrationUpgradeClient, tx: TxOperations): Promise<void> {
  const current = await tx.findOne(chunter.class.Channel, { _id: chunter.space.General })
  if (current !== undefined) {
    if (current.autoJoin === undefined) {
      await tx.update(current, {
        autoJoin: true
      })
      await joinEmployees(current, tx)
    }
  } else {
    const createTx = await tx.findOne(core.class.TxCreateDoc, {
      objectId: chunter.space.General
    })

    if (createTx === undefined) {
      await tx.createDoc(
        chunter.class.Channel,
        core.space.Space,
        {
          name: 'general',
          description: 'General Channel',
          topic: 'General Channel',
          private: false,
          archived: false,
          members: await getAllAccounts(tx),
          autoJoin: true
        },
        chunter.space.General
      )
    }
  }

  await createDocNotifyContexts(client, tx, chunter.space.General, chunter.class.Channel, core.space.Space)
}

async function joinEmployees (current: Space, tx: TxOperations): Promise<void> {
  const allAccounts = await getAllAccounts(tx)
  const newMembers = [...current.members]

  for (const account of allAccounts) {
    if (!newMembers.includes(account)) {
      newMembers.push(account)
    }
  }

  await tx.update(current, {
    members: newMembers
  })
}

export async function createRandom (client: MigrationUpgradeClient, tx: TxOperations): Promise<void> {
  const current = await tx.findOne(chunter.class.Channel, { _id: chunter.space.Random })
  if (current !== undefined) {
    if (current.autoJoin === undefined) {
      await tx.update(current, {
        autoJoin: true
      })
      await joinEmployees(current, tx)
    }
  } else {
    const createTx = await tx.findOne(core.class.TxCreateDoc, {
      objectId: chunter.space.Random
    })

    if (createTx === undefined) {
      await tx.createDoc(
        chunter.class.Channel,
        core.space.Space,
        {
          name: 'random',
          description: 'Random Talks',
          topic: 'Random Talks',
          private: false,
          archived: false,
          members: await getAllAccounts(tx),
          autoJoin: true
        },
        chunter.space.Random
      )
    }
  }

  await createDocNotifyContexts(client, tx, chunter.space.Random, chunter.class.Channel, core.space.Space)
}

async function convertCommentsToChatMessages (client: MigrationClient): Promise<void> {
  await client.update(
    DOMAIN_COMMENT,
    { _class: 'chunter:class:Comment' as Ref<Class<Doc>> },
    { _class: chunter.class.ChatMessage }
  )
  await client.move(DOMAIN_COMMENT, { _class: chunter.class.ChatMessage }, DOMAIN_ACTIVITY)
}

async function removeBacklinks (client: MigrationClient): Promise<void> {
  await client.deleteMany(DOMAIN_COMMENT, { _class: 'chunter:class:Backlink' as Ref<Class<Doc>> })
  await client.deleteMany(DOMAIN_ACTIVITY, {
    _class: activity.class.DocUpdateMessage,
    objectClass: 'chunter:class:Backlink' as Ref<Class<Doc>>
  })
}

async function removeOldClasses (client: MigrationClient): Promise<void> {
  const classes = [
    'chunter:class:ChunterMessage',
    'chunter:class:Message',
    'chunter:class:Comment',
    'chunter:class:Backlink'
  ] as Ref<Class<Doc>>[]

  for (const _class of classes) {
    await client.deleteMany(DOMAIN_CHUNTER, { _class })
    await client.deleteMany(DOMAIN_ACTIVITY, { attachedToClass: _class })
    await client.deleteMany(DOMAIN_ACTIVITY, { objectClass: _class })
    await client.deleteMany(DOMAIN_NOTIFICATION, { attachedToClass: _class })
    await client.deleteMany(DOMAIN_TX, { objectClass: _class })
    await client.deleteMany(DOMAIN_TX, { 'tx.objectClass': _class })
  }
}

async function removeWrongActivity (client: MigrationClient): Promise<void> {
  await client.deleteMany<DocUpdateMessage>(DOMAIN_ACTIVITY, {
    _class: activity.class.DocUpdateMessage,
    attachedToClass: chunter.class.Channel,
    action: 'update',
    'attributeUpdates.attrKey': { $ne: 'members' }
  })

  await client.deleteMany<DocUpdateMessage>(DOMAIN_ACTIVITY, {
    _class: activity.class.DocUpdateMessage,
    attachedToClass: chunter.class.Channel,
    action: 'create',
    objectClass: { $ne: chunter.class.Channel }
  })

  await client.deleteMany<DocUpdateMessage>(DOMAIN_ACTIVITY, {
    _class: activity.class.DocUpdateMessage,
    attachedToClass: chunter.class.Channel,
    action: 'remove'
  })

  await client.deleteMany<DocUpdateMessage>(DOMAIN_ACTIVITY, {
    _class: activity.class.DocUpdateMessage,
    attachedToClass: chunter.class.DirectMessage,
    action: 'update',
    'attributeUpdates.attrKey': { $ne: 'members' }
  })

  await client.deleteMany<DocUpdateMessage>(DOMAIN_ACTIVITY, {
    _class: activity.class.DocUpdateMessage,
    attachedToClass: chunter.class.DirectMessage,
    action: 'create'
  })

  await client.deleteMany<DocUpdateMessage>(DOMAIN_ACTIVITY, {
    _class: activity.class.DocUpdateMessage,
    attachedToClass: chunter.class.DirectMessage,
    action: 'remove'
  })
}

export const chunterOperation: MigrateOperation = {
  async migrate (client: MigrationClient, mode): Promise<void> {
    await tryMigrate(mode, client, chunterId, [
      {
        state: 'create-chat-messages',
        mode: 'upgrade',
        func: convertCommentsToChatMessages
      },
      {
        state: 'remove-backlinks',
        mode: 'upgrade',
        func: removeBacklinks
      },
      {
        state: 'migrate-chat-messages-space',
        mode: 'upgrade',
        func: async (client) => {
          await migrateMessagesSpace(
            client,
            chunter.class.ChatMessage,
            ({ attachedTo }) => attachedTo,
            ({ attachedToClass }) => attachedToClass
          )
        }
      },
      {
        state: 'migrate-thread-messages-space',
        mode: 'upgrade',
        func: async (client) => {
          await migrateMessagesSpace(
            client,
            chunter.class.ThreadMessage,
            (msg) => (msg as ThreadMessage).objectId,
            (msg) => (msg as ThreadMessage).objectClass
          )
        }
      },
      {
        state: 'remove-old-classes-v1',
        mode: 'upgrade',
        func: async (client) => {
          await removeOldClasses(client)
        }
      },
      {
        state: 'remove-wrong-activity-v1',
        mode: 'upgrade',
        func: async (client) => {
          await removeWrongActivity(client)
        }
      },
      {
        state: 'remove-chat-info-v1',
        mode: 'upgrade',
        func: async (client) => {
          await client.deleteMany(DOMAIN_CHUNTER, { _class: 'chunter:class:ChatInfo' as Ref<Class<Doc>> })
          await client.deleteMany(DOMAIN_TX, { objectClass: 'chunter:class:ChatInfo' })
          await client.update(
            DOMAIN_DOC_NOTIFY,
            { 'chunter:mixin:ChannelInfo': { $exists: true } },
            { $unset: { 'chunter:mixin:ChannelInfo': true } }
          )
          await client.deleteMany(DOMAIN_TX, { mixin: 'chunter:mixin:ChannelInfo' })
        }
      },
      {
<<<<<<< HEAD
        state: 'remove-duplicated-directs-v1',
        mode: 'upgrade',
        func: async (client) => {
          await removeDuplicatedDirects(client)
        }
      },
      {
        state: 'remove-direct-members-messages',
=======
        state: 'remove-direct-doc-update-messages',
>>>>>>> 461a0ace
        mode: 'upgrade',
        func: async (client) => {
          await client.deleteMany<DocUpdateMessage>(DOMAIN_ACTIVITY, {
            _class: activity.class.DocUpdateMessage,
            attachedToClass: chunter.class.DirectMessage
          })
        }
      }
    ])
  },
  async upgrade (state: Map<string, Set<string>>, client: () => Promise<MigrationUpgradeClient>, mode): Promise<void> {
    await tryUpgrade(mode, state, client, chunterId, [
      {
        state: 'create-defaults-v2',
        func: async (client) => {
          const tx = new TxOperations(client, core.account.System)
          await createGeneral(client, tx)
          await createRandom(client, tx)
        }
      }
    ])
  }
}<|MERGE_RESOLUTION|>--- conflicted
+++ resolved
@@ -13,29 +13,16 @@
 // limitations under the License.
 //
 
-<<<<<<< HEAD
-import { type DocUpdateMessage } from '@hcengineering/activity'
-import { chunterId, type DirectMessage, type ThreadMessage } from '@hcengineering/chunter'
-import contactPlugin, { type Person, type PersonAccount } from '@hcengineering/contact'
-import core, {
-  DOMAIN_TX,
-=======
 import { chunterId, type ThreadMessage } from '@hcengineering/chunter'
 import core, {
->>>>>>> 461a0ace
   TxOperations,
-  type Account,
   type Class,
   type Doc,
   type Domain,
   type Ref,
-<<<<<<< HEAD
-  type Space
-=======
   type Space,
   DOMAIN_TX,
   notEmpty
->>>>>>> 461a0ace
 } from '@hcengineering/core'
 import {
   tryMigrate,
@@ -44,18 +31,11 @@
   type MigrationClient,
   type MigrationUpgradeClient
 } from '@hcengineering/model'
-<<<<<<< HEAD
-import activity, { DOMAIN_ACTIVITY, migrateMessagesSpace } from '@hcengineering/model-activity'
-import { DOMAIN_SPACE } from '@hcengineering/model-core'
-import { DOMAIN_DOC_NOTIFY, DOMAIN_NOTIFICATION } from '@hcengineering/model-notification'
-import notification from '@hcengineering/notification'
-=======
 import activity, { migrateMessagesSpace, DOMAIN_ACTIVITY } from '@hcengineering/model-activity'
 import notification from '@hcengineering/notification'
 import contact, { getAllAccounts } from '@hcengineering/contact'
 import { DOMAIN_DOC_NOTIFY, DOMAIN_NOTIFICATION } from '@hcengineering/model-notification'
 import { type DocUpdateMessage } from '@hcengineering/activity'
->>>>>>> 461a0ace
 
 import { DOMAIN_CHUNTER } from './index'
 import chunter from './plugin'
@@ -317,18 +297,7 @@
         }
       },
       {
-<<<<<<< HEAD
-        state: 'remove-duplicated-directs-v1',
-        mode: 'upgrade',
-        func: async (client) => {
-          await removeDuplicatedDirects(client)
-        }
-      },
-      {
-        state: 'remove-direct-members-messages',
-=======
         state: 'remove-direct-doc-update-messages',
->>>>>>> 461a0ace
         mode: 'upgrade',
         func: async (client) => {
           await client.deleteMany<DocUpdateMessage>(DOMAIN_ACTIVITY, {
