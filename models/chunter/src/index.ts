--- conflicted
+++ resolved
@@ -24,11 +24,7 @@
 import view from '@anticrm/model-view'
 import workbench from '@anticrm/model-workbench'
 import chunter from './plugin'
-<<<<<<< HEAD
-=======
-import contact, { Employee } from '@anticrm/contact'
 import notification from '@anticrm/model-notification'
->>>>>>> 68774ff1
 
 export const DOMAIN_CHUNTER = 'chunter' as Domain
 export const DOMAIN_COMMENT = 'comment' as Domain
