--- conflicted
+++ resolved
@@ -13,58 +13,19 @@
 // limitations under the License.
 //
 
-<<<<<<< HEAD
 import activity, { type ActivityMessageControl } from '@hcengineering/activity'
-import { chunterId, type ChunterSpace } from '@hcengineering/chunter'
-import presentation from '@hcengineering/model-presentation'
-import { type Builder } from '@hcengineering/model'
-import core from '@hcengineering/model-core'
-=======
-import activity, { type ActivityMessage, type ActivityMessageControl } from '@hcengineering/activity'
 import {
-  type Channel,
   chunterId,
-  type DirectMessage,
-  type ChatMessage,
-  type ChatMessageViewlet,
   type ChunterSpace,
-  type ObjectChatPanel,
-  type ThreadMessage,
-  type ChatSyncInfo,
-  type InlineButton,
-  type TypingInfo,
-  type InlineButtonAction
 } from '@hcengineering/chunter'
 import presentation from '@hcengineering/model-presentation'
-import contact, { type ChannelProvider as SocialChannelProvider, type Person } from '@hcengineering/contact'
-import {
-  type Class,
-  type Doc,
-  type Domain,
-  DOMAIN_MODEL,
-  type Ref,
-  type Timestamp,
-  IndexKind,
-  DOMAIN_TRANSIENT
-} from '@hcengineering/core'
 import {
   type Builder,
-  Collection as PropCollection,
-  Index,
-  Mixin,
-  Model,
-  Prop,
-  TypeMarkup,
-  TypeRef,
-  TypeString,
-  TypeTimestamp,
-  UX
 } from '@hcengineering/model'
-import attachment from '@hcengineering/model-attachment'
-import core, { TAttachedDoc, TClass, TDoc, TSpace } from '@hcengineering/model-core'
->>>>>>> 8b8f3850
+import core from '@hcengineering/model-core'
 import view from '@hcengineering/model-view'
 import workbench from '@hcengineering/model-workbench'
+import { WidgetType } from '@hcengineering/workbench'
 
 import chunter from './plugin'
 import { defineActions } from './actions'
@@ -72,10 +33,8 @@
 import {
   DOMAIN_CHUNTER,
   TChannel,
-  TChannelInfo,
-  TChatInfo,
   TChatMessage,
-  TChatMessageViewlet,
+  TChatMessageViewlet, TChatSyncInfo,
   TChunterSpace,
   TDirectMessage,
   TInlineButton,
@@ -83,118 +42,10 @@
   TThreadMessage,
   TTypingInfo
 } from './types'
-import { WidgetType } from '@hcengineering/workbench'
 
 export { chunterId } from '@hcengineering/chunter'
 export { chunterOperation } from './migration'
-<<<<<<< HEAD
 export * from './types'
-=======
-
-export const DOMAIN_CHUNTER = 'chunter' as Domain
-
-@Model(chunter.class.ChunterSpace, core.class.Space)
-export class TChunterSpace extends TSpace implements ChunterSpace {
-  @Prop(PropCollection(activity.class.ActivityMessage), chunter.string.Messages)
-    messages?: number
-}
-
-@Model(chunter.class.Channel, chunter.class.ChunterSpace)
-@UX(chunter.string.Channel, chunter.icon.Hashtag, undefined, undefined, undefined, chunter.string.Channels)
-export class TChannel extends TChunterSpace implements Channel {
-  @Prop(TypeString(), chunter.string.Topic)
-  @Index(IndexKind.FullText)
-    topic?: string
-}
-
-@Model(chunter.class.DirectMessage, chunter.class.ChunterSpace)
-@UX(chunter.string.DirectMessage, contact.icon.Person, undefined, undefined, undefined, chunter.string.DirectMessages)
-export class TDirectMessage extends TChunterSpace implements DirectMessage {}
-
-@Model(chunter.class.ChatMessage, activity.class.ActivityMessage)
-@UX(chunter.string.Message, chunter.icon.Thread, undefined, undefined, undefined, chunter.string.Threads)
-export class TChatMessage extends TActivityMessage implements ChatMessage {
-  @Prop(TypeMarkup(), chunter.string.Message)
-  @Index(IndexKind.FullText)
-    message!: string
-
-  @Prop(TypeTimestamp(), chunter.string.Edit)
-    editedOn?: Timestamp
-
-  @Prop(PropCollection(attachment.class.Attachment), attachment.string.Attachments, {
-    shortLabel: attachment.string.Files
-  })
-    attachments?: number
-
-  @Prop(TypeRef(contact.class.ChannelProvider), core.string.Object)
-    provider?: Ref<SocialChannelProvider>
-
-  @Prop(PropCollection(chunter.class.InlineButton), core.string.Object)
-    inlineButtons?: number
-}
-
-@Model(chunter.class.ThreadMessage, chunter.class.ChatMessage)
-@UX(chunter.string.ThreadMessage, chunter.icon.Thread, undefined, undefined, undefined, chunter.string.Threads)
-export class TThreadMessage extends TChatMessage implements ThreadMessage {
-  @Prop(TypeRef(activity.class.ActivityMessage), core.string.AttachedTo)
-  @Index(IndexKind.Indexed)
-  declare attachedTo: Ref<ActivityMessage>
-
-  @Prop(TypeRef(activity.class.ActivityMessage), core.string.AttachedToClass)
-  @Index(IndexKind.Indexed)
-  declare attachedToClass: Ref<Class<ActivityMessage>>
-
-  @Prop(TypeRef(core.class.Doc), core.string.Object)
-  @Index(IndexKind.Indexed)
-    objectId!: Ref<Doc>
-
-  @Prop(TypeRef(core.class.Class), core.string.Class)
-  @Index(IndexKind.Indexed)
-    objectClass!: Ref<Class<Doc>>
-}
-
-@Model(chunter.class.ChatMessageViewlet, core.class.Doc, DOMAIN_MODEL)
-export class TChatMessageViewlet extends TDoc implements ChatMessageViewlet {
-  @Prop(TypeRef(core.class.Doc), core.string.Class)
-  @Index(IndexKind.Indexed)
-    objectClass!: Ref<Class<Doc>>
-
-  @Prop(TypeRef(core.class.Doc), core.string.Class)
-  @Index(IndexKind.Indexed)
-    messageClass!: Ref<Class<Doc>>
-
-  label?: IntlString
-  onlyWithParent?: boolean
-}
-
-@Mixin(chunter.mixin.ObjectChatPanel, core.class.Class)
-export class TObjectChatPanel extends TClass implements ObjectChatPanel {
-  ignoreKeys!: string[]
-}
-
-@Model(chunter.class.ChatSyncInfo, core.class.Doc, DOMAIN_CHUNTER)
-export class TChatSyncInfo extends TDoc implements ChatSyncInfo {
-  user!: Ref<Person>
-  hidden!: Ref<DocNotifyContext>[]
-  timestamp!: Timestamp
-}
-
-@Model(chunter.class.InlineButton, core.class.Doc, DOMAIN_CHUNTER)
-export class TInlineButton extends TAttachedDoc implements InlineButton {
-  name!: string
-  titleIntl?: IntlString
-  title?: string
-  action!: Resource<InlineButtonAction>
-}
-
-@Model(chunter.class.TypingInfo, core.class.Doc, DOMAIN_TRANSIENT)
-export class TTypingInfo extends TDoc implements TypingInfo {
-  objectId!: Ref<Doc>
-  objectClass!: Ref<Class<Doc>>
-  person!: Ref<Person>
-  lastTyping!: Timestamp
-}
->>>>>>> 8b8f3850
 
 export function createModel (builder: Builder): void {
   builder.createModel(
