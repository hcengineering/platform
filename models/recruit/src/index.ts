//
// Copyright © 2022 Hardcore Engineering Inc.
//
// Licensed under the Eclipse Public License, Version 2.0 (the "License");
// you may not use this file except in compliance with the License. You may
// obtain a copy of the License at https://www.eclipse.org/legal/epl-2.0
//
// Unless required by applicable law or agreed to in writing, software
// distributed under the License is distributed on an "AS IS" BASIS,
// WITHOUT WARRANTIES OR CONDITIONS OF ANY KIND, either express or implied.
//
// See the License for the specific language governing permissions and
// limitations under the License.
//

import type { Employee, Organization } from '@anticrm/contact'
import { Doc, FindOptions, IndexKind, Lookup, Ref, Timestamp } from '@anticrm/core'
import {
  Builder,
  Collection,
  Index,
  Mixin,
  Model,
  Prop,
  TypeBoolean,
  TypeDate,
  TypeMarkup,
  TypeRef,
  TypeString,
  UX
} from '@anticrm/model'
import attachment from '@anticrm/model-attachment'
import calendar from '@anticrm/model-calendar'
import chunter from '@anticrm/model-chunter'
import contact, { TPerson } from '@anticrm/model-contact'
import core, { TSpace } from '@anticrm/model-core'
import presentation from '@anticrm/model-presentation'
import tags from '@anticrm/model-tags'
import task, { TSpaceWithStates, TTask, actionTemplates } from '@anticrm/model-task'
import view, { createAction, actionTemplates as viewTemplates } from '@anticrm/model-view'
import workbench, { Application, createNavigateAction } from '@anticrm/model-workbench'
import { IntlString } from '@anticrm/platform'
import { Applicant, Candidate, Candidates, Vacancy } from '@anticrm/recruit'
import { KeyBinding } from '@anticrm/view'
import setting from '@anticrm/setting'
import recruit from './plugin'
import { createReviewModel, reviewTableConfig, reviewTableOptions } from './review'
import { TOpinion, TReview } from './review-model'

@Model(recruit.class.Vacancy, task.class.SpaceWithStates)
@UX(recruit.string.Vacancy, recruit.icon.Vacancy)
export class TVacancy extends TSpaceWithStates implements Vacancy {
  @Prop(TypeMarkup(), recruit.string.FullDescription)
  @Index(IndexKind.FullText)
  fullDescription?: string

  @Prop(Collection(attachment.class.Attachment), attachment.string.Attachments, undefined, attachment.string.Files)
  attachments?: number

  @Prop(TypeDate(), recruit.string.Due, recruit.icon.Calendar)
  dueTo?: Timestamp

  @Prop(TypeString(), recruit.string.Location, recruit.icon.Location)
  @Index(IndexKind.FullText)
  location?: string

  @Prop(TypeRef(contact.class.Organization), recruit.string.Company, contact.icon.Company)
  company?: Ref<Organization>

  @Prop(Collection(chunter.class.Comment), chunter.string.Comments)
  comments?: number
}

@Model(recruit.class.Candidates, core.class.Space)
@UX(recruit.string.TalentPools, recruit.icon.RecruitApplication)
export class TCandidates extends TSpace implements Candidates {}

@Mixin(recruit.mixin.Candidate, contact.class.Person)
@UX(recruit.string.Talent, recruit.icon.RecruitApplication, undefined, 'name')
export class TCandidate extends TPerson implements Candidate {
  @Prop(TypeString(), recruit.string.Title)
  @Index(IndexKind.FullText)
  title?: string

  @Prop(Collection(recruit.class.Applicant), recruit.string.Applications, undefined, recruit.string.ApplicationsShort)
  applications?: number

  @Prop(TypeBoolean(), recruit.string.Onsite)
  onsite?: boolean

  @Prop(TypeBoolean(), recruit.string.Remote)
  remote?: boolean

  @Prop(TypeString(), recruit.string.Source)
  @Index(IndexKind.FullText)
  source?: string

  @Prop(Collection(tags.class.TagReference, recruit.string.SkillLabel), recruit.string.SkillsLabel)
  skills?: number

  @Prop(Collection(recruit.class.Review, recruit.string.Review), recruit.string.Reviews)
  reviews?: number
}

@Model(recruit.class.Applicant, task.class.Task)
@UX(recruit.string.Application, recruit.icon.Application, recruit.string.ApplicationShort, 'number')
export class TApplicant extends TTask implements Applicant {
  // We need to declare, to provide property with label
  @Prop(TypeRef(recruit.mixin.Candidate), recruit.string.Talent)
  declare attachedTo: Ref<Candidate>

  // We need to declare, to provide property with label
  @Prop(TypeRef(recruit.class.Vacancy), recruit.string.Vacancy)
  declare space: Ref<Vacancy>

  @Prop(Collection(attachment.class.Attachment), attachment.string.Attachments, undefined, attachment.string.Files)
  attachments?: number

  @Prop(Collection(chunter.class.Comment), chunter.string.Comments)
  comments?: number

  @Prop(TypeRef(contact.class.Employee), recruit.string.AssignedRecruiter)
  declare assignee: Ref<Employee> | null
}

export function createModel (builder: Builder): void {
  builder.createModel(TVacancy, TCandidates, TCandidate, TApplicant, TReview, TOpinion)

  builder.mixin(recruit.class.Vacancy, core.class.Class, workbench.mixin.SpaceView, {
    view: {
      class: recruit.class.Applicant,
      createItemDialog: recruit.component.CreateApplication,
      createItemLabel: recruit.string.ApplicationCreateLabel
    }
  })

  builder.mixin(recruit.class.Applicant, core.class.Class, view.mixin.CollectionEditor, {
    editor: recruit.component.Applications
  })

  builder.mixin(recruit.mixin.Candidate, core.class.Mixin, view.mixin.ObjectFactory, {
    component: recruit.component.CreateCandidate
  })

  builder.mixin(recruit.class.Applicant, core.class.Class, setting.mixin.Editable, {})

  builder.mixin(recruit.class.Vacancy, core.class.Class, setting.mixin.Editable, {})

  const vacanciesId = 'vacancies'
  const talentsId = 'talents'
  const skillsId = 'skills'
  const candidatesId = 'candidates'
  const archiveId = 'archive'
  const assignedId = 'assigned'

  builder.createDoc(
    workbench.class.Application,
    core.space.Model,
    {
      label: recruit.string.RecruitApplication,
      icon: recruit.icon.RecruitApplication,
      hidden: false,
      navigatorModel: {
        spaces: [],
        specials: [
          {
            id: vacanciesId,
            component: recruit.component.Vacancies,
            icon: recruit.icon.Vacancy,
            label: recruit.string.Vacancies,
            createItemLabel: recruit.string.VacancyCreateLabel,
            position: 'vacancy'
          },
          {
            id: candidatesId,
            component: workbench.component.SpecialView,
            icon: recruit.icon.Application,
            label: recruit.string.Applications,
            componentProps: {
              _class: recruit.class.Applicant,
              icon: recruit.icon.Application,
              label: recruit.string.Applications,
              createLabel: recruit.string.ApplicationCreateLabel,
              createComponent: recruit.component.CreateApplication,
              descriptor: task.viewlet.StatusTable,
              baseQuery: {
                doneState: null
              }
            },
            position: 'vacancy'
          },
          {
            id: talentsId,
            component: workbench.component.SpecialView,
            icon: contact.icon.Person,
            label: recruit.string.Talents,
            componentProps: {
              _class: recruit.mixin.Candidate,
              icon: contact.icon.Person,
              label: recruit.string.Talents,
              createLabel: recruit.string.TalentCreateLabel,
              createComponent: recruit.component.CreateCandidate
            },
            position: 'vacancy'
          },
          {
            id: archiveId,
            component: workbench.component.Archive,
            icon: view.icon.Archive,
            label: workbench.string.Archive,
            position: 'bottom',
            visibleIf: workbench.function.HasArchiveSpaces,
            spaceClass: recruit.class.Vacancy
          },
          {
            id: skillsId,
            component: recruit.component.SkillsView,
            icon: tags.icon.Tags,
            label: recruit.string.SkillsLabel,
            createItemLabel: recruit.string.SkillCreateLabel,
            position: 'bottom'
          },
          {
            id: assignedId,
            label: task.string.Assigned,
            icon: task.icon.Task,
            component: task.component.AssignedTasks,
            position: 'event',
            componentProps: {
              labelTasks: recruit.string.Applications,
              _class: recruit.class.Applicant
            }
          },
          {
            id: 'reviews',
            component: calendar.component.Events,
            componentProps: {
              viewLabel: recruit.string.Reviews,
              viewIcon: recruit.icon.Review,
              _class: recruit.class.Review,
              options: reviewTableOptions,
              config: reviewTableConfig,
              createLabel: recruit.string.ReviewCreateLabel,
              createComponent: recruit.component.CreateReview
            },
            icon: calendar.icon.Calendar,
            label: recruit.string.Reviews,
            position: 'event'
          }
        ]
      },
      navHeaderComponent: recruit.component.NewCandidateHeader
    },
    recruit.app.Recruit
  )

<<<<<<< HEAD
  builder.createDoc(view.class.Viewlet, core.space.Model, {
    attachTo: recruit.mixin.Candidate,
    descriptor: view.viewlet.Table,
    config: [
      '',
      'title',
      'city',
      'applications',
      'attachments',
      'comments',
      {
        // key: '$lookup.skills', // Required, since presenter require list of tag references or '' and TagsPopupPresenter
        key: '',
        presenter: tags.component.TagsPresenter,
        label: recruit.string.SkillsLabel,
        sortingKey: 'skills',
        props: {
          _class: recruit.mixin.Candidate,
          key: 'skills'
        }
      },
      'modifiedOn',
      '$lookup.channels'
    ],
    hiddenKeys: ['name']
  })
=======
  builder.createDoc(
    view.class.Viewlet,
    core.space.Model,
    {
      attachTo: recruit.mixin.Candidate,
      descriptor: view.viewlet.Table,
      config: [
        '',
        'title',
        'city',
        'applications',
        'attachments',
        'comments',
        {
          // key: '$lookup.skills', // Required, since presenter require list of tag references or '' and TagsPopupPresenter
          key: '',
          presenter: tags.component.TagsPresenter, // tags.component.TagsPresenter,
          label: recruit.string.SkillsLabel,
          sortingKey: 'skills',
          props: {
            _class: recruit.mixin.Candidate,
            key: 'skills'
          }
        },
        'modifiedOn',
        '$lookup.channels'
      ],
      hiddenKeys: ['name']
    },
    recruit.viewlet.TableCandidate
  )
>>>>>>> 3c2587f5

  builder.createDoc(
    view.class.Viewlet,
    core.space.Model,
    {
      attachTo: recruit.class.Vacancy,
      descriptor: view.viewlet.Table,
      config: [
        '',
        {
          key: '@applications',
          label: recruit.string.Applications
        },
        '$lookup.company',
        'location',
        'description',
        {
          key: '@applications.modifiedOn',
          label: core.string.Modified
        }
      ],
      hiddenKeys: ['name', 'space', 'modifiedOn']
    },
    recruit.viewlet.TableVacancy
  )

  builder.createDoc(
    view.class.Viewlet,
    core.space.Model,
    {
      attachTo: recruit.class.Applicant,
      descriptor: task.viewlet.StatusTable,
      config: [
        '',
        '$lookup.attachedTo',
        '$lookup.assignee',
        '$lookup.state',
        '$lookup.doneState',
        'attachments',
        'comments',
        'modifiedOn',
        '$lookup.attachedTo.$lookup.channels'
      ]
    },
    recruit.viewlet.TableApplicant
  )

  const applicantKanbanLookup: Lookup<Applicant> = {
    attachedTo: recruit.mixin.Candidate,
    assignee: contact.class.Employee,
    _id: {
      todoItems: task.class.TodoItem
    }
  }

  builder.createDoc(view.class.Viewlet, core.space.Model, {
    attachTo: recruit.class.Applicant,
    descriptor: task.viewlet.Kanban,
    // eslint-disable-next-line @typescript-eslint/consistent-type-assertions
    options: {
      lookup: applicantKanbanLookup
    } as FindOptions<Doc>, // TODO: fix
    config: []
  })

  builder.mixin(recruit.class.Applicant, core.class.Class, task.mixin.KanbanCard, {
    card: recruit.component.KanbanCard
  })

  builder.mixin(recruit.class.Applicant, core.class.Class, view.mixin.PreviewPresenter, {
    presenter: recruit.component.KanbanCard
  })

  builder.mixin(recruit.class.Applicant, core.class.Class, view.mixin.ObjectEditor, {
    editor: recruit.component.EditApplication
  })

  builder.mixin(recruit.class.Vacancy, core.class.Class, view.mixin.ObjectEditor, {
    editor: recruit.component.EditVacancy
  })

  builder.mixin(recruit.class.Applicant, core.class.Class, view.mixin.AttributePresenter, {
    presenter: recruit.component.ApplicationPresenter
  })

  builder.mixin(recruit.class.Applicant, core.class.Class, view.mixin.CollectionPresenter, {
    presenter: recruit.component.ApplicationsPresenter
  })

  builder.mixin(recruit.class.Vacancy, core.class.Class, view.mixin.AttributePresenter, {
    presenter: recruit.component.VacancyPresenter
  })

  builder.mixin(recruit.class.Applicant, core.class.Class, view.mixin.ObjectValidator, {
    validator: recruit.validator.ApplicantValidator
  })

  builder.createDoc(
    view.class.ActionCategory,
    core.space.Model,
    { label: recruit.string.RecruitApplication, visible: true },
    recruit.category.Recruit
  )

  createAction(builder, {
    action: view.actionImpl.ShowPopup,
    actionProps: {
      component: recruit.component.CreateApplication,
      _id: 'candidate',
      element: 'top',
      props: {
        preserveCandidate: true
      }
    },
    label: recruit.string.CreateAnApplication,
    icon: recruit.icon.Create,
    input: 'focus',
    category: recruit.category.Recruit,
    target: contact.class.Person,
    context: { mode: ['context', 'browser'] },
    override: [recruit.action.CreateGlobalApplication]
  })
  createAction(builder, {
    action: view.actionImpl.ShowPopup,
    actionProps: {
      component: recruit.component.CreateCandidate,
      element: 'top'
    },
    label: recruit.string.CreateTalent,
    icon: recruit.icon.Create,
    keyBinding: ['c'],
    input: 'none',
    category: recruit.category.Recruit,
    target: core.class.Doc,
    context: {
      mode: ['workbench', 'browser'],
      application: recruit.app.Recruit
    }
  })

  createAction(builder, {
    action: view.actionImpl.ShowPopup,
    actionProps: {
      component: recruit.component.CreateVacancy,
      element: 'top'
    },
    label: recruit.string.CreateVacancy,
    icon: recruit.icon.Create,
    keyBinding: [],
    input: 'none',
    category: recruit.category.Recruit,
    target: core.class.Doc,
    context: {
      mode: ['workbench', 'browser'],
      application: recruit.app.Recruit
    }
  })

  createAction(
    builder,
    {
      action: view.actionImpl.ShowPopup,
      actionProps: {
        component: recruit.component.CreateApplication,
        element: 'top'
      },
      label: recruit.string.CreateApplication,
      icon: recruit.icon.Create,
      keyBinding: [],
      input: 'none',
      category: recruit.category.Recruit,
      target: core.class.Doc,
      context: {
        mode: ['workbench', 'browser'],
        application: recruit.app.Recruit
      }
    },
    recruit.action.CreateGlobalApplication
  )

  builder.createDoc(
    task.class.KanbanTemplateSpace,
    core.space.Model,
    {
      name: recruit.string.Vacancies,
      description: recruit.string.ManageVacancyStatuses,
      icon: recruit.component.TemplatesIcon
    },
    recruit.space.VacancyTemplates
  )

  builder.createDoc(
    presentation.class.ObjectSearchCategory,
    core.space.Model,
    {
      icon: recruit.icon.Application,
      label: recruit.string.SearchApplication,
      query: recruit.completion.ApplicationQuery
    },
    recruit.completion.ApplicationCategory
  )

  createAction(builder, { ...actionTemplates.archiveSpace, target: recruit.class.Vacancy })
  createAction(builder, { ...actionTemplates.unarchiveSpace, target: recruit.class.Vacancy })

  createAction(builder, {
    label: recruit.string.EditVacancy,
    icon: recruit.icon.Vacancy,
    action: view.actionImpl.ShowPanel,
    actionProps: {
      component: recruit.component.EditVacancy,
      element: 'content'
    },
    input: 'focus',
    category: recruit.category.Recruit,
    keyBinding: ['e'],
    target: recruit.class.Vacancy,
    context: {
      mode: ['context', 'browser']
    }
  })

  builder.mixin(recruit.class.Vacancy, core.class.Class, view.mixin.IgnoreActions, {
    actions: [view.action.Delete]
  })

  builder.mixin(recruit.mixin.Candidate, core.class.Class, view.mixin.ClassFilters, {
    filters: ['_class', 'title', 'source', 'city', 'skills', 'modifiedOn', 'onsite', 'remote']
  })

  builder.mixin(recruit.class.Applicant, core.class.Class, view.mixin.ClassFilters, {
    filters: ['attachedTo', 'assignee', 'state', 'doneState', 'modifiedOn']
  })

  builder.mixin(recruit.class.Vacancy, core.class.Class, view.mixin.ClassFilters, {
    filters: ['company', 'location', 'dueTo']
  })

  createReviewModel(builder)

  // createAction(builder, { ...viewTemplates.open, target: recruit.class.Vacancy, context: { mode: ['browser', 'context'] } })

  createAction(builder, {
    ...viewTemplates.open,
    target: recruit.class.Vacancy,
    context: { mode: ['browser', 'context'] },
    action: workbench.actionImpl.Navigate,
    actionProps: {
      mode: 'space'
    }
  })

  createAction(builder, {
    ...viewTemplates.open,
    target: recruit.class.Applicant,
    context: { mode: ['browser', 'context'] }
  })

  function createGotoSpecialAction (builder: Builder, id: string, key: KeyBinding, label: IntlString): void {
    createNavigateAction(builder, key, label, {
      application: recruit.app.Recruit as Ref<Application>,
      mode: 'special',
      special: id
    })
  }

  createGotoSpecialAction(builder, talentsId, 'g->e', recruit.string.GotoTalents)
  createGotoSpecialAction(builder, vacanciesId, 'g->v', recruit.string.GotoVacancies)
  createGotoSpecialAction(builder, skillsId, 'g->s', recruit.string.GotoSkills)
  createGotoSpecialAction(builder, assignedId, 'g->h', recruit.string.GotoAssigned)
  createGotoSpecialAction(builder, candidatesId, 'g->a', recruit.string.GotoApplicants)

  createAction(builder, {
    action: workbench.actionImpl.Navigate,
    actionProps: {
      mode: 'app',
      application: recruit.app.Recruit as Ref<Application>,
      special: talentsId
    },
    label: recruit.string.GotoRecruitApplication,
    icon: view.icon.ArrowRight,
    input: 'none',
    category: view.category.Navigation,
    target: core.class.Doc,
    context: {
      mode: ['workbench', 'browser', 'editor', 'panel', 'popup']
    }
  })
}

export { recruitOperation } from './migration'
export { default } from './plugin'<|MERGE_RESOLUTION|>--- conflicted
+++ resolved
@@ -254,34 +254,6 @@
     recruit.app.Recruit
   )
 
-<<<<<<< HEAD
-  builder.createDoc(view.class.Viewlet, core.space.Model, {
-    attachTo: recruit.mixin.Candidate,
-    descriptor: view.viewlet.Table,
-    config: [
-      '',
-      'title',
-      'city',
-      'applications',
-      'attachments',
-      'comments',
-      {
-        // key: '$lookup.skills', // Required, since presenter require list of tag references or '' and TagsPopupPresenter
-        key: '',
-        presenter: tags.component.TagsPresenter,
-        label: recruit.string.SkillsLabel,
-        sortingKey: 'skills',
-        props: {
-          _class: recruit.mixin.Candidate,
-          key: 'skills'
-        }
-      },
-      'modifiedOn',
-      '$lookup.channels'
-    ],
-    hiddenKeys: ['name']
-  })
-=======
   builder.createDoc(
     view.class.Viewlet,
     core.space.Model,
@@ -298,7 +270,7 @@
         {
           // key: '$lookup.skills', // Required, since presenter require list of tag references or '' and TagsPopupPresenter
           key: '',
-          presenter: tags.component.TagsPresenter, // tags.component.TagsPresenter,
+          presenter: tags.component.TagsPresenter,
           label: recruit.string.SkillsLabel,
           sortingKey: 'skills',
           props: {
@@ -313,7 +285,6 @@
     },
     recruit.viewlet.TableCandidate
   )
->>>>>>> 3c2587f5
 
   builder.createDoc(
     view.class.Viewlet,
