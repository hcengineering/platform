//
// Copyright © 2020, 2021 Anticrm Platform Contributors.
// Copyright © 2021 Hardcore Engineering Inc.
//
// Licensed under the Eclipse Public License, Version 2.0 (the "License");
// you may not use this file except in compliance with the License. You may
// obtain a copy of the License at https://www.eclipse.org/legal/epl-2.0
//
// Unless required by applicable law or agreed to in writing, software
// distributed under the License is distributed on an "AS IS" BASIS,
// WITHOUT WARRANTIES OR CONDITIONS OF ANY KIND, either express or implied.
//
// See the License for the specific language governing permissions and
// limitations under the License.
//

import { boardId } from '@anticrm/board'
import board from '@anticrm/board-resources/src/plugin'
import type { Ref, Space } from '@anticrm/core'
import { IntlString, mergeIds } from '@anticrm/platform'
import { KanbanTemplate, Sequence } from '@anticrm/task'
import type { AnyComponent } from '@anticrm/ui'
import { ViewletDescriptor } from '@anticrm/view'

export default mergeIds(boardId, board, {
  component: {
    CreateBoard: '' as AnyComponent,
    CreateCard: '' as AnyComponent,
    KanbanCard: '' as AnyComponent,
    CardPresenter: '' as AnyComponent,
    CardLabelPresenter: '' as AnyComponent,
    CardDatePresenter: '' as AnyComponent,
    BoardPresenter: '' as AnyComponent,
    TemplatesIcon: '' as AnyComponent,
    Cards: '' as AnyComponent,
    KanbanView: '' as AnyComponent,
<<<<<<< HEAD
    LabelsActionPopup: '' as AnyComponent,
    DatesActionPopup: '' as AnyComponent,
    CoverActionPopup: '' as AnyComponent,
    MoveActionPopup: '' as AnyComponent,
    CopyActionPopup: '' as AnyComponent
=======
    TableView: '' as AnyComponent
>>>>>>> 7b497522
  },
  space: {
    DefaultBoard: '' as Ref<Space>
  },
  template: {
    DefaultBoard: '' as Ref<KanbanTemplate>
  },
  ids: {
    Sequence: '' as Ref<Sequence>
  },
  viewlet: {
    Kanban: '' as Ref<ViewletDescriptor>,
    Table: '' as Ref<ViewletDescriptor>
  },
  string: {
    LabelsCompactMode: '' as IntlString
  }
})<|MERGE_RESOLUTION|>--- conflicted
+++ resolved
@@ -34,15 +34,13 @@
     TemplatesIcon: '' as AnyComponent,
     Cards: '' as AnyComponent,
     KanbanView: '' as AnyComponent,
-<<<<<<< HEAD
+    TableView: '' as AnyComponent,
+    KanbanView: '' as AnyComponent,
     LabelsActionPopup: '' as AnyComponent,
     DatesActionPopup: '' as AnyComponent,
     CoverActionPopup: '' as AnyComponent,
     MoveActionPopup: '' as AnyComponent,
     CopyActionPopup: '' as AnyComponent
-=======
-    TableView: '' as AnyComponent
->>>>>>> 7b497522
   },
   space: {
     DefaultBoard: '' as Ref<Space>
