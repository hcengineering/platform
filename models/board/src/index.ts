//
// Copyright © 2022 Hardcore Engineering Inc.
//
// Licensed under the Eclipse Public License, Version 2.0 (the "License");
// you may not use this file except in compliance with the License. You may
// obtain a copy of the License at https://www.eclipse.org/legal/epl-2.0
//
// Unless required by applicable law or agreed to in writing, software
// distributed under the License is distributed on an "AS IS" BASIS,
// WITHOUT WARRANTIES OR CONDITIONS OF ANY KIND, either express or implied.
//
// See the License for the specific language governing permissions and
// limitations under the License.
//

// To help typescript locate view plugin properly
<<<<<<< HEAD
import type { Board, Card, CardDate, CardLabel, MenuPage } from '@anticrm/board'
import type { Employee } from '@anticrm/contact'
import { Doc, DOMAIN_MODEL, FindOptions, IndexKind, Ref, Type, Timestamp, Markup } from '@anticrm/core'
=======
import type { Board, Card, CardAction, CardDate, CardLabel, MenuPage, LabelsCompactMode } from '@anticrm/board'
import type { Employee } from '@anticrm/contact'
import { DOMAIN_MODEL, IndexKind, Markup, Ref, Timestamp, TxOperations as Client, Type } from '@anticrm/core'
>>>>>>> a1c298eb
import {
  ArrOf,
  Builder,
  Collection,
  Index,
  Model,
  Prop,
  TypeBoolean,
  TypeMarkup,
  TypeRef,
  TypeString,
  UX
} from '@anticrm/model'
import attachment from '@anticrm/model-attachment'
import chunter from '@anticrm/model-chunter'
import contact from '@anticrm/model-contact'
import core, { TAttachedDoc, TDoc, TObj } from '@anticrm/model-core'
import task, { TSpaceWithStates, TTask } from '@anticrm/model-task'
import view, { actionTemplates, createAction } from '@anticrm/model-view'
import workbench from '@anticrm/model-workbench'
import { IntlString } from '@anticrm/platform'
import type { AnyComponent } from '@anticrm/ui'
import preference, { TPreference } from '@anticrm/model-preference'
import board from './plugin'

/**
 * @public
 */
export function TypeCardDate (): Type<CardDate> {
  return { _class: board.class.CardDate, label: board.string.Dates }
}

@Model(board.class.Board, task.class.SpaceWithStates)
@UX(board.string.Board, board.icon.Board)
export class TBoard extends TSpaceWithStates implements Board {
  color!: number
  background!: string
}

@Model(board.class.CardDate, core.class.Obj, DOMAIN_MODEL)
@UX(board.string.Dates)
export class TCardDate extends TObj implements CardDate {
  dueDate?: Timestamp
  isChecked?: boolean
  startDate?: Timestamp
}

@Model(board.class.CardLabel, core.class.AttachedDoc, DOMAIN_MODEL)
@UX(board.string.Labels)
export class TCardLabel extends TAttachedDoc implements CardLabel {
  title!: string
  color!: number
  isHidden?: boolean
}

@Model(board.class.LabelsCompactMode, preference.class.Preference)
export class TLabelsCompactMode extends TPreference implements LabelsCompactMode {
  @Prop(TypeRef(board.class.Board), board.string.LabelsCompactMode)
  attachedTo!: Ref<Board>
}

@Model(board.class.Card, task.class.Task)
@UX(board.string.Card, board.icon.Card, undefined, 'title')
export class TCard extends TTask implements Card {
  @Prop(TypeString(), board.string.Title)
  @Index(IndexKind.FullText)
  title!: string

  @Prop(TypeBoolean(), board.string.IsArchived)
  isArchived?: boolean

  @Prop(TypeCardDate(), board.string.Dates)
  date?: CardDate

  @Prop(TypeMarkup(), board.string.Description)
  @Index(IndexKind.FullText)
  description!: Markup

  @Prop(Collection(board.class.CardLabel), board.string.Labels)
  labels!: Ref<CardLabel>[]

  @Prop(TypeString(), board.string.Location)
  @Index(IndexKind.FullText)
  location?: string

  @Prop(Collection(chunter.class.Comment), chunter.string.Comments)
  comments?: number

  @Prop(Collection(attachment.class.Attachment), attachment.string.Attachments)
  attachments?: number

  @Prop(TypeRef(contact.class.Employee), board.string.Assignee)
  declare assignee: Ref<Employee> | null

  @Prop(ArrOf(TypeRef(contact.class.Employee)), board.string.Members)
  members?: Ref<Employee>[]
}

@Model(board.class.MenuPage, core.class.Doc, DOMAIN_MODEL)
export class TMenuPage extends TDoc implements MenuPage {
  component!: AnyComponent
  pageId!: string
  label!: IntlString
}

export function createModel (builder: Builder): void {
<<<<<<< HEAD
  builder.createModel(TBoard, TCard, TCardLabel, TCardDate, TMenuPage)
=======
  builder.createModel(TBoard, TCard, TCardLabel, TCardDate, TCardAction, TMenuPage, TLabelsCompactMode)
>>>>>>> a1c298eb

  builder.createDoc(board.class.MenuPage, core.space.Model, {
    component: board.component.Archive,
    pageId: board.menuPageId.Archive,
    label: board.string.Archive
  })
  builder.createDoc(board.class.MenuPage, core.space.Model, {
    component: board.component.MenuMainPage,
    pageId: board.menuPageId.Main,
    label: board.string.Menu
  })

  builder.mixin(board.class.Board, core.class.Class, workbench.mixin.SpaceView, {
    view: {
      class: board.class.Card
      // createItemDialog: board.component.CreateCard,
      // createItemLabel: board.string.CardCreateLabel
    }
  })
  builder.mixin(board.class.Board, core.class.Class, view.mixin.SpaceHeader, {
    header: board.component.BoardHeader
  })

  builder.createDoc(
    workbench.class.Application,
    core.space.Model,
    {
      label: board.string.BoardApplication,
      icon: board.icon.Board,
      hidden: false,
      navigatorModel: {
        spaces: [
          {
            label: board.string.MyBoards,
            spaceClass: board.class.Board,
            addSpaceLabel: board.string.BoardCreateLabel,
            createComponent: board.component.CreateBoard
          }
        ],
        aside: board.component.BoardMenu
      }
    },
    board.app.Board
  )

  // const leadLookup: Lookup<Card> =
  // {
  //   state: task.class.State,
  //   doneState: task.class.DoneState
  // }

  // builder.createDoc(view.class.Viewlet, core.space.Model, {
  //   attachTo: board.class.Card,
  //   descriptor: task.viewlet.StatusTable,
  //   // eslint-disable-next-line @typescript-eslint/consistent-type-assertions
  //   options: {
  //     lookup: leadLookup
  //   } as FindOptions<Doc>, // TODO: fix
  //   config: [
  //     '',
  //     '$lookup.attachedTo',
  //     '$lookup.state',
  //     '$lookup.doneState',
  //     { presenter: attachment.component.AttachmentsPresenter, label: attachment.string.Files, sortingKey: 'attachments' },
  //     { presenter: chunter.component.CommentsPresenter, label: chunter.string.Comments, sortingKey: 'comments' },
  //     'modifiedOn',
  //     '$lookup.attachedTo.$lookup.channels'
  //   ]
  // })

  builder.createDoc(view.class.Viewlet, core.space.Model, {
    attachTo: board.class.Card,
    descriptor: board.viewlet.Kanban,
    config: []
  })

  builder.mixin(board.class.Card, core.class.Class, task.mixin.KanbanCard, {
    card: board.component.KanbanCard
  })

  builder.mixin(board.class.Card, core.class.Class, view.mixin.ObjectEditor, {
    editor: board.component.EditCard
  })

  builder.mixin(board.class.Card, core.class.Class, view.mixin.AttributePresenter, {
    presenter: board.component.CardPresenter
  })

  builder.mixin(board.class.CardLabel, core.class.Class, view.mixin.AttributePresenter, {
    presenter: board.component.CardLabelPresenter
  })

  builder.mixin(board.class.CardDate, core.class.Class, view.mixin.AttributePresenter, {
    presenter: board.component.CardDatePresenter
  })

  builder.mixin(board.class.Board, core.class.Class, view.mixin.AttributePresenter, {
    presenter: board.component.BoardPresenter
  })

  builder.createDoc(
    task.class.KanbanTemplateSpace,
    core.space.Model,
    {
      name: board.string.Boards,
      description: board.string.ManageBoardStatuses,
      icon: board.component.TemplatesIcon
    },
    board.space.BoardTemplates
  )

  builder.createDoc(
    view.class.ViewletDescriptor,
    core.space.Model,
    {
      label: task.string.Kanban,
      icon: task.icon.Kanban,
      component: board.component.KanbanView
    },
    board.viewlet.Kanban
  )

  // card actions
  createAction(
    builder,
    {
      action: view.actionImpl.ShowPopup,
      actionProps: {
        component: board.component.LabelsActionPopup,
        element: 'top'
      },
      label: board.string.Labels,
      icon: board.icon.Card,
      input: 'any',
      category: board.category.Card,
      target: board.class.Card,
      context: { mode: 'context', application: board.app.Board, group: 'top' }
    },
    board.action.Labels
  )
  createAction(
    builder,
    {
      action: view.actionImpl.ShowPopup,
      actionProps: {
        component: board.component.DatesActionPopup,
        element: 'top'
      },
      label: board.string.Dates,
      icon: board.icon.Card,
      input: 'any',
      category: board.category.Card,
      target: board.class.Card,
      context: { mode: 'context', application: board.app.Board, group: 'top' }
    },
    board.action.Dates
  )
  createAction(
    builder,
    {
      action: view.actionImpl.ShowPopup,
      actionProps: {
        component: board.component.CoverActionPopup,
        element: 'top'
      },
      label: board.string.Cover,
      icon: board.icon.Card,
      input: 'any',
      category: board.category.Card,
      target: board.class.Card,
      context: { mode: 'context', application: board.app.Board, group: 'top' }
    },
    board.action.Cover
  )
  createAction(
    builder,
    {
      ...actionTemplates.move,
      action: view.actionImpl.ShowPopup,
      actionProps: {
        component: board.component.MoveActionPopup,
        element: 'top'
      },
      input: 'any',
      category: board.category.Card,
      target: board.class.Card,
      context: { mode: 'context', application: board.app.Board, group: 'tools' }
    },
    board.action.Move
  )
  createAction(
    builder,
    {
      action: view.actionImpl.ShowPopup,
      actionProps: {
        component: board.component.CopyActionPopup,
        element: 'top'
      },
      label: board.string.Copy,
      icon: board.icon.Card,
      input: 'any',
      category: board.category.Card,
      target: board.class.Card,
      context: { mode: 'context', application: board.app.Board, group: 'tools' }
    },
    board.action.Copy
  )

  createAction(
    builder,
    {
      action: view.actionImpl.UpdateDocument,
      actionProps: {
        key: 'isArchived',
        value: true,
        ask: true,
        label: task.string.Archive,
        message: task.string.ArchiveConfirm
      },
      query: {
        isArchived: { $nin: [true] }
      },
      label: board.string.Archive,
      icon: board.icon.Card,
      input: 'any',
      category: board.category.Card,
      target: board.class.Card,
      context: { mode: 'context', application: board.app.Board, group: 'tools' }
    },
    board.action.Archive
  )
  createAction(
    builder,
    {
      action: view.actionImpl.UpdateDocument,
      actionProps: {
        key: 'isArchived',
        value: false
      },
      query: {
        isArchived: true
      },
      label: board.string.SendToBoard,
      icon: board.icon.Card,
      input: 'any',
      category: board.category.Card,
      target: board.class.Card,
      context: { mode: 'context', application: board.app.Board, group: 'tools' }
    },
    board.action.SendToBoard
  )

  createAction(
    builder,
    {
      action: view.actionImpl.Delete,
      query: {
        isArchived: true
      },
      label: view.string.Delete,
      icon: view.icon.Delete,
      keyBinding: ['Meta + Backspace', 'Ctrl + Backspace'],
      category: board.category.Card,
      input: 'any',
      target: board.class.Card,
      context: { mode: 'context', application: board.app.Board, group: 'tools' }
    },
    board.action.Delete
  )

  builder.mixin(board.class.Card, core.class.Class, view.mixin.IgnoreActions, {
    actions: [view.action.Delete, task.action.Move]
  })
}

export { boardOperation } from './migration'
export { default } from './plugin'<|MERGE_RESOLUTION|>--- conflicted
+++ resolved
@@ -14,15 +14,9 @@
 //
 
 // To help typescript locate view plugin properly
-<<<<<<< HEAD
-import type { Board, Card, CardDate, CardLabel, MenuPage } from '@anticrm/board'
-import type { Employee } from '@anticrm/contact'
-import { Doc, DOMAIN_MODEL, FindOptions, IndexKind, Ref, Type, Timestamp, Markup } from '@anticrm/core'
-=======
-import type { Board, Card, CardAction, CardDate, CardLabel, MenuPage, LabelsCompactMode } from '@anticrm/board'
+import type { Board, Card, CardDate, CardLabel, MenuPage, LabelsCompactMode } from '@anticrm/board'
 import type { Employee } from '@anticrm/contact'
 import { DOMAIN_MODEL, IndexKind, Markup, Ref, Timestamp, TxOperations as Client, Type } from '@anticrm/core'
->>>>>>> a1c298eb
 import {
   ArrOf,
   Builder,
@@ -129,11 +123,7 @@
 }
 
 export function createModel (builder: Builder): void {
-<<<<<<< HEAD
-  builder.createModel(TBoard, TCard, TCardLabel, TCardDate, TMenuPage)
-=======
-  builder.createModel(TBoard, TCard, TCardLabel, TCardDate, TCardAction, TMenuPage, TLabelsCompactMode)
->>>>>>> a1c298eb
+  builder.createModel(TBoard, TCard, TCardLabel, TCardDate, TMenuPage, TLabelsCompactMode)
 
   builder.createDoc(board.class.MenuPage, core.space.Model, {
     component: board.component.Archive,
