//
// Copyright © 2022 Hardcore Engineering Inc.
//
// Licensed under the Eclipse Public License, Version 2.0 (the "License");
// you may not use this file except in compliance with the License. You may
// obtain a copy of the License at https://www.eclipse.org/legal/epl-2.0
//
// Unless required by applicable law or agreed to in writing, software
// distributed under the License is distributed on an "AS IS" BASIS,
// WITHOUT WARRANTIES OR CONDITIONS OF ANY KIND, either express or implied.
//
// See the License for the specific language governing permissions and
// limitations under the License.
//

// To help typescript locate view plugin properly
import type { Board, Card, CardLabel, MenuPage, CommonBoardPreference, CardCover } from '@anticrm/board'
import type { Employee } from '@anticrm/contact'
import { DOMAIN_MODEL, IndexKind, Markup, Ref, Type } from '@anticrm/core'
import {
  ArrOf,
  Builder,
  Collection,
  Index,
  Model,
  Prop,
  TypeBoolean,
  TypeMarkup,
  TypeRef,
  TypeString,
  UX
} from '@anticrm/model'
import attachment from '@anticrm/model-attachment'
import chunter from '@anticrm/model-chunter'
import contact from '@anticrm/model-contact'
import core, { TAttachedDoc, TDoc, TType } from '@anticrm/model-core'
import task, { TSpaceWithStates, TTask } from '@anticrm/model-task'
import view, { actionTemplates, createAction } from '@anticrm/model-view'
import workbench, { Application } from '@anticrm/model-workbench'
import { IntlString } from '@anticrm/platform'
import type { AnyComponent } from '@anticrm/ui'
import preference, { TPreference } from '@anticrm/model-preference'
import board from './plugin'

@Model(board.class.Board, task.class.SpaceWithStates)
@UX(board.string.Board, board.icon.Board)
export class TBoard extends TSpaceWithStates implements Board {
  color!: number
  background!: string
}

@Model(board.class.CardLabel, core.class.AttachedDoc, DOMAIN_MODEL)
@UX(board.string.Labels)
export class TCardLabel extends TAttachedDoc implements CardLabel {
  title!: string
  color!: number
  isHidden?: boolean
}

function TypeCardCover (): Type<CardCover> {
  return { _class: board.class.CardCover, label: board.string.Cover }
}

@UX(board.string.Cover)
@Model(board.class.CardCover, core.class.Type)
export class TCardCover extends TType implements CardCover {
  size!: 'large' | 'small'
  color!: number
}

@Model(board.class.CommonBoardPreference, preference.class.Preference)
export class TCommonBoardPreference extends TPreference implements CommonBoardPreference {
  @Prop(TypeRef(workbench.class.Application), board.string.CommonBoardPreference)
  attachedTo!: Ref<Application>

  cardLabelsCompactMode!: boolean
}

@Model(board.class.Card, task.class.Task)
@UX(board.string.Card, board.icon.Card, undefined, 'title')
export class TCard extends TTask implements Card {
  @Prop(TypeString(), board.string.Title)
  @Index(IndexKind.FullText)
  title!: string

  @Prop(TypeBoolean(), board.string.IsArchived)
  isArchived?: boolean

  @Prop(TypeMarkup(), board.string.Description)
  @Index(IndexKind.FullText)
  description!: Markup

  @Prop(Collection(board.class.CardLabel), board.string.Labels)
  labels!: Ref<CardLabel>[]

  @Prop(TypeString(), board.string.Location)
  @Index(IndexKind.FullText)
  location?: string

  @Prop(Collection(chunter.class.Comment), chunter.string.Comments)
  comments?: number

  @Prop(Collection(attachment.class.Attachment), attachment.string.Attachments, undefined, attachment.string.Files)
  attachments?: number

  @Prop(TypeRef(contact.class.Employee), board.string.Assignee)
  declare assignee: Ref<Employee> | null

  @Prop(ArrOf(TypeRef(contact.class.Employee)), board.string.Members)
  members?: Ref<Employee>[]

  @Prop(TypeCardCover(), board.string.Cover)
  cover?: CardCover
}

@Model(board.class.MenuPage, core.class.Doc, DOMAIN_MODEL)
export class TMenuPage extends TDoc implements MenuPage {
  component!: AnyComponent
  pageId!: string
  label!: IntlString
}

export function createModel (builder: Builder): void {
  builder.createModel(TBoard, TCard, TCardLabel, TMenuPage, TCommonBoardPreference, TCardCover)

  builder.createDoc(board.class.MenuPage, core.space.Model, {
    component: board.component.Archive,
    pageId: board.menuPageId.Archive,
    label: board.string.Archive
  })
  builder.createDoc(board.class.MenuPage, core.space.Model, {
    component: board.component.MenuMainPage,
    pageId: board.menuPageId.Main,
    label: board.string.Menu
  })

  builder.mixin(board.class.Board, core.class.Class, workbench.mixin.SpaceView, {
    view: {
      class: board.class.Card
      // createItemDialog: board.component.CreateCard,
      // createItemLabel: board.string.CardCreateLabel
    }
  })
  builder.mixin(board.class.Board, core.class.Class, view.mixin.SpaceHeader, {
    header: board.component.BoardHeader
  })

  builder.createDoc(
    workbench.class.Application,
    core.space.Model,
    {
      label: board.string.BoardApplication,
      icon: board.icon.Board,
      hidden: false,
      navigatorModel: {
        spaces: [
          {
            label: board.string.MyBoards,
            spaceClass: board.class.Board,
            addSpaceLabel: board.string.BoardCreateLabel,
            createComponent: board.component.CreateBoard
          }
        ],
        aside: board.component.BoardMenu
      }
    },
    board.app.Board
  )

  // const leadLookup: Lookup<Card> =
  // {
  //   state: task.class.State,
  //   doneState: task.class.DoneState
  // }

  // builder.createDoc(view.class.Viewlet, core.space.Model, {
  //   attachTo: board.class.Card,
  //   descriptor: task.viewlet.StatusTable,
  //   // eslint-disable-next-line @typescript-eslint/consistent-type-assertions
  //   options: {
  //     lookup: leadLookup
  //   } as FindOptions<Doc>, // TODO: fix
  //   config: [
  //     '',
  //     '$lookup.attachedTo',
  //     '$lookup.state',
  //     '$lookup.doneState',
  //     { presenter: attachment.component.AttachmentsPresenter, label: attachment.string.Files, sortingKey: 'attachments' },
  //     { presenter: chunter.component.CommentsPresenter, label: chunter.string.Comments, sortingKey: 'comments' },
  //     'modifiedOn',
  //     '$lookup.attachedTo.$lookup.channels'
  //   ]
  // })

  builder.createDoc(view.class.Viewlet, core.space.Model, {
    attachTo: board.class.Card,
    descriptor: board.viewlet.Kanban,
    config: []
  })

  builder.createDoc(view.class.Viewlet, core.space.Model, {
    attachTo: board.class.Card,
    descriptor: board.viewlet.Table,
    config: []
  })

  builder.mixin(board.class.Card, core.class.Class, task.mixin.KanbanCard, {
    card: board.component.KanbanCard
  })

  builder.mixin(board.class.Card, core.class.Class, view.mixin.ObjectEditor, {
    editor: board.component.EditCard
  })

  builder.mixin(board.class.Card, core.class.Class, view.mixin.AttributePresenter, {
    presenter: board.component.CardPresenter
  })

  builder.mixin(board.class.CardLabel, core.class.Class, view.mixin.AttributePresenter, {
    presenter: board.component.CardLabelPresenter
  })

  builder.mixin(board.class.CardLabel, core.class.Class, view.mixin.CollectionPresenter, {
    presenter: board.component.CardLabelPresenter
  })

  builder.mixin(board.class.Board, core.class.Class, view.mixin.AttributePresenter, {
    presenter: board.component.BoardPresenter
  })

  builder.mixin(board.class.CardCover, core.class.Class, view.mixin.AttributePresenter, {
    presenter: board.component.CardCoverPresenter
  })

  builder.mixin(board.class.CardCover, core.class.Class, view.mixin.AttributeEditor, {
    editor: board.component.CardCoverEditor
  })

  builder.createDoc(
    task.class.KanbanTemplateSpace,
    core.space.Model,
    {
      name: board.string.Boards,
      description: board.string.ManageBoardStatuses,
      icon: board.component.TemplatesIcon
    },
    board.space.BoardTemplates
  )

  builder.createDoc(
    view.class.ViewletDescriptor,
    core.space.Model,
    {
      label: task.string.Kanban,
      icon: task.icon.Kanban,
      component: board.component.KanbanView
    },
    board.viewlet.Kanban
  )

  builder.createDoc(
    view.class.ViewletDescriptor,
    core.space.Model,
    {
      label: view.string.Table,
      icon: view.icon.Table,
      component: board.component.TableView
    },
    board.viewlet.Table
  )

  builder.createDoc(
    task.class.WonState,
    core.space.Model,
    {
      title: board.string.Completed,
      rank: '0'
    },
    board.state.Completed
  )

  // card actions
  createAction(
    builder,
    {
      action: view.actionImpl.ShowPanel,
      actionProps: {
        component: board.component.EditCard
      },
      label: view.string.Open,
      icon: board.icon.Card,
      input: 'any',
      category: board.category.Card,
      target: board.class.Card,
      context: { mode: 'context', application: board.app.Board, group: 'top' }
    },
    board.action.Open
  )
  createAction(
    builder,
    {
      action: view.actionImpl.ShowPopup,
      actionProps: {
        component: board.component.LabelsActionPopup,
        element: view.popup.PositionElementAlignment
      },
      label: board.string.Labels,
      icon: board.icon.Card,
      input: 'any',
      inline: true,
      category: board.category.Card,
      target: board.class.Card,
      context: { mode: 'context', application: board.app.Board, group: 'top' }
    },
    board.action.Labels
  )
  createAction(
    builder,
    {
      action: view.actionImpl.ShowPopup,
      actionProps: {
        component: board.component.DatesActionPopup,
        element: view.popup.PositionElementAlignment
      },
      label: board.string.Dates,
      icon: board.icon.Card,
      input: 'any',
      inline: true,
      category: board.category.Card,
      target: board.class.Card,
      context: { mode: 'context', application: board.app.Board, group: 'top' }
    },
    board.action.Dates
  )
  createAction(
    builder,
    {
      action: view.actionImpl.ShowPopup,
      actionProps: {
        component: board.component.CoverActionPopup,
<<<<<<< HEAD
        element: view.popup.PositionElementAlignment
=======
        element: 'top',
        value: 'object'
>>>>>>> b79d4f75
      },
      label: board.string.Cover,
      icon: board.icon.Card,
      input: 'any',
      inline: true,
      category: board.category.Card,
      target: board.class.Card,
      context: { mode: 'context', application: board.app.Board, group: 'top' }
    },
    board.action.Cover
  )
  createAction(
    builder,
    {
      ...actionTemplates.move,
      action: view.actionImpl.ShowPopup,
      actionProps: {
        component: board.component.MoveActionPopup,
        element: view.popup.PositionElementAlignment
      },
      input: 'any',
      inline: true,
      category: board.category.Card,
      target: board.class.Card,
      context: { mode: ['context', 'editor'], application: board.app.Board, group: 'tools' }
    },
    board.action.Move
  )
  createAction(
    builder,
    {
      action: view.actionImpl.ShowPopup,
      actionProps: {
        component: board.component.CopyActionPopup,
        element: view.popup.PositionElementAlignment
      },
      label: board.string.Copy,
      icon: board.icon.Card,
      input: 'any',
      inline: true,
      category: board.category.Card,
      target: board.class.Card,
      context: { mode: ['context', 'editor'], application: board.app.Board, group: 'tools' }
    },
    board.action.Copy
  )

  createAction(
    builder,
    {
      action: view.actionImpl.UpdateDocument,
      actionProps: {
        key: 'isArchived',
        value: true,
        ask: true,
        label: task.string.Archive,
        message: task.string.ArchiveConfirm
      },
      query: {
        isArchived: { $nin: [true] }
      },
      label: board.string.Archive,
      icon: view.icon.Archive,
      input: 'any',
      category: board.category.Card,
      target: board.class.Card,
      context: { mode: ['context', 'editor'], application: board.app.Board, group: 'tools' }
    },
    board.action.Archive
  )
  createAction(
    builder,
    {
      action: view.actionImpl.UpdateDocument,
      actionProps: {
        key: 'isArchived',
        value: false
      },
      query: {
        isArchived: true
      },
      label: board.string.SendToBoard,
      icon: board.icon.Card,
      input: 'any',
      category: board.category.Card,
      target: board.class.Card,
      context: { mode: ['context', 'editor'], application: board.app.Board, group: 'tools' }
    },
    board.action.SendToBoard
  )

  createAction(
    builder,
    {
      action: view.actionImpl.Delete,
      query: {
        isArchived: true
      },
      label: view.string.Delete,
      icon: view.icon.Delete,
      keyBinding: ['Meta + Backspace', 'Ctrl + Backspace'],
      category: board.category.Card,
      input: 'any',
      target: board.class.Card,
      context: { mode: ['context', 'editor'], application: board.app.Board, group: 'tools' }
    },
    board.action.Delete
  )

  builder.mixin(board.class.Card, core.class.Class, view.mixin.IgnoreActions, {
    actions: [view.action.Delete, task.action.Move]
  })

  // TODO: update query when nested query is available
  createAction(
    builder,
    {
      action: board.actionImpl.ConvertToCard,
      label: board.string.ConvertToCard,
      icon: board.icon.Card,
      category: board.category.Card,
      query: {
        attachedToClass: task.class.TodoItem
      },
      input: 'any',
      target: task.class.TodoItem,
      context: { mode: ['context', 'browser'] }
    },
    board.action.ConvertToCard
  )
}

export { boardOperation } from './migration'
export { default } from './plugin'<|MERGE_RESOLUTION|>--- conflicted
+++ resolved
@@ -338,12 +338,8 @@
       action: view.actionImpl.ShowPopup,
       actionProps: {
         component: board.component.CoverActionPopup,
-<<<<<<< HEAD
-        element: view.popup.PositionElementAlignment
-=======
-        element: 'top',
+        element: view.popup.PositionElementAlignment,
         value: 'object'
->>>>>>> b79d4f75
       },
       label: board.string.Cover,
       icon: board.icon.Card,
