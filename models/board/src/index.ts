--- conflicted
+++ resolved
@@ -16,9 +16,6 @@
 // To help typescript locate view plugin properly
 import type { Board, Card, CardAction, CardDate, CardLabel, MenuPage } from '@anticrm/board'
 import type { Employee } from '@anticrm/contact'
-<<<<<<< HEAD
-import { TxOperations as Client, Doc, DOMAIN_MODEL, FindOptions, IndexKind, Ref, Type, Timestamp, Markup } from '@anticrm/core'
-=======
 import {
   TxOperations as Client,
   Doc,
@@ -30,7 +27,6 @@
   Timestamp,
   Markup
 } from '@anticrm/core'
->>>>>>> e6a69e00
 import {
   ArrOf,
   Builder,
