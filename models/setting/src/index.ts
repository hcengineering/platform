//
// Copyright © 2020, 2021 Anticrm Platform Contributors.
//
// Licensed under the Eclipse Public License, Version 2.0 (the "License");
// you may not use this file except in compliance with the License. You may
// obtain a copy of the License at https://www.eclipse.org/legal/epl-2.0
//
// Unless required by applicable law or agreed to in writing, software
// distributed under the License is distributed on an "AS IS" BASIS,
// WITHOUT WARRANTIES OR CONDITIONS OF ANY KIND, either express or implied.
//
// See the License for the specific language governing permissions and
// limitations under the License.
//

import activity from '@hcengineering/activity'
import contact from '@hcengineering/contact'
<<<<<<< HEAD
import { AccountRole, DOMAIN_MODEL, type Blob, type Domain, type Ref, type AccountUuid, type IntegrationKind } from '@hcengineering/core'
import { Mixin, Model, type Builder, UX } from '@hcengineering/model'
=======
import {
  AccountRole,
  DOMAIN_MODEL,
  type AccountUuid,
  type Blob,
  type ClassCollaborators,
  type Ref
} from '@hcengineering/core'
import exportPlugin from '@hcengineering/export'
import { Mixin, Model, UX, type Builder } from '@hcengineering/model'
>>>>>>> 46448e3a
import core, { TClass, TConfiguration, TDoc } from '@hcengineering/model-core'
import view, { createAction } from '@hcengineering/model-view'
import notification from '@hcengineering/notification'
import type { Asset, IntlString } from '@hcengineering/platform'
import {
  DOMAIN_SETTING,
  settingId,
  type Editable,
  type Handler,
  type Integration,
  type IntegrationType,
  type InviteSettings,
  type SettingsCategory,
  type SpaceTypeCreator,
  type SpaceTypeEditor,
  type SpaceTypeEditorSection,
  type UserMixin,
  type WorkspaceSetting
} from '@hcengineering/setting'
import templates from '@hcengineering/templates'
import setting from './plugin'

import workbench, { WidgetType } from '@hcengineering/model-workbench'
import { type AnyComponent } from '@hcengineering/ui/src/types'

export { settingId } from '@hcengineering/setting'
export { settingOperation } from './migration'
export { default } from './plugin'

@Model(setting.class.Integration, core.class.Doc, DOMAIN_SETTING)
@UX(setting.string.Integrations)
export class TIntegration extends TDoc implements Integration {
  type!: Ref<IntegrationType>
  disabled!: boolean
  value!: string
  shared!: AccountUuid[]
  error?: IntlString | null
}
@Model(setting.class.SettingsCategory, core.class.Doc, DOMAIN_MODEL)
export class TSettingsCategory extends TDoc implements SettingsCategory {
  name!: string
  label!: IntlString
  icon!: Asset
  component!: AnyComponent
  role!: AccountRole
  adminOnly?: boolean
}

@Model(setting.class.WorkspaceSettingCategory, core.class.Doc, DOMAIN_MODEL)
export class TWorkspaceSettingCategory extends TDoc implements SettingsCategory {
  name!: string
  label!: IntlString
  icon!: Asset
  component!: AnyComponent
  role!: AccountRole
}

@Model(setting.class.IntegrationType, core.class.Doc, DOMAIN_MODEL)
export class TIntegrationType extends TDoc implements IntegrationType {
  label!: IntlString
  description!: IntlString
  icon!: AnyComponent
  allowMultiple!: boolean
  createComponent!: AnyComponent
  reconnectComponent?: AnyComponent
  onDisconnect!: Handler
  configureComponent?: AnyComponent
  kind!: IntegrationKind
  stateComponent?: AnyComponent
}

@Mixin(setting.mixin.Editable, core.class.Class)
export class TEditable extends TClass implements Editable {
  value!: boolean
}

@Mixin(setting.mixin.UserMixin, core.class.Class)
export class TUserMixin extends TClass implements UserMixin {}

@Model(setting.class.InviteSettings, core.class.Configuration, DOMAIN_SETTING)
@UX(setting.string.InviteSettings)
export class TInviteSettings extends TConfiguration implements InviteSettings {
  expirationTime!: number
  emailMask!: string
  limit!: number
}

@Model(setting.class.WorkspaceSetting, core.class.Doc, DOMAIN_SETTING)
export class TWorkspaceSetting extends TDoc implements WorkspaceSetting {
  icon?: Ref<Blob>
}

@Mixin(setting.mixin.SpaceTypeEditor, core.class.Class)
export class TSpaceTypeEditor extends TClass implements SpaceTypeEditor {
  sections!: SpaceTypeEditorSection[]
  subEditors?: Record<string, AnyComponent>
}

@Mixin(setting.mixin.SpaceTypeCreator, core.class.Class)
export class TSpaceTypeCreator extends TClass implements SpaceTypeCreator {
  extraComponent!: AnyComponent
}

export function createModel (builder: Builder): void {
  builder.createModel(
    TIntegration,
    TIntegrationType,
    TSettingsCategory,
    TWorkspaceSettingCategory,
    TEditable,
    TUserMixin,
    TInviteSettings,
    TWorkspaceSetting,
    TSpaceTypeEditor,
    TSpaceTypeCreator
  )

  builder.createDoc(
    workbench.class.Widget,
    core.space.Model,
    {
      label: setting.string.Settings,
      type: WidgetType.Flexible,
      icon: setting.icon.Setting,
      component: setting.component.SettingsWidget
    },
    setting.ids.SettingsWidget
  )

  builder.createDoc<ClassCollaborators<Integration>>(core.class.ClassCollaborators, core.space.Model, {
    attachedTo: setting.class.Integration,
    fields: ['modifiedBy']
  })

  builder.mixin(setting.class.Integration, core.class.Class, view.mixin.ObjectPanel, {
    component: setting.component.IntegrationPanel
  })

  builder.createDoc(
    setting.class.SettingsCategory,
    core.space.Model,
    {
      name: 'profile',
      label: setting.string.AccountSettings,
      icon: setting.icon.AccountSettings,
      component: setting.component.Profile,
      group: 'settings-account',
      role: AccountRole.Guest,
      order: 0
    },
    setting.ids.Profile
  )

  builder.createDoc(
    setting.class.SettingsCategory,
    core.space.Model,
    {
      name: 'password',
      label: setting.string.ChangePassword,
      icon: setting.icon.Password,
      component: setting.component.Password,
      group: 'settings-account',
      role: AccountRole.Guest,
      order: 1000
    },
    setting.ids.Password
  )
  builder.createDoc(
    setting.class.SettingsCategory,
    core.space.Model,
    {
      name: 'setting',
      label: setting.string.WorkspaceSettings,
      icon: setting.icon.Setting,
      component: setting.component.WorkspaceSettings,
      extraComponents: {
        navigation: setting.component.WorkspaceSettings
      },
      group: 'settings',
      role: AccountRole.User,
      order: 2000
    },
    setting.ids.Setting
  )
  builder.createDoc(
    setting.class.SettingsCategory,
    core.space.Model,
    {
      name: 'integrations',
      label: setting.string.Integrations,
      icon: setting.icon.Integrations,
      component: setting.component.Integrations,
      group: 'settings-account',
      role: AccountRole.User,
      order: 1500
    },
    setting.ids.Integrations
  )
  builder.createDoc(
    setting.class.SettingsCategory,
    core.space.Model,
    {
      name: 'new-integrations',
      label: setting.string.Integrations,
      icon: setting.icon.Integrations,
      component: setting.component.NewIntegrations,
      group: 'settings-account',
      role: AccountRole.User,
      order: 1600
    },
    setting.ids.NewIntegrations
  )
  builder.createDoc(
    setting.class.SettingsCategory,
    core.space.Model,
    {
      name: 'mailboxes',
      label: setting.string.Mailboxes,
      icon: setting.icon.Mailbox,
      component: setting.component.Mailboxes,
      group: 'settings-account',
      role: AccountRole.User,
      order: 1700
    },
    setting.ids.Mailboxes
  )
  builder.createDoc(
    setting.class.WorkspaceSettingCategory,
    core.space.Model,
    {
      name: 'general',
      label: setting.string.General,
      icon: setting.icon.Setting,
      component: setting.component.General,
      order: 900,
      role: AccountRole.Owner
    },
    setting.ids.General
  )
  builder.createDoc(
    setting.class.WorkspaceSettingCategory,
    core.space.Model,
    {
      name: 'backup',
      label: setting.string.Backup,
      icon: setting.icon.Setting,
      component: setting.component.Backup,
      order: 950,
      role: AccountRole.Owner
    },
    setting.ids.Backup
  )
  builder.createDoc(
    setting.class.WorkspaceSettingCategory,
    core.space.Model,
    {
      name: 'owners',
      label: setting.string.Owners,
      icon: setting.icon.Owners,
      component: setting.component.Owners,
      order: 1000,
      role: AccountRole.Maintainer
    },
    setting.ids.Owners
  )
  builder.createDoc(
    setting.class.WorkspaceSettingCategory,
    core.space.Model,
    {
      name: 'allSpaces',
      label: setting.string.Spaces,
      icon: setting.icon.Views,
      component: setting.component.Spaces,
      order: 1100,
      role: AccountRole.Maintainer
    },
    setting.ids.Spaces
  )
  builder.createDoc(
    setting.class.WorkspaceSettingCategory,
    core.space.Model,
    {
      name: 'configuration',
      label: setting.string.Configure,
      icon: setting.icon.Setting,
      component: setting.component.Configure,
      order: 1200,
      role: AccountRole.Owner
    },
    setting.ids.Configure
  )
  builder.createDoc(
    setting.class.WorkspaceSettingCategory,
    core.space.Model,
    {
      name: 'classes',
      label: setting.string.Classes,
      icon: setting.icon.Clazz,
      component: setting.component.ClassSetting,
      group: 'settings-editor',
      role: AccountRole.Maintainer,
      order: 4500
    },
    setting.ids.ClassSetting
  )
  builder.createDoc(
    setting.class.WorkspaceSettingCategory,
    core.space.Model,
    {
      name: 'relation',
      label: core.string.Relations,
      icon: setting.icon.Relations,
      component: setting.component.RelationSetting,
      group: 'settings-editor',
      role: AccountRole.Maintainer,
      order: 4501
    },
    setting.ids.Relations
  )
  builder.createDoc(
    setting.class.WorkspaceSettingCategory,
    core.space.Model,
    {
      name: 'enums',
      label: setting.string.Enums,
      icon: setting.icon.Enums,
      component: setting.component.EnumSetting,
      group: 'settings-editor',
      role: AccountRole.User,
      order: 4600,
      expandable: true
    },
    setting.ids.EnumSetting
  )
  builder.createDoc(
    setting.class.WorkspaceSettingCategory,
    core.space.Model,
    {
      name: 'invites',
      label: setting.string.InviteSettings,
      icon: setting.icon.InviteSettings,
      component: setting.component.InviteSetting,
      group: 'settings-editor',
      role: AccountRole.Maintainer,
      order: 4700
    },
    setting.ids.InviteSettings
  )
  builder.createDoc(
    setting.class.WorkspaceSettingCategory,
    core.space.Model,
    {
      name: 'export',
      label: exportPlugin.string.Export,
      icon: exportPlugin.icon.Export,
      component: exportPlugin.component.ExportSettings,
      group: 'settings-editor',
      role: AccountRole.User,
      order: 4800
    },
    setting.ids.Export
  )
  // Currently remove Support item from settings
  // builder.createDoc(
  //   setting.class.SettingsCategory,
  //   core.space.Model,
  //   {
  //     name: 'support',
  //     label: setting.string.Support,
  //     icon: setting.icon.Support,
  //     component: setting.component.Support,
  //     group: 'main',
  //     secured: false,
  //     order: 5000
  //   },
  //   setting.ids.Support
  // )
  // builder.createDoc(
  //   setting.class.SettingsCategory,
  //   core.space.Model,
  //   {
  //     name: 'privacy',
  //     label: setting.string.Privacy,
  //     icon: setting.icon.Privacy,
  //     component: setting.component.Privacy,
  //     group: 'main',
  //     secured: false,
  //     order: 6000
  //   },
  //   setting.ids.Privacy
  // )
  // builder.createDoc(
  //   setting.class.SettingsCategory,
  //   core.space.Model,
  //   {
  //     name: 'terms',
  //     label: setting.string.Terms,
  //     icon: setting.icon.Terms,
  //     component: setting.component.Terms,
  //     group: 'main',
  //     secured: false,
  //     order: 10000
  //   },
  //   setting.ids.Terms
  // )

  builder.createDoc(
    workbench.class.Application,
    core.space.Model,
    {
      label: setting.string.Settings,
      icon: setting.icon.Setting,
      alias: settingId,
      hidden: true,
      component: setting.component.Settings
    },
    setting.ids.SettingApp
  )

  builder.createDoc(
    activity.class.DocUpdateMessageViewlet,
    core.space.Model,
    {
      objectClass: setting.class.Integration,
      icon: setting.icon.Integrations,
      label: setting.string.IntegrationWith,
      action: 'update',
      hideIfRemoved: true
    },
    setting.ids.UpdateIntegrationActivityViewlet
  )

  builder.mixin(core.class.TypeString, core.class.Class, view.mixin.ObjectEditor, {
    editor: setting.component.StringTypeEditor
  })

  builder.mixin(core.class.TypeHyperlink, core.class.Class, view.mixin.ObjectEditor, {
    editor: setting.component.HyperlinkTypeEditor
  })

  builder.mixin(core.class.TypeBoolean, core.class.Class, view.mixin.ObjectEditor, {
    editor: setting.component.BooleanTypeEditor
  })

  builder.mixin(core.class.TypeDate, core.class.Class, view.mixin.ObjectEditor, {
    editor: setting.component.DateTypeEditor
  })

  builder.mixin(core.class.TypeNumber, core.class.Class, view.mixin.ObjectEditor, {
    editor: setting.component.NumberTypeEditor
  })

  builder.mixin(core.class.RefTo, core.class.Class, view.mixin.ObjectEditor, {
    editor: setting.component.RefEditor
  })

  builder.mixin(core.class.EnumOf, core.class.Class, view.mixin.ObjectEditor, {
    editor: setting.component.EnumTypeEditor
  })

  builder.mixin(core.class.ArrOf, core.class.Class, view.mixin.ObjectEditor, {
    editor: setting.component.ArrayEditor
  })

  builder.mixin(core.class.Class, core.class.Class, view.mixin.IgnoreActions, {
    actions: [view.action.Delete, view.action.Open]
  })
  builder.mixin(core.class.Attribute, core.class.Class, view.mixin.IgnoreActions, {
    actions: [view.action.Delete]
  })

  createAction(
    builder,
    {
      action: view.actionImpl.ShowPopup,
      actionProps: {
        component: setting.component.CreateMixin,
        fillProps: {
          _object: 'value'
        }
      },
      label: setting.string.CreateMixin,
      input: 'focus',
      icon: view.icon.Pin,
      category: setting.category.Settings,
      target: core.class.Class,
      context: {
        mode: ['context', 'browser'],
        group: 'edit'
      }
    },
    setting.action.CreateMixin
  )

  createAction(
    builder,
    {
      action: setting.actionImpl.DeleteMixin,
      label: view.string.Delete,
      icon: view.icon.Delete,
      keyBinding: ['Meta + Backspace'],
      category: view.category.General,
      input: 'any',
      target: setting.mixin.UserMixin,
      context: { mode: ['context', 'browser'], group: 'remove' }
    },
    setting.action.DeleteMixin
  )

  // builder.mixin(core.class.Space, core.class.Class, setting.mixin.Editable, {})

  createAction(builder, {
    action: view.actionImpl.UpdateDocument,
    actionProps: {
      key: 'hidden',
      value: true
    },
    query: {
      hidden: { $in: [false, undefined, null] }
    },
    label: setting.string.HideAttribute,
    input: 'any',
    icon: view.icon.EyeCrossed,
    category: setting.category.Settings,
    target: core.class.Attribute,
    context: {
      mode: ['context', 'browser'],
      group: 'edit'
    }
  })

  createAction(builder, {
    action: view.actionImpl.UpdateDocument,
    actionProps: {
      key: 'hidden',
      value: false
    },
    query: {
      hidden: true
    },
    label: setting.string.ShowAttribute,
    input: 'any',
    icon: view.icon.Eye,
    category: setting.category.Settings,
    target: core.class.Attribute,
    context: {
      mode: ['context', 'browser'],
      group: 'edit'
    }
  })

  builder.createDoc(
    templates.class.TemplateFieldCategory,
    core.space.Model,
    {
      label: setting.string.Integrations
    },
    setting.templateFieldCategory.Integration
  )

  builder.createDoc(
    templates.class.TemplateField,
    core.space.Model,
    {
      label: setting.string.Value,
      category: setting.templateFieldCategory.Integration,
      func: setting.function.GetValue
    },
    setting.templateField.Value
  )

  builder.createDoc(
    templates.class.TemplateField,
    core.space.Model,
    {
      label: setting.string.OwnerFirstName,
      category: setting.templateFieldCategory.Integration,
      func: setting.function.GetOwnerFirstName
    },
    setting.templateField.OwnerFirstName
  )

  builder.createDoc(
    templates.class.TemplateField,
    core.space.Model,
    {
      label: setting.string.OwnerLastName,
      category: setting.templateFieldCategory.Integration,
      func: setting.function.GetOwnerLastName
    },
    setting.templateField.OwnerLastName
  )

  builder.createDoc(
    templates.class.TemplateField,
    core.space.Model,
    {
      label: contact.string.Position,
      category: setting.templateFieldCategory.Integration,
      func: setting.function.GetOwnerPosition
    },
    setting.templateField.OwnerPosition
  )

  builder.createDoc(
    notification.class.NotificationGroup,
    core.space.Model,
    {
      label: setting.string.Setting,
      icon: setting.icon.Setting
    },
    setting.ids.SettingNotificationGroup
  )

  builder.createDoc(
    notification.class.NotificationType,
    core.space.Model,
    {
      hidden: false,
      generated: false,
      label: setting.string.IntegrationDisabledSetting,
      group: setting.ids.SettingNotificationGroup,
      field: 'disabled',
      txClasses: [core.class.TxUpdateDoc],
      txMatch: {
        'operations.disabled': true
      },
      objectClass: setting.class.Integration,
      allowedForAuthor: true,
      templates: {
        textTemplate: 'Integration with {doc} was disabled',
        htmlTemplate: '<p>Integration with {doc} was disabled</p>',
        subjectTemplate: 'Integration with {doc} was disabled'
      },
      defaultEnabled: true
    },
    setting.ids.IntegrationDisabledNotification
  )

  builder.createDoc(
    setting.class.SettingsCategory,
    core.space.Model,
    {
      name: 'spaceTypes',
      label: setting.string.SpaceTypes,
      icon: setting.icon.Privacy, // TODO: update icon. Where is it displayed?
      component: setting.component.ManageSpaceTypeContent,
      extraComponents: {
        navigation: setting.component.ManageSpaceTypes,
        tools: setting.component.ManageSpaceTypesTools
      },
      group: 'settings-editor',
      role: AccountRole.User,
      order: 6000,
      expandable: true
    },
    setting.ids.ManageSpaces
  )

  builder.mixin(core.class.SpaceType, core.class.Class, setting.mixin.SpaceTypeEditor, {
    sections: [
      {
        id: 'general',
        label: setting.string.General,
        component: setting.component.SpaceTypeGeneralSectionEditor,
        withoutContainer: true
      },
      {
        id: 'properties',
        label: setting.string.Properties,
        component: setting.component.SpaceTypePropertiesSectionEditor,
        withoutContainer: true
      },
      {
        id: 'roles',
        label: setting.string.Roles,
        component: setting.component.SpaceTypeRolesSectionEditor
      }
    ],
    subEditors: {
      roles: setting.component.RoleEditor
    }
  })

  builder.mixin(core.class.SpaceTypeDescriptor, core.class.Class, view.mixin.ObjectPresenter, {
    presenter: setting.component.SpaceTypeDescriptorPresenter
  })

  builder.mixin(core.class.Permission, core.class.Class, view.mixin.ObjectPresenter, {
    presenter: setting.component.PermissionPresenter
  })

  builder.createDoc(core.class.DomainIndexConfiguration, core.space.Model, {
    domain: DOMAIN_SETTING,
    disabled: [{ modifiedOn: 1 }, { modifiedBy: 1 }, { createdOn: 1 }, { space: 1 }]
  })
}<|MERGE_RESOLUTION|>--- conflicted
+++ resolved
@@ -15,21 +15,17 @@
 
 import activity from '@hcengineering/activity'
 import contact from '@hcengineering/contact'
-<<<<<<< HEAD
-import { AccountRole, DOMAIN_MODEL, type Blob, type Domain, type Ref, type AccountUuid, type IntegrationKind } from '@hcengineering/core'
-import { Mixin, Model, type Builder, UX } from '@hcengineering/model'
-=======
 import {
   AccountRole,
   DOMAIN_MODEL,
   type AccountUuid,
   type Blob,
   type ClassCollaborators,
-  type Ref
+  type Ref,
+  type IntegrationKind
 } from '@hcengineering/core'
 import exportPlugin from '@hcengineering/export'
 import { Mixin, Model, UX, type Builder } from '@hcengineering/model'
->>>>>>> 46448e3a
 import core, { TClass, TConfiguration, TDoc } from '@hcengineering/model-core'
 import view, { createAction } from '@hcengineering/model-view'
 import notification from '@hcengineering/notification'
