--- conflicted
+++ resolved
@@ -280,10 +280,6 @@
         }
       },
       {
-<<<<<<< HEAD
-        state: 'migrate-notifications-space-v107',
-        func: migrateNotificationsSpace
-=======
         state: 'fill-notification-archived-field-v1',
         func: async (client) => {
           await client.update<InboxNotification>(
@@ -302,7 +298,10 @@
             { archived: false }
           )
         }
->>>>>>> b96c2e9b
+      },
+      {
+        state: 'migrate-notifications-space-v1',
+        func: migrateNotificationsSpace
       }
     ])
 
