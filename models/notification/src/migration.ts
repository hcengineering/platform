//
// Copyright © 2022 Hardcore Engineering Inc.
//
// Licensed under the Eclipse Public License, Version 2.0 (the "License");
// you may not use this file except in compliance with the License. You may
// obtain a copy of the License at https://www.eclipse.org/legal/epl-2.0
//
// Unless required by applicable law or agreed to in writing, software
// distributed under the License is distributed on an "AS IS" BASIS,
// WITHOUT WARRANTIES OR CONDITIONS OF ANY KIND, either express or implied.
//
// See the License for the specific language governing permissions and
// limitations under the License.
//

import chunter from '@hcengineering/chunter'
import contact, { type PersonSpace } from '@hcengineering/contact'
import core, {
  DOMAIN_TX,
  type PersonId,
  type Class,
  type Doc,
  type DocumentQuery,
  type Ref,
  type Space,
  type AccountUuid,
  DOMAIN_COLLABORATOR,
  type Collaborator,
  generateId,
  DOMAIN_TRANSIENT
} from '@hcengineering/core'
import {
  migrateSpace,
  type MigrateUpdate,
  type MigrationDocumentQuery,
  tryMigrate,
  type MigrateOperation,
  type MigrationClient,
  type MigrationUpgradeClient
} from '@hcengineering/model'
import notification, {
  notificationId,
  type PushSubscription,
  type BrowserNotification,
  type DocNotifyContext,
  type InboxNotification,
  type OldCollaborators
} from '@hcengineering/notification'
import { DOMAIN_PREFERENCE } from '@hcengineering/preference'

import {
  DOMAIN_SPACE,
  getSocialKeyByOldAccount,
  getAccountUuidByOldAccount,
  getUniqueAccountsFromOldAccounts,
  getSocialIdFromOldAccount
} from '@hcengineering/model-core'
import { DOMAIN_DOC_NOTIFY, DOMAIN_NOTIFICATION, DOMAIN_USER_NOTIFY } from './index'

export async function removeNotifications (
  client: MigrationClient,
  query: DocumentQuery<DocNotifyContext>
): Promise<void> {
  while (true) {
    const contexts = await client.find<DocNotifyContext>(
      DOMAIN_NOTIFICATION,
      {
        _class: notification.class.DocNotifyContext,
        ...query
      },
      { limit: 500 }
    )

    if (contexts.length === 0) {
      return
    }

    const ids = contexts.map(({ _id }) => _id)

    await client.deleteMany(DOMAIN_NOTIFICATION, {
      _class: notification.class.CommonInboxNotification,
      docNotifyContext: { $in: ids }
    })

    await client.deleteMany(DOMAIN_NOTIFICATION, {
      _class: notification.class.ActivityInboxNotification,
      docNotifyContext: { $in: ids }
    })

    await client.deleteMany(DOMAIN_NOTIFICATION, {
      _class: notification.class.MentionInboxNotification,
      docNotifyContext: { $in: ids }
    })

    await client.deleteMany(DOMAIN_NOTIFICATION, {
      _class: notification.class.DocNotifyContext,
      _id: { $in: ids }
    })
  }
}

export async function migrateNotificationsSpace (client: MigrationClient): Promise<void> {
  const personSpaces = await client.find<PersonSpace>(DOMAIN_SPACE, { _class: contact.class.PersonSpace }, {})

  await client.update(
    DOMAIN_DOC_NOTIFY,
    {
      _class: notification.class.DocNotifyContext,
      objectSpace: { $exists: false }
    },
    { $rename: { space: 'objectSpace' } }
  )

  for (const space of personSpaces) {
    await client.update(
      DOMAIN_DOC_NOTIFY,
      {
        _class: notification.class.DocNotifyContext,
        user: { $in: space.members }
      },
      { space: space._id }
    )
    await client.update(
      DOMAIN_NOTIFICATION,
      {
        _class: notification.class.ActivityInboxNotification,
        user: { $in: space.members }
      },
      { space: space._id }
    )
    await client.update(
      DOMAIN_NOTIFICATION,
      {
        _class: notification.class.CommonInboxNotification,
        user: { $in: space.members }
      },
      { space: space._id }
    )
    await client.update(
      DOMAIN_NOTIFICATION,
      {
        _class: notification.class.MentionInboxNotification,
        user: { $in: space.members }
      },
      { space: space._id }
    )
  }

  await client.deleteMany(DOMAIN_DOC_NOTIFY, { space: { $nin: personSpaces.map(({ _id }) => _id) } })
  await client.deleteMany(DOMAIN_NOTIFICATION, {
    _class: notification.class.ActivityInboxNotification,
    space: { $nin: personSpaces.map(({ _id }) => _id) }
  })
  await client.deleteMany(DOMAIN_NOTIFICATION, {
    _class: notification.class.CommonInboxNotification,
    space: { $nin: personSpaces.map(({ _id }) => _id) }
  })
  await client.deleteMany(DOMAIN_NOTIFICATION, {
    _class: notification.class.MentionInboxNotification,
    space: { $nin: personSpaces.map(({ _id }) => _id) }
  })

  while (true) {
    const contexts = await client.find<DocNotifyContext>(
      DOMAIN_DOC_NOTIFY,
      {
        _class: notification.class.DocNotifyContext,
        attachedTo: { $exists: true }
      },
      { limit: 500 }
    )

    if (contexts.length === 0) {
      break
    }

    const classesOfSpace = new Set<Ref<Class<Doc>>>()

    for (const context of contexts) {
      const _class = (context as any).attachedToClass
      if (client.hierarchy.isDerived(_class, core.class.Space)) {
        classesOfSpace.add(_class)
      }
    }
    if (classesOfSpace.size > 0) {
      await client.update<DocNotifyContext>(
        DOMAIN_DOC_NOTIFY,
        { objectClass: { $in: Array.from(classesOfSpace) } },
        { objectSpace: core.space.Space }
      )
      await client.update<DocNotifyContext>(
        DOMAIN_DOC_NOTIFY,
        { objectClass: { $in: Array.from(classesOfSpace) } },
        { $rename: { attachedTo: 'objectId', attachedToClass: 'objectClass' } }
      )
    }
    await client.update(
      DOMAIN_DOC_NOTIFY,
      {
        _class: notification.class.DocNotifyContext,
        _id: { $in: contexts.map(({ _id }) => _id) }
      },
      { $rename: { attachedTo: 'objectId', attachedToClass: 'objectClass' } }
    )
  }

  await client.deleteMany(DOMAIN_NOTIFICATION, { _class: notification.class.BrowserNotification })
  await client.deleteMany(DOMAIN_USER_NOTIFY, { _class: notification.class.BrowserNotification })
}

export async function migrateDuplicateContexts (client: MigrationClient): Promise<void> {
  const personSpaces = await client.find<PersonSpace>(DOMAIN_SPACE, { _class: contact.class.PersonSpace }, {})

  for (const space of personSpaces) {
    const contexts = await client.find<DocNotifyContext>(
      DOMAIN_DOC_NOTIFY,
      { _class: notification.class.DocNotifyContext, space: space._id },
      {}
    )
    const toRemove = new Set<Ref<DocNotifyContext>>()
    const contextByUser = new Map<string, DocNotifyContext>()

    for (const context of contexts) {
      const key = context.objectId + '.' + context.user
      const existContext = contextByUser.get(key)

      if (existContext != null) {
        const existLastViewedTimestamp = existContext.lastViewedTimestamp ?? 0
        const newLastViewedTimestamp = context.lastViewedTimestamp ?? 0
        if (existLastViewedTimestamp > newLastViewedTimestamp) {
          toRemove.add(context._id)
        } else {
          toRemove.add(existContext._id)
          contextByUser.set(key, context)
        }
      } else {
        contextByUser.set(key, context)
      }
    }
    if (toRemove.size > 0) {
      await client.deleteMany(DOMAIN_DOC_NOTIFY, { _id: { $in: Array.from(toRemove) } })
      await client.deleteMany(DOMAIN_NOTIFICATION, { docNotifyContext: { $in: Array.from(toRemove) } })
    }
  }
}

async function migrateCollaborators (client: MigrationClient): Promise<void> {
  const hierarchy = client.hierarchy
  client.logger.log('processing extract collaborators ', {})
  for (const domain of client.hierarchy.domains()) {
    if ([DOMAIN_TX, DOMAIN_TRANSIENT].includes(domain)) continue
    client.logger.log('processing domain ', { domain })
    let processed = 0
    const iterator = await client.traverse(domain, { 'notification:mixin:Collaborators': { $exists: true } })

    try {
      while (true) {
        const docs = await iterator.next(200)
        if (docs === null || docs.length === 0) {
          break
        }

        const operations: { filter: MigrationDocumentQuery<Doc>, update: MigrateUpdate<Doc> }[] = []

        const collabs: Collaborator[] = []

        for (const doc of docs) {
          const mixin = hierarchy.as(doc, notification.mixin.Collaborators) as any as OldCollaborators
          const oldCollaborators = mixin.collaborators

          if (oldCollaborators === undefined || oldCollaborators.length === 0) continue

          for (const collab of oldCollaborators) {
            collabs.push({
              _id: generateId(),
              _class: core.class.Collaborator,
              space: doc.space,
              collaborator: collab,
              attachedTo: doc._id,
              attachedToClass: doc._class,
              collection: 'collaborators',
              modifiedOn: Date.now(),
              modifiedBy: core.account.System
            })
          }

          operations.push({
            filter: { _id: doc._id },
            update: {
              $unset: {
                'notification:mixin:Collaborators': true
              }
            }
          })
        }

        if (operations.length > 0) {
          await client.bulk(domain, operations)
          await client.create(DOMAIN_COLLABORATOR, collabs)
        }

        processed += docs.length
        client.logger.log('...processed', { count: processed })
      }

      client.logger.log('finished processing domain ', { domain, processed })
    } finally {
      await iterator.close()
    }
  }
  client.logger.log('finished processing collaborators ', {})
}

/**
 * Migrates old accounts to new accounts/social ids.
 * Should be applied to prodcution directly without applying migrateSocialIdsToAccountUuids
 * @param client
 * @returns
 */
async function migrateAccounts (client: MigrationClient): Promise<void> {
  const hierarchy = client.hierarchy
  const socialKeyByAccount = await getSocialKeyByOldAccount(client)
  const socialIdBySocialKey = new Map<string, PersonId | null>()
  const socialIdByOldAccount = new Map<string, PersonId | null>()
  const accountUuidByOldAccount = new Map<string, AccountUuid | null>()

  client.logger.log('processing collaborators ', {})
  for (const domain of client.hierarchy.domains()) {
    if (['tx'].includes(domain)) continue
    client.logger.log('processing domain ', { domain })
    let processed = 0
    const iterator = await client.traverse(domain, {})

    try {
      while (true) {
        const docs = await iterator.next(200)
        if (docs === null || docs.length === 0) {
          break
        }

        const operations: { filter: MigrationDocumentQuery<Doc>, update: MigrateUpdate<Doc> }[] = []

        const collabs: Collaborator[] = []

        for (const doc of docs) {
          const mixin = hierarchy.as(doc, notification.mixin.Collaborators) as any as OldCollaborators
          const oldCollaborators = mixin.collaborators

          if (oldCollaborators === undefined || oldCollaborators.length === 0) continue

          const newCollaborators = await getUniqueAccountsFromOldAccounts(
            client,
            oldCollaborators,
            socialKeyByAccount,
            accountUuidByOldAccount
          )

          for (const collab of newCollaborators) {
            collabs.push({
              _id: generateId(),
              _class: core.class.Collaborator,
              space: doc.space,
              collaborator: collab,
              attachedTo: doc._id,
              attachedToClass: doc._class,
              collection: 'collaborators',
              modifiedOn: Date.now(),
              modifiedBy: core.account.System
            })
          }

          operations.push({
            filter: { _id: doc._id },
            update: {
              $unset: {
                'notification:mixin:Collaborators': true
              }
            }
          })
        }

        if (operations.length > 0) {
          await client.bulk(domain, operations)
          await client.create(DOMAIN_COLLABORATOR, collabs)
        }

        processed += docs.length
        client.logger.log('...processed', { count: processed })
      }

      client.logger.log('finished processing domain ', { domain, processed })
    } finally {
      await iterator.close()
    }
  }
  client.logger.log('finished processing collaborators ', {})

  client.logger.log('processing notifications fields ', {})
  function chunkArray<T> (array: T[], chunkSize: number): T[][] {
    const chunks: T[][] = []
    for (let i = 0; i < array.length; i += chunkSize) {
      chunks.push(array.slice(i, i + chunkSize))
    }
    return chunks
  }

  const operations: { filter: MigrationDocumentQuery<Doc>, update: MigrateUpdate<Doc> }[] = []
  const groupByUser = await client.groupBy<any, Doc>(DOMAIN_NOTIFICATION, 'user', {
    _class: {
      $in: [
        notification.class.BrowserNotification,
        notification.class.InboxNotification,
        notification.class.ActivityInboxNotification,
        notification.class.CommonInboxNotification
      ]
    }
  })

  for (const oldAccId of groupByUser.keys()) {
    if (oldAccId == null) continue
    const newAccId = await getAccountUuidByOldAccount(client, oldAccId, socialKeyByAccount, accountUuidByOldAccount)
    if (newAccId == null || oldAccId === newAccId) continue

    operations.push({
      filter: {
        user: oldAccId,
        _class: {
          $in: [
            notification.class.BrowserNotification,
            notification.class.InboxNotification,
            notification.class.ActivityInboxNotification,
            notification.class.CommonInboxNotification
          ]
        }
      },
      update: {
        user: newAccId
      }
    })
  }

  const groupBySenderId = await client.groupBy<any, Doc>(DOMAIN_NOTIFICATION, 'senderId', {
    _class: notification.class.BrowserNotification
  })

  for (const oldAccId of groupBySenderId.keys()) {
    if (oldAccId == null) continue
    const socialId = await getSocialIdFromOldAccount(
      client,
      oldAccId,
      socialKeyByAccount,
      socialIdBySocialKey,
      socialIdByOldAccount
    )
    if (socialId == null || oldAccId === socialId) continue

    operations.push({
      filter: {
        senderId: oldAccId,
        _class: notification.class.BrowserNotification
      },
      update: {
        senderId: socialId
      }
    })
  }

  if (operations.length > 0) {
    const operationsChunks = chunkArray(operations, 40)
    let processed = 0
    for (const operationsChunk of operationsChunks) {
      if (operationsChunk.length === 0) continue

      await client.bulk(DOMAIN_NOTIFICATION, operationsChunk)
      processed++
      if (operationsChunks.length > 1) {
        client.logger.log('processed chunk', { processed, of: operationsChunks.length })
      }
    }
  } else {
    client.logger.log('no user accounts to migrate', {})
  }

  client.logger.log('finished processing notifications fields ', {})

  client.logger.log('processing doc notify contexts ', {})
  const dncIterator = await client.traverse<DocNotifyContext>(DOMAIN_DOC_NOTIFY, {
    _class: notification.class.DocNotifyContext
  })
  try {
    let processed = 0
    while (true) {
      const docs = await dncIterator.next(200)
      if (docs === null || docs.length === 0) {
        break
      }

      const operations: {
        filter: MigrationDocumentQuery<DocNotifyContext>
        update: MigrateUpdate<DocNotifyContext>
      }[] = []

      for (const doc of docs) {
        const oldUser: any = doc.user
        const newUser = await getAccountUuidByOldAccount(client, oldUser, socialKeyByAccount, accountUuidByOldAccount)

        if (newUser != null && newUser !== oldUser) {
          operations.push({
            filter: { _id: doc._id },
            update: {
              user: newUser
            }
          })
        }
      }

      if (operations.length > 0) {
        await client.bulk(DOMAIN_DOC_NOTIFY, operations)
      }

      processed += docs.length
      client.logger.log('...processed', { count: processed })
    }
  } finally {
    await dncIterator.close()
  }
  client.logger.log('finished processing doc notify contexts ', {})

  client.logger.log('processing push subscriptions ', {})
  const psIterator = await client.traverse<PushSubscription>(DOMAIN_USER_NOTIFY, {
    _class: notification.class.PushSubscription
  })
  try {
    let processed = 0
    while (true) {
      const docs = await psIterator.next(200)
      if (docs === null || docs.length === 0) {
        break
      }

      const operations: {
        filter: MigrationDocumentQuery<PushSubscription>
        update: MigrateUpdate<PushSubscription>
      }[] = []

      for (const doc of docs) {
        const oldUser: any = doc.user
        const newUser = await getAccountUuidByOldAccount(client, oldUser, socialKeyByAccount, accountUuidByOldAccount)

        if (newUser != null && newUser !== oldUser) {
          operations.push({
            filter: { _id: doc._id },
            update: {
              user: newUser
            }
          })
        }
      }

      if (operations.length > 0) {
        await client.bulk(DOMAIN_USER_NOTIFY, operations)
      }

      processed += docs.length
      client.logger.log('...processed', { count: processed })
    }
  } finally {
    await psIterator.close()
  }
  client.logger.log('finished processing push subscriptions ', {})
}

export async function migrateSettings (client: MigrationClient): Promise<void> {
  await client.update(
    DOMAIN_PREFERENCE,
    {
      _class: 'notification:class:NotificationSetting' as Ref<Class<Doc>>,
      attachedTo: 'notification:providers:BrowserNotification' as Ref<Doc>
    },
    {
      _class: notification.class.NotificationTypeSetting,
      attachedTo: notification.providers.PushNotificationProvider
    }
  )

  await client.update(
    DOMAIN_PREFERENCE,
    {
      _class: 'notification:class:NotificationSetting' as Ref<Class<Doc>>,
      attachedTo: 'notification:providers:PlatformNotification' as Ref<Doc>
    },
    {
      _class: notification.class.NotificationTypeSetting,
      attachedTo: notification.providers.InboxNotificationProvider
    }
  )
}

export async function migrateNotificationsObject (client: MigrationClient): Promise<void> {
  while (true) {
    const notifications = await client.find<InboxNotification>(
      DOMAIN_NOTIFICATION,
      { objectId: { $exists: false }, docNotifyContext: { $exists: true } },
      { limit: 500 }
    )

    if (notifications.length === 0) return

    const contextIds = Array.from(new Set(notifications.map((n) => n.docNotifyContext)))
    const contexts = await client.find<DocNotifyContext>(DOMAIN_DOC_NOTIFY, { _id: { $in: contextIds } })

    for (const context of contexts) {
      await client.update(
        DOMAIN_NOTIFICATION,
        { docNotifyContext: context._id, objectId: { $exists: false } },
        { objectId: context.objectId, objectClass: context.objectClass }
      )
    }

    const toDelete: Ref<InboxNotification>[] = []

    for (const notification of notifications) {
      const context = contexts.find((c) => c._id === notification.docNotifyContext)

      if (context === undefined) {
        toDelete.push(notification._id)
      }
    }

    if (toDelete.length > 0) {
      await client.deleteMany(DOMAIN_NOTIFICATION, { _id: { $in: toDelete } })
    }
  }
}

export const notificationOperation: MigrateOperation = {
  async migrate (client: MigrationClient, mode): Promise<void> {
    await tryMigrate(mode, client, notificationId, [
      {
        state: 'delete-hidden-notifications',
        mode: 'upgrade',
        func: async (client) => {
          await removeNotifications(client, { hidden: true })
        }
      },
      {
        state: 'delete-invalid-notifications',
        mode: 'upgrade',
        func: async (client) => {
          await removeNotifications(client, { attachedToClass: 'chunter:class:Comment' as Ref<Class<Doc>> })
        }
      },
      {
        state: 'remove-old-classes',
        mode: 'upgrade',
        func: async (client) => {
          await client.deleteMany(DOMAIN_NOTIFICATION, { _class: 'notification:class:DocUpdates' as Ref<Class<Doc>> })
          await client.deleteMany(DOMAIN_TX, { objectClass: 'notification:class:DocUpdates' as Ref<Class<Doc>> })
        }
      },
      {
        state: 'removeDeprecatedSpace',
        mode: 'upgrade',
        func: async (client: MigrationClient) => {
          await migrateSpace(client, 'notification:space:Notifications' as Ref<Space>, core.space.Workspace, [
            DOMAIN_NOTIFICATION
          ])
        }
      },
      {
        state: 'migrate-setting',
        mode: 'upgrade',
        func: migrateSettings
      },
      {
        state: 'move-doc-notify',
        mode: 'upgrade',
        func: async (client) => {
          await client.move(DOMAIN_NOTIFICATION, { _class: notification.class.DocNotifyContext }, DOMAIN_DOC_NOTIFY)
        }
      },
      {
        state: 'remove-last-view',
        mode: 'upgrade',
        func: async (client) => {
          await client.deleteMany(DOMAIN_NOTIFICATION, { _class: 'notification:class:LastView' as any })
        }
      },
      {
        state: 'remove-notification',
        mode: 'upgrade',
        func: async (client) => {
          await client.deleteMany(DOMAIN_NOTIFICATION, { _class: 'notification:class:Notification' as any })
        }
      },
      {
        state: 'remove-email-notification',
        mode: 'upgrade',
        func: async (client) => {
          await client.deleteMany(DOMAIN_NOTIFICATION, { _class: 'notification:class:EmailNotification' as any })
        }
      },
      {
        state: 'move-user',
        mode: 'upgrade',
        func: async (client) => {
          await client.move(
            DOMAIN_NOTIFICATION,
            { _class: { $in: [notification.class.BrowserNotification, notification.class.PushSubscription] } },
            DOMAIN_USER_NOTIFY
          )
        }
      },
      {
        state: 'fill-notification-archived-field-v1',
        mode: 'upgrade',
        func: async (client) => {
          await client.update<InboxNotification>(
            DOMAIN_NOTIFICATION,
            { _class: notification.class.ActivityInboxNotification, archived: { $exists: false } },
            { archived: false }
          )
          await client.update<InboxNotification>(
            DOMAIN_NOTIFICATION,
            { _class: notification.class.CommonInboxNotification, archived: { $exists: false } },
            { archived: false }
          )
          await client.update<InboxNotification>(
            DOMAIN_NOTIFICATION,
            { _class: notification.class.MentionInboxNotification, archived: { $exists: false } },
            { archived: false }
          )
        }
      },
      {
        state: 'fill-contexts-pinned-field-v1',
        mode: 'upgrade',
        func: async (client) => {
          await client.update<DocNotifyContext>(
            DOMAIN_DOC_NOTIFY,
            { _class: notification.class.DocNotifyContext, isPinned: { $exists: false } },
            { isPinned: false }
          )
        }
      },
      {
        state: 'migrate-notifications-space-v1',
        mode: 'upgrade',
        func: migrateNotificationsSpace
      },
      {
        state: 'migrate-employee-space-v1',
        mode: 'upgrade',
        func: async () => {
          await client.update<DocNotifyContext>(
            DOMAIN_DOC_NOTIFY,
            { _class: notification.class.DocNotifyContext, objectSpace: 'contact:space:Employee' as Ref<Space> },
            { objectSpace: contact.space.Contacts }
          )
        }
      },
      {
        state: 'migrate-wrong-spaces-v1',
        mode: 'upgrade',
        func: async () => {
          await client.update<DocNotifyContext>(
            DOMAIN_DOC_NOTIFY,
            { _class: notification.class.DocNotifyContext, objectClass: chunter.class.DirectMessage },
            { objectSpace: core.space.Space }
          )
          await client.update<DocNotifyContext>(
            DOMAIN_DOC_NOTIFY,
            { _class: notification.class.DocNotifyContext, objectClass: chunter.class.Channel },
            { objectSpace: core.space.Space }
          )
          await client.update<DocNotifyContext>(
            DOMAIN_DOC_NOTIFY,
            { _class: notification.class.DocNotifyContext, objectClass: 'recruit:class:Vacancy' as any },
            { objectSpace: core.space.Space }
          )
        }
      },
      {
<<<<<<< HEAD
        state: 'migrate-duplicated-contexts-v3',
=======
        state: 'migrate-duplicated-contexts-v4',
>>>>>>> 461a0ace
        mode: 'upgrade',
        func: migrateDuplicateContexts
      },
      {
        state: 'set-default-hidden',
        mode: 'upgrade',
        func: async () => {
          await client.update(
            DOMAIN_DOC_NOTIFY,
            { _class: notification.class.DocNotifyContext, hidden: { $exists: false } },
            { hidden: false }
          )
        }
      },
      {
        state: 'remove-update-txes-docnotify-ctx-v2',
        mode: 'upgrade',
        func: async (client) => {
          await client.deleteMany(DOMAIN_TX, {
            _class: core.class.TxUpdateDoc,
            objectClass: notification.class.DocNotifyContext,
            'operations.lastViewedTimestamp': {
              $exists: true
            }
          })
          await client.deleteMany(DOMAIN_TX, {
            _class: core.class.TxUpdateDoc,
            objectClass: notification.class.DocNotifyContext,
            'operations.lastUpdateTimestamp': {
              $exists: true
            }
          })
        }
      },
      {
        state: 'remove-browser-notification-v2',
        mode: 'upgrade',
        func: async (client) => {
          await client.deleteMany<BrowserNotification>(DOMAIN_USER_NOTIFY, {
            _class: notification.class.BrowserNotification
          })

          await client.deleteMany(DOMAIN_TX, {
            objectClass: notification.class.BrowserNotification
          })
        }
      },
      {
        state: 'migrate-dnc-space',
        mode: 'upgrade',
        func: async (client) => {
          await client.update(DOMAIN_DOC_NOTIFY, { space: core.space.Space }, { space: core.space.Workspace })
        }
      },
      {
<<<<<<< HEAD
        state: 'migrate-notifications-object',
        mode: 'upgrade',
        func: migrateNotificationsObject
=======
        state: 'accounts-to-social-ids-v2',
        mode: 'upgrade',
        func: migrateAccounts
      },
      {
        state: 'migrate-collaborators-v2',
        mode: 'upgrade',
        func: migrateCollaborators
>>>>>>> 461a0ace
      }
    ])
  },
  async upgrade (state: Map<string, Set<string>>, client: () => Promise<MigrationUpgradeClient>): Promise<void> {}
}<|MERGE_RESOLUTION|>--- conflicted
+++ resolved
@@ -781,11 +781,7 @@
         }
       },
       {
-<<<<<<< HEAD
-        state: 'migrate-duplicated-contexts-v3',
-=======
         state: 'migrate-duplicated-contexts-v4',
->>>>>>> 461a0ace
         mode: 'upgrade',
         func: migrateDuplicateContexts
       },
@@ -841,11 +837,6 @@
         }
       },
       {
-<<<<<<< HEAD
-        state: 'migrate-notifications-object',
-        mode: 'upgrade',
-        func: migrateNotificationsObject
-=======
         state: 'accounts-to-social-ids-v2',
         mode: 'upgrade',
         func: migrateAccounts
@@ -854,7 +845,6 @@
         state: 'migrate-collaborators-v2',
         mode: 'upgrade',
         func: migrateCollaborators
->>>>>>> 461a0ace
       }
     ])
   },
