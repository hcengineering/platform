--- conflicted
+++ resolved
@@ -74,13 +74,11 @@
   @Prop(ArrOf(TypeRef(process.class.State)), process.string.States)
     states!: Ref<State>[]
 
-<<<<<<< HEAD
   @Prop(TypeBoolean(), process.string.ParallelExecutionForbidden)
     parallelExecutionForbidden?: boolean
-=======
+
   @Prop(TypeBoolean(), process.string.StartAutomatically)
     autoStart: boolean | undefined
->>>>>>> b49bf276
 }
 
 @Model(process.class.Execution, core.class.Doc, DOMAIN_PROCESS)
