--- conflicted
+++ resolved
@@ -174,11 +174,8 @@
   icon: Asset = card.icon.MasterTag,
   label: IntlString,
   pluralLabel?: IntlString,
-<<<<<<< HEAD
+  viewDefaults?: MixinData<MasterTag, CardViewDefaults>,
   parent?: Ref<MasterTag>
-=======
-  viewDefaults?: MixinData<MasterTag, CardViewDefaults>
->>>>>>> 6c5a6aae
 ): void {
   builder.createDoc(
     card.class.MasterTag,
