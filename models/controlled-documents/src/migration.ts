//
// Copyright @ 2022-2023 Hardcore Engineering Inc.
//

import attachment, { type Attachment } from '@hcengineering/attachment'
import {
  loadCollabYdoc,
  saveCollabYdoc,
  YAbstractType,
  YXmlElement,
  yXmlElementClone,
  YXmlText
} from '@hcengineering/collaboration'
import {
  type ChangeControl,
  type ControlledDocument,
  ControlledDocumentState,
  createChangeControl,
  createDocumentTemplate,
  type DocumentApprovalRequest,
  type DocumentCategory,
  type DocumentMeta,
  type DocumentReviewRequest,
  documentsId,
  DocumentState,
  type ProjectMeta
} from '@hcengineering/controlled-documents'
import {
  type Class,
  type Data,
  type Doc,
  DOMAIN_SEQUENCE,
  DOMAIN_TX,
  generateId,
  makeDocCollabId,
  type Ref,
  SortingOrder,
  toIdMap,
  TxOperations
} from '@hcengineering/core'
import {
  createDefaultSpace,
  createOrUpdate,
  type MigrateOperation,
  type MigrateUpdate,
  type MigrationClient,
  type MigrationDocumentQuery,
  type MigrationUpgradeClient,
  tryMigrate,
  tryUpgrade
} from '@hcengineering/model'
import { DOMAIN_ATTACHMENT } from '@hcengineering/model-attachment'
import core from '@hcengineering/model-core'
import tags from '@hcengineering/tags'

import { compareDocumentVersions } from '@hcengineering/controlled-documents/src'
import { makeRank } from '@hcengineering/rank'
import documents, { DOMAIN_DOCUMENTS } from './index'
import { DOMAIN_REQUEST } from '@hcengineering/model-request'
import { RequestStatus } from '@hcengineering/request'

async function createTemplatesSpace (tx: TxOperations): Promise<void> {
  const existingSpace = await tx.findOne(documents.class.DocumentSpace, {
    _id: documents.space.UnsortedTemplates
  })

  if (existingSpace === undefined) {
    await tx.createDoc(
      documents.class.DocumentSpace,
      core.space.Space,
      {
        name: 'Unsorted templates',
        description: 'Unsorted templates',
        private: false,
        archived: false,
        autoJoin: true,
        members: [],
        type: documents.spaceType.DocumentSpaceType
      },
      documents.space.UnsortedTemplates
    )
  }
}

async function createQualityDocumentsSpace (tx: TxOperations): Promise<void> {
  const existingSpace = await tx.findOne(documents.class.OrgSpace, {
    _id: documents.space.QualityDocuments
  })

  if (existingSpace === undefined) {
    await tx.createDoc(
      documents.class.OrgSpace,
      core.space.Space,
      {
        name: 'Quality documents',
        description: "Space for organization's quality documents",
        private: true,
        archived: false,
        members: [],
        autoJoin: true,
        owners: [],
        type: documents.spaceType.DocumentSpaceType
      },
      documents.space.QualityDocuments
    )
  }
}

async function createProductChangeControlTemplate (tx: TxOperations): Promise<void> {
  const ccCategory = 'documents:category:DOC - CC' as Ref<DocumentCategory>
  const productChangeControlTemplate = await tx.findOne(documents.mixin.DocumentTemplate, {
    category: ccCategory
  })

  if (productChangeControlTemplate === undefined) {
    const ccRecordId = generateId<ChangeControl>()
    const ccRecord: Data<ChangeControl> = {
      description: '',
      reason: 'New template creation',
      impact: '',
      impactedDocuments: []
    }

    const seq = await tx.findOne(core.class.Sequence, {
      _id: documents.sequence.Templates
    })

    if (seq === undefined) {
      return
    }

    const { success } = await createDocumentTemplate(
      tx,
      documents.class.ControlledDocument,
      documents.space.QualityDocuments,
      documents.mixin.DocumentTemplate,
      documents.ids.NoProject,
      undefined,
      documents.template.ProductChangeControl as unknown as Ref<ControlledDocument>,
      'CC',
      {
        title: 'Change Control Template for new Product Version',
        abstract:
          'This Template is to be used to create a Change Control document each time you want to create a new product version.',
        changeControl: ccRecordId,
        requests: 0,
        reviewers: [],
        approvers: [],
        coAuthors: [],
        code: `TMPL-${seq.sequence + 1}`,
        seqNumber: 0,
        major: 1,
        minor: 0,
        state: DocumentState.Effective,
        commentSequence: 0,
        content: null
      },
      ccCategory
    )

    if (!success) {
      return
    }

    await createChangeControl(tx, ccRecordId, ccRecord, documents.space.QualityDocuments)
  }
}

async function createTemplateSequence (tx: TxOperations): Promise<void> {
  const templateSeq = await tx.findOne(core.class.Sequence, {
    _id: documents.sequence.Templates
  })

  if (templateSeq === undefined) {
    await tx.createDoc(
      core.class.Sequence,
      documents.space.Documents,
      {
        attachedTo: documents.mixin.DocumentTemplate,
        sequence: 0
      },
      documents.sequence.Templates
    )
  }
}

async function createDocumentCategories (tx: TxOperations): Promise<void> {
  const categories: Pick<Data<DocumentCategory>, 'code' | 'title'>[] = [
    { code: 'CA', title: 'CAPA (Corrective and Preventive Action)' },
    { code: 'CC', title: 'Change Control' },
    { code: 'CE', title: 'Clinical Evaluation, Post-Market Clinical Follow-Up' },
    { code: 'CH', title: 'Complaint Handling & Support' },
    { code: 'CS', title: 'Clincial Studies' },
    { code: 'DC', title: 'Document-Control' },
    { code: 'DI', title: 'Design-Input' },
    { code: 'DT', title: 'Design Transfer' },
    { code: 'HF', title: 'Human Factors' },
    { code: 'HR', title: 'Human Resources' },
    { code: 'HW', title: 'Hardware Development' },
    { code: 'IA', title: 'Internal Audit' },
    { code: 'IM', title: 'Installation & Maintenance' },
    { code: 'IS', title: 'Infrastructure' },
    { code: 'LA', title: 'Labeling' },
    { code: 'MA', title: 'Marketing' },
    { code: 'MR', title: 'Management Review' },
    { code: 'PD', title: 'Product Development' },
    { code: 'PM', title: 'Post-Market Surveillance' },
    { code: 'PR', title: 'Production' },
    { code: 'PS', title: 'Purchase and Supplier Management' },
    { code: 'PSA', title: 'Product Safety' },
    { code: 'QM', title: 'Quality Manual' },
    { code: 'RM', title: 'Risk Management' },
    { code: 'RU', title: 'Regulatory Update' },
    { code: 'SA', title: 'Sales and Marketing' },
    { code: 'SU', title: 'Support' },
    { code: 'SW', title: 'Software Development' },
    { code: 'TF', title: 'Technical File, Product Release' },
    { code: 'VI', title: 'Vigilance' },
    { code: 'VV', title: 'Verification & Validation' },
    { code: 'CM', title: 'Client Management' }
  ]

  const catsCache = toIdMap(await tx.findAll(documents.class.DocumentCategory, {}))
  const ops = tx.apply()
  for (const c of categories) {
    await createOrUpdate(
      ops,
      documents.class.DocumentCategory,
      documents.space.QualityDocuments,
      { ...c, attachments: 0 },
      ((documents.category.DOC as string) + ' - ' + c.code) as Ref<DocumentCategory>,
      catsCache
    )
  }
  await ops.commit()
}

async function createTagCategories (tx: TxOperations): Promise<void> {
  await createOrUpdate(
    tx,
    tags.class.TagCategory,
    core.space.Workspace,
    {
      icon: tags.icon.Tags,
      label: 'Labels',
      targetClass: documents.class.Document,
      tags: [],
      default: true
    },
    documents.category.Other
  )

  await createOrUpdate(
    tx,
    tags.class.TagCategory,
    core.space.Workspace,
    {
      icon: tags.icon.Tags,
      label: 'Labels',
      targetClass: documents.mixin.DocumentTemplate,
      tags: [],
      default: true
    },
    documents.category.OtherTemplate
  )
}

async function migrateSpaceTypes (client: MigrationClient): Promise<void> {
  await client.update(
    DOMAIN_TX,
    {
      _class: core.class.TxCreateDoc,
      objectClass: core.class.SpaceType,
      'attributes.descriptor': documents.descriptor.DocumentSpaceType
    },
    {
      objectClass: documents.class.DocumentSpaceType
    }
  )
}

async function migrateDocSections (client: MigrationClient): Promise<void> {
  const storage = client.storageAdapter

  const targetDocuments = await client.find<ControlledDocument>(DOMAIN_DOCUMENTS, {
    _class: documents.class.ControlledDocument
  })
  const attachmentsOps: { filter: MigrationDocumentQuery<Attachment>, update: MigrateUpdate<Attachment> }[] = []

  for (const document of targetDocuments) {
    const targetSections: any = await client.find(
      DOMAIN_DOCUMENTS,
      {
        _class: 'documents:class:CollaborativeDocumentSection' as Ref<Class<Doc>>,
        attachedTo: document._id
      },
      {
        sort: { rank: SortingOrder.Ascending }
      }
    )

    // Migrate sections headers + content
    try {
      const collabId = makeDocCollabId(document, 'content')
      const ydoc = await loadCollabYdoc(client.ctx, storage, client.wsIds, collabId)
      if (ydoc === undefined) {
        // no content, ignore
        continue
      }

      if (ydoc.share.has('content')) {
        // Already migrated?
        continue
      }

      const content = ydoc.getXmlFragment('content')

      ydoc.transact((tr) => {
        for (const section of targetSections) {
          const sectionTemplate = section['documents:mixin:DocumentTemplateSection']
          const sectionNote = sectionTemplate?.description ?? sectionTemplate?.guidance
          const titleXml = new YXmlText()
          titleXml.insert(
            0,
            section.title,
            sectionNote !== undefined && sectionNote !== ''
              ? { note: { kind: 'neutral', title: sectionNote } }
              : undefined
          )

          const sectionContent = ydoc.getXmlFragment(section.collaboratorSectionId)
          const sectionTitle = new YXmlElement('heading')
          sectionTitle.setAttribute('level', 1 as any)
          sectionTitle.insert(0, [titleXml])

          content.push([
            sectionTitle,
            ...(sectionContent
              .toArray()
              .map((item) =>
                item instanceof YAbstractType
                  ? item instanceof YXmlElement
                    ? yXmlElementClone(item)
                    : item.clone()
                  : item
              ) as any)
          ])
        }
      })

      await saveCollabYdoc(client.ctx, storage, client.wsIds, collabId, ydoc)
    } catch (err) {
      client.logger.error('error collaborative document content migration', { error: err, document: document.title })
    }

    attachmentsOps.push({
      filter: {
        _class: attachment.class.Attachment,
        attachedTo: { $in: targetSections.map((s: any) => s._id) }
      },
      update: {
        attachedTo: document._id,
        attachedToClass: document._class
      }
    })
  }

  if (attachmentsOps.length > 0) {
    await client.bulk(DOMAIN_ATTACHMENT, attachmentsOps)
  }
}

async function migrateProjectMetaRank (client: MigrationClient): Promise<void> {
  const projectMeta = await client.find<ProjectMeta>(DOMAIN_DOCUMENTS, {
    _class: documents.class.ProjectMeta,
    rank: { $exists: false }
  })

  const docMeta = await client.find<DocumentMeta>(DOMAIN_DOCUMENTS, {
    _class: documents.class.ProjectDocument,
    _id: { $in: projectMeta.map((p) => p.meta) }
  })

  const docMetaById = new Map<Ref<DocumentMeta>, DocumentMeta>()
  for (const doc of docMeta) {
    docMetaById.set(doc._id, doc)
  }

  projectMeta.sort((a, b) => {
    const docA = docMetaById.get(a.meta)
    const docB = docMetaById.get(b.meta)
    return (docA?.title ?? '').localeCompare(docB?.title ?? '', undefined, { numeric: true })
  })

  let rank = makeRank(undefined, undefined)
  const operations: { filter: MigrationDocumentQuery<ProjectMeta>, update: MigrateUpdate<ProjectMeta> }[] = []

  for (const doc of projectMeta) {
    operations.push({
      filter: { _id: doc._id },
      update: { rank }
    })
    rank = makeRank(rank, undefined)
  }

  await client.bulk(DOMAIN_DOCUMENTS, operations)
}

async function migrateDocumentMetaInternalCode (client: MigrationClient): Promise<void> {
  const docMetas = await client.find<DocumentMeta>(DOMAIN_DOCUMENTS, {
    _class: documents.class.DocumentMeta
  })

  let docs = await client.find<ControlledDocument>(DOMAIN_DOCUMENTS, {
    _class: documents.class.ControlledDocument
  })

  docs = docs.slice().sort(compareDocumentVersions).reverse()
  const docMap = new Map<Ref<DocumentMeta>, ControlledDocument>()

  for (const doc of docs) {
    const curr = docMap.get(doc.attachedTo)
    const metaId = doc.attachedTo

    const shouldBind =
      curr === undefined ||
      doc.state === DocumentState.Effective ||
      (doc.state === DocumentState.Archived && curr.state !== DocumentState.Effective)

    if (shouldBind) docMap.set(metaId, doc)
  }

  const operations: { filter: MigrationDocumentQuery<DocumentMeta>, update: MigrateUpdate<DocumentMeta> }[] = []
  const updatedIds = new Set<Ref<DocumentMeta>>()
  for (const meta of docMetas) {
    const doc = docMap.get(meta._id)
    if (doc === undefined) continue

    const title = `${doc.code} ${doc.title}`
    if (meta.title === title) continue

    operations.push({
      filter: { _id: meta._id },
      update: { $set: { title } }
    })
    updatedIds.add(meta._id)
  }

  await client.bulk(DOMAIN_DOCUMENTS, operations)
}

async function migrateInvalidDocumentState (client: MigrationClient): Promise<void> {
  const docs = await client.find<ControlledDocument>(DOMAIN_DOCUMENTS, {
    _class: documents.class.ControlledDocument,
    state: { $nin: [DocumentState.Draft] },
    controlledState: { $exists: true }
  })

  const operations: {
    filter: MigrationDocumentQuery<ControlledDocument>
    update: MigrateUpdate<ControlledDocument>
  }[] = []
  for (const doc of docs) {
    operations.push({
      filter: { _id: doc._id },
      update: { $unset: { controlledState: true } }
    })
  }

  await client.bulk(DOMAIN_DOCUMENTS, operations)
}

async function migrateCancelDuplicateActiveRequests (client: MigrationClient): Promise<void> {
  const reviews = await client.find<DocumentReviewRequest>(DOMAIN_REQUEST, {
    _class: documents.class.DocumentReviewRequest
  })
  const approvals = await client.find<DocumentApprovalRequest>(DOMAIN_REQUEST, {
    _class: documents.class.DocumentApprovalRequest
  })

  const requests = [...reviews, ...approvals].sort((a, b) => (b.createdOn ?? 0) - (a.createdOn ?? 0))

  const requestsByDoc = new Map<Ref<ControlledDocument>, (DocumentApprovalRequest | DocumentReviewRequest)[]>()
  for (const request of requests) {
    const attachedTo = request.attachedTo as Ref<ControlledDocument>
    const entry = requestsByDoc.get(attachedTo)
    if (entry === undefined) {
      requestsByDoc.set(attachedTo, [request])
    } else {
      entry.push(request)
    }
  }

  const requestsToCancel: (DocumentApprovalRequest | DocumentReviewRequest)[] = []

  for (const entry of requestsByDoc.entries()) {
    const requests = entry[1]
    if (requests.length < 2) continue
    const tail = requests.slice(1).filter((r) => r.status === RequestStatus.Active)
    requestsToCancel.push(...tail)
  }

  const operations: {
    filter: MigrationDocumentQuery<DocumentApprovalRequest | DocumentReviewRequest>
    update: MigrateUpdate<DocumentApprovalRequest | DocumentReviewRequest>
  }[] = []
  for (const doc of requestsToCancel) {
    operations.push({
      filter: { _id: doc._id },
      update: { status: RequestStatus.Cancelled }
    })
  }

  await client.bulk(DOMAIN_REQUEST, operations)
}

async function migrateInvalidDocumentState (client: MigrationClient): Promise<void> {
  const docs = await client.find<ControlledDocument>(DOMAIN_DOCUMENTS, {
    _class: documents.class.ControlledDocument,
    state: { $nin: [DocumentState.Draft] },
    controlledState: { $exists: true }
  })

  const operations: {
    filter: MigrationDocumentQuery<ControlledDocument>
    update: MigrateUpdate<ControlledDocument>
  }[] = []
  for (const doc of docs) {
    operations.push({
      filter: { _id: doc._id },
      update: { $unset: { controlledState: true } }
    })
  }

  await client.bulk(DOMAIN_DOCUMENTS, operations)
}

async function migrateInvalidPlannedEffectiveDate (client: MigrationClient): Promise<void> {
  const docs = await client.find<ControlledDocument>(DOMAIN_DOCUMENTS, {
    _class: documents.class.ControlledDocument,
    plannedEffectiveDate: { $exists: false }
  })

  const operations: {
    filter: MigrationDocumentQuery<ControlledDocument>
    update: MigrateUpdate<ControlledDocument>
  }[] = []
  for (const doc of docs) {
    operations.push({
      filter: { _id: doc._id },
      update: {
        plannedEffectiveDate: 0
      }
    })
    if (doc.state === DocumentState.Draft && doc.controlledState === ControlledDocumentState.Approved) {
      operations.push({
        filter: { _id: doc._id },
        update: { $unset: { controlledState: true } }
      })
      operations.push({
        filter: { _id: doc._id },
        update: {
          state: DocumentState.Effective,
          effectiveDate: Date.now()
        }
      })
    }
  }

  await client.bulk(DOMAIN_DOCUMENTS, operations)
}

export const documentsOperation: MigrateOperation = {
  async migrate (client: MigrationClient, mode): Promise<void> {
    await tryMigrate(mode, client, documentsId, [
      {
        state: 'migrateSpaceTypes',
        func: migrateSpaceTypes
      },
      {
        state: 'migrateDocSections',
        func: migrateDocSections
      },
      {
        state: 'migrateProjectMetaRank',
        func: migrateProjectMetaRank
      },
      {
        state: 'migrateSequnce',
        func: async (client: MigrationClient) => {
          await client.update(
            DOMAIN_DOCUMENTS,
            { _class: 'documents:class:Sequence' as Ref<Class<Doc>> },
            { _class: core.class.Sequence }
          )
          await client.move(DOMAIN_DOCUMENTS, { _class: core.class.Sequence }, DOMAIN_SEQUENCE)
        }
      },
      {
        state: 'migrateDocumentMetaInternalCode',
        func: migrateDocumentMetaInternalCode
      },
      {
        state: 'migrateInvalidDocumentState',
        func: migrateInvalidDocumentState
      },
      {
<<<<<<< HEAD
        state: 'migrateInvalidPlannedEffectiveDate',
        func: migrateInvalidPlannedEffectiveDate
=======
        state: 'migrateCancelDuplicateActiveRequests',
        func: migrateCancelDuplicateActiveRequests
>>>>>>> 461a0ace
      }
    ])
  },
  async upgrade (state: Map<string, Set<string>>, client: () => Promise<MigrationUpgradeClient>, mode): Promise<void> {
    await tryUpgrade(mode, state, client, documentsId, [
      {
        state: 'init-documents',
        func: async (client) => {
          const tx = new TxOperations(client, core.account.System)
          await createDefaultSpace(client, documents.space.Documents, { name: 'Documents', description: 'Documents' })
          await createQualityDocumentsSpace(tx)
          await createTemplatesSpace(tx)
          await createTemplateSequence(tx)
          await createTagCategories(tx)
          await createDocumentCategories(tx)
          await createProductChangeControlTemplate(tx)
        }
      }
    ])
  }
}<|MERGE_RESOLUTION|>--- conflicted
+++ resolved
@@ -14,7 +14,6 @@
 import {
   type ChangeControl,
   type ControlledDocument,
-  ControlledDocumentState,
   createChangeControl,
   createDocumentTemplate,
   type DocumentApprovalRequest,
@@ -514,62 +513,6 @@
   await client.bulk(DOMAIN_REQUEST, operations)
 }
 
-async function migrateInvalidDocumentState (client: MigrationClient): Promise<void> {
-  const docs = await client.find<ControlledDocument>(DOMAIN_DOCUMENTS, {
-    _class: documents.class.ControlledDocument,
-    state: { $nin: [DocumentState.Draft] },
-    controlledState: { $exists: true }
-  })
-
-  const operations: {
-    filter: MigrationDocumentQuery<ControlledDocument>
-    update: MigrateUpdate<ControlledDocument>
-  }[] = []
-  for (const doc of docs) {
-    operations.push({
-      filter: { _id: doc._id },
-      update: { $unset: { controlledState: true } }
-    })
-  }
-
-  await client.bulk(DOMAIN_DOCUMENTS, operations)
-}
-
-async function migrateInvalidPlannedEffectiveDate (client: MigrationClient): Promise<void> {
-  const docs = await client.find<ControlledDocument>(DOMAIN_DOCUMENTS, {
-    _class: documents.class.ControlledDocument,
-    plannedEffectiveDate: { $exists: false }
-  })
-
-  const operations: {
-    filter: MigrationDocumentQuery<ControlledDocument>
-    update: MigrateUpdate<ControlledDocument>
-  }[] = []
-  for (const doc of docs) {
-    operations.push({
-      filter: { _id: doc._id },
-      update: {
-        plannedEffectiveDate: 0
-      }
-    })
-    if (doc.state === DocumentState.Draft && doc.controlledState === ControlledDocumentState.Approved) {
-      operations.push({
-        filter: { _id: doc._id },
-        update: { $unset: { controlledState: true } }
-      })
-      operations.push({
-        filter: { _id: doc._id },
-        update: {
-          state: DocumentState.Effective,
-          effectiveDate: Date.now()
-        }
-      })
-    }
-  }
-
-  await client.bulk(DOMAIN_DOCUMENTS, operations)
-}
-
 export const documentsOperation: MigrateOperation = {
   async migrate (client: MigrationClient, mode): Promise<void> {
     await tryMigrate(mode, client, documentsId, [
@@ -605,13 +548,8 @@
         func: migrateInvalidDocumentState
       },
       {
-<<<<<<< HEAD
-        state: 'migrateInvalidPlannedEffectiveDate',
-        func: migrateInvalidPlannedEffectiveDate
-=======
         state: 'migrateCancelDuplicateActiveRequests',
         func: migrateCancelDuplicateActiveRequests
->>>>>>> 461a0ace
       }
     ])
   },
