//
// Copyright @ 2022-2023 Hardcore Engineering Inc.
//

<<<<<<< HEAD
import {
  type Data,
  type Ref,
  TxOperations,
  type Class,
  type Space,
  generateId,
  DOMAIN_TX,
  AccountRole,
  DOMAIN_DOC_INDEX_STATE,
  makeCollaborativeDoc
} from '@hcengineering/core'
=======
import { type Data, type Ref, TxOperations, generateId, DOMAIN_TX, getCollaborativeDoc } from '@hcengineering/core'
>>>>>>> e1696fa7
import {
  createDefaultSpace,
  createOrUpdate,
  tryMigrate,
  tryUpgrade,
  type MigrateOperation,
  type MigrationClient,
  type MigrationUpgradeClient
} from '@hcengineering/model'
import core from '@hcengineering/model-core'
import tags from '@hcengineering/tags'
import {
  type ChangeControl,
  type DocumentCategory,
  DocumentState,
  documentsId,
  createDocumentTemplate,
  type ControlledDocument,
  createChangeControl
} from '@hcengineering/controlled-documents'

import documents from './index'

async function createTemplatesSpace (tx: TxOperations): Promise<void> {
  const existingSpace = await tx.findOne(documents.class.DocumentSpace, {
    _id: documents.space.UnsortedTemplates
  })

  if (existingSpace === undefined) {
    await tx.createDoc(
      documents.class.DocumentSpace,
      core.space.Space,
      {
        name: 'Unsorted templates',
        description: 'Unsorted templates',
        private: false,
        archived: false,
        autoJoin: true,
        members: [],
        type: documents.spaceType.DocumentSpaceType
      },
      documents.space.UnsortedTemplates
    )
  }
}

async function createQualityDocumentsSpace (tx: TxOperations): Promise<void> {
  const existingSpace = await tx.findOne(documents.class.OrgSpace, {
    _id: documents.space.QualityDocuments
  })

  if (existingSpace === undefined) {
    await tx.createDoc(
      documents.class.OrgSpace,
      core.space.Space,
      {
        name: 'Quality documents',
        description: "Space for organization's quality documents",
        private: true,
        archived: false,
        members: [],
        autoJoin: true,
        owners: [],
        type: documents.spaceType.DocumentSpaceType
      },
      documents.space.QualityDocuments
    )
  }
}

async function fixChangeControlsForDocs (tx: TxOperations): Promise<void> {
  const defaultCCSpec: Data<ChangeControl> = {
    description: '',
    reason: '',
    impact: '',
    impactedDocuments: []
  }
  const controlledDocuments = await tx.findAll(
    documents.class.ControlledDocument,
    {},
    { lookup: { changeControl: documents.class.ChangeControl } }
  )

  for (const cdoc of controlledDocuments) {
    const existingCC = await tx.findOne(documents.class.ChangeControl, { _id: cdoc.changeControl })

    if (existingCC !== undefined) {
      continue
    }

    const newCc = await tx.createDoc(
      documents.class.ChangeControl,
      cdoc.space,
      defaultCCSpec,
      cdoc.changeControl?.length > 0 ? cdoc.changeControl : undefined
    )

    if (cdoc.changeControl === undefined) {
      await tx.update(cdoc, { changeControl: newCc })
    }
  }
}

async function createProductChangeControlTemplate (tx: TxOperations): Promise<void> {
  const ccCategory = 'documents:category:DOC - CC' as Ref<DocumentCategory>
  const productChangeControlTemplate = await tx.findOne(documents.mixin.DocumentTemplate, {
    category: ccCategory
  })

  if (productChangeControlTemplate === undefined) {
    const ccRecordId = generateId<ChangeControl>()
    const ccRecord: Data<ChangeControl> = {
      description: '',
      reason: 'New template creation',
      impact: '',
      impactedDocuments: []
    }

    const seq = await tx.findOne(documents.class.Sequence, {
      _id: documents.sequence.Templates
    })

    if (seq === undefined) {
      return
    }

    const { success } = await createDocumentTemplate(
      tx,
      documents.class.ControlledDocument,
      documents.space.QualityDocuments,
      documents.mixin.DocumentTemplate,
      documents.ids.NoProject,
      undefined,
      documents.template.ProductChangeControl as unknown as Ref<ControlledDocument>,
      'CC',
      {
        title: 'Change Control Template for new Product Version',
        abstract:
          'This Template is to be used to create a Change Control document each time you want to create a new product version.',
        changeControl: ccRecordId,
        requests: 0,
        reviewers: [],
        approvers: [],
        coAuthors: [],
        code: `TMPL-${seq.sequence + 1}`,
        seqNumber: 0,
        major: 0,
        minor: 1,
        state: DocumentState.Effective,
        sections: 0,
        commentSequence: 0,
        content: makeCollaborativeDoc(generateId())
      },
      ccCategory,
      undefined,
      {
        title: 'Section 1'
      }
    )

    if (!success) {
      return
    }

    await createChangeControl(tx, ccRecordId, ccRecord, documents.space.QualityDocuments)
  }
}

async function createTemplateSequence (tx: TxOperations): Promise<void> {
  const templateSeq = await tx.findOne(documents.class.Sequence, {
    _id: documents.sequence.Templates
  })

  if (templateSeq === undefined) {
    await tx.createDoc(
      documents.class.Sequence,
      documents.space.Documents,
      {
        attachedTo: documents.mixin.DocumentTemplate,
        sequence: 0
      },
      documents.sequence.Templates
    )
  }
}

async function createDocumentCategories (tx: TxOperations): Promise<void> {
  const categories: Pick<Data<DocumentCategory>, 'code' | 'title'>[] = [
    { code: 'CA', title: 'CAPA (Corrective and Preventive Action)' },
    { code: 'CC', title: 'Change Control' },
    { code: 'CE', title: 'Clinical Evaluation, Post-Market Clinical Follow-Up' },
    { code: 'CH', title: 'Complaint Handling & Support' },
    { code: 'CS', title: 'Clincial Studies' },
    { code: 'DC', title: 'Document-Control' },
    { code: 'DI', title: 'Design-Input' },
    { code: 'DT', title: 'Design Transfer' },
    { code: 'HF', title: 'Human Factors' },
    { code: 'HR', title: 'Human Resources' },
    { code: 'HW', title: 'Hardware Development' },
    { code: 'IA', title: 'Internal Audit' },
    { code: 'IM', title: 'Installation & Maintenance' },
    { code: 'IS', title: 'Infrastructure' },
    { code: 'LA', title: 'Labeling' },
    { code: 'MA', title: 'Marketing' },
    { code: 'MR', title: 'Management Review' },
    { code: 'PD', title: 'Product Development' },
    { code: 'PM', title: 'Post-Market Surveillance' },
    { code: 'PR', title: 'Production' },
    { code: 'PS', title: 'Purchase and Supplier Management' },
    { code: 'PSA', title: 'Product Safety' },
    { code: 'QM', title: 'Quality Manual' },
    { code: 'RM', title: 'Risk Management' },
    { code: 'RU', title: 'Regulatory Update' },
    { code: 'SA', title: 'Sales and Marketing' },
    { code: 'SU', title: 'Support' },
    { code: 'SW', title: 'Software Development' },
    { code: 'TF', title: 'Technical File, Product Release' },
    { code: 'VI', title: 'Vigilance' },
    { code: 'VV', title: 'Verification & Validation' },
    { code: 'CM', title: 'Client Management' }
  ]

  await Promise.all(
    categories.map((c) =>
      createOrUpdate(
        tx,
        documents.class.DocumentCategory,
        documents.space.QualityDocuments,
        { ...c, attachments: 0 },
        ((documents.category.DOC as string) + ' - ' + c.code) as Ref<DocumentCategory>
      )
    )
  )
}

async function createTagCategories (tx: TxOperations): Promise<void> {
  await createOrUpdate(
    tx,
    tags.class.TagCategory,
    core.space.Workspace,
    {
      icon: tags.icon.Tags,
      label: 'Labels',
      targetClass: documents.class.Document,
      tags: [],
      default: true
    },
    documents.category.Other
  )

  await createOrUpdate(
    tx,
    tags.class.TagCategory,
    core.space.Workspace,
    {
      icon: tags.icon.Tags,
      label: 'Labels',
      targetClass: documents.mixin.DocumentTemplate,
      tags: [],
      default: true
    },
    documents.category.OtherTemplate
  )
}

async function migrateSpaceTypes (client: MigrationClient): Promise<void> {
  await client.update(
    DOMAIN_TX,
    {
      _class: core.class.TxCreateDoc,
      objectClass: core.class.SpaceType,
      'attributes.descriptor': documents.descriptor.DocumentSpaceType
    },
    {
      $set: {
        objectClass: documents.class.DocumentSpaceType
      }
    }
  )
}

export const documentsOperation: MigrateOperation = {
  async migrate (client: MigrationClient): Promise<void> {
    await tryMigrate(client, documentsId, [
      {
        state: 'migrateSpaceTypes',
        func: migrateSpaceTypes
      }
    ])
  },
  async upgrade (state: Map<string, Set<string>>, client: () => Promise<MigrationUpgradeClient>): Promise<void> {
    await tryUpgrade(state, client, documentsId, [
      {
        state: 'init-documents',
        func: async (client) => {
          const tx = new TxOperations(client, core.account.System)
          await createDefaultSpace(client, documents.space.Documents, { name: 'Documents', description: 'Documents' })
          await createQualityDocumentsSpace(tx)
          await createTemplatesSpace(tx)
          await createTemplateSequence(tx)
          await createTagCategories(tx)
          await createDocumentCategories(tx)
          await fixChangeControlsForDocs(tx)
          await createProductChangeControlTemplate(tx)
        }
      }
    ])
  }
}<|MERGE_RESOLUTION|>--- conflicted
+++ resolved
@@ -2,22 +2,7 @@
 // Copyright @ 2022-2023 Hardcore Engineering Inc.
 //
 
-<<<<<<< HEAD
-import {
-  type Data,
-  type Ref,
-  TxOperations,
-  type Class,
-  type Space,
-  generateId,
-  DOMAIN_TX,
-  AccountRole,
-  DOMAIN_DOC_INDEX_STATE,
-  makeCollaborativeDoc
-} from '@hcengineering/core'
-=======
-import { type Data, type Ref, TxOperations, generateId, DOMAIN_TX, getCollaborativeDoc } from '@hcengineering/core'
->>>>>>> e1696fa7
+import { type Data, type Ref, TxOperations, generateId, DOMAIN_TX, makeCollaborativeDoc } from '@hcengineering/core'
 import {
   createDefaultSpace,
   createOrUpdate,
