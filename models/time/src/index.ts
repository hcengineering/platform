--- conflicted
+++ resolved
@@ -29,14 +29,7 @@
   type Ref,
   type Space,
   type Timestamp,
-<<<<<<< HEAD
-  type Type,
-  DateRangeMode,
-  IndexKind,
-  AccountRole
-=======
   type Type
->>>>>>> 461a0ace
 } from '@hcengineering/core'
 import lead from '@hcengineering/lead'
 import {
