//
// Copyright © 2023 Hardcore Engineering Inc.
//
// Licensed under the Eclipse Public License, Version 2.0 (the "License");
// you may not use this file except in compliance with the License. You may
// obtain a copy of the License at https://www.eclipse.org/legal/epl-2.0
//
// Unless required by applicable law or agreed to in writing, software
// distributed under the License is distributed on an "AS IS" BASIS,
// WITHOUT WARRANTIES OR CONDITIONS OF ANY KIND, either express or implied.
//
// See the License for the specific language governing permissions and
// limitations under the License.
//

import activity from '@hcengineering/activity'
import board from '@hcengineering/board'
import calendarPlugin, { type Visibility } from '@hcengineering/calendar'
import contactPlugin, { type Employee } from '@hcengineering/contact'
import {
  AccountRole,
  DOMAIN_MODEL,
  DateRangeMode,
  IndexKind,
  type Class,
  type ClassCollaborators,
  type Domain,
  type Markup,
  type Ref,
  type Space,
  type Timestamp,
  type Type
} from '@hcengineering/core'
import lead from '@hcengineering/lead'
import {
  Collection,
  Hidden,
  Index,
  Mixin,
  Model,
  Prop,
  TypeDate,
  TypeRef,
  TypeString,
  UX,
<<<<<<< HEAD
  type Builder
=======
  type Builder,
  TypeDate,
  Hidden,
  Index,
  TypeMarkup
>>>>>>> 758bb296
} from '@hcengineering/model'
import { TEvent } from '@hcengineering/model-calendar'
import core, { TAttachedDoc, TClass, TDoc, TType } from '@hcengineering/model-core'
import document from '@hcengineering/model-document'
import tracker from '@hcengineering/model-tracker'
import view, { createAction } from '@hcengineering/model-view'
import workbench from '@hcengineering/model-workbench'
import notification from '@hcengineering/notification'
import recruit from '@hcengineering/recruit'
import tags from '@hcengineering/tags'
import {
  timeId,
  type ItemPresenter,
  type ProjectToDo,
  type ToDo,
  type ToDoPriority,
  type TodoAutomationHelper,
  type TodoDoneTester,
  type WorkSlot
} from '@hcengineering/time'
import { type AnyComponent } from '@hcengineering/ui/src/types'

import type { Resource } from '@hcengineering/platform'
import type { Rank } from '@hcengineering/task'
import task from '@hcengineering/task'
import time from './plugin'

export { timeId } from '@hcengineering/time'
export { default } from './plugin'

export const DOMAIN_TIME = 'time' as Domain

export function TypeToDoPriority (): Type<ToDoPriority> {
  return { _class: time.class.TypeToDoPriority, label: time.string.Priority }
}

@Mixin(time.mixin.ItemPresenter, core.class.Class)
export class TItemPresenter extends TClass implements ItemPresenter {
  presenter!: AnyComponent
}

@Model(time.class.WorkSlot, calendarPlugin.class.Event)
@UX(time.string.WorkSlot)
export class TWorkSlot extends TEvent implements WorkSlot {
  declare attachedTo: Ref<ToDo>
  declare attachedToClass: Ref<Class<ToDo>>
}

@Model(time.class.TypeToDoPriority, core.class.Type, DOMAIN_MODEL)
export class TTypeToDoPriority extends TType {}

@Model(time.class.ToDo, core.class.AttachedDoc, DOMAIN_TIME)
@UX(time.string.ToDo, time.icon.Planned)
export class TToDo extends TAttachedDoc implements ToDo {
  @Prop(TypeDate(DateRangeMode.DATE), task.string.DueDate)
    dueDate?: number | null | undefined

  @Prop(TypeToDoPriority(), time.string.Priority)
  @Index(IndexKind.Indexed)
    priority!: ToDoPriority

  visibility!: Visibility

  @Prop(TypeRef(core.class.Space), core.string.Space)
    attachedSpace?: Ref<Space> | undefined

  @Prop(TypeString(), calendarPlugin.string.Title)
  @Index(IndexKind.FullText)
    title!: string

  @Prop(TypeMarkup(), calendarPlugin.string.Description)
  @Index(IndexKind.FullText)
    description!: Markup

  doneOn?: Timestamp | null

  @Prop(TypeRef(contactPlugin.mixin.Employee), contactPlugin.string.Employee)
  @Index(IndexKind.Indexed)
    user!: Ref<Employee>

  @Prop(Collection(time.class.WorkSlot, time.string.WorkSlot), time.string.WorkSlot)
    workslots!: number

  @Prop(Collection(tags.class.TagReference, tags.string.TagLabel), tags.string.Tags)
    labels?: number | undefined

  @Index(IndexKind.Indexed)
  @Hidden()
    rank!: Rank
}

@Model(time.class.ProjectToDo, time.class.ToDo)
@UX(time.string.ToDo, time.icon.Planned)
export class TProjectToDo extends TToDo implements ProjectToDo {
  declare attachedSpace: Ref<Space>
}

@Model(time.class.TodoAutomationHelper, core.class.Doc, DOMAIN_MODEL)
@UX(time.string.ToDo, time.icon.Planned)
export class TTodoAutomationHelper extends TDoc implements TodoAutomationHelper {
  onDoneTester!: Resource<TodoDoneTester>
}

export function createModel (builder: Builder): void {
  builder.createModel(TWorkSlot, TItemPresenter, TToDo, TProjectToDo, TTypeToDoPriority, TTodoAutomationHelper)

  builder.mixin(time.class.ToDo, core.class.Class, activity.mixin.IgnoreActivity, {})
  builder.mixin(time.class.ProjectToDo, core.class.Class, activity.mixin.IgnoreActivity, {})

  builder.mixin(time.class.TypeToDoPriority, core.class.Class, view.mixin.AttributeEditor, {
    inlineEditor: time.component.PriorityEditor
  })

  builder.mixin(time.class.WorkSlot, core.class.Class, calendarPlugin.mixin.CalendarEventPresenter, {
    presenter: time.component.WorkSlotElement
  })

  builder.mixin(tracker.class.Issue, core.class.Class, time.mixin.ItemPresenter, {
    presenter: time.component.IssuePresenter
  })

  builder.mixin(document.class.Document, core.class.Class, time.mixin.ItemPresenter, {
    presenter: time.component.DocumentPresenter
  })

  builder.mixin(lead.class.Lead, core.class.Class, time.mixin.ItemPresenter, {
    presenter: time.component.LeadPresenter
  })

  builder.mixin(recruit.class.Applicant, core.class.Class, time.mixin.ItemPresenter, {
    presenter: time.component.ApplicantPresenter
  })

  builder.mixin(board.class.Card, core.class.Class, time.mixin.ItemPresenter, {
    presenter: time.component.CardPresenter
  })

  builder.mixin(time.class.WorkSlot, core.class.Class, view.mixin.ObjectEditor, {
    editor: time.component.EditWorkSlot
  })

  builder.mixin(time.class.ToDo, core.class.Class, view.mixin.ObjectTitle, {
    titleProvider: time.function.ToDoTitleProvider
  })

  builder.mixin(time.class.ToDo, core.class.Class, view.mixin.ObjectPanel, {
    component: time.component.EditToDo
  })

  builder.createDoc(
    workbench.class.Application,
    core.space.Model,
    {
      label: time.string.Planner,
      icon: calendarPlugin.icon.Calendar,
      alias: timeId,
      hidden: false,
      position: 'top',
      component: time.component.Me
    },
    time.app.Me
  )

  builder.createDoc(
    workbench.class.Application,
    core.space.Model,
    {
      label: time.string.Team,
      icon: time.icon.Team,
      accessLevel: AccountRole.User,
      alias: 'team',
      hidden: false,
      component: time.component.Team
    },
    time.app.Team
  )

  builder.mixin(time.class.ToDo, core.class.Class, view.mixin.IgnoreActions, {
    actions: [view.action.Open, tracker.action.NewRelatedIssue, view.action.Delete]
  })

  createAction(
    builder,
    {
      action: view.actionImpl.Delete,
      actionProps: {
        skipCheck: true
      },
      label: view.string.Delete,
      icon: view.icon.Delete,
      keyBinding: ['Meta + Backspace'],
      category: view.category.General,
      input: 'any',
      override: [view.action.Delete],
      target: time.class.ToDo,
      context: { mode: ['context', 'browser'], group: 'remove' }
    },
    time.action.DeleteToDo
  )

  builder.createDoc(
    view.class.ActionCategory,
    core.space.Model,
    { label: time.string.Planner, visible: true },
    time.category.Time
  )
  createAction(
    builder,
    {
      action: view.actionImpl.ShowPopup,
      actionProps: {
        component: time.component.CreateToDoPopup,
        element: 'top',
        fillProps: {
          _object: 'object'
        }
      },
      label: time.string.CreateToDo,
      icon: time.icon.Calendar,
      input: 'none',
      category: time.category.Time,
      target: core.class.Doc,
      context: {
        mode: [],
        group: 'associate'
      },
      override: [time.action.CreateToDoGlobal]
    },
    time.action.CreateToDo
  )

  createAction(
    builder,
    {
      action: view.actionImpl.ShowPopup,
      actionProps: {
        component: time.component.CreateToDoPopup,
        element: 'top',
        fillProps: {
          _object: 'object'
        }
      },
      label: time.string.CreateToDo,
      icon: time.icon.Calendar,
      input: 'none',
      category: time.category.Time,
      target: core.class.Doc,
      context: {
        mode: [],
        group: 'create'
      }
    },
    time.action.CreateToDoGlobal
  )

  createAction(
    builder,
    {
      action: view.actionImpl.ShowPanel,
      actionProps: {
        component: time.component.EditToDo,
        element: 'content'
      },
      label: time.string.EditToDo,
      icon: view.icon.Edit,
      input: 'focus',
      category: time.category.Time,
      target: time.class.ToDo,
      context: {
        mode: ['context', 'browser'],
        group: 'edit'
      }
    },
    time.action.EditToDo
  )

  createAction(builder, {
    action: workbench.actionImpl.Navigate,
    actionProps: {
      mode: 'app',
      application: 'time'
    },
    label: time.string.GotoTimePlaning,
    icon: view.icon.ArrowRight,
    input: 'none',
    category: view.category.Navigation,
    target: core.class.Doc,
    context: {
      mode: ['workbench', 'browser', 'editor', 'panel', 'popup']
    }
  })
  createAction(builder, {
    action: workbench.actionImpl.Navigate,
    actionProps: {
      mode: 'app',
      application: 'team'
    },
    label: time.string.GotoTimeTeamPlaning,
    icon: view.icon.ArrowRight,
    input: 'none',
    category: view.category.Navigation,
    target: core.class.Doc,
    context: {
      mode: ['workbench', 'browser', 'editor', 'panel', 'popup']
    }
  })

  builder.createDoc(
    notification.class.NotificationGroup,
    core.space.Model,
    {
      label: time.string.ToDos,
      icon: time.icon.Team,
      objectClass: time.class.ToDo
    },
    time.ids.TimeNotificationGroup
  )

  builder.createDoc(
    notification.class.NotificationType,
    core.space.Model,
    {
      hidden: false,
      generated: false,
      allowedForAuthor: true,
      label: time.string.NewToDo,
      group: time.ids.TimeNotificationGroup,
      txClasses: [core.class.TxCreateDoc],
      objectClass: time.class.ProjectToDo,
      onlyOwn: true,
      defaultEnabled: false,
      templates: {
        textTemplate: '{body}',
        htmlTemplate: '<p>{body}</p>',
        subjectTemplate: '{title}'
      }
    },
    time.ids.ToDoCreated
  )

  builder.createDoc(notification.class.NotificationProviderDefaults, core.space.Model, {
    provider: notification.providers.InboxNotificationProvider,
    ignoredTypes: [],
    enabledTypes: [time.ids.ToDoCreated]
  })

  builder.createDoc<ClassCollaborators<ToDo>>(core.class.ClassCollaborators, core.space.Model, {
    attachedTo: time.class.ToDo,
    fields: ['user']
  })

  builder.mixin(time.class.ToDo, core.class.Class, notification.mixin.NotificationObjectPresenter, {
    presenter: time.component.NotificationToDoPresenter
  })

  builder.mixin(time.class.ProjectToDo, core.class.Class, view.mixin.ObjectPanel, {
    component: view.component.AttachedDocPanel
  })

  builder.createDoc(core.class.DomainIndexConfiguration, core.space.Model, {
    domain: DOMAIN_TIME,
    disabled: [
      { modifiedOn: 1 },
      { modifiedBy: 1 },
      { createdBy: 1 },
      { attachedToClass: 1 },
      { createdOn: -1 },
      { modifiedOn: 1 }
    ]
  })
}

export * from './migration'<|MERGE_RESOLUTION|>--- conflicted
+++ resolved
@@ -43,15 +43,11 @@
   TypeRef,
   TypeString,
   UX,
-<<<<<<< HEAD
-  type Builder
-=======
   type Builder,
   TypeDate,
   Hidden,
   Index,
   TypeMarkup
->>>>>>> 758bb296
 } from '@hcengineering/model'
 import { TEvent } from '@hcengineering/model-calendar'
 import core, { TAttachedDoc, TClass, TDoc, TType } from '@hcengineering/model-core'
