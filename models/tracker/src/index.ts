--- conflicted
+++ resolved
@@ -313,13 +313,12 @@
   const boardId = 'board'
   const projectsId = 'projects'
 
-<<<<<<< HEAD
   builder.mixin(tracker.class.TypeIssuePriority, core.class.Class, view.mixin.AttributePresenter, {
     presenter: tracker.component.PriorityPresenter
-=======
+  })
+
   builder.mixin(tracker.class.IssueStatus, core.class.Class, view.mixin.AttributePresenter, {
     presenter: tracker.component.StatusPresenter
->>>>>>> 113161e0
   })
 
   builder.createDoc(
