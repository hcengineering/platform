--- conflicted
+++ resolved
@@ -396,14 +396,6 @@
         state: 'migrateDefaultTypeMixins',
         mode: 'upgrade',
         func: migrateDefaultTypeMixins
-<<<<<<< HEAD
-      },
-      {
-        state: 'migrateDefaultProjectOwners',
-        mode: 'upgrade',
-        func: migrateDefaultProjectOwners
-=======
->>>>>>> 461a0ace
       }
     ])
   },
