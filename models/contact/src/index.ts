--- conflicted
+++ resolved
@@ -694,13 +694,17 @@
     templates.class.TemplateField,
     core.space.Model,
     {
-<<<<<<< HEAD
       label: contact.string.Position,
       category: contact.templateFieldCategory.CurrentEmployee,
       func: contact.function.GetCurrentEmployeePosition
     },
     contact.templateField.CurrentEmployeePosition
-=======
+  )
+
+  builder.createDoc(
+    templates.class.TemplateField,
+    core.space.Model,
+    {
       label: contact.string.PersonFirstNamePlaceholder,
       category: contact.templateFieldCategory.Contact,
       func: contact.function.GetContactFirstName
@@ -717,7 +721,6 @@
       func: contact.function.GetContactLastName
     },
     contact.templateField.ContactLastName
->>>>>>> 293d56f4
   )
 }
 
