//

import {
  AvatarType,
  type Person,
  type Contact,
  type SocialIdentity,
  type SocialIdentityRef,
  type UserProfile,
  getFirstName,
  getLastName,
  formatName
} from '@hcengineering/contact'
import {
  AccountRole,
  type AccountUuid,
  buildSocialIdString,
  type Class,
  type Doc,
  type Domain,
  DOMAIN_MODEL_TX,
  DOMAIN_TX,
  generateId,
<<<<<<< HEAD
  groupByArray,
=======
  type MarkupBlobRef,
  type PersonId,
  type PersonUuid,
>>>>>>> 461a0ace
  type Ref,
  type SocialKey,
  SortingOrder,
  type Space,
<<<<<<< HEAD
  TxOperations
=======
  type TxCUD
>>>>>>> 461a0ace
} from '@hcengineering/core'
import {
  createDefaultSpace,
  type MigrateOperation,
  type MigrateUpdate,
  type MigrationClient,
  type MigrationDocumentQuery,
  type MigrationUpgradeClient,
  tryMigrate,
  tryUpgrade
} from '@hcengineering/model'
import { makeRank } from '@hcengineering/rank'
import activity, { DOMAIN_ACTIVITY } from '@hcengineering/model-activity'
import core, { getAccountsFromTxes, getSocialIdBySocialKey, getSocialKeyByOldEmail } from '@hcengineering/model-core'
import { DOMAIN_VIEW } from '@hcengineering/model-view'
import card, { type Card, DOMAIN_CARD } from '@hcengineering/card'

<<<<<<< HEAD
import { DOMAIN_CHUNTER } from '@hcengineering/model-chunter'
import { DOMAIN_DOC_NOTIFY, DOMAIN_NOTIFICATION } from '@hcengineering/notification'
import contact, { contactId, DOMAIN_CONTACT } from './index'

async function createEmployeeEmail (client: TxOperations): Promise<void> {
  const employees = await client.findAll(contact.mixin.Employee, {})
  const channels = (
    await client.findAll(contact.class.Channel, {
      attachedTo: { $in: employees.map((p) => p._id) }
    })
  ).filter((it) => it.provider === contact.channelProvider.Email)
  const channelsMap = new Map(channels.map((p) => [p.attachedTo, p]))
  for (const employee of employees) {
    const acc = client.getModel().getAccountByPersonId(employee._id)
    if (acc.length === 0) continue
    const current = channelsMap.get(employee._id)
    if (current === undefined) {
      await client.addCollection(
        contact.class.Channel,
        contact.space.Contacts,
        employee._id,
        contact.mixin.Employee,
        'channels',
        {
          provider: contact.channelProvider.Email,
          value: acc[0].email.trim()
        },
        undefined,
        employee.modifiedOn
      )
    } else if (current.value !== acc[0].email.trim()) {
      await client.update(current, { value: acc[0].email.trim() }, false, current.modifiedOn)
    }
  }
}
=======
import contact, { contactId, DOMAIN_CHANNEL, DOMAIN_CONTACT } from './index'
>>>>>>> 461a0ace

const colorPrefix = 'color://'
const gravatarPrefix = 'gravatar://'

async function migrateAvatars (client: MigrationClient): Promise<void> {
  const classes = client.hierarchy.getDescendants(contact.class.Contact)
  const i = await client.traverse<Contact>(DOMAIN_CONTACT, {
    _class: { $in: classes },
    avatar: { $regex: 'color|gravatar://.*' }
  })
  try {
    while (true) {
      const docs = await i.next(50)
      if (docs === null || docs?.length === 0) {
        break
      }
      const updates: { filter: MigrationDocumentQuery<Contact>, update: MigrateUpdate<Contact> }[] = []
      for (const d of docs) {
        if (d.avatar?.startsWith(colorPrefix) ?? false) {
          d.avatarProps = { color: d.avatar?.slice(colorPrefix.length) ?? '' }
          updates.push({
            filter: { _id: d._id },
            update: {
              avatarType: AvatarType.COLOR,
              avatar: null,
              avatarProps: { color: d.avatar?.slice(colorPrefix.length) ?? '' }
            }
          })
        } else if (d.avatar?.startsWith(gravatarPrefix) ?? false) {
          updates.push({
            filter: { _id: d._id },
            update: {
              avatarType: AvatarType.GRAVATAR,
              avatar: null,
              avatarProps: { url: d.avatar?.slice(gravatarPrefix.length) ?? '' }
            }
          })
        }
      }
      if (updates.length > 0) {
        await client.bulk(DOMAIN_CONTACT, updates)
      }
    }
  } finally {
    await i.close()
  }

  await client.update(
    DOMAIN_CONTACT,
    { _class: { $in: classes }, avatarKind: { $exists: false } },
    { avatarKind: AvatarType.IMAGE }
  )
}

async function getOldPersonAccounts (
  client: MigrationClient
): Promise<Array<{ person: any, email: string, role: AccountRole }>> {
  const accountsTxes: TxCUD<Doc>[] = await client.find<TxCUD<Doc>>(DOMAIN_MODEL_TX, {
    objectClass: 'contact:class:PersonAccount' as Ref<Class<Doc>>
  })

  return getAccountsFromTxes(accountsTxes)
}

async function fillAccountUuids (client: MigrationClient): Promise<void> {
  client.logger.log('filling account uuids...', {})
  const iterator = await client.traverse<Person>(DOMAIN_CONTACT, { _class: contact.class.Person })

  try {
    let operations: { filter: MigrationDocumentQuery<Doc>, update: MigrateUpdate<Doc> }[] = []

    while (true) {
      const persons = await iterator.next(200)
      if (persons === null || persons.length === 0) {
        break
      }

      for (const person of persons) {
        const employee = client.hierarchy.as(person, contact.mixin.Employee)
        if (employee === undefined || employee.personUuid !== undefined) {
          continue
        }

        const socialIdentity = (
          await client.find<SocialIdentity>(DOMAIN_CHANNEL, {
            _class: contact.class.SocialIdentity,
            attachedTo: person._id
          })
        )[0]
        if (socialIdentity == null) continue

        const accountUuid = await client.accountClient.findPersonBySocialKey(socialIdentity.key)
        if (accountUuid == null) {
          continue
        }

        operations.push({
          filter: { _id: person._id },
          update: {
            personUuid: accountUuid
          }
        })
      }

      if (operations.length > 50) {
        await client.bulk(DOMAIN_CONTACT, operations)
        operations = []
      }
    }

    if (operations.length > 0) {
      await client.bulk(DOMAIN_CONTACT, operations)
      operations = []
    }
  } finally {
    await iterator.close()
  }
}

async function assignWorkspaceRoles (client: MigrationClient): Promise<void> {
  client.logger.log('assigning workspace roles...', {})
  const oldPersonAccounts = await getOldPersonAccounts(client)
  for (const { person, email, role } of oldPersonAccounts) {
    // check it's an active employee
    const personObj = (await client.find(DOMAIN_CONTACT, { _id: person, _class: contact.class.Person }))[0]
    if (personObj === undefined) {
      continue
    }
    const employee = client.hierarchy.as(personObj, contact.mixin.Employee)
    if (employee === undefined || !employee.active) {
      continue
    }
    const socialKey = getSocialKeyByOldEmail(email)
    try {
      await client.accountClient.updateWorkspaceRoleBySocialKey(buildSocialIdString(socialKey), role)
    } catch (err: any) {
      client.logger.error('Failed to update workspace role', { email, ...socialKey, role, err })
    }
  }

  client.logger.log('finished assigning workspace roles', { users: oldPersonAccounts.length })
}

async function assignEmployeeRoles (client: MigrationClient): Promise<void> {
  client.logger.log('assigning roles to employees...', {})

  const wsMembers = await client.accountClient.getWorkspaceMembers()
  const personsIterator = await client.traverse<Person>(DOMAIN_CONTACT, {
    _class: contact.class.Person
  })

  try {
    while (true) {
      const docs = await personsIterator.next(50)
      if (docs === null || docs?.length === 0) {
        break
      }

      const updates: { filter: MigrationDocumentQuery<Contact>, update: MigrateUpdate<Contact> }[] = []
      for (const d of docs) {
        const employee = client.hierarchy.as(d, contact.mixin.Employee)
        if (employee === undefined || !employee.active) {
          continue
        }
        if (!employee.active) continue

        const memberInfo = wsMembers.find((m) => m.person === employee.personUuid)
        if (memberInfo === undefined) {
          continue
        }

        const role = memberInfo.role === AccountRole.Guest ? 'GUEST' : 'USER'

        updates.push({
          filter: { _id: d._id },
          update: {
            [contact.mixin.Employee]: {
              ...(d as any)[contact.mixin.Employee],
              role
            }
          }
        })
      }
      if (updates.length > 0) {
        await client.bulk(DOMAIN_CONTACT, updates)
      }
    }
  } finally {
    await personsIterator.close()
    client.logger.log('finished assigning roles to employees...', {})
  }
}

async function createSocialIdentities (client: MigrationClient): Promise<void> {
  client.logger.log('processing person accounts ', {})

  const socialIdBySocialKey = new Map<string, PersonId | null>()
  const personAccountsTxes: any[] = await client.find<TxCUD<Doc>>(DOMAIN_MODEL_TX, {
    objectClass: 'contact:class:PersonAccount' as Ref<Class<Doc>>
  })
  const personAccounts = getAccountsFromTxes(personAccountsTxes)

  for (const pAcc of personAccounts) {
    const email: string = pAcc.email ?? ''
    if (email === '') continue

    const socialIdKey = getSocialKeyByOldEmail(email)
    const socialKey = buildSocialIdString(socialIdKey)
    const socialId = await getSocialIdBySocialKey(client, socialKey, socialIdBySocialKey)

    if (socialId == null) continue

    const socialIdObj: SocialIdentity = {
      _id: socialId as SocialIdentityRef,
      _class: contact.class.SocialIdentity,
      space: contact.space.Contacts,
      ...socialIdKey,
      key: socialKey,

      attachedTo: pAcc.person,
      attachedToClass: contact.class.Person,
      collection: 'socialIds',

      modifiedOn: Date.now(),
      createdBy: core.account.ConfigUser,
      createdOn: Date.now(),
      modifiedBy: core.account.ConfigUser
    }

    await client.create(DOMAIN_CHANNEL, socialIdObj)
  }
}

async function migrateMergedAccounts (client: MigrationClient): Promise<void> {
  client.logger.log('migrating merged person accounts ', {})
  const accountsByPerson = new Map<string, any[]>()
  const personAccountsTxes: any[] = await client.find<TxCUD<Doc>>(DOMAIN_MODEL_TX, {
    objectClass: 'contact:class:PersonAccount' as Ref<Class<Doc>>
  })
  const personAccounts = getAccountsFromTxes(personAccountsTxes)

  for (const account of personAccounts) {
    if (!accountsByPerson.has(account.person)) {
      accountsByPerson.set(account.person, [])
    }

    // exclude empty emails
    // also exclude Hulia account
    if (account.email === '' || account.email === 'huly.ai.bot@hc.engineering') {
      continue
    }
    accountsByPerson.get(account.person)?.push(account)
  }

  for (const [person, oldAccounts] of accountsByPerson.entries()) {
    try {
      if (oldAccounts.length < 2) continue

      // Every social id in the old account might either be already in the new account or not in the accounts at all
      // So we want to
      // 1. Take the first social id with the existing account
      // 2. Merge all other accounts into the first one
      // 3. Create social ids for the first account which haven't had their own accounts
      const toAdd: Array<SocialKey> = []
      const toMergePersons = new Set<PersonUuid>()
      const toMerge = new Set<AccountUuid>()
      for (const oldAccount of oldAccounts) {
        const socialIdKeyObj = getSocialKeyByOldEmail(oldAccount.email)
        const socialIdKey = buildSocialIdString(socialIdKeyObj)

        const socialId = await client.accountClient.findFullSocialIdBySocialKey(socialIdKey)
        const personUuid = socialId?.personUuid
        const accountUuid = (await client.accountClient.findPersonBySocialKey(socialIdKey, true)) as AccountUuid

        if (personUuid == null) {
          toAdd.push(socialIdKeyObj)
          // Means not attached to any account yet, simply add the social id to the primary account
        } else if (accountUuid == null) {
          // Attached to a person without an account. Should not be the case if being run before the global accounts migration.
          // Merge the person into the primary account.
          toMergePersons.add(personUuid)
        } else {
          // This is the case when the social id is already attached to an account. Merge the accounts.
          toMerge.add(accountUuid)
        }
      }

      if (toMerge.size === 0) {
        // No existing accounts for the person's social ids. Normally this should never be the case.
        continue
      }

      const toMergeAccountsArray = Array.from(toMerge)
      const primaryAccount = toMergeAccountsArray[0]

      for (let i = 1; i < toMergeAccountsArray.length; i++) {
        const accountToMerge = toMergeAccountsArray[i]
        await client.accountClient.mergeSpecifiedAccounts(primaryAccount, accountToMerge)
      }

      const toMergePersonsArray = Array.from(toMergePersons)
      for (const personToMerge of toMergePersonsArray) {
        await client.accountClient.mergeSpecifiedPersons(primaryAccount, personToMerge)
      }

      for (const addTarget of toAdd) {
        await client.accountClient.addSocialIdToPerson(primaryAccount, addTarget.type, addTarget.value, false)
      }
    } catch (err: any) {
      client.logger.error('Failed to merge accounts for person', { person, oldAccounts, err })
    }
  }
}

async function ensureGlobalPersonsForLocalAccounts (client: MigrationClient): Promise<void> {
  client.logger.log('ensuring global persons for local accounts ', {})

  const personAccountsTxes: any[] = await client.find<TxCUD<Doc>>(DOMAIN_MODEL_TX, {
    objectClass: 'contact:class:PersonAccount' as Ref<Class<Doc>>
  })
  const personAccounts = getAccountsFromTxes(personAccountsTxes)

  let count = 0
  for (const pAcc of personAccounts) {
    const email: string = pAcc.email ?? ''
    if (email === '') continue

    const socialIdKey = getSocialKeyByOldEmail(email)
    const person = (await client.find<Person>(DOMAIN_CONTACT, { _id: pAcc.person }))[0]
    const name = person?.name
    const firstName = getFirstName(name)
    const lastName = getLastName(name)
    const effectiveFirstName = firstName === '' ? socialIdKey.value : firstName

    try {
      await client.accountClient.ensurePerson(socialIdKey.type, socialIdKey.value, effectiveFirstName, lastName)
      count++
    } catch (err: any) {
      client.logger.error('Failed to ensure person', {
        socialIdKey,
        email: pAcc.email,
        firstName,
        lastName,
        effectiveFirstName
      })
      console.error(err)
    }
  }
  client.logger.log('finished ensuring global persons for local accounts. Total persons ensured: ', { count })
}

async function createUserProfiles (client: MigrationClient): Promise<void> {
  client.logger.log('creating user profiles for persons...', {})

  const lastCard = (
    await client.find<Card>(
      DOMAIN_CARD,
      { _class: card.class.Card },
      { sort: { rank: SortingOrder.Descending }, limit: 1 }
    )
  )[0]
  let prevRank = lastCard?.rank

  const personsIterator = await client.traverse<Person>(DOMAIN_CONTACT, {
    _class: contact.class.Person,
    profile: { $exists: false }
  })

  try {
    while (true) {
      const docs = await personsIterator.next(200)
      if (docs === null || docs?.length === 0) {
        break
      }

      for (const d of docs) {
        if (d.profile != null) continue

        const title = d.name != null && d.name !== '' ? formatName(d.name) : 'Profile'
        const userProfile: UserProfile = {
          _id: generateId(),
          _class: contact.class.UserProfile,
          space: contact.space.Contacts,

          person: d._id,
          title,
          rank: makeRank(prevRank, undefined),
          content: '' as MarkupBlobRef,
          parentInfo: [],
          blobs: {},

          modifiedOn: Date.now(),
          createdBy: core.account.ConfigUser,
          createdOn: Date.now(),
          modifiedBy: core.account.ConfigUser
        }

        prevRank = userProfile.rank

        await client.create(DOMAIN_CARD, userProfile)
        await client.update(DOMAIN_CONTACT, { _id: d._id }, { profile: userProfile._id })
      }
    }
  } finally {
    await personsIterator.close()
    client.logger.log('finished creating user profiles for persons...', {})
  }
}

async function fixSocialIdCase (client: MigrationClient): Promise<void> {
  client.logger.log('Fixing social id case...', {})

  const socialIdsIterator = await client.traverse<SocialIdentity>(DOMAIN_CHANNEL, {
    _class: contact.class.SocialIdentity
  })
  let updated = 0

  try {
    while (true) {
      const docs = await socialIdsIterator.next(200)
      if (docs === null || docs?.length === 0) {
        break
      }

      for (const d of docs) {
        const newKey = d.key.toLowerCase()
        const newVal = d.value.toLowerCase()
        if (newKey !== d.key || newVal !== d.value) {
          await client.update(DOMAIN_CHANNEL, { _id: d._id }, { key: newKey, value: newVal })
          updated++
        }
      }
    }
  } finally {
    await socialIdsIterator.close()
    client.logger.log('Finished fixing social id case. Total updated:', { updated })
  }
}

export const contactOperation: MigrateOperation = {
<<<<<<< HEAD
=======
  async preMigrate (client: MigrationClient, logger: ModelLogger, mode): Promise<void> {
    await tryMigrate(mode, client, contactId, [
      {
        state: 'migrate-merged-accounts',
        mode: 'upgrade',
        func: (client) => migrateMergedAccounts(client)
      },
      {
        state: 'ensure-accounts-global-persons-v2',
        mode: 'upgrade',
        func: (client) => ensureGlobalPersonsForLocalAccounts(client)
      }
    ])
  },
>>>>>>> 461a0ace
  async migrate (client: MigrationClient, mode): Promise<void> {
    await tryMigrate(mode, client, contactId, [
      {
        state: 'employees',
        mode: 'upgrade',
        func: async (client) => {
          await client.update(
            DOMAIN_TX,
            {
              objectClass: 'contact:class:Employee'
            },
            {
              objectClass: contact.mixin.Employee
            }
          )

          await client.update(
            DOMAIN_TX,
            {
              'tx.attributes.srcDocClass': 'contact:class:Employee'
            },
            {
              'tx.attributes.srcDocClass': contact.mixin.Employee
            }
          )

          await client.update(
            DOMAIN_TX,
            {
              'tx.attributes.srcDocClass': 'contact:class:Employee'
            },
            {
              'tx.attributes.srcDocClass': contact.mixin.Employee
            }
          )

          await client.update(
            DOMAIN_TX,
            {
              objectClass: core.class.Attribute,
              'attributes.type.to': 'contact:class:Employee'
            },
            {
              'attributes.type.to': contact.mixin.Employee
            }
          )
          await client.update(
            DOMAIN_TX,
            {
              objectClass: core.class.Attribute,
              'operations.type.to': 'contact:class:Employee'
            },
            {
              'operations.type.to': contact.mixin.Employee
            }
          )

          await client.update(
            DOMAIN_TX,
            {
              'attributes.extends': 'contact:class:Employee'
            },
            {
              'attributes.extends': contact.mixin.Employee
            }
          )

          for (const d of client.hierarchy.domains()) {
            await client.update(
              d,
              { attachedToClass: 'contact:class:Employee' },
              { attachedToClass: contact.mixin.Employee }
            )
          }
          await client.update(
            DOMAIN_ACTIVITY,
            {
              _class: activity.class.ActivityReference,
              srcDocClass: 'contact:class:Employee'
            },
            { srcDocClass: contact.mixin.Employee }
          )
          await client.update(
            'tags' as Domain,
            { targetClass: 'contact:class:Employee' },
            { targetClass: contact.mixin.Employee }
          )
          await client.update(
            DOMAIN_VIEW,
            { filterClass: 'contact:class:Employee' },
            { filterClass: contact.mixin.Employee }
          )
          await client.update(
            DOMAIN_CONTACT,
            {
              _class: 'contact:class:Employee' as Ref<Class<Doc>>
            },
            {
              $rename: {
                active: `${contact.mixin.Employee as string}.active`,
                statuses: `${contact.mixin.Employee as string}.statuses`,
                displayName: `${contact.mixin.Employee as string}.displayName`,
                position: `${contact.mixin.Employee as string}.position`
              },
              _class: contact.class.Person
            }
          )
        }
      },
      {
        state: 'removeEmployeeSpace',
        mode: 'upgrade',
        func: async (client) => {
          await client.update(
            DOMAIN_CONTACT,
            {
              space: 'contact:space:Employee' as Ref<Space>
            },
            {
              space: contact.space.Contacts
            }
          )
        }
      },
      {
        state: 'avatars',
        mode: 'upgrade',
        func: async (client) => {
          await migrateAvatars(client)
        }
      },
      {
        state: 'avatarsKind',
        mode: 'upgrade',
        func: async (client) => {
          await client.update(
            DOMAIN_CONTACT,
            { avatarKind: { $exists: true } },
            { $rename: { avatarKind: 'avatarType' } }
          )
        }
      },
      {
        state: 'create-social-identities',
        mode: 'upgrade',
        func: createSocialIdentities
      },
      {
        state: 'assign-workspace-roles',
        mode: 'upgrade',
        func: assignWorkspaceRoles
      },
      {
        state: 'fill-account-uuids',
        mode: 'upgrade',
        func: fillAccountUuids
      },
      {
        state: 'assign-employee-roles-v1',
        mode: 'upgrade',
        func: assignEmployeeRoles
      },
      {
        state: 'create-user-profiles',
        mode: 'upgrade',
        func: createUserProfiles
      },
      {
        state: 'fix-social-id-case',
        mode: 'upgrade',
        func: fixSocialIdCase
      }
    ])
  },
  async upgrade (state: Map<string, Set<string>>, client: () => Promise<MigrationUpgradeClient>, mode): Promise<void> {
    await tryUpgrade(mode, state, client, contactId, [
      {
        state: 'createSpace-v2',
        func: async (client) => {
          await createDefaultSpace(client, contact.space.Contacts, { name: 'Contacts', description: 'Contacts' })
        }
      }
    ])
  }
}<|MERGE_RESOLUTION|>--- conflicted
+++ resolved
@@ -21,22 +21,14 @@
   DOMAIN_MODEL_TX,
   DOMAIN_TX,
   generateId,
-<<<<<<< HEAD
-  groupByArray,
-=======
   type MarkupBlobRef,
   type PersonId,
   type PersonUuid,
->>>>>>> 461a0ace
   type Ref,
   type SocialKey,
   SortingOrder,
   type Space,
-<<<<<<< HEAD
-  TxOperations
-=======
   type TxCUD
->>>>>>> 461a0ace
 } from '@hcengineering/core'
 import {
   createDefaultSpace,
@@ -45,6 +37,7 @@
   type MigrationClient,
   type MigrationDocumentQuery,
   type MigrationUpgradeClient,
+  type ModelLogger,
   tryMigrate,
   tryUpgrade
 } from '@hcengineering/model'
@@ -54,45 +47,7 @@
 import { DOMAIN_VIEW } from '@hcengineering/model-view'
 import card, { type Card, DOMAIN_CARD } from '@hcengineering/card'
 
-<<<<<<< HEAD
-import { DOMAIN_CHUNTER } from '@hcengineering/model-chunter'
-import { DOMAIN_DOC_NOTIFY, DOMAIN_NOTIFICATION } from '@hcengineering/notification'
-import contact, { contactId, DOMAIN_CONTACT } from './index'
-
-async function createEmployeeEmail (client: TxOperations): Promise<void> {
-  const employees = await client.findAll(contact.mixin.Employee, {})
-  const channels = (
-    await client.findAll(contact.class.Channel, {
-      attachedTo: { $in: employees.map((p) => p._id) }
-    })
-  ).filter((it) => it.provider === contact.channelProvider.Email)
-  const channelsMap = new Map(channels.map((p) => [p.attachedTo, p]))
-  for (const employee of employees) {
-    const acc = client.getModel().getAccountByPersonId(employee._id)
-    if (acc.length === 0) continue
-    const current = channelsMap.get(employee._id)
-    if (current === undefined) {
-      await client.addCollection(
-        contact.class.Channel,
-        contact.space.Contacts,
-        employee._id,
-        contact.mixin.Employee,
-        'channels',
-        {
-          provider: contact.channelProvider.Email,
-          value: acc[0].email.trim()
-        },
-        undefined,
-        employee.modifiedOn
-      )
-    } else if (current.value !== acc[0].email.trim()) {
-      await client.update(current, { value: acc[0].email.trim() }, false, current.modifiedOn)
-    }
-  }
-}
-=======
 import contact, { contactId, DOMAIN_CHANNEL, DOMAIN_CONTACT } from './index'
->>>>>>> 461a0ace
 
 const colorPrefix = 'color://'
 const gravatarPrefix = 'gravatar://'
@@ -533,8 +488,6 @@
 }
 
 export const contactOperation: MigrateOperation = {
-<<<<<<< HEAD
-=======
   async preMigrate (client: MigrationClient, logger: ModelLogger, mode): Promise<void> {
     await tryMigrate(mode, client, contactId, [
       {
@@ -549,7 +502,6 @@
       }
     ])
   },
->>>>>>> 461a0ace
   async migrate (client: MigrationClient, mode): Promise<void> {
     await tryMigrate(mode, client, contactId, [
       {
