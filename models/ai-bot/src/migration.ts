//
// Copyright © 2024 Hardcore Engineering Inc.
//
// Licensed under the Eclipse Public License, Version 2.0 (the "License");
// you may not use this file except in compliance with the License. You may
// obtain a copy of the License at https://www.eclipse.org/legal/epl-2.0
//
// Unless required by applicable law or agreed to in writing, software
// distributed under the License is distributed on an "AS IS" BASIS,
// WITHOUT WARRANTIES OR CONDITIONS OF ANY KIND, either express or implied.
//
// See the License for the specific language governing permissions and
// limitations under the License.
//

<<<<<<< HEAD
import aiBot, { aiBotId } from '@hcengineering/ai-bot'
import contact, { type Channel, type Person, type PersonAccount } from '@hcengineering/contact'
import core, {
  DOMAIN_MODEL_TX,
  TxProcessor,
  type Domain,
  type Ref,
  type TxCUD,
  type TxCreateDoc,
  type TxUpdateDoc
} from '@hcengineering/core'
=======
>>>>>>> 461a0ace
import {
  tryMigrate,
  type MigrateOperation,
  type MigrationClient,
  type MigrationUpgradeClient
} from '@hcengineering/model'
<<<<<<< HEAD
import { DOMAIN_CHANNEL, DOMAIN_CONTACT } from '@hcengineering/model-contact'

const DOMAIN_ACTIVITY = 'activity' as Domain

async function migrateAiExtraAccounts (client: MigrationClient): Promise<void> {
  const currentAccount = (
    await client.model.findAll(contact.class.PersonAccount, { _id: aiBot.account.AIBot as Ref<PersonAccount> })
  )[0]
  if (currentAccount === undefined) return

  const txes = await client.find<TxCUD<PersonAccount>>(DOMAIN_MODEL_TX, {
    _class: { $in: [core.class.TxCreateDoc, core.class.TxUpdateDoc] },
    objectClass: contact.class.PersonAccount,
    objectId: aiBot.account.AIBot as Ref<PersonAccount>
  })

  const personsToDelete: Ref<Person>[] = []
  const txesToDelete: Ref<TxCUD<PersonAccount>>[] = []

  for (const tx of txes) {
    if (tx._class === core.class.TxCreateDoc) {
      const acc = TxProcessor.createDoc2Doc(tx as TxCreateDoc<PersonAccount>)
      if (acc.person !== currentAccount.person) {
        personsToDelete.push(acc.person)
        txesToDelete.push(tx._id)
      }
    } else if (tx._class === core.class.TxUpdateDoc) {
      const person = (tx as TxUpdateDoc<PersonAccount>).operations.person
      if (person !== undefined && person !== currentAccount.person) {
        personsToDelete.push(person)
        txesToDelete.push(tx._id)
      }
    }
  }

  if (personsToDelete.length === 0) return

  await client.deleteMany(DOMAIN_MODEL_TX, { _id: { $in: txesToDelete } })
  await client.deleteMany(DOMAIN_ACTIVITY, { attachedTo: { $in: personsToDelete } })
  await client.deleteMany<Channel>(DOMAIN_CHANNEL, { attachedTo: { $in: personsToDelete } })
  await client.deleteMany(DOMAIN_CONTACT, { _id: { $in: personsToDelete } })
}

export const aiBotOperation: MigrateOperation = {
  async migrate (client: MigrationClient, mode): Promise<void> {
    await tryMigrate(mode, client, aiBotId, [
      {
        state: 'remove-ai-bot-extra-accounts-v100',
        func: migrateAiExtraAccounts
      }
    ])
=======
import { aiBotId } from '@hcengineering/ai-bot'

export const aiBotOperation: MigrateOperation = {
  async migrate (client: MigrationClient, mode): Promise<void> {
    await tryMigrate(mode, client, aiBotId, [])
>>>>>>> 461a0ace
  },
  async upgrade (state: Map<string, Set<string>>, client: () => Promise<MigrationUpgradeClient>): Promise<void> {}
}<|MERGE_RESOLUTION|>--- conflicted
+++ resolved
@@ -13,85 +13,17 @@
 // limitations under the License.
 //
 
-<<<<<<< HEAD
-import aiBot, { aiBotId } from '@hcengineering/ai-bot'
-import contact, { type Channel, type Person, type PersonAccount } from '@hcengineering/contact'
-import core, {
-  DOMAIN_MODEL_TX,
-  TxProcessor,
-  type Domain,
-  type Ref,
-  type TxCUD,
-  type TxCreateDoc,
-  type TxUpdateDoc
-} from '@hcengineering/core'
-=======
->>>>>>> 461a0ace
 import {
   tryMigrate,
   type MigrateOperation,
   type MigrationClient,
   type MigrationUpgradeClient
 } from '@hcengineering/model'
-<<<<<<< HEAD
-import { DOMAIN_CHANNEL, DOMAIN_CONTACT } from '@hcengineering/model-contact'
-
-const DOMAIN_ACTIVITY = 'activity' as Domain
-
-async function migrateAiExtraAccounts (client: MigrationClient): Promise<void> {
-  const currentAccount = (
-    await client.model.findAll(contact.class.PersonAccount, { _id: aiBot.account.AIBot as Ref<PersonAccount> })
-  )[0]
-  if (currentAccount === undefined) return
-
-  const txes = await client.find<TxCUD<PersonAccount>>(DOMAIN_MODEL_TX, {
-    _class: { $in: [core.class.TxCreateDoc, core.class.TxUpdateDoc] },
-    objectClass: contact.class.PersonAccount,
-    objectId: aiBot.account.AIBot as Ref<PersonAccount>
-  })
-
-  const personsToDelete: Ref<Person>[] = []
-  const txesToDelete: Ref<TxCUD<PersonAccount>>[] = []
-
-  for (const tx of txes) {
-    if (tx._class === core.class.TxCreateDoc) {
-      const acc = TxProcessor.createDoc2Doc(tx as TxCreateDoc<PersonAccount>)
-      if (acc.person !== currentAccount.person) {
-        personsToDelete.push(acc.person)
-        txesToDelete.push(tx._id)
-      }
-    } else if (tx._class === core.class.TxUpdateDoc) {
-      const person = (tx as TxUpdateDoc<PersonAccount>).operations.person
-      if (person !== undefined && person !== currentAccount.person) {
-        personsToDelete.push(person)
-        txesToDelete.push(tx._id)
-      }
-    }
-  }
-
-  if (personsToDelete.length === 0) return
-
-  await client.deleteMany(DOMAIN_MODEL_TX, { _id: { $in: txesToDelete } })
-  await client.deleteMany(DOMAIN_ACTIVITY, { attachedTo: { $in: personsToDelete } })
-  await client.deleteMany<Channel>(DOMAIN_CHANNEL, { attachedTo: { $in: personsToDelete } })
-  await client.deleteMany(DOMAIN_CONTACT, { _id: { $in: personsToDelete } })
-}
-
-export const aiBotOperation: MigrateOperation = {
-  async migrate (client: MigrationClient, mode): Promise<void> {
-    await tryMigrate(mode, client, aiBotId, [
-      {
-        state: 'remove-ai-bot-extra-accounts-v100',
-        func: migrateAiExtraAccounts
-      }
-    ])
-=======
 import { aiBotId } from '@hcengineering/ai-bot'
 
 export const aiBotOperation: MigrateOperation = {
   async migrate (client: MigrationClient, mode): Promise<void> {
     await tryMigrate(mode, client, aiBotId, [])
->>>>>>> 461a0ace
   },
   async upgrade (state: Map<string, Set<string>>, client: () => Promise<MigrationUpgradeClient>): Promise<void> {}
 }