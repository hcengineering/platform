//
// Copyright © 2020, 2021 Anticrm Platform Contributors.
//
// Licensed under the Eclipse Public License, Version 2.0 (the "License");
// you may not use this file except in compliance with the License. You may
// obtain a copy of the License at https://www.eclipse.org/legal/epl-2.0
//
// Unless required by applicable law or agreed to in writing, software
// distributed under the License is distributed on an "AS IS" BASIS,
// WITHOUT WARRANTIES OR CONDITIONS OF ANY KIND, either express or implied.
//
// See the License for the specific language governing permissions and
// limitations under the License.
//

import {
  type ActivityAttributeUpdatesPresenter,
  type ActivityInfoMessage,
  type ActivityDoc,
  type ActivityExtension,
  type ActivityExtensionKind,
  type ActivityMessage,
  type ActivityMessageExtension,
  type ActivityMessageExtensionKind,
  type ActivityMessagesFilter,
  type DocAttributeUpdates,
  type DocUpdateAction,
  type DocUpdateMessage,
  type DocUpdateMessageViewlet,
  type DocUpdateMessageViewletAttributesConfig,
  type Reaction,
  type TxViewlet,
  type ActivityMessageControl,
<<<<<<< HEAD
  type SavedMessage
=======
  type IgnoreActivity
>>>>>>> e6ae8703
} from '@hcengineering/activity'
import core, {
  DOMAIN_MODEL,
  type Class,
  type Doc,
  type DocumentQuery,
  type Ref,
  type Tx,
  IndexKind,
  type TxCUD,
  type Domain,
  type Account,
  type Timestamp
} from '@hcengineering/core'
import {
  Model,
  type Builder,
  Prop,
  Index,
  TypeRef,
  TypeString,
  Mixin,
  Collection,
  TypeBoolean,
  TypeIntlString,
  ArrOf,
  TypeTimestamp
} from '@hcengineering/model'
import { TAttachedDoc, TClass, TDoc } from '@hcengineering/model-core'
import type { Asset, IntlString, Resource } from '@hcengineering/platform'
import { type AnyComponent } from '@hcengineering/ui/src/types'
import contact, { type Person } from '@hcengineering/contact'
import preference, { TPreference } from '@hcengineering/model-preference'
import notification from '@hcengineering/notification'
import view from '@hcengineering/model-view'

import activity from './plugin'

export { activityOperation } from './migration'
export { activityId } from '@hcengineering/activity'

export const DOMAIN_ACTIVITY = 'activity' as Domain

@Mixin(activity.mixin.ActivityDoc, core.class.Class)
export class TActivityDoc extends TClass implements ActivityDoc {
  preposition?: IntlString
}

@Mixin(activity.mixin.ActivityAttributeUpdatesPresenter, core.class.Class)
export class TActivityAttributeUpdatesPresenter extends TClass implements ActivityAttributeUpdatesPresenter {
  presenter!: AnyComponent
}

@Mixin(activity.mixin.IgnoreActivity, core.class.Class)
export class TIgnoreActivity extends TClass implements IgnoreActivity {}

@Model(activity.class.TxViewlet, core.class.Doc, DOMAIN_MODEL)
export class TTxViewlet extends TDoc implements TxViewlet {
  icon!: Asset
  objectClass!: Ref<Class<Doc>>
  txClass!: Ref<Class<Tx>>
  // Component to display on.
  component!: AnyComponent
  // Filter
  match?: DocumentQuery<Tx>
  label!: IntlString
  display!: 'inline' | 'content' | 'emphasized'
  editable!: boolean
  hideOnRemove!: boolean
}

@Model(activity.class.ActivityMessage, core.class.AttachedDoc, DOMAIN_ACTIVITY)
export class TActivityMessage extends TAttachedDoc implements ActivityMessage {
  @Prop(TypeBoolean(), activity.string.Pinned)
    isPinned?: boolean

  @Prop(ArrOf(TypeRef(contact.class.Person)), contact.string.Person)
    repliedPersons?: Ref<Person>[]

  @Prop(TypeTimestamp(), activity.string.LastReply)
  @Index(IndexKind.Indexed)
    lastReply?: Timestamp

  @Prop(Collection(activity.class.Reaction), activity.string.Reactions)
    reactions?: number

  @Prop(Collection(activity.class.ActivityMessage), activity.string.Replies)
    replies?: number
}

@Model(activity.class.DocUpdateMessage, activity.class.ActivityMessage)
export class TDocUpdateMessage extends TActivityMessage implements DocUpdateMessage {
  @Prop(TypeRef(core.class.Doc), core.string.Object)
  @Index(IndexKind.Indexed)
    objectId!: Ref<Doc>

  @Prop(TypeRef(core.class.Class), core.string.Class)
  @Index(IndexKind.Indexed)
    objectClass!: Ref<Class<Doc>>

  @Prop(TypeRef(core.class.TxCUD), core.string.Object)
  @Index(IndexKind.Indexed)
    txId!: Ref<TxCUD<Doc>>

  action!: DocUpdateAction
  updateCollection?: string
  attributeUpdates?: DocAttributeUpdates
}

@Model(activity.class.ActivityInfoMessage, activity.class.ActivityMessage)
export class TActivityInfoMessage extends TActivityMessage implements ActivityInfoMessage {
  @Prop(TypeIntlString(), activity.string.Update)
    message!: IntlString

  props!: Record<string, any>
  icon!: Asset
  iconProps!: Record<string, any>
}

@Model(activity.class.ActivityMessageControl, core.class.Doc, DOMAIN_MODEL)
export class TActivityMessageControl extends TDoc implements ActivityMessageControl {
  objectClass!: Ref<Class<Doc>>

  // A set of rules to be skipped from generate doc update activity messages
  skip!: DocumentQuery<Tx>[]
}

@Model(activity.class.DocUpdateMessageViewlet, core.class.Doc, DOMAIN_MODEL)
export class TDocUpdateMessageViewlet extends TDoc implements DocUpdateMessageViewlet {
  @Prop(TypeRef(core.class.Doc), core.string.Class)
  @Index(IndexKind.Indexed)
    objectClass!: Ref<Class<Doc>>

  @Prop(TypeString(), core.string.String)
  @Index(IndexKind.Indexed)
    action!: DocUpdateAction

  label?: IntlString
  labelComponent?: AnyComponent

  valueAttr?: string

  icon?: Asset
  component?: AnyComponent
  config?: DocUpdateMessageViewletAttributesConfig
  hideIfRemoved?: boolean
  onlyWithParent?: boolean
}

@Model(activity.class.ActivityMessageExtension, core.class.Doc, DOMAIN_MODEL)
export class TActivityMessageExtension extends TDoc implements ActivityMessageExtension {
  @Prop(TypeRef(activity.class.ActivityMessage), core.string.Class)
  @Index(IndexKind.Indexed)
    ofMessage!: Ref<Class<ActivityMessage>>

  components!: { kind: ActivityMessageExtensionKind, component: AnyComponent }[]
}

@Model(activity.class.ActivityExtension, core.class.Doc, DOMAIN_MODEL)
export class TActivityExtension extends TDoc implements ActivityExtension {
  @Prop(TypeRef(core.class.Class), core.string.Class)
  @Index(IndexKind.Indexed)
    ofClass!: Ref<Class<Doc>>

  components!: Record<ActivityExtensionKind, AnyComponent>
}

@Model(activity.class.ActivityMessagesFilter, core.class.Doc, DOMAIN_MODEL)
export class TActivityMessagesFilter extends TDoc implements ActivityMessagesFilter {
  label!: IntlString
  position!: number
  filter!: Resource<(message: ActivityMessage, _class?: Ref<Doc>) => boolean>
}

@Model(activity.class.Reaction, core.class.AttachedDoc, DOMAIN_ACTIVITY)
export class TReaction extends TAttachedDoc implements Reaction {
  @Prop(TypeRef(activity.class.ActivityMessage), core.string.AttachedTo)
  @Index(IndexKind.Indexed)
  declare attachedTo: Ref<ActivityMessage>

  @Prop(TypeRef(activity.class.ActivityMessage), core.string.AttachedToClass)
  @Index(IndexKind.Indexed)
  declare attachedToClass: Ref<Class<ActivityMessage>>

  @Prop(TypeString(), activity.string.Emoji)
    emoji!: string

  @Prop(TypeRef(core.class.Account), view.string.Created)
    createBy!: Ref<Account>
}

<<<<<<< HEAD
@Model(activity.class.SavedMessage, preference.class.Preference)
export class TSavedMessage extends TPreference implements SavedMessage {
  @Prop(TypeRef(activity.class.ActivityMessage), view.string.Save)
  declare attachedTo: Ref<ActivityMessage>
}

=======
>>>>>>> e6ae8703
export function createModel (builder: Builder): void {
  builder.createModel(
    TTxViewlet,
    TActivityDoc,
    TActivityMessagesFilter,
    TActivityMessageExtension,
    TActivityMessage,
    TDocUpdateMessage,
    TDocUpdateMessageViewlet,
    TActivityExtension,
    TReaction,
    TActivityAttributeUpdatesPresenter,
    TActivityInfoMessage,
    TActivityMessageControl,
<<<<<<< HEAD
    TSavedMessage
=======
    TIgnoreActivity
>>>>>>> e6ae8703
  )

  builder.mixin(activity.class.DocUpdateMessage, core.class.Class, activity.mixin.ActivityDoc, {
    ignoreCollections: ['replies']
  })

  builder.mixin(activity.class.DocUpdateMessage, core.class.Class, view.mixin.ObjectPresenter, {
    presenter: activity.component.DocUpdateMessagePresenter
  })

  builder.mixin(activity.class.ActivityInfoMessage, core.class.Class, view.mixin.ObjectPresenter, {
    presenter: activity.component.ActivityInfoMessagePresenter
  })

  builder.mixin(activity.class.DocUpdateMessage, core.class.Class, view.mixin.LinkProvider, {
    encode: activity.function.GetFragment
  })

  builder.createDoc(
    activity.class.ActivityMessagesFilter,
    core.space.Model,
    {
      label: activity.string.All,
      position: 10,
      filter: activity.filter.AllFilter
    },
    activity.ids.AllFilter
  )

  builder.createDoc(activity.class.ActivityMessagesFilter, core.space.Model, {
    label: activity.string.Attributes,
    position: 10,
    filter: activity.filter.AttributesFilter
  })

  builder.createDoc(activity.class.ActivityMessagesFilter, core.space.Model, {
    label: activity.string.Pinned,
    position: 20,
    filter: activity.filter.PinnedFilter
  })

  builder.createDoc(
    activity.class.DocUpdateMessageViewlet,
    core.space.Model,
    {
      objectClass: activity.class.Reaction,
      action: 'create',
      component: activity.component.ReactionAddedMessage,
      label: activity.string.Reacted,
      onlyWithParent: true,
      hideIfRemoved: true
    },
    activity.ids.ReactionAddedActivityViewlet
  )

  builder.createDoc(
    activity.class.DocUpdateMessageViewlet,
    core.space.Model,
    {
      objectClass: activity.class.Reaction,
      action: 'remove',
      hideIfRemoved: true
    },
    activity.ids.ReactionRemovedActivityViewlet
  )

  builder.mixin(activity.class.ActivityMessage, core.class.Class, notification.mixin.ClassCollaborators, {
    fields: ['createdBy', 'repliedPersons']
  })

  builder.mixin(activity.class.DocUpdateMessage, core.class.Class, notification.mixin.ClassCollaborators, {
    fields: ['createdBy', 'repliedPersons']
  })

  builder.createDoc(
    notification.class.NotificationType,
    core.space.Model,
    {
      hidden: false,
      generated: false,
      label: activity.string.Reactions,
      group: activity.ids.ActivityNotificationGroup,
      txClasses: [core.class.TxCreateDoc],
      objectClass: activity.class.Reaction,
      providers: {
        [notification.providers.PlatformNotification]: true
      }
    },
    activity.ids.AddReactionNotification
  )
}

export default activity<|MERGE_RESOLUTION|>--- conflicted
+++ resolved
@@ -31,11 +31,8 @@
   type Reaction,
   type TxViewlet,
   type ActivityMessageControl,
-<<<<<<< HEAD
-  type SavedMessage
-=======
+  type SavedMessage,
   type IgnoreActivity
->>>>>>> e6ae8703
 } from '@hcengineering/activity'
 import core, {
   DOMAIN_MODEL,
@@ -227,15 +224,11 @@
     createBy!: Ref<Account>
 }
 
-<<<<<<< HEAD
 @Model(activity.class.SavedMessage, preference.class.Preference)
 export class TSavedMessage extends TPreference implements SavedMessage {
   @Prop(TypeRef(activity.class.ActivityMessage), view.string.Save)
   declare attachedTo: Ref<ActivityMessage>
 }
-
-=======
->>>>>>> e6ae8703
 export function createModel (builder: Builder): void {
   builder.createModel(
     TTxViewlet,
@@ -250,16 +243,11 @@
     TActivityAttributeUpdatesPresenter,
     TActivityInfoMessage,
     TActivityMessageControl,
-<<<<<<< HEAD
-    TSavedMessage
-=======
+    TSavedMessage,
     TIgnoreActivity
->>>>>>> e6ae8703
-  )
-
-  builder.mixin(activity.class.DocUpdateMessage, core.class.Class, activity.mixin.ActivityDoc, {
-    ignoreCollections: ['replies']
-  })
+  )
+
+  builder.mixin(activity.class.DocUpdateMessage, core.class.Class, activity.mixin.ActivityDoc, {})
 
   builder.mixin(activity.class.DocUpdateMessage, core.class.Class, view.mixin.ObjectPresenter, {
     presenter: activity.component.DocUpdateMessagePresenter
