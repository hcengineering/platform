--- conflicted
+++ resolved
@@ -291,15 +291,14 @@
         func: migrateStatusTransactions
       },
       {
-<<<<<<< HEAD
-        state: 'collaborative-content-to-storage',
-        func: migrateCollaborativeContentToStorage
-=======
         state: 'add-need-index',
         func: async (client: MigrationClient) => {
           await client.update(DOMAIN_DOC_INDEX_STATE, {}, { $set: { needIndex: true } })
         }
->>>>>>> e1696fa7
+      },
+      {
+        state: 'collaborative-content-to-storage',
+        func: migrateCollaborativeContentToStorage
       }
     ])
   },
