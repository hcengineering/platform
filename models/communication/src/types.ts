--- conflicted
+++ resolved
@@ -11,31 +11,20 @@
 // See the License for the specific language governing permissions and
 // limitations under the License.
 
-<<<<<<< HEAD
-import { type Builder, Model } from '@hcengineering/model'
-import core, { TConfiguration, TDoc } from '@hcengineering/model-core'
-import { DOMAIN_MODEL, type Ref } from '@hcengineering/core'
-import { DOMAIN_SETTING } from '@hcengineering/setting'
-=======
 import { type Builder, Model, TypeAny, TypeNumber } from '@hcengineering/model'
-import core, { TAttachedDoc, TDoc } from '@hcengineering/model-core'
+import core, { TAttachedDoc, TConfiguration, TDoc } from '@hcengineering/model-core'
 import { type Class, type Domain, DOMAIN_MODEL, type Ref } from '@hcengineering/core'
->>>>>>> 3ff80a09
 import { type Asset, type IntlString } from '@hcengineering/platform'
 import {
   type Applet,
   type MessageAction,
   type MessageActionFunctionResource,
   type MessageActionVisibilityTesterResource,
-<<<<<<< HEAD
-  type GuestCommunicationSettings
-} from '@hcengineering/communication'
-import { type Card } from '@hcengineering/card'
-=======
   type AppletCreateFnResource,
   type PollAnswer,
   type Poll,
-  type CustomActivityPresenter
+  type CustomActivityPresenter,
+  type GuestCommunicationSettings
 } from '@hcengineering/communication'
 import { PaletteColorIndexes } from '@hcengineering/ui/src/colors'
 import { type AppletType } from '@hcengineering/communication-types'
@@ -44,10 +33,10 @@
 import { type PersonSpace } from '@hcengineering/contact'
 
 import communication from './plugin'
-import { type MasterTag } from '@hcengineering/card'
+import { type Card, type MasterTag } from '@hcengineering/card'
+import { DOMAIN_SETTING } from '@hcengineering/setting'
 
 export const DOMAIN_POLL = 'poll' as Domain
->>>>>>> 3ff80a09
 
 @Model(communication.class.MessageAction, core.class.Doc, DOMAIN_MODEL)
 class TMessageAction extends TDoc implements MessageAction {
@@ -60,15 +49,6 @@
   menu?: boolean
 }
 
-<<<<<<< HEAD
-@Model(communication.class.GuestCommunicationSettings, core.class.Configuration, DOMAIN_SETTING)
-export class TGuestCommunicationSettings extends TConfiguration implements GuestCommunicationSettings {
-  allowedCards!: Ref<Card>[]
-}
-
-export function buildTypes (builder: Builder): void {
-  builder.createModel(TMessageAction, TGuestCommunicationSettings)
-=======
 @Model(communication.class.Applet, core.class.Doc, DOMAIN_MODEL)
 class TApplet extends TDoc implements Applet {
   type!: AppletType
@@ -96,8 +76,13 @@
   type!: Ref<MasterTag>
 }
 
+@Model(communication.class.GuestCommunicationSettings, core.class.Configuration, DOMAIN_SETTING)
+export class TGuestCommunicationSettings extends TConfiguration implements GuestCommunicationSettings {
+  allowedCards!: Ref<Card>[]
+}
+
 export function buildTypes (builder: Builder): void {
-  builder.createModel(TMessageAction, TApplet, TPollAnswer, TCustomActivityPresenter)
+  builder.createModel(TMessageAction, TApplet, TPollAnswer, TCustomActivityPresenter, TGuestCommunicationSettings)
 
   createSystemType(
     builder,
@@ -139,5 +124,4 @@
     type: communication.type.Poll,
     component: communication.poll.UserVoteActivityPresenter
   })
->>>>>>> 3ff80a09
 }