--- conflicted
+++ resolved
@@ -117,11 +117,8 @@
 import processes, { processId, createModel as processModel } from '@hcengineering/model-process'
 import { createModel as inboxModel, inboxId } from '@hcengineering/model-inbox'
 import { achievementId, createModel as achievementModel } from '@hcengineering/model-achievement'
-<<<<<<< HEAD
 import { emojiId, createModel as emojiModel } from '@hcengineering/model-emoji'
-=======
 import { communicationId, createModel as communicationModel } from '@hcengineering/model-communication'
->>>>>>> ebdb7fc3
 import { type Plugin } from '@hcengineering/platform'
 
 interface ConfigurablePlugin extends Omit<Data<PluginConfiguration>, 'pluginId' | 'transactions'> {}
@@ -463,11 +460,8 @@
     [chatModel, chatId],
     [inboxModel, inboxId],
     [achievementModel, achievementId],
-<<<<<<< HEAD
     [emojiModel, emojiId],
-=======
     [communicationModel, communicationId],
->>>>>>> ebdb7fc3
 
     [serverCoreModel, serverCoreId],
     [serverAttachmentModel, serverAttachmentId],
