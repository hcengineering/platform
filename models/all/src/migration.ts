--- conflicted
+++ resolved
@@ -59,11 +59,8 @@
 import { chatId, chatOperation } from '@hcengineering/model-chat'
 import { inboxId, inboxOperation } from '@hcengineering/model-inbox'
 import { processId, processOperation } from '@hcengineering/model-process'
-<<<<<<< HEAD
 import { communicationId, communicationOperation } from '@hcengineering/model-communication'
-=======
 import { recorderId, recorderOperation } from '@hcengineering/model-recorder'
->>>>>>> 8a9e04b8
 
 export const migrateOperations: [string, MigrateOperation][] = [
   ['core', coreOperation],
@@ -112,9 +109,6 @@
   [chatId, chatOperation],
   [inboxId, inboxOperation],
   [processId, processOperation],
-<<<<<<< HEAD
-  [communicationId, communicationOperation]
-=======
+  [communicationId, communicationOperation],
   [recorderId, recorderOperation]
->>>>>>> 8a9e04b8
 ]