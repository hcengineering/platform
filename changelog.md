--- conflicted
+++ resolved
@@ -1,18 +1,11 @@
 # Changelog
 
-<<<<<<< HEAD
-## Unreleased
-
-Board:
-
- - Adjust label editors design
-=======
-## 0.6.23
+## 0.6.23 (upcoming)
 
 Platform:
 
 - Fix first filter disappear
->>>>>>> a12d5a33
+- Adjust label editors design
 
 ## 0.6.22
 
