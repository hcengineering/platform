--- conflicted
+++ resolved
@@ -5,12 +5,8 @@
 Core:
 
 - Allow to leave workspace
-<<<<<<< HEAD
 - Allow to kick employee (Only for owner)
-=======
-- Allow to kick employee
 - Browser notifications
->>>>>>> 7b79c593
 - Allow to create employee
 - Owner role for employee
 
