# Changelog

## 0.6.29 (upcoming)

Platform:

- Object selector actions

Tracker:

<<<<<<< HEAD
- Remember view options 
- Names of parent issues
- My issues
- Roadmap
- 
=======
- Remember view options
- My issues
- Roadmap
- Remember view options
- Context menus (Priority/Status/Assignee)
>>>>>>> a74ae0ee

Chunter:

- Reactions on messages
- Priority filter
- Context menu selector for state/assignee

HR:

- Leaves schedule

Core:

- Invite link expire from 1 hour

## 0.6.28

Core:

- Show activity line last view

Tracker:

- Issue state history.
- Subissue issue popup.
- Label support

Lead:

- Lead presentation changed to number.
- Title column for leads.
- Fix New Lead action for Organization.
- Duplicate Organization detection

## 0.6.27

Platform:

- Allow to attach from clipboard
- Updating subtask project according to parent project

Leads:

- Add filters
- Added "done state" to leads popup table and customer display

Tracker:

- Attachments support
- Board view

## 0.6.26

Platform:

- Support checkboxes in markdown
- Fixes remembering of active application/page

Tracker:

- Issue preview
- Enabled issue notifications
- Show issue ID for sub-issues
- Fix board status order
- Fix project status
- Allow to filter sub issues
- Issue reference from chat
- Notifications support

Board:

- Fix tag/labels layout
- Update popups

## 0.6.25

Tracker:

- Sub issue improvements
- Issue list fixes
- Project fixes

HR:

- Rename Candidate to Talent
- Review Participants support

## 0.6.24

Platform:

- Firefox Login
- Save last filter for page
- Project issue list view
- Performance optimizations
- Organization support Members

Tracker:

- Subissues improvements
- Tracker layout and colors update

## 0.6.23

Platform:

- Fix first filter disappear
- Adjust label editors design
- Allow to define table columns order
- Fix skills/labels selection and show real usage counter
- Fix skills/labels activity
- Project selector in issue list
- Save last filter for page
- Project issue list view

HR:

- Allow to configure vacancy table

Leads:

- Fix customer table leads column

## 0.6.22

Platform:

- Fix subscribe to updates on Task create / update
- Fix popup window layouts
- Fix table two loading spinners
- Improve full text search performance
- Updare reminders layout
- Settings for Attributes
- Enumeration custom properties
- Tags/Skills popup fixes. (Sort by usage/limits/fixes.)
- Attachments:
  - Description field and context menu editor for it
  - Allow mark attachments as important
- Fix resize glitch

Chunter:

- Jump to date functionality

Tracker:

- Parent issues in new Issue dialog.
- Fix copy to clipboard

HR:

- Vacancies filters
- Applications support labels
- Archived vacancy could be opened/edited.
- Vacancy now could be extended with custom attributes.

Board:

- Update actions
- Fix cover presenter
- Check list items D&D

## 0.6.21

Platform:

- Contact filters
- Full text search improvments
- Custom fields

Board:

- Convert checklist to to card
- Card cover suport

## 0.6.20

Platform:

- Chanell editor fixes
- Update edit states layout.
- Homepage contact information added
- Filter bar fixes

HR:

- Improve Vacancy creation

Board:

- Card layout update

## 0.6.19

Platform:

- Table filters support.
- Number/String editor layout on side edit panel update
- Tag filters
- Redesign comment input field + formatting
- Allow to set particular date for reminder
- Collection presenters update
- Update EditStates/Document Viewer
- Fix telegram messages display
- Invite workspace
- Activity layout fixes

HR:

- Skill filters
- Vacancy creation fixes, chained dialogs.

Board:

- Checkist assignee support
- Add confirmation for checlist delete
- Table view for cards

Tracker:

- Basic Projects support
- Edit mode for issues

Chunter:

- Convert direct messages to channel

## 0.6.18

Platform:

- Edit channel panel update
- Table customization support
- Focus and Keyboard management (Ctrl+K, Command + K)

HR:

- Review redesign

Board:

- Add panel with text editor
- Fix adding several cards

Chunter:

- User status support<|MERGE_RESOLUTION|>--- conflicted
+++ resolved
@@ -8,19 +8,12 @@
 
 Tracker:
 
-<<<<<<< HEAD
-- Remember view options 
-- Names of parent issues
-- My issues
-- Roadmap
-- 
-=======
 - Remember view options
 - My issues
+- Names of parent issues
 - Roadmap
-- Remember view options
 - Context menus (Priority/Status/Assignee)
->>>>>>> a74ae0ee
+- 
 
 Chunter:
 
