# Changelog

## 0.6.29 (upcoming)

<<<<<<< HEAD
Tracker:

- Remember view options 
=======
Chunter:

- Reactions on messages

>>>>>>> 2ea248a2
## 0.6.28

Core:

- Show activity line last view

Tracker:

- Issue state history.
- Subissue issue popup.
- Label support
- Priority filter

Lead:

- Lead presentation changed to number.
- Title column for leads.
- Fix New Lead action for Organization.
- Duplicate Organization detection

## 0.6.27

Platform:

- Allow to attach from clipboard
- Updating subtask project according to parent project

Leads:

- Add filters
- Added "done state" to leads popup table and customer display

Tracker:

- Attachments support
- Board view

## 0.6.26

Platform:

- Support checkboxes in markdown
- Fixes remembering of active application/page

Tracker:

- Issue preview
- Enabled issue notifications
- Show issue ID for sub-issues
- Fix board status order
- Fix project status
- Allow to filter sub issues
- Issue reference from chat
- Notifications support

Board:

- Fix tag/labels layout
- Update popups

## 0.6.25

Tracker:

- Sub issue improvements
- Issue list fixes
- Project fixes

HR:

- Rename Candidate to Talent
- Review Participants support

## 0.6.24

Platform:

- Firefox Login
- Save last filter for page
- Project issue list view
- Performance optimizations
- Organization support Members

Tracker:

- Subissues improvements
- Tracker layout and colors update

## 0.6.23

Platform:

- Fix first filter disappear
- Adjust label editors design
- Allow to define table columns order
- Fix skills/labels selection and show real usage counter
- Fix skills/labels activity
- Project selector in issue list
- Save last filter for page
- Project issue list view

HR:

- Allow to configure vacancy table

Leads:

- Fix customer table leads column

## 0.6.22

Platform:

- Fix subscribe to updates on Task create / update
- Fix popup window layouts
- Fix table two loading spinners
- Improve full text search performance
- Updare reminders layout
- Settings for Attributes
- Enumeration custom properties
- Tags/Skills popup fixes. (Sort by usage/limits/fixes.)
- Attachments:
  - Description field and context menu editor for it
  - Allow mark attachments as important
- Fix resize glitch

Chunter:

- Jump to date functionality

Tracker:

- Parent issues in new Issue dialog.
- Fix copy to clipboard

HR:

- Vacancies filters
- Applications support labels
- Archived vacancy could be opened/edited.
- Vacancy now could be extended with custom attributes.

Board:

- Update actions
- Fix cover presenter
- Check list items D&D

## 0.6.21

Platform:

- Contact filters
- Full text search improvments
- Custom fields

Board:

- Convert checklist to to card
- Card cover suport

## 0.6.20

Platform:

- Chanell editor fixes
- Update edit states layout.
- Homepage contact information added
- Filter bar fixes

HR:

- Improve Vacancy creation

Board:

- Card layout update

## 0.6.19

Platform:

- Table filters support.
- Number/String editor layout on side edit panel update
- Tag filters
- Redesign comment input field + formatting
- Allow to set particular date for reminder
- Collection presenters update
- Update EditStates/Document Viewer
- Fix telegram messages display
- Invite workspace
- Activity layout fixes

HR:

- Skill filters
- Vacancy creation fixes, chained dialogs.

Board:

- Checkist assignee support
- Add confirmation for checlist delete
- Table view for cards

Tracker:

- Basic Projects support
- Edit mode for issues

Chunter:

- Convert direct messages to channel

## 0.6.18

Platform:

- Edit channel panel update
- Table customization support
- Focus and Keyboard management (Ctrl+K, Command + K)

HR:

- Review redesign

Board:

- Add panel with text editor
- Fix adding several cards

Chunter:

- User status support<|MERGE_RESOLUTION|>--- conflicted
+++ resolved
@@ -2,16 +2,14 @@
 
 ## 0.6.29 (upcoming)
 
-<<<<<<< HEAD
 Tracker:
 
 - Remember view options 
-=======
+- 
 Chunter:
 
 - Reactions on messages
 
->>>>>>> 2ea248a2
 ## 0.6.28
 
 Core:
