/**
 * This is the main configuration file for Rush.
 * For full documentation, please see https://rushjs.io
 */
{
  "$schema": "https://developer.microsoft.com/json-schemas/rush/v5/rush.schema.json",

  /**
   * (Required) This specifies the version of the Rush engine to be used in this repo.
   * Rush's "version selector" feature ensures that the globally installed tool will
   * behave like this release, regardless of which version is installed globally.
   *
   * The common/scripts/install-run-rush.js automation script also uses this version.
   *
   * NOTE: If you upgrade to a new major version of Rush, you should replace the "v5"
   * path segment in the "$schema" field for all your Rush config files.  This will ensure
   * correct error-underlining and tab-completion for editors such as VS Code.
   */
  "rushVersion": "5.148.0",

  /**
   * The next field selects which package manager should be installed and determines its version.
   * Rush installs its own local copy of the package manager to ensure that your build process
   * is fully isolated from whatever tools are present in the local environment.
   *
   * Specify one of: "pnpmVersion", "npmVersion", or "yarnVersion".  See the Rush documentation
   * for details about these alternatives.
   */
  "pnpmVersion": "9.15.3",

  // "npmVersion": "4.5.0",
  // "yarnVersion": "1.9.4",

  /**
   * Options that are only used when the PNPM package manager is selected
   */
  "pnpmOptions": {
    /**
     * Specifies the location of the PNPM store.  There are two possible values:
     *
     * - "local" - use the "pnpm-store" folder in the current configured temp folder:
     *   "common/temp/pnpm-store" by default.
     * - "global" - use PNPM's global store, which has the benefit of being shared
     *    across multiple repo folders, but the disadvantage of less isolation for builds
     *    (e.g. bugs or incompatibilities when two repos use different releases of PNPM)
     *
     * RUSH_PNPM_STORE_PATH will override the directory that will be used as the store
     *
     * In all cases, the store path will be overridden by the environment variable RUSH_PNPM_STORE_PATH.
     *
     * The default value is "local".
     */
    // "pnpmStore": "local",

    /**
     * If true, then Rush will add the "--strict-peer-dependencies" option when invoking PNPM.
     * This causes "rush install" to fail if there are unsatisfied peer dependencies, which is
     * an invalid state that can cause build failures or incompatible dependency versions.
     * (For historical reasons, JavaScript package managers generally do not treat this invalid
     * state as an error.)
     *
     * The default value is false to avoid legacy compatibility issues.
     * It is strongly recommended to set strictPeerDependencies=true.
     */
    "strictPeerDependencies": false,

    /**
     * Configures the strategy used to select versions during installation.
     *
     * This feature requires PNPM version 3.1 or newer.  It corresponds to the "--resolution-strategy" command-line
     * option for PNPM.  Possible values are "fast" and "fewer-dependencies".  PNPM's default is "fast", but this may
     * be incompatible with certain packages, for example the "@types" packages from DefinitelyTyped.  Rush's default
     * is "fewer-dependencies", which causes PNPM to avoid installing a newer version if an already installed version
     * can be reused; this is more similar to NPM's algorithm.
     *
     * After modifying this field, it's recommended to run "rush update --full" so that the package manager
     * will recalculate all version selections.
     */
    // "resolutionStrategy": "fast",

    /**
     * If true, then `rush install` will report an error if manual modifications
     * were made to the PNPM shrinkwrap file without running "rush update" afterwards.
     *
     * This feature protects against accidental inconsistencies that may be introduced
     * if the PNPM shrinkwrap file ("pnpm-lock.yaml") is manually edited.  When this
     * feature is enabled, "rush update" will append a hash to the file as a YAML comment,
     * and then "rush update" and "rush install" will validate the hash.  Note that this does not prohibit
     * manual modifications, but merely requires "rush update" be run
     * afterwards, ensuring that PNPM can report or repair any potential inconsistencies.
     *
     * To temporarily disable this validation when invoking "rush install", use the
     * "--bypass-policy" command-line parameter.
     *
     * The default value is false.
     */
    // "preventManualShrinkwrapChanges": true,

    /**
     * If true, then `rush install` will use the PNPM workspaces feature to perform the
     * install.
     *
     * This feature uses PNPM to perform the entire monorepo install. When using workspaces, Rush will
     * generate a "pnpm-workspace.yaml" file referencing all local projects to install. Rush will
     * also generate a "pnpmfile.js" which is used to provide preferred versions support. When install
     * is run, this pnpmfile will be used to replace dependency version ranges with a smaller subset
     * of the original range. If the preferred version is not fully a subset of the original version
     * range, it will be left as-is. After this, the pnpmfile.js provided in the repository (if one
     * exists) will be called to further modify package dependencies.
     *
     * This option is experimental. The default value is false.
     */
    // "useWorkspaces": true
  },

  /**
   * Older releases of the Node.js engine may be missing features required by your system.
   * Other releases may have bugs.  In particular, the "latest" version will not be a
   * Long Term Support (LTS) version and is likely to have regressions.
   *
   * Specify a SemVer range to ensure developers use a Node.js version that is appropriate
   * for your repo.
   *
   * LTS schedule: https://nodejs.org/en/about/releases/
   * LTS versions: https://nodejs.org/en/download/releases/
   */
  "nodeSupportedVersionRange": ">=12.13.0 <13.0.0 || >=14.15.0 <15.0.0 || >=16.0.0",

  /**
   * Odd-numbered major versions of Node.js are experimental.  Even-numbered releases
   * spend six months in a stabilization period before the first Long Term Support (LTS) version.
   * For example, 8.9.0 was the first LTS version of Node.js 8.  Pre-LTS versions are not recommended
   * for production usage because they frequently have bugs.  They may cause Rush itself
   * to malfunction.
   *
   * Rush normally prints a warning if it detects a pre-LTS Node.js version.  If you are testing
   * pre-LTS versions in preparation for supporting the first LTS version, you can use this setting
   * to disable Rush's warning.
   */
  // "suppressNodeLtsWarning": false,

  /**
   * If you would like the version specifiers for your dependencies to be consistent, then
   * uncomment this line. This is effectively similar to running "rush check" before any
   * of the following commands:
   *
   *   rush install, rush update, rush link, rush version, rush publish
   *
   * In some cases you may want this turned on, but need to allow certain packages to use a different
   * version. In those cases, you will need to add an entry to the "allowedAlternativeVersions"
   * section of the common-versions.json.
   */
  // "ensureConsistentVersions": true,

  /**
   * Large monorepos can become intimidating for newcomers if project folder paths don't follow
   * a consistent and recognizable pattern.  When the system allows nested folder trees,
   * we've found that teams will often use subfolders to create islands that isolate
   * their work from others ("shipping the org").  This hinders collaboration and code sharing.
   *
   * The Rush developers recommend a "category folder" model, where buildable project folders
   * must always be exactly two levels below the repo root.  The parent folder acts as the category.
   * This provides a basic facility for grouping related projects (e.g. "apps", "libraries",
   * "tools", "prototypes") while still encouraging teams to organize their projects into
   * a unified taxonomy.  Limiting to 2 levels seems very restrictive at first, but if you have
   * 20 categories and 20 projects in each category, this scheme can easily accommodate hundreds
   * of projects.  In practice, you will find that the folder hierarchy needs to be rebalanced
   * occasionally, but if that's painful, it's a warning sign that your development style may
   * discourage refactoring.  Reorganizing the categories should be an enlightening discussion
   * that brings people together, and maybe also identifies poor coding practices (e.g. file
   * references that reach into other project's folders without using Node.js module resolution).
   *
   * The defaults are projectFolderMinDepth=1 and projectFolderMaxDepth=2.
   *
   * To remove these restrictions, you could set projectFolderMinDepth=1
   * and set projectFolderMaxDepth to a large number.
   */
  // "projectFolderMinDepth": 2,
  "projectFolderMaxDepth": 3,

  /**
   * Today the npmjs.com registry enforces fairly strict naming rules for packages, but in the early
   * days there was no standard and hardly any enforcement.  A few large legacy projects are still using
   * nonstandard package names, and private registries sometimes allow it.  Set "allowMostlyStandardPackageNames"
   * to true to relax Rush's enforcement of package names.  This allows upper case letters and in the future may
   * relax other rules, however we want to minimize these exceptions.  Many popular tools use certain punctuation
   * characters as delimiters, based on the assumption that they will never appear in a package name; thus if we relax
   * the rules too much it is likely to cause very confusing malfunctions.
   *
   * The default value is false.
   */
  // "allowMostlyStandardPackageNames": true,

  /**
   * This feature helps you to review and approve new packages before they are introduced
   * to your monorepo.  For example, you may be concerned about licensing, code quality,
   * performance, or simply accumulating too many libraries with overlapping functionality.
   * The approvals are tracked in two config files "browser-approved-packages.json"
   * and "nonbrowser-approved-packages.json".  See the Rush documentation for details.
   */
  // "approvedPackagesPolicy": {
  //   /**
  //    * The review categories allow you to say for example "This library is approved for usage
  //    * in prototypes, but not in production code."
  //    *
  //    * Each project can be associated with one review category, by assigning the "reviewCategory" field
  //    * in the "projects" section of rush.json.  The approval is then recorded in the files
  //    * "common/config/rush/browser-approved-packages.json" and "nonbrowser-approved-packages.json"
  //    * which are automatically generated during "rush update".
  //    *
  //    * Designate categories with whatever granularity is appropriate for your review process,
  //    * or you could just have a single category called "default".
  //    */
  //   "reviewCategories": [
  //     // Some example categories:
  //     "production", // projects that ship to production
  //     "tools",      // non-shipping projects that are part of the developer toolchain
  //     "prototypes"  // experiments that should mostly be ignored by the review process
  //   ],
  //
  //   /**
  //    * A list of NPM package scopes that will be excluded from review.
  //    * We recommend to exclude TypeScript typings (the "@types" scope), because
  //    * if the underlying package was already approved, this would imply that the typings
  //    * are also approved.
  //    */
  //   // "ignoredNpmScopes": ["@types"]
  // },

  /**
   * If you use Git as your version control system, this section has some additional
   * optional features you can use.
   */
  "gitPolicy": {
    /**
     * Work at a big company?  Tired of finding Git commits at work with unprofessional Git
     * emails such as "beer-lover@my-college.edu"?  Rush can validate people's Git email address
     * before they get started.
     *
     * Define a list of regular expressions describing allowable e-mail patterns for Git commits.
     * They are case-insensitive anchored JavaScript RegExps.  Example: ".*@example\.com"
     *
     * IMPORTANT: Because these are regular expressions encoded as JSON string literals,
     * RegExp escapes need two backslashes, and ordinary periods should be "\\.".
     */
    // "allowedEmailRegExps": [
    //   "[^@]+@users\\.noreply\\.github\\.com",
    //   "travis@example\\.org"
    // ],

    /**
     * When Rush reports that the address is malformed, the notice can include an example
     * of a recommended email.  Make sure it conforms to one of the allowedEmailRegExps
     * expressions.
     */
    // "sampleEmail": "mrexample@users.noreply.github.com",

    /**
     * The commit message to use when committing changes during 'rush publish'.
     *
     * For example, if you want to prevent these commits from triggering a CI build,
     * you might configure your system's trigger to look for a special string such as "[skip-ci]"
     * in the commit message, and then customize Rush's message to contain that string.
     */
    // "versionBumpCommitMessage": "Applying package updates. [skip-ci]",

    /**
     * The commit message to use when committing changes during 'rush version'.
     *
     * For example, if you want to prevent these commits from triggering a CI build,
     * you might configure your system's trigger to look for a special string such as "[skip-ci]"
     * in the commit message, and then customize Rush's message to contain that string.
     */
    // "changeLogUpdateCommitMessage": "Deleting change files and updating change logs for package updates. [skip-ci]"
  },

  "repository": {
    /**
     * The URL of this Git repository, used by "rush change" to determine the base branch for your PR.
     *
     * The "rush change" command needs to determine which files are affected by your PR diff.
     * If you merged or cherry-picked commits from the master branch into your PR branch, those commits
     * should be excluded from this diff (since they belong to some other PR).  In order to do that,
     * Rush needs to know where to find the base branch for your PR.  This information cannot be
     * determined from Git alone, since the "pull request" feature is not a Git concept.  Ideally
     * Rush would use a vendor-specific protocol to query the information from GitHub, Azure DevOps, etc.
     * But to keep things simple, "rush change" simply assumes that your PR is against the "master" branch
     * of the Git remote indicated by the repository.url setting in rush.json.  If you are working in
     * a GitHub "fork" of the real repo, this setting will be different from the repository URL of your
     * your PR branch, and in this situation "rush change" will also automatically invoke "git fetch"
     * to retrieve the latest activity for the remote master branch.
     */
    "url": "https://github.com/hcengineering/anticrm",

    /**
     * The default branch name. This tells "rush change" which remote branch to compare against.
     * The default value is "master"
     */
    "defaultBranch": "main",

    /**
     * The default remote. This tells "rush change" which remote to compare against if the remote URL is
     * not set or if a remote matching the provided remote URL is not found.
     */
    "defaultRemote": "origin"
  },

  /**
   * Event hooks are customized script actions that Rush executes when specific events occur
   */
  "eventHooks": {
    /**
     * The list of shell commands to run before the Rush installation starts
     */
    "preRushInstall": [
      // "common/scripts/pre-rush-install.js"
    ],

    /**
     * The list of shell commands to run after the Rush installation finishes
     */
    "postRushInstall": [],

    /**
     * The list of shell commands to run before the Rush build command starts
     */
    "preRushBuild": [],

    /**
     * The list of shell commands to run after the Rush build command finishes
     */
    "postRushBuild": []
  },

  /**
   * Rush can collect anonymous telemetry about everyday developer activity such as
   * success/failure of installs, builds, and other operations.  You can use this to identify
   * problems with your toolchain or Rush itself.  THIS TELEMETRY IS NOT SHARED WITH MICROSOFT.
   * It is written into JSON files in the common/temp folder.  It's up to you to write scripts
   * that read these JSON files and do something with them.  These scripts are typically registered
   * in the "eventHooks" section.
   */
  // "telemetryEnabled": false,

  /**
   * Allows creation of hotfix changes. This feature is experimental so it is disabled by default.
   * If this is set, 'rush change' only allows a 'hotfix' change type to be specified. This change type
   * will be used when publishing subsequent changes from the monorepo.
   */
  // "hotfixChangeEnabled": false,

  /**
   * (Required) This is the inventory of projects to be managed by Rush.
   *
   * Rush does not automatically scan for projects using wildcards, for a few reasons:
   * 1. Depth-first scans are expensive, particularly when tools need to repeatedly collect the list.
   * 2. On a caching CI machine, scans can accidentally pick up files left behind from a previous build.
   * 3. It's useful to have a centralized inventory of all projects and their important metadata.
   */
  "projects": [
    // {
    //   /**
    //    * The NPM package name of the project (must match package.json)
    //    */
    //   "packageName": "my-app",
    //
    //   /**
    //    * The path to the project folder, relative to the rush.json config file.
    //    */
    //   "projectFolder": "apps/my-app",
    //
    //   /**
    //    * An optional category for usage in the "browser-approved-packages.json"
    //    * and "nonbrowser-approved-packages.json" files.  The value must be one of the
    //    * strings from the "reviewCategories" defined above.
    //    */
    //   "reviewCategory": "production",
    //
    //   /**
    //    * A list of local projects that appear as devDependencies for this project, but cannot be
    //    * locally linked because it would create a cyclic dependency; instead, the last published
    //    * version will be installed in the Common folder.
    //    */
    //   "cyclicDependencyProjects": [
    //     // "my-toolchain"
    //   ],
    //
    //   /**
    //    * If true, then this project will be ignored by the "rush check" command.
    //    * The default value is false.
    //    */
    //   // "skipRushCheck": false,
    //
    //   /**
    //    * A flag indicating that changes to this project will be published to npm, which affects
    //    * the Rush change and publish workflows. The default value is false.
    //    * NOTE: "versionPolicyName" and "shouldPublish" are alternatives; you cannot specify them both.
    //    */
    //   // "shouldPublish": false,
    //
    //   /**
    //    * Facilitates postprocessing of a project's files prior to publishing.
    //    *
    //    * If specified, the "publishFolder" is the relative path to a subfolder of the project folder.
    //    * The "rush publish" command will publish the subfolder instead of the project folder.  The subfolder
    //    * must contain its own package.json file, which is typically a build output.
    //    */
    //   // "publishFolder": "temp/publish",
    //
    //   /**
    //    * An optional version policy associated with the project.  Version policies are defined
    //    * in "version-policies.json" file.  See the "rush publish" documentation for more info.
    //    * NOTE: "versionPolicyName" and "shouldPublish" are alternatives; you cannot specify them both.
    //    */
    //   // "versionPolicyName": ""
    // },
    //
    {
      "packageName": "@hcengineering/platform-rig",
      "projectFolder": "packages/platform-rig",
      "shouldPublish": false
    },
    {
      "packageName": "@hcengineering/platform",
      "projectFolder": "packages/platform",
      "shouldPublish": true
    },
    {
      "packageName": "@hcengineering/core",
      "projectFolder": "packages/core",
      "shouldPublish": true
    },
    {
      "packageName": "@hcengineering/analytics",
      "projectFolder": "packages/analytics",
      "shouldPublish": false
    },
    {
      "packageName": "@hcengineering/analytics-service",
      "projectFolder": "packages/analytics-service",
      "shouldPublish": false
    },
    {
      "packageName": "@hcengineering/storage",
      "projectFolder": "packages/storage",
      "shouldPublish": false
    },
    {
      "packageName": "@hcengineering/highlight",
      "projectFolder": "packages/highlight",
      "shouldPublish": false
    },
    {
      "packageName": "@hcengineering/api-client",
      "projectFolder": "packages/api-client",
      "shouldPublish": false
    },
    {
      "packageName": "@hcengineering/importer",
      "projectFolder": "packages/importer",
      "shouldPublish": false
    },
    {
      "packageName": "@hcengineering/collaboration",
      "projectFolder": "server/collaboration",
      "shouldPublish": false
    },
    {
      "packageName": "@hcengineering/server-ws",
      "projectFolder": "server/ws",
      "shouldPublish": false
    },
    {
      "packageName": "@hcengineering/theme",
      "projectFolder": "packages/theme",
      "shouldPublish": true
    },
    {
      "packageName": "@hcengineering/text-core",
      "projectFolder": "packages/text-core",
      "shouldPublish": true
    },
    {
      "packageName": "@hcengineering/text",
      "projectFolder": "packages/text",
      "shouldPublish": true
    },
    {
      "packageName": "@hcengineering/text-ydoc",
      "projectFolder": "packages/text-ydoc",
      "shouldPublish": true
    },
    {
      "packageName": "@hcengineering/ui",
      "projectFolder": "packages/ui",
      "shouldPublish": true
    },
    {
      "packageName": "@hcengineering/uploader",
      "projectFolder": "plugins/uploader",
      "shouldPublish": false
    },
    {
      "packageName": "@hcengineering/uploader-assets",
      "projectFolder": "plugins/uploader-assets",
      "shouldPublish": false
    },
    {
      "packageName": "@hcengineering/uploader-resources",
      "projectFolder": "plugins/uploader-resources",
      "shouldPublish": false
    },
    {
      "packageName": "@hcengineering/model-uploader",
      "projectFolder": "models/uploader",
      "shouldPublish": false
    },
    {
      "packageName": "@hcengineering/presence",
      "projectFolder": "plugins/presence",
      "shouldPublish": false
    },
    {
      "packageName": "@hcengineering/presence-resources",
      "projectFolder": "plugins/presence-resources",
      "shouldPublish": false
    },
    {
      "packageName": "@hcengineering/model-presence",
      "projectFolder": "models/presence",
      "shouldPublish": false
    },
    {
      "packageName": "@hcengineering/collaborator-client",
      "projectFolder": "packages/collaborator-client",
      "shouldPublish": true
    },
    {
      "packageName": "@hcengineering/account-client",
      "projectFolder": "packages/account-client",
      "shouldPublish": true
    },
    {
      "packageName": "@hcengineering/prod",
      "projectFolder": "dev/prod",
      "shouldPublish": false
    },
    {
      "packageName": "@hcengineering/server-core",
      "projectFolder": "server/core",
      "shouldPublish": false
    },
    {
      "packageName": "@hcengineering/server-indexer",
      "projectFolder": "server/indexer",
      "shouldPublish": false
    },
    {
      "packageName": "@hcengineering/server-token",
      "projectFolder": "server/token",
      "shouldPublish": true
    },
    {
      "packageName": "@hcengineering/server",
      "projectFolder": "server/server",
      "shouldPublish": false
    },
    {
      "packageName": "@hcengineering/server-storage",
      "projectFolder": "server/server-storage",
      "shouldPublish": false
    },
    {
      "packageName": "@hcengineering/server-pipeline",
      "projectFolder": "server/server-pipeline",
      "shouldPublish": false
    },
    {
      "packageName": "@hcengineering/login",
      "projectFolder": "plugins/login",
      "shouldPublish": true
    },
    {
      "packageName": "@hcengineering/login-assets",
      "projectFolder": "plugins/login-assets",
      "shouldPublish": false
    },
    {
      "packageName": "@hcengineering/login-resources",
      "projectFolder": "plugins/login-resources",
      "shouldPublish": false
    },
    {
      "packageName": "@hcengineering/onboard",
      "projectFolder": "plugins/onboard",
      "shouldPublish": true
    },
    {
      "packageName": "@hcengineering/onboard-assets",
      "projectFolder": "plugins/onboard-assets",
      "shouldPublish": false
    },
    {
      "packageName": "@hcengineering/onboard-resources",
      "projectFolder": "plugins/onboard-resources",
      "shouldPublish": false
    },
    {
      "packageName": "@hcengineering/workbench",
      "projectFolder": "plugins/workbench",
      "shouldPublish": true
    },
    {
      "packageName": "@hcengineering/workbench-assets",
      "projectFolder": "plugins/workbench-assets",
      "shouldPublish": true
    },
    {
      "packageName": "@hcengineering/workbench-resources",
      "projectFolder": "plugins/workbench-resources",
      "shouldPublish": false
    },
    {
      "packageName": "@hcengineering/presentation",
      "projectFolder": "packages/presentation",
      "shouldPublish": false
    },
    {
      "packageName": "@hcengineering/model-presentation",
      "projectFolder": "models/presentation",
      "shouldPublish": false
    },
    {
      "packageName": "@hcengineering/client",
      "projectFolder": "plugins/client",
      "shouldPublish": true
    },
    {
      "packageName": "@hcengineering/client-resources",
      "projectFolder": "plugins/client-resources",
      "shouldPublish": true
    },
    {
      "packageName": "@hcengineering/query",
      "projectFolder": "packages/query",
      "shouldPublish": true
    },
    {
      "packageName": "@hcengineering/rank",
      "projectFolder": "packages/rank",
      "shouldPublish": true
    },
    {
      "packageName": "@hcengineering/view",
      "projectFolder": "plugins/view",
      "shouldPublish": true
    },
    {
      "packageName": "@hcengineering/view-assets",
      "projectFolder": "plugins/view-assets",
      "shouldPublish": true
    },
    {
      "packageName": "@hcengineering/view-resources",
      "projectFolder": "plugins/view-resources",
      "shouldPublish": false
    },
    {
      "packageName": "@hcengineering/model",
      "projectFolder": "packages/model",
      "shouldPublish": true
    },
    {
      "packageName": "@hcengineering/model-core",
      "projectFolder": "models/core",
      "shouldPublish": false
    },
    {
      "packageName": "@hcengineering/model-all",
      "projectFolder": "models/all",
      "shouldPublish": false
    },
    {
      "packageName": "@hcengineering/model-view",
      "projectFolder": "models/view",
      "shouldPublish": false
    },
    {
      "packageName": "@hcengineering/contact",
      "projectFolder": "plugins/contact",
      "shouldPublish": true
    },
    {
      "packageName": "@hcengineering/contact-assets",
      "projectFolder": "plugins/contact-assets",
      "shouldPublish": true
    },
    {
      "packageName": "@hcengineering/contact-resources",
      "projectFolder": "plugins/contact-resources",
      "shouldPublish": false
    },
    {
      "packageName": "@hcengineering/task",
      "projectFolder": "plugins/task",
      "shouldPublish": true
    },
    {
      "packageName": "@hcengineering/task-assets",
      "projectFolder": "plugins/task-assets",
      "shouldPublish": true
    },
    {
      "packageName": "@hcengineering/task-resources",
      "projectFolder": "plugins/task-resources",
      "shouldPublish": false
    },
    {
      "packageName": "@hcengineering/model-workbench",
      "projectFolder": "models/workbench",
      "shouldPublish": false
    },
    {
      "packageName": "@hcengineering/model-task",
      "projectFolder": "models/task",
      "shouldPublish": false
    },
    {
      "packageName": "@hcengineering/model-contact",
      "projectFolder": "models/contact",
      "shouldPublish": false
    },
    {
      "packageName": "@hcengineering/text-editor",
      "projectFolder": "plugins/text-editor",
      "shouldPublish": false
    },
    {
      "packageName": "@hcengineering/text-editor-assets",
      "projectFolder": "plugins/text-editor-assets",
      "shouldPublish": false
    },
    {
      "packageName": "@hcengineering/text-editor-resources",
      "projectFolder": "plugins/text-editor-resources",
      "shouldPublish": false
    },
    {
      "packageName": "@hcengineering/chunter",
      "projectFolder": "plugins/chunter",
      "shouldPublish": true
    },
    {
      "packageName": "@hcengineering/chunter-assets",
      "projectFolder": "plugins/chunter-assets",
      "shouldPublish": true
    },
    {
      "packageName": "@hcengineering/chunter-resources",
      "projectFolder": "plugins/chunter-resources",
      "shouldPublish": false
    },
    {
      "packageName": "@hcengineering/model-chunter",
      "projectFolder": "models/chunter",
      "shouldPublish": false
    },
    {
      "packageName": "@hcengineering/recruit",
      "projectFolder": "plugins/recruit",
      "shouldPublish": true
    },
    {
      "packageName": "@hcengineering/recruit-assets",
      "projectFolder": "plugins/recruit-assets",
      "shouldPublish": true
    },
    {
      "packageName": "@hcengineering/recruit-resources",
      "projectFolder": "plugins/recruit-resources",
      "shouldPublish": false
    },
    {
      "packageName": "@hcengineering/model-recruit",
      "projectFolder": "models/recruit",
      "shouldPublish": false
    },
    {
      "packageName": "@hcengineering/image-cropper",
      "projectFolder": "plugins/image-cropper",
      "shouldPublish": false
    },
    {
      "packageName": "@hcengineering/image-cropper-resources",
      "projectFolder": "plugins/image-cropper-resources",
      "shouldPublish": false
    },
    {
      "packageName": "@hcengineering/model-server-core",
      "projectFolder": "models/server-core",
      "shouldPublish": false
    },
    {
      "packageName": "@hcengineering/server-attachment",
      "projectFolder": "server-plugins/attachment",
      "shouldPublish": false
    },
    {
      "packageName": "@hcengineering/model-server-attachment",
      "projectFolder": "models/server-attachment",
      "shouldPublish": false
    },
    {
      "packageName": "@hcengineering/server-attachment-resources",
      "projectFolder": "server-plugins/attachment-resources",
      "shouldPublish": false
    },
    {
      "packageName": "@hcengineering/server-collaboration",
      "projectFolder": "server-plugins/collaboration",
      "shouldPublish": false
    },
    {
      "packageName": "@hcengineering/model-server-collaboration",
      "projectFolder": "models/server-collaboration",
      "shouldPublish": false
    },
    {
      "packageName": "@hcengineering/server-collaboration-resources",
      "projectFolder": "server-plugins/collaboration-resources",
      "shouldPublish": false
    },
    {
      "packageName": "@hcengineering/server-contact",
      "projectFolder": "server-plugins/contact",
      "shouldPublish": false
    },
    {
      "packageName": "@hcengineering/model-server-contact",
      "projectFolder": "models/server-contact",
      "shouldPublish": false
    },
    {
      "packageName": "@hcengineering/server-contact-resources",
      "projectFolder": "server-plugins/contact-resources",
      "shouldPublish": false
    },
    {
      "packageName": "@hcengineering/mongo",
      "projectFolder": "server/mongo",
      "shouldPublish": false
    },
    {
      "packageName": "@hcengineering/postgres",
      "projectFolder": "server/postgres",
      "shouldPublish": false
    },
    {
      "packageName": "@hcengineering/elastic",
      "projectFolder": "server/elastic",
      "shouldPublish": false
    },
    {
      "packageName": "@hcengineering/rpc",
      "projectFolder": "server/rpc",
      "shouldPublish": true
    },
    {
      "packageName": "@hcengineering/pod-front",
      "projectFolder": "pods/front",
      "shouldPublish": false
    },
    {
      "packageName": "@hcengineering/pod-stats",
      "projectFolder": "pods/stats",
      "shouldPublish": false
    },
    {
      "packageName": "@hcengineering/pod-server",
      "projectFolder": "pods/server",
      "shouldPublish": false
    },
    {
      "packageName": "@hcengineering/front",
      "projectFolder": "server/front",
      "shouldPublish": false
    },
    {
      "packageName": "@hcengineering/account",
      "projectFolder": "server/account",
      "shouldPublish": false
    },
    {
      "packageName": "@hcengineering/account-service",
      "projectFolder": "server/account-service",
      "shouldPublish": false
    },
    {
      "packageName": "@hcengineering/workspace-service",
      "projectFolder": "server/workspace-service",
      "shouldPublish": false
    },
    {
      "packageName": "@hcengineering/collaborator",
      "projectFolder": "server/collaborator",
      "shouldPublish": false
    },
    {
      "packageName": "@hcengineering/tool",
      "projectFolder": "dev/tool",
      "shouldPublish": false
    },
    {
      "packageName": "@hcengineering/import-tool",
      "projectFolder": "dev/import-tool",
      "shouldPublish": false
    },
    {
      "packageName": "@hcengineering/pod-account",
      "projectFolder": "pods/account",
      "shouldPublish": false
    },
    {
      "packageName": "@hcengineering/pod-workspace",
      "projectFolder": "pods/workspace",
      "shouldPublish": false
    },
    {
      "packageName": "@hcengineering/pod-collaborator",
      "projectFolder": "pods/collaborator",
      "shouldPublish": false
    },
    {
      "packageName": "@hcengineering/panel",
      "projectFolder": "packages/panel",
      "shouldPublish": true
    },
    {
      "packageName": "@hcengineering/activity",
      "projectFolder": "plugins/activity",
      "shouldPublish": false
    },
    {
      "packageName": "@hcengineering/activity-assets",
      "projectFolder": "plugins/activity-assets",
      "shouldPublish": true
    },
    {
      "packageName": "@hcengineering/activity-resources",
      "projectFolder": "plugins/activity-resources",
      "shouldPublish": false
    },
    {
      "packageName": "@hcengineering/model-activity",
      "projectFolder": "models/activity",
      "shouldPublish": false
    },
    {
      "packageName": "@hcengineering/setting",
      "projectFolder": "plugins/setting",
      "shouldPublish": true
    },
    {
      "packageName": "@hcengineering/setting-assets",
      "projectFolder": "plugins/setting-assets",
      "shouldPublish": true
    },
    {
      "packageName": "@hcengineering/setting-resources",
      "projectFolder": "plugins/setting-resources",
      "shouldPublish": false
    },
    {
      "packageName": "@hcengineering/model-setting",
      "projectFolder": "models/setting",
      "shouldPublish": false
    },
    {
      "packageName": "@hcengineering/telegram",
      "projectFolder": "plugins/telegram",
      "shouldPublish": true
    },
    {
      "packageName": "@hcengineering/telegram-assets",
      "projectFolder": "plugins/telegram-assets",
      "shouldPublish": false
    },
    {
      "packageName": "@hcengineering/telegram-resources",
      "projectFolder": "plugins/telegram-resources",
      "shouldPublish": false
    },
    {
      "packageName": "@hcengineering/model-telegram",
      "projectFolder": "models/telegram",
      "shouldPublish": false
    },
    {
      "packageName": "@hcengineering/devmodel-resources",
      "projectFolder": "plugins/devmodel-resources",
      "shouldPublish": false
    },
    {
      "packageName": "@hcengineering/devmodel",
      "projectFolder": "plugins/devmodel",
      "shouldPublish": false
    },
    {
      "packageName": "@hcengineering/attachment",
      "projectFolder": "plugins/attachment",
      "shouldPublish": true
    },
    {
      "packageName": "@hcengineering/attachment-assets",
      "projectFolder": "plugins/attachment-assets",
      "shouldPublish": true
    },
    {
      "packageName": "@hcengineering/attachment-resources",
      "projectFolder": "plugins/attachment-resources",
      "shouldPublish": false
    },
    {
      "packageName": "@hcengineering/model-attachment",
      "projectFolder": "models/attachment",
      "shouldPublish": false
    },
    {
      "packageName": "@hcengineering/lead",
      "projectFolder": "plugins/lead",
      "shouldPublish": false
    },
    {
      "packageName": "@hcengineering/lead-assets",
      "projectFolder": "plugins/lead-assets",
      "shouldPublish": false
    },
    {
      "packageName": "@hcengineering/lead-resources",
      "projectFolder": "plugins/lead-resources",
      "shouldPublish": false
    },
    {
      "packageName": "@hcengineering/model-lead",
      "projectFolder": "models/lead",
      "shouldPublish": false
    },
    // {
    //   "packageName": "@hcengineering/storybook",
    //   "projectFolder": "dev/storybook",
    //   "shouldPublish": false
    // },
    {
      "packageName": "@hcengineering/model-gmail",
      "projectFolder": "models/gmail",
      "shouldPublish": false
    },
    {
      "packageName": "@hcengineering/gmail",
      "projectFolder": "plugins/gmail",
      "shouldPublish": true
    },
    {
      "packageName": "@hcengineering/gmail-assets",
      "projectFolder": "plugins/gmail-assets",
      "shouldPublish": false
    },
    {
      "packageName": "@hcengineering/gmail-resources",
      "projectFolder": "plugins/gmail-resources",
      "shouldPublish": false
    },
    {
      "packageName": "@hcengineering/model-inventory",
      "projectFolder": "models/inventory",
      "shouldPublish": false
    },
    {
      "packageName": "@hcengineering/inventory",
      "projectFolder": "plugins/inventory",
      "shouldPublish": true
    },
    {
      "packageName": "@hcengineering/inventory-assets",
      "projectFolder": "plugins/inventory-assets",
      "shouldPublish": true
    },
    {
      "packageName": "@hcengineering/inventory-resources",
      "projectFolder": "plugins/inventory-resources",
      "shouldPublish": false
    },
    {
      "packageName": "@hcengineering/templates",
      "projectFolder": "plugins/templates",
      "shouldPublish": true
    },
    {
      "packageName": "@hcengineering/templates-assets",
      "projectFolder": "plugins/templates-assets",
      "shouldPublish": true
    },
    {
      "packageName": "@hcengineering/templates-resources",
      "projectFolder": "plugins/templates-resources",
      "shouldPublish": false
    },
    {
      "packageName": "@hcengineering/model-templates",
      "projectFolder": "models/templates",
      "shouldPublish": false
    },
    {
      "packageName": "@hcengineering/server-templates",
      "projectFolder": "server-plugins/templates",
      "shouldPublish": false
    },
    {
      "packageName": "@hcengineering/model-server-templates",
      "projectFolder": "models/server-templates",
      "shouldPublish": false
    },
    {
      "packageName": "@hcengineering/model-text-editor",
      "projectFolder": "models/text-editor",
      "shouldPublish": false
    },
    {
      "packageName": "@hcengineering/server-tool",
      "projectFolder": "server/tool",
      "shouldPublish": false
    },
    {
      "packageName": "@hcengineering/server-client",
      "projectFolder": "server/client",
      "shouldPublish": false
    },
    {
      "packageName": "@hcengineering/tests-sanity",
      "projectFolder": "tests/sanity",
      "shouldPublish": false
    },
    {
      "packageName": "@hcengineering/qms-tests-sanity",
      "projectFolder": "qms-tests/sanity",
      "shouldPublish": false
    },
    {
      "packageName": "@hcengineering/rekoni",
      "projectFolder": "packages/rekoni",
      "shouldPublish": false
    },
    {
      "packageName": "@hcengineering/model-notification",
      "projectFolder": "models/notification",
      "shouldPublish": false
    },
    {
      "packageName": "@hcengineering/notification",
      "projectFolder": "plugins/notification",
      "shouldPublish": true
    },
    {
      "packageName": "@hcengineering/notification-assets",
      "projectFolder": "plugins/notification-assets",
      "shouldPublish": true
    },
    {
      "packageName": "@hcengineering/notification-resources",
      "projectFolder": "plugins/notification-resources",
      "shouldPublish": false
    },
    {
      "packageName": "@hcengineering/server-notification",
      "projectFolder": "server-plugins/notification",
      "shouldPublish": false
    },
    {
      "packageName": "@hcengineering/model-server-notification",
      "projectFolder": "models/server-notification",
      "shouldPublish": false
    },
    {
      "packageName": "@hcengineering/server-notification-resources",
      "projectFolder": "server-plugins/notification-resources",
      "shouldPublish": false
    },
    {
      "packageName": "@hcengineering/tags",
      "projectFolder": "plugins/tags",
      "shouldPublish": true
    },
    {
      "packageName": "@hcengineering/tags-assets",
      "projectFolder": "plugins/tags-assets",
      "shouldPublish": false
    },
    {
      "packageName": "@hcengineering/tags-resources",
      "projectFolder": "plugins/tags-resources",
      "shouldPublish": false
    },
    {
      "packageName": "@hcengineering/model-tags",
      "projectFolder": "models/tags",
      "shouldPublish": false
    },
    {
      "packageName": "@hcengineering/server-chunter",
      "projectFolder": "server-plugins/chunter",
      "shouldPublish": false
    },
    {
      "packageName": "@hcengineering/model-server-chunter",
      "projectFolder": "models/server-chunter",
      "shouldPublish": false
    },
    {
      "packageName": "@hcengineering/server-chunter-resources",
      "projectFolder": "server-plugins/chunter-resources",
      "shouldPublish": false
    },
    {
      "packageName": "@hcengineering/server-inventory",
      "projectFolder": "server-plugins/inventory",
      "shouldPublish": false
    },
    {
      "packageName": "@hcengineering/model-server-inventory",
      "projectFolder": "models/server-inventory",
      "shouldPublish": false
    },
    {
      "packageName": "@hcengineering/server-inventory-resources",
      "projectFolder": "server-plugins/inventory-resources",
      "shouldPublish": false
    },
    {
      "packageName": "@hcengineering/server-lead",
      "projectFolder": "server-plugins/lead",
      "shouldPublish": false
    },
    {
      "packageName": "@hcengineering/model-server-lead",
      "projectFolder": "models/server-lead",
      "shouldPublish": false
    },
    {
      "packageName": "@hcengineering/server-lead-resources",
      "projectFolder": "server-plugins/lead-resources",
      "shouldPublish": false
    },
    {
      "packageName": "@hcengineering/server-recruit",
      "projectFolder": "server-plugins/recruit",
      "shouldPublish": false
    },
    {
      "packageName": "@hcengineering/model-server-recruit",
      "projectFolder": "models/server-recruit",
      "shouldPublish": false
    },
    {
      "packageName": "@hcengineering/server-recruit-resources",
      "projectFolder": "server-plugins/recruit-resources",
      "shouldPublish": false
    },
    {
      "packageName": "@hcengineering/server-task",
      "projectFolder": "server-plugins/task",
      "shouldPublish": false
    },
    {
      "packageName": "@hcengineering/model-server-task",
      "projectFolder": "models/server-task",
      "shouldPublish": false
    },
    {
      "packageName": "@hcengineering/server-tracker",
      "projectFolder": "server-plugins/tracker",
      "shouldPublish": false
    },
    {
      "packageName": "@hcengineering/model-server-tracker",
      "projectFolder": "models/server-tracker",
      "shouldPublish": false
    },
    {
      "packageName": "@hcengineering/server-tracker-resources",
      "projectFolder": "server-plugins/tracker-resources",
      "shouldPublish": false
    },
    {
      "packageName": "@hcengineering/server-task-resources",
      "projectFolder": "server-plugins/task-resources",
      "shouldPublish": false
    },
    {
      "packageName": "@hcengineering/server-setting",
      "projectFolder": "server-plugins/setting",
      "shouldPublish": false
    },
    {
      "packageName": "@hcengineering/model-server-setting",
      "projectFolder": "models/server-setting",
      "shouldPublish": false
    },
    {
      "packageName": "@hcengineering/server-setting-resources",
      "projectFolder": "server-plugins/setting-resources",
      "shouldPublish": false
    },
    {
      "packageName": "@hcengineering/calendar",
      "projectFolder": "plugins/calendar",
      "shouldPublish": true
    },
    {
      "packageName": "@hcengineering/calendar-assets",
      "projectFolder": "plugins/calendar-assets",
      "shouldPublish": true
    },
    {
      "packageName": "@hcengineering/calendar-resources",
      "projectFolder": "plugins/calendar-resources",
      "shouldPublish": false
    },
    {
      "packageName": "@hcengineering/model-calendar",
      "projectFolder": "models/calendar",
      "shouldPublish": false
    },
    {
      "packageName": "@hcengineering/server-tags",
      "projectFolder": "server-plugins/tags",
      "shouldPublish": false
    },
    {
      "packageName": "@hcengineering/model-server-tags",
      "projectFolder": "models/server-tags",
      "shouldPublish": false
    },
    {
      "packageName": "@hcengineering/server-tags-resources",
      "projectFolder": "server-plugins/tags-resources",
      "shouldPublish": false
    },
    {
      "packageName": "@hcengineering/server-calendar",
      "projectFolder": "server-plugins/calendar",
      "shouldPublish": false
    },
    {
      "packageName": "@hcengineering/model-server-calendar",
      "projectFolder": "models/server-calendar",
      "shouldPublish": false
    },
    {
      "packageName": "@hcengineering/server-calendar-resources",
      "projectFolder": "server-plugins/calendar-resources",
      "shouldPublish": false
    },
    {
      "packageName": "@hcengineering/server-gmail",
      "projectFolder": "server-plugins/gmail",
      "shouldPublish": false
    },
    {
      "packageName": "@hcengineering/model-server-gmail",
      "projectFolder": "models/server-gmail",
      "shouldPublish": false
    },
    {
      "packageName": "@hcengineering/server-gmail-resources",
      "projectFolder": "server-plugins/gmail-resources",
      "shouldPublish": false
    },
    {
      "packageName": "@hcengineering/server-telegram",
      "projectFolder": "server-plugins/telegram",
      "shouldPublish": false
    },
    {
      "packageName": "@hcengineering/model-server-telegram",
      "projectFolder": "models/server-telegram",
      "shouldPublish": false
    },
    {
      "packageName": "@hcengineering/server-telegram-resources",
      "projectFolder": "server-plugins/telegram-resources",
      "shouldPublish": false
    },
    {
      "packageName": "@hcengineering/tracker",
      "projectFolder": "plugins/tracker",
      "shouldPublish": true
    },
    {
      "packageName": "@hcengineering/tracker-assets",
      "projectFolder": "plugins/tracker-assets",
      "shouldPublish": false
    },
    {
      "packageName": "@hcengineering/tracker-resources",
      "projectFolder": "plugins/tracker-resources",
      "shouldPublish": false
    },
    {
      "packageName": "@hcengineering/model-tracker",
      "projectFolder": "models/tracker",
      "shouldPublish": false
    },

    {
      "packageName": "@hcengineering/board",
      "projectFolder": "plugins/board",
      "shouldPublish": true
    },
    {
      "packageName": "@hcengineering/board-assets",
      "projectFolder": "plugins/board-assets",
      "shouldPublish": true
    },
    {
      "packageName": "@hcengineering/board-resources",
      "projectFolder": "plugins/board-resources",
      "shouldPublish": false
    },
    {
      "packageName": "@hcengineering/model-board",
      "projectFolder": "models/board",
      "shouldPublish": false
    },
    {
      "packageName": "@hcengineering/kanban",
      "projectFolder": "packages/kanban",
      "shouldPublish": false
    },
    {
      "packageName": "@hcengineering/preference",
      "projectFolder": "plugins/preference",
      "shouldPublish": true
    },
    {
      "packageName": "@hcengineering/preference-assets",
      "projectFolder": "plugins/preference-assets",
      "shouldPublish": false
    },
    {
      "packageName": "@hcengineering/model-preference",
      "projectFolder": "models/preference",
      "shouldPublish": false
    },
    {
      "packageName": "@hcengineering/server-preference",
      "projectFolder": "server-plugins/preference",
      "shouldPublish": false
    },
    {
      "packageName": "@hcengineering/middleware",
      "projectFolder": "server/middleware",
      "shouldPublish": false
    },
    {
      "packageName": "@hcengineering/server-backup",
      "projectFolder": "server/backup",
      "shouldPublish": false
    },
    {
      "packageName": "@hcengineering/backup-service",
      "projectFolder": "server/backup-service",
      "shouldPublish": false
    },
    {
      "packageName": "@hcengineering/pod-backup",
      "projectFolder": "pods/backup",
      "shouldPublish": false
    },
    {
      "packageName": "@hcengineering/pod-fulltext",
      "projectFolder": "pods/fulltext",
      "shouldPublish": false
    },
    {
      "packageName": "@hcengineering/server-fulltext",
      "projectFolder": "server-plugins/fulltext",
      "shouldPublish": false
    },
    {
      "packageName": "@hcengineering/server-fulltext-resources",
      "projectFolder": "server-plugins/fulltext-resources",
      "shouldPublish": false
    },
    {
      "packageName": "@hcengineering/model-server-fulltext",
      "projectFolder": "models/server-fulltext",
      "shouldPublish": false
    },
    {
      "packageName": "@hcengineering/hr",
      "projectFolder": "plugins/hr",
      "shouldPublish": true
    },
    {
      "packageName": "@hcengineering/hr-assets",
      "projectFolder": "plugins/hr-assets",
      "shouldPublish": true
    },
    {
      "packageName": "@hcengineering/hr-resources",
      "projectFolder": "plugins/hr-resources",
      "shouldPublish": false
    },
    {
      "packageName": "@hcengineering/model-hr",
      "projectFolder": "models/hr",
      "shouldPublish": false
    },
    {
      "packageName": "@hcengineering/server-hr",
      "projectFolder": "server-plugins/hr",
      "shouldPublish": false
    },
    {
      "packageName": "@hcengineering/model-server-hr",
      "projectFolder": "models/server-hr",
      "shouldPublish": false
    },
    {
      "packageName": "@hcengineering/server-hr-resources",
      "projectFolder": "server-plugins/hr-resources",
      "shouldPublish": false
    },
    {
      "packageName": "@hcengineering/minio",
      "projectFolder": "server/minio",
      "shouldPublish": false
    },
    {
      "packageName": "@hcengineering/s3",
      "projectFolder": "server/s3",
      "shouldPublish": false
    },
    {
      "packageName": "@hcengineering/datalake",
      "projectFolder": "server/datalake",
      "shouldPublish": false
    },
    {
      "packageName": "@hcengineering/bitrix",
      "projectFolder": "plugins/bitrix",
      "shouldPublish": true
    },
    {
      "packageName": "@hcengineering/bitrix-assets",
      "projectFolder": "plugins/bitrix-assets",
      "shouldPublish": false
    },
    {
      "packageName": "@hcengineering/bitrix-resources",
      "projectFolder": "plugins/bitrix-resources",
      "shouldPublish": false
    },
    {
      "packageName": "@hcengineering/model-bitrix",
      "projectFolder": "models/bitrix",
      "shouldPublish": false
    },
    {
      "packageName": "@hcengineering/request",
      "projectFolder": "plugins/request",
      "shouldPublish": true
    },
    {
      "packageName": "@hcengineering/request-assets",
      "projectFolder": "plugins/request-assets",
      "shouldPublish": false
    },
    {
      "packageName": "@hcengineering/request-resources",
      "projectFolder": "plugins/request-resources",
      "shouldPublish": false
    },
    {
      "packageName": "@hcengineering/model-request",
      "projectFolder": "models/request",
      "shouldPublish": false
    },
    {
      "packageName": "@hcengineering/server-request",
      "projectFolder": "server-plugins/request",
      "shouldPublish": false
    },
    {
      "packageName": "@hcengineering/model-server-request",
      "projectFolder": "models/server-request",
      "shouldPublish": false
    },
    {
      "packageName": "@hcengineering/server-request-resources",
      "projectFolder": "server-plugins/request-resources",
      "shouldPublish": false
    },
    {
      "packageName": "@hcengineering/server-view",
      "projectFolder": "server-plugins/view",
      "shouldPublish": false
    },
    {
      "packageName": "@hcengineering/model-server-view",
      "projectFolder": "models/server-view",
      "shouldPublish": false
    },
    {
      "packageName": "@hcengineering/server-view-resources",
      "projectFolder": "server-plugins/view-resources",
      "shouldPublish": false
    },
    {
      "packageName": "@hcengineering/server-activity",
      "projectFolder": "server-plugins/activity",
      "shouldPublish": false
    },
    {
      "packageName": "@hcengineering/model-server-activity",
      "projectFolder": "models/server-activity",
      "shouldPublish": false
    },
    {
      "packageName": "@hcengineering/server-activity-resources",
      "projectFolder": "server-plugins/activity-resources",
      "shouldPublish": false
    },
    {
      "packageName": "@hcengineering/model-support",
      "projectFolder": "models/support",
      "shouldPublish": false
    },
    {
      "packageName": "@hcengineering/support",
      "projectFolder": "plugins/support",
      "shouldPublish": true
    },
    {
      "packageName": "@hcengineering/support-assets",
      "projectFolder": "plugins/support-assets",
      "shouldPublish": true
    },
    {
      "packageName": "@hcengineering/support-resources",
      "projectFolder": "plugins/support-resources",
      "shouldPublish": false
    },
    {
      "packageName": "@hcengineering/guest",
      "projectFolder": "plugins/guest",
      "shouldPublish": true
    },
    {
      "packageName": "@hcengineering/guest-assets",
      "projectFolder": "plugins/guest-assets",
      "shouldPublish": false
    },
    {
      "packageName": "@hcengineering/guest-resources",
      "projectFolder": "plugins/guest-resources",
      "shouldPublish": false
    },
    {
      "packageName": "@hcengineering/model-guest",
      "projectFolder": "models/guest",
      "shouldPublish": false
    },
    {
      "packageName": "@hcengineering/server-guest",
      "projectFolder": "server-plugins/guest",
      "shouldPublish": false
    },
    {
      "packageName": "@hcengineering/model-server-guest",
      "projectFolder": "models/server-guest",
      "shouldPublish": false
    },
    {
      "packageName": "@hcengineering/server-guest-resources",
      "projectFolder": "server-plugins/guest-resources",
      "shouldPublish": false
    },
    {
      "packageName": "@hcengineering/auth-providers",
      "projectFolder": "pods/authProviders",
      "shouldPublish": false
    },
    {
      "packageName": "@hcengineering/time",
      "projectFolder": "plugins/time",
      "shouldPublish": false
    },
    {
      "packageName": "@hcengineering/time-assets",
      "projectFolder": "plugins/time-assets",
      "shouldPublish": false
    },
    {
      "packageName": "@hcengineering/time-resources",
      "projectFolder": "plugins/time-resources",
      "shouldPublish": false
    },
    {
      "packageName": "@hcengineering/model-time",
      "projectFolder": "models/time",
      "shouldPublish": false
    },
    {
      "packageName": "@hcengineering/server-time",
      "projectFolder": "server-plugins/time",
      "shouldPublish": false
    },
    {
      "packageName": "@hcengineering/server-time-resources",
      "projectFolder": "server-plugins/time-resources",
      "shouldPublish": false
    },
    {
      "packageName": "@hcengineering/model-server-time",
      "projectFolder": "models/server-time",
      "shouldPublish": false
    },
    {
      "packageName": "@hcengineering/document",
      "projectFolder": "plugins/document",
      "shouldPublish": false
    },
    {
      "packageName": "@hcengineering/document-assets",
      "projectFolder": "plugins/document-assets",
      "shouldPublish": false
    },
    {
      "packageName": "@hcengineering/document-resources",
      "projectFolder": "plugins/document-resources",
      "shouldPublish": false
    },
    {
      "packageName": "@hcengineering/model-document",
      "projectFolder": "models/document",
      "shouldPublish": false
    },
    {
      "packageName": "@hcengineering/server-document",
      "projectFolder": "server-plugins/document",
      "shouldPublish": false
    },
    {
      "packageName": "@hcengineering/server-document-resources",
      "projectFolder": "server-plugins/document-resources",
      "shouldPublish": false
    },
    {
      "packageName": "@hcengineering/model-server-document",
      "projectFolder": "models/server-document",
      "shouldPublish": false
    },
    {
      "packageName": "@hcengineering/love",
      "projectFolder": "plugins/love",
      "shouldPublish": false
    },
    {
      "packageName": "@hcengineering/love-assets",
      "projectFolder": "plugins/love-assets",
      "shouldPublish": false
    },
    {
      "packageName": "@hcengineering/love-resources",
      "projectFolder": "plugins/love-resources",
      "shouldPublish": false
    },
    {
      "packageName": "@hcengineering/model-love",
      "projectFolder": "models/love",
      "shouldPublish": false
    },
    {
      "packageName": "@hcengineering/server-love",
      "projectFolder": "server-plugins/love",
      "shouldPublish": false
    },
    {
      "packageName": "@hcengineering/server-love-resources",
      "projectFolder": "server-plugins/love-resources",
      "shouldPublish": false
    },
    {
      "packageName": "@hcengineering/model-server-love",
      "projectFolder": "models/server-love",
      "shouldPublish": false
    },
    {
      "packageName": "@hcengineering/drive",
      "projectFolder": "plugins/drive",
      "shouldPublish": false
    },
    {
      "packageName": "@hcengineering/drive-assets",
      "projectFolder": "plugins/drive-assets",
      "shouldPublish": false
    },
    {
      "packageName": "@hcengineering/drive-resources",
      "projectFolder": "plugins/drive-resources",
      "shouldPublish": false
    },
    {
      "packageName": "@hcengineering/model-drive",
      "projectFolder": "models/drive",
      "shouldPublish": false
    },
    {
      "packageName": "@hcengineering/server-drive",
      "projectFolder": "server-plugins/drive",
      "shouldPublish": false
    },
    {
      "packageName": "@hcengineering/model-server-drive",
      "projectFolder": "models/server-drive",
      "shouldPublish": false
    },
    {
      "packageName": "@hcengineering/server-drive-resources",
      "projectFolder": "server-plugins/drive-resources",
      "shouldPublish": false
    },
    {
      "packageName": "@hcengineering/controlled-documents",
      "projectFolder": "plugins/controlled-documents",
      "shouldPublish": false
    },
    {
      "packageName": "@hcengineering/controlled-documents-assets",
      "projectFolder": "plugins/controlled-documents-assets",
      "shouldPublish": false
    },
    {
      "packageName": "@hcengineering/controlled-documents-resources",
      "projectFolder": "plugins/controlled-documents-resources",
      "shouldPublish": false
    },
    {
      "packageName": "@hcengineering/model-controlled-documents",
      "projectFolder": "models/controlled-documents",
      "shouldPublish": false
    },
    {
      "packageName": "@hcengineering/server-controlled-documents",
      "projectFolder": "server-plugins/controlled-documents",
      "shouldPublish": false
    },
    {
      "packageName": "@hcengineering/server-controlled-documents-resources",
      "projectFolder": "server-plugins/controlled-documents-resources",
      "shouldPublish": false
    },
    {
      "packageName": "@hcengineering/model-server-controlled-documents",
      "projectFolder": "models/server-controlled-documents",
      "shouldPublish": false
    },
    {
      "packageName": "@hcengineering/print",
      "projectFolder": "plugins/print",
      "shouldPublish": false
    },
    {
      "packageName": "@hcengineering/print-assets",
      "projectFolder": "plugins/print-assets",
      "shouldPublish": false
    },
    {
      "packageName": "@hcengineering/print-resources",
      "projectFolder": "plugins/print-resources",
      "shouldPublish": false
    },
    {
      "packageName": "@hcengineering/model-print",
      "projectFolder": "models/print",
      "shouldPublish": false
    },
    {
      "packageName": "@hcengineering/sign",
      "projectFolder": "plugins/sign",
      "shouldPublish": false
    },
    {
      "packageName": "@hcengineering/products",
      "projectFolder": "plugins/products",
      "shouldPublish": false
    },
    {
      "packageName": "@hcengineering/products-assets",
      "projectFolder": "plugins/products-assets",
      "shouldPublish": false
    },
    {
      "packageName": "@hcengineering/products-resources",
      "projectFolder": "plugins/products-resources",
      "shouldPublish": false
    },
    {
      "packageName": "@hcengineering/model-products",
      "projectFolder": "models/products",
      "shouldPublish": false
    },
    {
      "packageName": "@hcengineering/model-server-products",
      "projectFolder": "models/server-products",
      "shouldPublish": false
    },
    {
      "packageName": "@hcengineering/questions",
      "projectFolder": "plugins/questions",
      "shouldPublish": false
    },
    {
      "packageName": "@hcengineering/questions-assets",
      "projectFolder": "plugins/questions-assets",
      "shouldPublish": false
    },
    {
      "packageName": "@hcengineering/questions-resources",
      "projectFolder": "plugins/questions-resources",
      "shouldPublish": false
    },
    {
      "packageName": "@hcengineering/model-questions",
      "projectFolder": "models/questions",
      "shouldPublish": false
    },
    {
      "packageName": "@hcengineering/training",
      "projectFolder": "plugins/training",
      "shouldPublish": false
    },
    {
      "packageName": "@hcengineering/training-assets",
      "projectFolder": "plugins/training-assets",
      "shouldPublish": false
    },
    {
      "packageName": "@hcengineering/training-resources",
      "projectFolder": "plugins/training-resources",
      "shouldPublish": false
    },
    {
      "packageName": "@hcengineering/server-training",
      "projectFolder": "server-plugins/training",
      "shouldPublish": false
    },
    {
      "packageName": "@hcengineering/server-training-resources",
      "projectFolder": "server-plugins/training-resources",
      "shouldPublish": false
    },
    {
      "packageName": "@hcengineering/model-training",
      "projectFolder": "models/training",
      "shouldPublish": false
    },
    {
      "packageName": "@hcengineering/model-server-training",
      "projectFolder": "models/server-training",
      "shouldPublish": false
    },
    {
      "packageName": "@hcengineering/desktop",
      "projectFolder": "desktop",
      "shouldPublish": false
    },
    {
      "packageName": "desktop",
      "projectFolder": "desktop-package",
      "shouldPublish": false
    },
    {
      "packageName": "@hcengineering/diffview",
      "projectFolder": "plugins/diffview",
      "shouldPublish": false
    },
    {
      "packageName": "@hcengineering/diffview-assets",
      "projectFolder": "plugins/diffview-assets",
      "shouldPublish": false
    },
    {
      "packageName": "@hcengineering/diffview-resources",
      "projectFolder": "plugins/diffview-resources",
      "shouldPublish": false
    },
    {
      "packageName": "@hcengineering/github",
      "projectFolder": "services/github/github",
      "shouldPublish": false
    },
    {
      "packageName": "@hcengineering/github-assets",
      "projectFolder": "services/github/github-assets",
      "shouldPublish": false
    },
    {
      "packageName": "@hcengineering/github-resources",
      "projectFolder": "services/github/github-resources",
      "shouldPublish": false
    },
    {
      "packageName": "@hcengineering/model-github",
      "projectFolder": "services/github/model-github",
      "shouldPublish": false
    },
    {
      "packageName": "@hcengineering/pod-github",
      "projectFolder": "services/github/pod-github",
      "shouldPublish": false
    },
    {
      "packageName": "@hcengineering/server-github",
      "projectFolder": "services/github/server-github",
      "shouldPublish": false
    },
    {
      "packageName": "@hcengineering/server-github-resources",
      "projectFolder": "services/github/server-github-resources",
      "shouldPublish": false
    },
    {
      "packageName": "@hcengineering/server-github-model",
      "projectFolder": "services/github/server-github-model",
      "shouldPublish": false
    },
    {
      "packageName": "@hcengineering/desktop-preferences",
      "projectFolder": "plugins/desktop-preferences",
      "shouldPublish": false
    },
    {
      "packageName": "@hcengineering/desktop-preferences-assets",
      "projectFolder": "plugins/desktop-preferences-assets",
      "shouldPublish": false
    },
    {
      "packageName": "@hcengineering/desktop-preferences-resources",
      "projectFolder": "plugins/desktop-preferences-resources",
      "shouldPublish": false
    },
    {
      "packageName": "@hcengineering/model-desktop-preferences",
      "projectFolder": "models/desktop-preferences",
      "shouldPublish": false
    },
    {
      "packageName": "@hcengineering/pod-ses",
      "projectFolder": "services/ses/pod-ses",
      "shouldPublish": false
    },
    {
      "packageName": "@hcengineering/pod-telegram",
      "projectFolder": "services/telegram/pod-telegram",
      "shouldPublish": false
    },
    {
      "packageName": "@hcengineering/pod-gmail",
      "projectFolder": "services/gmail/pod-gmail",
      "shouldPublish": false
    },
    {
      "packageName": "@hcengineering/pod-calendar",
      "projectFolder": "services/calendar/pod-calendar",
      "shouldPublish": false
    },
    {
      "packageName": "@hcengineering/qms-doc-import-tool",
      "projectFolder": "dev/doc-import-tool",
      "shouldPublish": false
    },
    {
      "packageName": "@hcengineering/pod-love",
      "projectFolder": "services/love",
      "shouldPublish": false
    },
    {
      "packageName": "@hcengineering/pod-print",
      "projectFolder": "services/print/pod-print",
      "shouldPublish": false
    },
    {
      "packageName": "@hcengineering/pod-sign",
      "projectFolder": "services/sign/pod-sign",
      "shouldPublish": false
    },
    {
      "packageName": "@hcengineering/rekoni-service",
      "projectFolder": "services/rekoni",
      "shouldPublish": false
    },
    {
      "packageName": "@hcengineering/pod-analytics-collector",
      "projectFolder": "services/analytics-collector/pod-analytics-collector",
      "shouldPublish": false
    },
    {
      "packageName": "@hcengineering/analytics-collector",
      "projectFolder": "plugins/analytics-collector",
      "shouldPublish": false
    },
    {
      "packageName": "@hcengineering/analytics-collector-assets",
      "projectFolder": "plugins/analytics-collector-assets",
      "shouldPublish": false
    },
    {
      "packageName": "@hcengineering/analytics-collector-resources",
      "projectFolder": "plugins/analytics-collector-resources",
      "shouldPublish": false
    },
    {
      "packageName": "@hcengineering/model-analytics-collector",
      "projectFolder": "models/analytics-collector",
      "shouldPublish": false
    },
    {
      "packageName": "@hcengineering/server-analytics-collector",
      "projectFolder": "server-plugins/analytics-collector",
      "shouldPublish": false
    },
    {
      "packageName": "@hcengineering/server-analytics-collector-resources",
      "projectFolder": "server-plugins/analytics-collector-resources",
      "shouldPublish": false
    },
    {
      "packageName": "@hcengineering/pod-ai-bot",
      "projectFolder": "services/ai-bot/pod-ai-bot",
      "shouldPublish": false
    },
    {
      "packageName": "@hcengineering/ai-bot",
      "projectFolder": "plugins/ai-bot",
      "shouldPublish": false
    },
    {
      "packageName": "@hcengineering/ai-bot-resources",
      "projectFolder": "plugins/ai-bot-resources",
      "shouldPublish": false
    },
    {
      "packageName": "@hcengineering/model-ai-bot",
      "projectFolder": "models/ai-bot",
      "shouldPublish": false
    },
    {
      "packageName": "@hcengineering/model-server-ai-bot",
      "projectFolder": "models/server-ai-bot",
      "shouldPublish": false
    },
    {
      "packageName": "@hcengineering/server-ai-bot",
      "projectFolder": "server-plugins/ai-bot",
      "shouldPublish": false
    },
    {
      "packageName": "@hcengineering/server-ai-bot-resources",
      "projectFolder": "server-plugins/ai-bot-resources",
      "shouldPublish": false
    },
    {
      "packageName": "@hcengineering/pod-telegram-bot",
      "projectFolder": "services/telegram-bot/pod-telegram-bot",
      "shouldPublish": false
    },
    {
      "packageName": "@hcengineering/openai",
      "projectFolder": "plugins/openai",
      "shouldPublish": false
    },
    {
      "packageName": "@hcengineering/cloud-branding",
      "projectFolder": "workers/branding",
      "shouldPublish": false
    },
    {
      "packageName": "@hcengineering/scripts",
      "projectFolder": "common/scripts",
      "shouldPublish": false
    },
    {
      "packageName": "@hcengineering/model-test-management",
      "projectFolder": "models/test-management",
      "shouldPublish": false
    },
    {
      "packageName": "@hcengineering/test-management",
      "projectFolder": "plugins/test-management",
      "shouldPublish": false
    },
    {
      "packageName": "@hcengineering/test-management-resources",
      "projectFolder": "plugins/test-management-resources",
      "shouldPublish": false
    },
    {
      "packageName": "@hcengineering/test-management-assets",
      "projectFolder": "plugins/test-management-assets",
      "shouldPublish": false
    },
    {
      "packageName": "@hcengineering/survey",
      "projectFolder": "plugins/survey",
      "shouldPublish": false
    },
    {
      "packageName": "@hcengineering/model-survey",
      "projectFolder": "models/survey",
      "shouldPublish": false
    },
    {
      "packageName": "@hcengineering/survey-assets",
      "projectFolder": "plugins/survey-assets",
      "shouldPublish": false
    },
    {
      "packageName": "@hcengineering/survey-resources",
      "projectFolder": "plugins/survey-resources",
      "shouldPublish": false
    },
    {
      "packageName": "@hcengineering/cloud-transactor",
      "projectFolder": "workers/transactor",
      "shouldPublish": false
    },
    {
      "packageName": "@hcengineering/card",
      "projectFolder": "plugins/card",
      "shouldPublish": false
    },
    {
      "packageName": "@hcengineering/model-card",
      "projectFolder": "models/card",
      "shouldPublish": false
    },
    {
      "packageName": "@hcengineering/card-assets",
      "projectFolder": "plugins/card-assets",
      "shouldPublish": false
    },
    {
      "packageName": "@hcengineering/card-resources",
      "projectFolder": "plugins/card-resources",
      "shouldPublish": false
    },
    {
<<<<<<< HEAD
      "packageName": "@hcengineering/mail",
      "projectFolder": "plugins/mail",
      "shouldPublish": false
    },
    {
      "packageName": "@hcengineering/model-mail",
      "projectFolder": "models/mail",
      "shouldPublish": false
    },
    {
      "packageName": "@hcengineering/mail-assets",
      "projectFolder": "plugins/mail-assets",
      "shouldPublish": false
    },
    {
      "packageName": "@hcengineering/mail-resources",
      "projectFolder": "plugins/mail-resources",
      "shouldPublish": false
    },
    {
      "packageName": "@hcengineering/personal-browser",
      "projectFolder": "plugins/personal-browser",
      "shouldPublish": false
    },
    {
      "packageName": "@hcengineering/personal-browser-assets",
      "projectFolder": "plugins/personal-browser-assets",
      "shouldPublish": false
    },
    {
      "packageName": "@hcengineering/personal-browser-resources",
      "projectFolder": "plugins/personal-browser-resources",
      "shouldPublish": false
    },
    {
      "packageName": "@hcengineering/model-personal-browser",
      "projectFolder": "models/personal-browser",
=======
      "packageName": "@hcengineering/green",
      "projectFolder": "pods/green",
>>>>>>> 7df63cfd
      "shouldPublish": false
    }
  ]
}<|MERGE_RESOLUTION|>--- conflicted
+++ resolved
@@ -2257,7 +2257,11 @@
       "shouldPublish": false
     },
     {
-<<<<<<< HEAD
+      "packageName": "@hcengineering/green",
+      "projectFolder": "pods/green",
+      "shouldPublish": false
+    },
+    {
       "packageName": "@hcengineering/mail",
       "projectFolder": "plugins/mail",
       "shouldPublish": false
@@ -2295,10 +2299,6 @@
     {
       "packageName": "@hcengineering/model-personal-browser",
       "projectFolder": "models/personal-browser",
-=======
-      "packageName": "@hcengineering/green",
-      "projectFolder": "pods/green",
->>>>>>> 7df63cfd
       "shouldPublish": false
     }
   ]
