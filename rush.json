--- conflicted
+++ resolved
@@ -2499,7 +2499,11 @@
       "shouldPublish": false
     },
     {
-<<<<<<< HEAD
+      "packageName": "@hcengineering/mail-common",
+      "projectFolder": "services/mail/mail-common",
+      "shouldPublish": false
+    },
+    {
       "packageName": "@hcengineering/emoji",
       "projectFolder": "plugins/emoji",
       "shouldPublish": false
@@ -2517,10 +2521,6 @@
     {
       "packageName": "@hcengineering/model-emoji",
       "projectFolder": "models/emoji",
-=======
-      "packageName": "@hcengineering/mail-common",
-      "projectFolder": "services/mail/mail-common",
->>>>>>> f98007b2
       "shouldPublish": false
     }
   ]
