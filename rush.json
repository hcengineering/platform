--- conflicted
+++ resolved
@@ -2654,13 +2654,13 @@
       "shouldPublish": false
     },
     {
-<<<<<<< HEAD
+      "packageName": "@hcengineering/pod-process",
+      "projectFolder": "services/process",
+      "shouldPublish": false
+    },
+    {
       "packageName": "@hcengineering/integration-client",
       "projectFolder": "packages/integration-client",
-=======
-      "packageName": "@hcengineering/pod-process",
-      "projectFolder": "services/process",
->>>>>>> 5dd225dd
       "shouldPublish": false
     }
   ]
