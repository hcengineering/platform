/**
 * This is the main configuration file for Rush.
 * For full documentation, please see https://rushjs.io
 */
{
  "$schema": "https://developer.microsoft.com/json-schemas/rush/v5/rush.schema.json",

  /**
   * (Required) This specifies the version of the Rush engine to be used in this repo.
   * Rush's "version selector" feature ensures that the globally installed tool will
   * behave like this release, regardless of which version is installed globally.
   *
   * The common/scripts/install-run-rush.js automation script also uses this version.
   *
   * NOTE: If you upgrade to a new major version of Rush, you should replace the "v5"
   * path segment in the "$schema" field for all your Rush config files.  This will ensure
   * correct error-underlining and tab-completion for editors such as VS Code.
   */
  "rushVersion": "5.151.0",

  /**
   * The next field selects which package manager should be installed and determines its version.
   * Rush installs its own local copy of the package manager to ensure that your build process
   * is fully isolated from whatever tools are present in the local environment.
   *
   * Specify one of: "pnpmVersion", "npmVersion", or "yarnVersion".  See the Rush documentation
   * for details about these alternatives.
   */
  "pnpmVersion": "9.15.3",

  // "npmVersion": "4.5.0",
  // "yarnVersion": "1.9.4",

  /**
   * Options that are only used when the PNPM package manager is selected
   */
  "pnpmOptions": {
    /**
     * Specifies the location of the PNPM store.  There are two possible values:
     *
     * - "local" - use the "pnpm-store" folder in the current configured temp folder:
     *   "common/temp/pnpm-store" by default.
     * - "global" - use PNPM's global store, which has the benefit of being shared
     *    across multiple repo folders, but the disadvantage of less isolation for builds
     *    (e.g. bugs or incompatibilities when two repos use different releases of PNPM)
     *
     * RUSH_PNPM_STORE_PATH will override the directory that will be used as the store
     *
     * In all cases, the store path will be overridden by the environment variable RUSH_PNPM_STORE_PATH.
     *
     * The default value is "local".
     */
    // "pnpmStore": "local",

    /**
     * If true, then Rush will add the "--strict-peer-dependencies" option when invoking PNPM.
     * This causes "rush install" to fail if there are unsatisfied peer dependencies, which is
     * an invalid state that can cause build failures or incompatible dependency versions.
     * (For historical reasons, JavaScript package managers generally do not treat this invalid
     * state as an error.)
     *
     * The default value is false to avoid legacy compatibility issues.
     * It is strongly recommended to set strictPeerDependencies=true.
     */
    "strictPeerDependencies": false

    /**
     * Configures the strategy used to select versions during installation.
     *
     * This feature requires PNPM version 3.1 or newer.  It corresponds to the "--resolution-strategy" command-line
     * option for PNPM.  Possible values are "fast" and "fewer-dependencies".  PNPM's default is "fast", but this may
     * be incompatible with certain packages, for example the "@types" packages from DefinitelyTyped.  Rush's default
     * is "fewer-dependencies", which causes PNPM to avoid installing a newer version if an already installed version
     * can be reused; this is more similar to NPM's algorithm.
     *
     * After modifying this field, it's recommended to run "rush update --full" so that the package manager
     * will recalculate all version selections.
     */
    // "resolutionStrategy": "fast",

    /**
     * If true, then `rush install` will report an error if manual modifications
     * were made to the PNPM shrinkwrap file without running "rush update" afterwards.
     *
     * This feature protects against accidental inconsistencies that may be introduced
     * if the PNPM shrinkwrap file ("pnpm-lock.yaml") is manually edited.  When this
     * feature is enabled, "rush update" will append a hash to the file as a YAML comment,
     * and then "rush update" and "rush install" will validate the hash.  Note that this does not prohibit
     * manual modifications, but merely requires "rush update" be run
     * afterwards, ensuring that PNPM can report or repair any potential inconsistencies.
     *
     * To temporarily disable this validation when invoking "rush install", use the
     * "--bypass-policy" command-line parameter.
     *
     * The default value is false.
     */
    // "preventManualShrinkwrapChanges": true,

    /**
     * If true, then `rush install` will use the PNPM workspaces feature to perform the
     * install.
     *
     * This feature uses PNPM to perform the entire monorepo install. When using workspaces, Rush will
     * generate a "pnpm-workspace.yaml" file referencing all local projects to install. Rush will
     * also generate a "pnpmfile.js" which is used to provide preferred versions support. When install
     * is run, this pnpmfile will be used to replace dependency version ranges with a smaller subset
     * of the original range. If the preferred version is not fully a subset of the original version
     * range, it will be left as-is. After this, the pnpmfile.js provided in the repository (if one
     * exists) will be called to further modify package dependencies.
     *
     * This option is experimental. The default value is false.
     */
    // "useWorkspaces": true
  },

  /**
   * Older releases of the Node.js engine may be missing features required by your system.
   * Other releases may have bugs.  In particular, the "latest" version will not be a
   * Long Term Support (LTS) version and is likely to have regressions.
   *
   * Specify a SemVer range to ensure developers use a Node.js version that is appropriate
   * for your repo.
   *
   * LTS schedule: https://nodejs.org/en/about/releases/
   * LTS versions: https://nodejs.org/en/download/releases/
   */
  "nodeSupportedVersionRange": ">=20.0.0 <23.0.0",

  /**
   * Odd-numbered major versions of Node.js are experimental.  Even-numbered releases
   * spend six months in a stabilization period before the first Long Term Support (LTS) version.
   * For example, 8.9.0 was the first LTS version of Node.js 8.  Pre-LTS versions are not recommended
   * for production usage because they frequently have bugs.  They may cause Rush itself
   * to malfunction.
   *
   * Rush normally prints a warning if it detects a pre-LTS Node.js version.  If you are testing
   * pre-LTS versions in preparation for supporting the first LTS version, you can use this setting
   * to disable Rush's warning.
   */
  // "suppressNodeLtsWarning": false,

  /**
   * If you would like the version specifiers for your dependencies to be consistent, then
   * uncomment this line. This is effectively similar to running "rush check" before any
   * of the following commands:
   *
   *   rush install, rush update, rush link, rush version, rush publish
   *
   * In some cases you may want this turned on, but need to allow certain packages to use a different
   * version. In those cases, you will need to add an entry to the "allowedAlternativeVersions"
   * section of the common-versions.json.
   */
  // "ensureConsistentVersions": true,

  /**
   * Large monorepos can become intimidating for newcomers if project folder paths don't follow
   * a consistent and recognizable pattern.  When the system allows nested folder trees,
   * we've found that teams will often use subfolders to create islands that isolate
   * their work from others ("shipping the org").  This hinders collaboration and code sharing.
   *
   * The Rush developers recommend a "category folder" model, where buildable project folders
   * must always be exactly two levels below the repo root.  The parent folder acts as the category.
   * This provides a basic facility for grouping related projects (e.g. "apps", "libraries",
   * "tools", "prototypes") while still encouraging teams to organize their projects into
   * a unified taxonomy.  Limiting to 2 levels seems very restrictive at first, but if you have
   * 20 categories and 20 projects in each category, this scheme can easily accommodate hundreds
   * of projects.  In practice, you will find that the folder hierarchy needs to be rebalanced
   * occasionally, but if that's painful, it's a warning sign that your development style may
   * discourage refactoring.  Reorganizing the categories should be an enlightening discussion
   * that brings people together, and maybe also identifies poor coding practices (e.g. file
   * references that reach into other project's folders without using Node.js module resolution).
   *
   * The defaults are projectFolderMinDepth=1 and projectFolderMaxDepth=2.
   *
   * To remove these restrictions, you could set projectFolderMinDepth=1
   * and set projectFolderMaxDepth to a large number.
   */
  // "projectFolderMinDepth": 2,
  "projectFolderMaxDepth": 3,

  /**
   * Today the npmjs.com registry enforces fairly strict naming rules for packages, but in the early
   * days there was no standard and hardly any enforcement.  A few large legacy projects are still using
   * nonstandard package names, and private registries sometimes allow it.  Set "allowMostlyStandardPackageNames"
   * to true to relax Rush's enforcement of package names.  This allows upper case letters and in the future may
   * relax other rules, however we want to minimize these exceptions.  Many popular tools use certain punctuation
   * characters as delimiters, based on the assumption that they will never appear in a package name; thus if we relax
   * the rules too much it is likely to cause very confusing malfunctions.
   *
   * The default value is false.
   */
  // "allowMostlyStandardPackageNames": true,

  /**
   * This feature helps you to review and approve new packages before they are introduced
   * to your monorepo.  For example, you may be concerned about licensing, code quality,
   * performance, or simply accumulating too many libraries with overlapping functionality.
   * The approvals are tracked in two config files "browser-approved-packages.json"
   * and "nonbrowser-approved-packages.json".  See the Rush documentation for details.
   */
  // "approvedPackagesPolicy": {
  //   /**
  //    * The review categories allow you to say for example "This library is approved for usage
  //    * in prototypes, but not in production code."
  //    *
  //    * Each project can be associated with one review category, by assigning the "reviewCategory" field
  //    * in the "projects" section of rush.json.  The approval is then recorded in the files
  //    * "common/config/rush/browser-approved-packages.json" and "nonbrowser-approved-packages.json"
  //    * which are automatically generated during "rush update".
  //    *
  //    * Designate categories with whatever granularity is appropriate for your review process,
  //    * or you could just have a single category called "default".
  //    */
  //   "reviewCategories": [
  //     // Some example categories:
  //     "production", // projects that ship to production
  //     "tools",      // non-shipping projects that are part of the developer toolchain
  //     "prototypes"  // experiments that should mostly be ignored by the review process
  //   ],
  //
  //   /**
  //    * A list of NPM package scopes that will be excluded from review.
  //    * We recommend to exclude TypeScript typings (the "@types" scope), because
  //    * if the underlying package was already approved, this would imply that the typings
  //    * are also approved.
  //    */
  //   // "ignoredNpmScopes": ["@types"]
  // },

  /**
   * If you use Git as your version control system, this section has some additional
   * optional features you can use.
   */
  "gitPolicy": {
    /**
     * Work at a big company?  Tired of finding Git commits at work with unprofessional Git
     * emails such as "beer-lover@my-college.edu"?  Rush can validate people's Git email address
     * before they get started.
     *
     * Define a list of regular expressions describing allowable e-mail patterns for Git commits.
     * They are case-insensitive anchored JavaScript RegExps.  Example: ".*@example\.com"
     *
     * IMPORTANT: Because these are regular expressions encoded as JSON string literals,
     * RegExp escapes need two backslashes, and ordinary periods should be "\\.".
     */
    // "allowedEmailRegExps": [
    //   "[^@]+@users\\.noreply\\.github\\.com",
    //   "travis@example\\.org"
    // ],
    /**
     * When Rush reports that the address is malformed, the notice can include an example
     * of a recommended email.  Make sure it conforms to one of the allowedEmailRegExps
     * expressions.
     */
    // "sampleEmail": "mrexample@users.noreply.github.com",
    /**
     * The commit message to use when committing changes during 'rush publish'.
     *
     * For example, if you want to prevent these commits from triggering a CI build,
     * you might configure your system's trigger to look for a special string such as "[skip-ci]"
     * in the commit message, and then customize Rush's message to contain that string.
     */
    // "versionBumpCommitMessage": "Applying package updates. [skip-ci]",
    /**
     * The commit message to use when committing changes during 'rush version'.
     *
     * For example, if you want to prevent these commits from triggering a CI build,
     * you might configure your system's trigger to look for a special string such as "[skip-ci]"
     * in the commit message, and then customize Rush's message to contain that string.
     */
    // "changeLogUpdateCommitMessage": "Deleting change files and updating change logs for package updates. [skip-ci]"
  },

  "repository": {
    /**
     * The URL of this Git repository, used by "rush change" to determine the base branch for your PR.
     *
     * The "rush change" command needs to determine which files are affected by your PR diff.
     * If you merged or cherry-picked commits from the master branch into your PR branch, those commits
     * should be excluded from this diff (since they belong to some other PR).  In order to do that,
     * Rush needs to know where to find the base branch for your PR.  This information cannot be
     * determined from Git alone, since the "pull request" feature is not a Git concept.  Ideally
     * Rush would use a vendor-specific protocol to query the information from GitHub, Azure DevOps, etc.
     * But to keep things simple, "rush change" simply assumes that your PR is against the "master" branch
     * of the Git remote indicated by the repository.url setting in rush.json.  If you are working in
     * a GitHub "fork" of the real repo, this setting will be different from the repository URL of your
     * your PR branch, and in this situation "rush change" will also automatically invoke "git fetch"
     * to retrieve the latest activity for the remote master branch.
     */
    "url": "https://github.com/hcengineering/anticrm",

    /**
     * The default branch name. This tells "rush change" which remote branch to compare against.
     * The default value is "master"
     */
    "defaultBranch": "main",

    /**
     * The default remote. This tells "rush change" which remote to compare against if the remote URL is
     * not set or if a remote matching the provided remote URL is not found.
     */
    "defaultRemote": "origin"
  },

  /**
   * Event hooks are customized script actions that Rush executes when specific events occur
   */
  "eventHooks": {
    /**
     * The list of shell commands to run before the Rush installation starts
     */
    "preRushInstall": [
      // "common/scripts/pre-rush-install.js"
    ],

    /**
     * The list of shell commands to run after the Rush installation finishes
     */
    "postRushInstall": [],

    /**
     * The list of shell commands to run before the Rush build command starts
     */
    "preRushBuild": [],

    /**
     * The list of shell commands to run after the Rush build command finishes
     */
    "postRushBuild": []
  },

  /**
   * Rush can collect anonymous telemetry about everyday developer activity such as
   * success/failure of installs, builds, and other operations.  You can use this to identify
   * problems with your toolchain or Rush itself.  THIS TELEMETRY IS NOT SHARED WITH MICROSOFT.
   * It is written into JSON files in the common/temp folder.  It's up to you to write scripts
   * that read these JSON files and do something with them.  These scripts are typically registered
   * in the "eventHooks" section.
   */
  // "telemetryEnabled": false,

  /**
   * Allows creation of hotfix changes. This feature is experimental so it is disabled by default.
   * If this is set, 'rush change' only allows a 'hotfix' change type to be specified. This change type
   * will be used when publishing subsequent changes from the monorepo.
   */
  // "hotfixChangeEnabled": false,

  /**
   * (Required) This is the inventory of projects to be managed by Rush.
   *
   * Rush does not automatically scan for projects using wildcards, for a few reasons:
   * 1. Depth-first scans are expensive, particularly when tools need to repeatedly collect the list.
   * 2. On a caching CI machine, scans can accidentally pick up files left behind from a previous build.
   * 3. It's useful to have a centralized inventory of all projects and their important metadata.
   */
  "projects": [
    // {
    //   /**
    //    * The NPM package name of the project (must match package.json)
    //    */
    //   "packageName": "my-app",
    //
    //   /**
    //    * The path to the project folder, relative to the rush.json config file.
    //    */
    //   "projectFolder": "apps/my-app",
    //
    //   /**
    //    * An optional category for usage in the "browser-approved-packages.json"
    //    * and "nonbrowser-approved-packages.json" files.  The value must be one of the
    //    * strings from the "reviewCategories" defined above.
    //    */
    //   "reviewCategory": "production",
    //
    //   /**
    //    * A list of local projects that appear as devDependencies for this project, but cannot be
    //    * locally linked because it would create a cyclic dependency; instead, the last published
    //    * version will be installed in the Common folder.
    //    */
    //   "cyclicDependencyProjects": [
    //     // "my-toolchain"
    //   ],
    //
    //   /**
    //    * If true, then this project will be ignored by the "rush check" command.
    //    * The default value is false.
    //    */
    //   // "skipRushCheck": false,
    //
    //   /**
    //    * A flag indicating that changes to this project will be published to npm, which affects
    //    * the Rush change and publish workflows. The default value is false.
    //    * NOTE: "versionPolicyName" and "shouldPublish" are alternatives; you cannot specify them both.
    //    */
    //   // "shouldPublish": false,
    //
    //   /**
    //    * Facilitates postprocessing of a project's files prior to publishing.
    //    *
    //    * If specified, the "publishFolder" is the relative path to a subfolder of the project folder.
    //    * The "rush publish" command will publish the subfolder instead of the project folder.  The subfolder
    //    * must contain its own package.json file, which is typically a build output.
    //    */
    //   // "publishFolder": "temp/publish",
    //
    //   /**
    //    * An optional version policy associated with the project.  Version policies are defined
    //    * in "version-policies.json" file.  See the "rush publish" documentation for more info.
    //    * NOTE: "versionPolicyName" and "shouldPublish" are alternatives; you cannot specify them both.
    //    */
    //   // "versionPolicyName": ""
    // },
    //
    {
      "packageName": "@hcengineering/platform-rig",
      "projectFolder": "packages/platform-rig",
      "shouldPublish": false
    },
    {
      "packageName": "@hcengineering/platform",
      "projectFolder": "packages/platform",
      "shouldPublish": true
    },
    {
      "packageName": "@hcengineering/core",
      "projectFolder": "packages/core",
      "shouldPublish": true
    },
    {
      "packageName": "@hcengineering/analytics",
      "projectFolder": "packages/analytics",
      "shouldPublish": false
    },
    {
      "packageName": "@hcengineering/analytics-service",
      "projectFolder": "packages/analytics-service",
      "shouldPublish": false
    },
    {
      "packageName": "@hcengineering/storage",
      "projectFolder": "packages/storage",
      "shouldPublish": false
    },
    {
      "packageName": "@hcengineering/highlight",
      "projectFolder": "packages/highlight",
      "shouldPublish": false
    },
    {
      "packageName": "@hcengineering/api-client",
      "projectFolder": "packages/api-client",
      "shouldPublish": false
    },
    {
      "packageName": "@hcengineering/api-tests",
      "projectFolder": "ws-tests/api-tests",
      "shouldPublish": false
    },
    {
      "packageName": "@hcengineering/importer",
      "projectFolder": "packages/importer",
      "shouldPublish": false
    },
    {
      "packageName": "@hcengineering/collaboration",
      "projectFolder": "server/collaboration",
      "shouldPublish": false
    },
    {
      "packageName": "@hcengineering/hls",
      "projectFolder": "packages/hls",
      "shouldPublish": true
    },
    {
      "packageName": "@hcengineering/theme",
      "projectFolder": "packages/theme",
      "shouldPublish": true
    },
    {
      "packageName": "@hcengineering/text-core",
      "projectFolder": "packages/text-core",
      "shouldPublish": true
    },
    {
      "packageName": "@hcengineering/text-markdown",
      "projectFolder": "packages/text-markdown",
      "shouldPublish": true
    },
    {
      "packageName": "@hcengineering/text-html",
      "projectFolder": "packages/text-html",
      "shouldPublish": true
    },
    {
      "packageName": "@hcengineering/text",
      "projectFolder": "packages/text",
      "shouldPublish": true
    },
    {
      "packageName": "@hcengineering/text-ydoc",
      "projectFolder": "packages/text-ydoc",
      "shouldPublish": true
    },
    {
      "packageName": "@hcengineering/ui",
      "projectFolder": "packages/ui",
      "shouldPublish": true
    },
    {
      "packageName": "@hcengineering/uploader",
      "projectFolder": "plugins/uploader",
      "shouldPublish": false
    },
    {
      "packageName": "@hcengineering/uploader-assets",
      "projectFolder": "plugins/uploader-assets",
      "shouldPublish": false
    },
    {
      "packageName": "@hcengineering/uploader-resources",
      "projectFolder": "plugins/uploader-resources",
      "shouldPublish": false
    },
    {
      "packageName": "@hcengineering/model-uploader",
      "projectFolder": "models/uploader",
      "shouldPublish": false
    },
    {
      "packageName": "@hcengineering/media",
      "projectFolder": "plugins/media",
      "shouldPublish": false
    },
    {
      "packageName": "@hcengineering/media-resources",
      "projectFolder": "plugins/media-resources",
      "shouldPublish": false
    },
    {
      "packageName": "@hcengineering/media-assets",
      "projectFolder": "plugins/media-assets",
      "shouldPublish": false
    },
    {
      "packageName": "@hcengineering/model-media",
      "projectFolder": "models/media",
      "shouldPublish": false
    },
    {
      "packageName": "@hcengineering/recorder",
      "projectFolder": "plugins/recorder",
      "shouldPublish": false
    },
    {
      "packageName": "@hcengineering/recorder-resources",
      "projectFolder": "plugins/recorder-resources",
      "shouldPublish": false
    },
    {
      "packageName": "@hcengineering/recorder-assets",
      "projectFolder": "plugins/recorder-assets",
      "shouldPublish": false
    },
    {
      "packageName": "@hcengineering/model-recorder",
      "projectFolder": "models/recorder",
      "shouldPublish": false
    },
    {
      "packageName": "@hcengineering/presence",
      "projectFolder": "plugins/presence",
      "shouldPublish": false
    },
    {
      "packageName": "@hcengineering/presence-resources",
      "projectFolder": "plugins/presence-resources",
      "shouldPublish": false
    },
    {
      "packageName": "@hcengineering/model-presence",
      "projectFolder": "models/presence",
      "shouldPublish": false
    },
    {
      "packageName": "@hcengineering/collaborator-client",
      "projectFolder": "packages/collaborator-client",
      "shouldPublish": true
    },
    {
      "packageName": "@hcengineering/account-client",
      "projectFolder": "packages/account-client",
      "shouldPublish": true
    },
    {
      "packageName": "@hcengineering/billing-client",
      "projectFolder": "packages/billing-client",
      "shouldPublish": true
    },
    {
      "packageName": "@hcengineering/prod",
      "projectFolder": "dev/prod",
      "shouldPublish": false
    },
    {
      "packageName": "@hcengineering/server-core",
      "projectFolder": "server/core",
      "shouldPublish": false
    },
    {
      "packageName": "@hcengineering/server-indexer",
      "projectFolder": "server/indexer",
      "shouldPublish": false
    },
    {
      "packageName": "@hcengineering/server-token",
      "projectFolder": "server/token",
      "shouldPublish": true
    },
    {
      "packageName": "@hcengineering/server",
      "projectFolder": "server/server",
      "shouldPublish": false
    },
    {
      "packageName": "@hcengineering/server-storage",
      "projectFolder": "server/server-storage",
      "shouldPublish": false
    },
    {
      "packageName": "@hcengineering/server-pipeline",
      "projectFolder": "server/server-pipeline",
      "shouldPublish": false
    },
    {
      "packageName": "@hcengineering/login",
      "projectFolder": "plugins/login",
      "shouldPublish": true
    },
    {
      "packageName": "@hcengineering/login-assets",
      "projectFolder": "plugins/login-assets",
      "shouldPublish": false
    },
    {
      "packageName": "@hcengineering/login-resources",
      "projectFolder": "plugins/login-resources",
      "shouldPublish": false
    },
    {
      "packageName": "@hcengineering/onboard",
      "projectFolder": "plugins/onboard",
      "shouldPublish": true
    },
    {
      "packageName": "@hcengineering/onboard-assets",
      "projectFolder": "plugins/onboard-assets",
      "shouldPublish": false
    },
    {
      "packageName": "@hcengineering/onboard-resources",
      "projectFolder": "plugins/onboard-resources",
      "shouldPublish": false
    },
    {
      "packageName": "@hcengineering/workbench",
      "projectFolder": "plugins/workbench",
      "shouldPublish": true
    },
    {
      "packageName": "@hcengineering/workbench-assets",
      "projectFolder": "plugins/workbench-assets",
      "shouldPublish": true
    },
    {
      "packageName": "@hcengineering/workbench-resources",
      "projectFolder": "plugins/workbench-resources",
      "shouldPublish": false
    },
    {
      "packageName": "@hcengineering/presentation",
      "projectFolder": "packages/presentation",
      "shouldPublish": false
    },
    {
      "packageName": "@hcengineering/model-presentation",
      "projectFolder": "models/presentation",
      "shouldPublish": false
    },
    {
      "packageName": "@hcengineering/client",
      "projectFolder": "plugins/client",
      "shouldPublish": true
    },
    {
      "packageName": "@hcengineering/client-resources",
      "projectFolder": "plugins/client-resources",
      "shouldPublish": true
    },
    {
      "packageName": "@hcengineering/query",
      "projectFolder": "packages/query",
      "shouldPublish": true
    },
    {
      "packageName": "@hcengineering/rank",
      "projectFolder": "packages/rank",
      "shouldPublish": true
    },
    {
      "packageName": "@hcengineering/view",
      "projectFolder": "plugins/view",
      "shouldPublish": true
    },
    {
      "packageName": "@hcengineering/view-assets",
      "projectFolder": "plugins/view-assets",
      "shouldPublish": true
    },
    {
      "packageName": "@hcengineering/view-resources",
      "projectFolder": "plugins/view-resources",
      "shouldPublish": false
    },
    {
      "packageName": "@hcengineering/model",
      "projectFolder": "packages/model",
      "shouldPublish": true
    },
    {
      "packageName": "@hcengineering/model-core",
      "projectFolder": "models/core",
      "shouldPublish": false
    },
    {
      "packageName": "@hcengineering/model-all",
      "projectFolder": "models/all",
      "shouldPublish": false
    },
    {
      "packageName": "@hcengineering/model-view",
      "projectFolder": "models/view",
      "shouldPublish": false
    },
    {
      "packageName": "@hcengineering/contact",
      "projectFolder": "plugins/contact",
      "shouldPublish": true
    },
    {
      "packageName": "@hcengineering/contact-assets",
      "projectFolder": "plugins/contact-assets",
      "shouldPublish": true
    },
    {
      "packageName": "@hcengineering/contact-resources",
      "projectFolder": "plugins/contact-resources",
      "shouldPublish": false
    },
    {
      "packageName": "@hcengineering/task",
      "projectFolder": "plugins/task",
      "shouldPublish": true
    },
    {
      "packageName": "@hcengineering/task-assets",
      "projectFolder": "plugins/task-assets",
      "shouldPublish": true
    },
    {
      "packageName": "@hcengineering/task-resources",
      "projectFolder": "plugins/task-resources",
      "shouldPublish": false
    },
    {
      "packageName": "@hcengineering/model-workbench",
      "projectFolder": "models/workbench",
      "shouldPublish": false
    },
    {
      "packageName": "@hcengineering/model-task",
      "projectFolder": "models/task",
      "shouldPublish": false
    },
    {
      "packageName": "@hcengineering/model-contact",
      "projectFolder": "models/contact",
      "shouldPublish": false
    },
    {
      "packageName": "@hcengineering/text-editor",
      "projectFolder": "plugins/text-editor",
      "shouldPublish": false
    },
    {
      "packageName": "@hcengineering/text-editor-assets",
      "projectFolder": "plugins/text-editor-assets",
      "shouldPublish": false
    },
    {
      "packageName": "@hcengineering/text-editor-resources",
      "projectFolder": "plugins/text-editor-resources",
      "shouldPublish": false
    },
    {
      "packageName": "@hcengineering/chunter",
      "projectFolder": "plugins/chunter",
      "shouldPublish": true
    },
    {
      "packageName": "@hcengineering/chunter-assets",
      "projectFolder": "plugins/chunter-assets",
      "shouldPublish": true
    },
    {
      "packageName": "@hcengineering/chunter-resources",
      "projectFolder": "plugins/chunter-resources",
      "shouldPublish": false
    },
    {
      "packageName": "@hcengineering/model-chunter",
      "projectFolder": "models/chunter",
      "shouldPublish": false
    },
    {
      "packageName": "@hcengineering/recruit",
      "projectFolder": "plugins/recruit",
      "shouldPublish": true
    },
    {
      "packageName": "@hcengineering/recruit-assets",
      "projectFolder": "plugins/recruit-assets",
      "shouldPublish": true
    },
    {
      "packageName": "@hcengineering/recruit-resources",
      "projectFolder": "plugins/recruit-resources",
      "shouldPublish": false
    },
    {
      "packageName": "@hcengineering/model-recruit",
      "projectFolder": "models/recruit",
      "shouldPublish": false
    },
    {
      "packageName": "@hcengineering/image-cropper",
      "projectFolder": "plugins/image-cropper",
      "shouldPublish": false
    },
    {
      "packageName": "@hcengineering/image-cropper-resources",
      "projectFolder": "plugins/image-cropper-resources",
      "shouldPublish": false
    },
    {
      "packageName": "@hcengineering/model-server-core",
      "projectFolder": "models/server-core",
      "shouldPublish": false
    },
    {
      "packageName": "@hcengineering/server-attachment",
      "projectFolder": "server-plugins/attachment",
      "shouldPublish": false
    },
    {
      "packageName": "@hcengineering/model-server-attachment",
      "projectFolder": "models/server-attachment",
      "shouldPublish": false
    },
    {
      "packageName": "@hcengineering/server-attachment-resources",
      "projectFolder": "server-plugins/attachment-resources",
      "shouldPublish": false
    },
    {
      "packageName": "@hcengineering/server-collaboration",
      "projectFolder": "server-plugins/collaboration",
      "shouldPublish": false
    },
    {
      "packageName": "@hcengineering/model-server-collaboration",
      "projectFolder": "models/server-collaboration",
      "shouldPublish": false
    },
    {
      "packageName": "@hcengineering/server-collaboration-resources",
      "projectFolder": "server-plugins/collaboration-resources",
      "shouldPublish": false
    },
    {
      "packageName": "@hcengineering/server-contact",
      "projectFolder": "server-plugins/contact",
      "shouldPublish": false
    },
    {
      "packageName": "@hcengineering/model-server-contact",
      "projectFolder": "models/server-contact",
      "shouldPublish": false
    },
    {
      "packageName": "@hcengineering/server-contact-resources",
      "projectFolder": "server-plugins/contact-resources",
      "shouldPublish": false
    },
    {
      "packageName": "@hcengineering/mongo",
      "projectFolder": "server/mongo",
      "shouldPublish": false
    },
    {
      "packageName": "@hcengineering/postgres",
      "projectFolder": "server/postgres",
      "shouldPublish": false
    },
    {
      "packageName": "@hcengineering/elastic",
      "projectFolder": "server/elastic",
      "shouldPublish": false
    },
    {
      "packageName": "@hcengineering/rpc",
      "projectFolder": "server/rpc",
      "shouldPublish": true
    },
    {
      "packageName": "@hcengineering/pod-front",
      "projectFolder": "pods/front",
      "shouldPublish": false
    },
    {
      "packageName": "@hcengineering/pod-stats",
      "projectFolder": "pods/stats",
      "shouldPublish": false
    },
    {
      "packageName": "@hcengineering/pod-server",
      "projectFolder": "pods/server",
      "shouldPublish": false
    },
    {
      "packageName": "@hcengineering/pod-external",
      "projectFolder": "pods/external",
      "shouldPublish": false
    },
    {
      "packageName": "@hcengineering/front",
      "projectFolder": "server/front",
      "shouldPublish": false
    },
    {
      "packageName": "@hcengineering/account",
      "projectFolder": "server/account",
      "shouldPublish": false
    },
    {
      "packageName": "@hcengineering/account-service",
      "projectFolder": "server/account-service",
      "shouldPublish": false
    },
    {
      "packageName": "@hcengineering/workspace-service",
      "projectFolder": "server/workspace-service",
      "shouldPublish": false
    },
    {
      "packageName": "@hcengineering/collaborator",
      "projectFolder": "server/collaborator",
      "shouldPublish": false
    },
    {
      "packageName": "@hcengineering/tool",
      "projectFolder": "dev/tool",
      "shouldPublish": false
    },
    {
      "packageName": "@hcengineering/import-tool",
      "projectFolder": "dev/import-tool",
      "shouldPublish": false
    },
    {
      "packageName": "@hcengineering/pod-account",
      "projectFolder": "pods/account",
      "shouldPublish": false
    },
    {
      "packageName": "@hcengineering/pod-workspace",
      "projectFolder": "pods/workspace",
      "shouldPublish": false
    },
    {
      "packageName": "@hcengineering/pod-collaborator",
      "projectFolder": "pods/collaborator",
      "shouldPublish": false
    },
    {
      "packageName": "@hcengineering/panel",
      "projectFolder": "packages/panel",
      "shouldPublish": true
    },
    {
      "packageName": "@hcengineering/activity",
      "projectFolder": "plugins/activity",
      "shouldPublish": false
    },
    {
      "packageName": "@hcengineering/activity-assets",
      "projectFolder": "plugins/activity-assets",
      "shouldPublish": true
    },
    {
      "packageName": "@hcengineering/activity-resources",
      "projectFolder": "plugins/activity-resources",
      "shouldPublish": false
    },
    {
      "packageName": "@hcengineering/model-activity",
      "projectFolder": "models/activity",
      "shouldPublish": false
    },
    {
      "packageName": "@hcengineering/setting",
      "projectFolder": "plugins/setting",
      "shouldPublish": true
    },
    {
      "packageName": "@hcengineering/setting-assets",
      "projectFolder": "plugins/setting-assets",
      "shouldPublish": true
    },
    {
      "packageName": "@hcengineering/setting-resources",
      "projectFolder": "plugins/setting-resources",
      "shouldPublish": false
    },
    {
      "packageName": "@hcengineering/model-setting",
      "projectFolder": "models/setting",
      "shouldPublish": false
    },
    {
      "packageName": "@hcengineering/telegram",
      "projectFolder": "plugins/telegram",
      "shouldPublish": true
    },
    {
      "packageName": "@hcengineering/telegram-assets",
      "projectFolder": "plugins/telegram-assets",
      "shouldPublish": false
    },
    {
      "packageName": "@hcengineering/telegram-resources",
      "projectFolder": "plugins/telegram-resources",
      "shouldPublish": false
    },
    {
      "packageName": "@hcengineering/model-telegram",
      "projectFolder": "models/telegram",
      "shouldPublish": false
    },
    {
      "packageName": "@hcengineering/devmodel-resources",
      "projectFolder": "plugins/devmodel-resources",
      "shouldPublish": false
    },
    {
      "packageName": "@hcengineering/devmodel",
      "projectFolder": "plugins/devmodel",
      "shouldPublish": false
    },
    {
      "packageName": "@hcengineering/attachment",
      "projectFolder": "plugins/attachment",
      "shouldPublish": true
    },
    {
      "packageName": "@hcengineering/attachment-assets",
      "projectFolder": "plugins/attachment-assets",
      "shouldPublish": true
    },
    {
      "packageName": "@hcengineering/attachment-resources",
      "projectFolder": "plugins/attachment-resources",
      "shouldPublish": false
    },
    {
      "packageName": "@hcengineering/model-attachment",
      "projectFolder": "models/attachment",
      "shouldPublish": false
    },
    {
      "packageName": "@hcengineering/lead",
      "projectFolder": "plugins/lead",
      "shouldPublish": false
    },
    {
      "packageName": "@hcengineering/lead-assets",
      "projectFolder": "plugins/lead-assets",
      "shouldPublish": false
    },
    {
      "packageName": "@hcengineering/lead-resources",
      "projectFolder": "plugins/lead-resources",
      "shouldPublish": false
    },
    {
      "packageName": "@hcengineering/model-lead",
      "projectFolder": "models/lead",
      "shouldPublish": false
    },
    // {
    //   "packageName": "@hcengineering/storybook",
    //   "projectFolder": "dev/storybook",
    //   "shouldPublish": false
    // },
    {
      "packageName": "@hcengineering/model-gmail",
      "projectFolder": "models/gmail",
      "shouldPublish": false
    },
    {
      "packageName": "@hcengineering/gmail",
      "projectFolder": "plugins/gmail",
      "shouldPublish": true
    },
    {
      "packageName": "@hcengineering/gmail-assets",
      "projectFolder": "plugins/gmail-assets",
      "shouldPublish": false
    },
    {
      "packageName": "@hcengineering/gmail-resources",
      "projectFolder": "plugins/gmail-resources",
      "shouldPublish": false
    },
    {
      "packageName": "@hcengineering/model-inventory",
      "projectFolder": "models/inventory",
      "shouldPublish": false
    },
    {
      "packageName": "@hcengineering/inventory",
      "projectFolder": "plugins/inventory",
      "shouldPublish": true
    },
    {
      "packageName": "@hcengineering/inventory-assets",
      "projectFolder": "plugins/inventory-assets",
      "shouldPublish": true
    },
    {
      "packageName": "@hcengineering/inventory-resources",
      "projectFolder": "plugins/inventory-resources",
      "shouldPublish": false
    },
    {
      "packageName": "@hcengineering/templates",
      "projectFolder": "plugins/templates",
      "shouldPublish": true
    },
    {
      "packageName": "@hcengineering/templates-assets",
      "projectFolder": "plugins/templates-assets",
      "shouldPublish": true
    },
    {
      "packageName": "@hcengineering/templates-resources",
      "projectFolder": "plugins/templates-resources",
      "shouldPublish": false
    },
    {
      "packageName": "@hcengineering/model-templates",
      "projectFolder": "models/templates",
      "shouldPublish": false
    },
    {
      "packageName": "@hcengineering/server-templates",
      "projectFolder": "server-plugins/templates",
      "shouldPublish": false
    },
    {
      "packageName": "@hcengineering/model-server-templates",
      "projectFolder": "models/server-templates",
      "shouldPublish": false
    },
    {
      "packageName": "@hcengineering/model-text-editor",
      "projectFolder": "models/text-editor",
      "shouldPublish": false
    },
    {
      "packageName": "@hcengineering/server-tool",
      "projectFolder": "server/tool",
      "shouldPublish": false
    },
    {
      "packageName": "@hcengineering/server-client",
      "projectFolder": "server/client",
      "shouldPublish": false
    },
    {
      "packageName": "@hcengineering/tests-sanity",
      "projectFolder": "tests/sanity",
      "shouldPublish": false
    },
    {
      "packageName": "@hcengineering/tests-ws-sanity",
      "projectFolder": "ws-tests/sanity",
      "shouldPublish": false
    },
    {
      "packageName": "@hcengineering/qms-tests-sanity",
      "projectFolder": "qms-tests/sanity",
      "shouldPublish": false
    },
    {
      "packageName": "@hcengineering/rekoni",
      "projectFolder": "packages/rekoni",
      "shouldPublish": false
    },
    {
      "packageName": "@hcengineering/model-notification",
      "projectFolder": "models/notification",
      "shouldPublish": false
    },
    {
      "packageName": "@hcengineering/notification",
      "projectFolder": "plugins/notification",
      "shouldPublish": true
    },
    {
      "packageName": "@hcengineering/notification-assets",
      "projectFolder": "plugins/notification-assets",
      "shouldPublish": true
    },
    {
      "packageName": "@hcengineering/notification-resources",
      "projectFolder": "plugins/notification-resources",
      "shouldPublish": false
    },
    {
      "packageName": "@hcengineering/server-notification",
      "projectFolder": "server-plugins/notification",
      "shouldPublish": false
    },
    {
      "packageName": "@hcengineering/model-server-notification",
      "projectFolder": "models/server-notification",
      "shouldPublish": false
    },
    {
      "packageName": "@hcengineering/server-notification-resources",
      "projectFolder": "server-plugins/notification-resources",
      "shouldPublish": false
    },
    {
      "packageName": "@hcengineering/tags",
      "projectFolder": "plugins/tags",
      "shouldPublish": true
    },
    {
      "packageName": "@hcengineering/tags-assets",
      "projectFolder": "plugins/tags-assets",
      "shouldPublish": false
    },
    {
      "packageName": "@hcengineering/tags-resources",
      "projectFolder": "plugins/tags-resources",
      "shouldPublish": false
    },
    {
      "packageName": "@hcengineering/model-tags",
      "projectFolder": "models/tags",
      "shouldPublish": false
    },
    {
      "packageName": "@hcengineering/server-chunter",
      "projectFolder": "server-plugins/chunter",
      "shouldPublish": false
    },
    {
      "packageName": "@hcengineering/model-server-chunter",
      "projectFolder": "models/server-chunter",
      "shouldPublish": false
    },
    {
      "packageName": "@hcengineering/server-chunter-resources",
      "projectFolder": "server-plugins/chunter-resources",
      "shouldPublish": false
    },
    {
      "packageName": "@hcengineering/server-inventory",
      "projectFolder": "server-plugins/inventory",
      "shouldPublish": false
    },
    {
      "packageName": "@hcengineering/model-server-inventory",
      "projectFolder": "models/server-inventory",
      "shouldPublish": false
    },
    {
      "packageName": "@hcengineering/server-inventory-resources",
      "projectFolder": "server-plugins/inventory-resources",
      "shouldPublish": false
    },
    {
      "packageName": "@hcengineering/server-lead",
      "projectFolder": "server-plugins/lead",
      "shouldPublish": false
    },
    {
      "packageName": "@hcengineering/model-server-lead",
      "projectFolder": "models/server-lead",
      "shouldPublish": false
    },
    {
      "packageName": "@hcengineering/server-lead-resources",
      "projectFolder": "server-plugins/lead-resources",
      "shouldPublish": false
    },
    {
      "packageName": "@hcengineering/server-recruit",
      "projectFolder": "server-plugins/recruit",
      "shouldPublish": false
    },
    {
      "packageName": "@hcengineering/model-server-recruit",
      "projectFolder": "models/server-recruit",
      "shouldPublish": false
    },
    {
      "packageName": "@hcengineering/server-recruit-resources",
      "projectFolder": "server-plugins/recruit-resources",
      "shouldPublish": false
    },
    {
      "packageName": "@hcengineering/server-task",
      "projectFolder": "server-plugins/task",
      "shouldPublish": false
    },
    {
      "packageName": "@hcengineering/model-server-task",
      "projectFolder": "models/server-task",
      "shouldPublish": false
    },
    {
      "packageName": "@hcengineering/server-tracker",
      "projectFolder": "server-plugins/tracker",
      "shouldPublish": false
    },
    {
      "packageName": "@hcengineering/model-server-tracker",
      "projectFolder": "models/server-tracker",
      "shouldPublish": false
    },
    {
      "packageName": "@hcengineering/server-tracker-resources",
      "projectFolder": "server-plugins/tracker-resources",
      "shouldPublish": false
    },
    {
      "packageName": "@hcengineering/server-task-resources",
      "projectFolder": "server-plugins/task-resources",
      "shouldPublish": false
    },
    {
      "packageName": "@hcengineering/server-setting",
      "projectFolder": "server-plugins/setting",
      "shouldPublish": false
    },
    {
      "packageName": "@hcengineering/model-server-setting",
      "projectFolder": "models/server-setting",
      "shouldPublish": false
    },
    {
      "packageName": "@hcengineering/server-setting-resources",
      "projectFolder": "server-plugins/setting-resources",
      "shouldPublish": false
    },
    {
      "packageName": "@hcengineering/calendar",
      "projectFolder": "plugins/calendar",
      "shouldPublish": true
    },
    {
      "packageName": "@hcengineering/calendar-assets",
      "projectFolder": "plugins/calendar-assets",
      "shouldPublish": true
    },
    {
      "packageName": "@hcengineering/calendar-resources",
      "projectFolder": "plugins/calendar-resources",
      "shouldPublish": false
    },
    {
      "packageName": "@hcengineering/model-calendar",
      "projectFolder": "models/calendar",
      "shouldPublish": false
    },
    {
      "packageName": "@hcengineering/server-tags",
      "projectFolder": "server-plugins/tags",
      "shouldPublish": false
    },
    {
      "packageName": "@hcengineering/model-server-tags",
      "projectFolder": "models/server-tags",
      "shouldPublish": false
    },
    {
      "packageName": "@hcengineering/server-tags-resources",
      "projectFolder": "server-plugins/tags-resources",
      "shouldPublish": false
    },
    {
      "packageName": "@hcengineering/server-calendar",
      "projectFolder": "server-plugins/calendar",
      "shouldPublish": false
    },
    {
      "packageName": "@hcengineering/model-server-calendar",
      "projectFolder": "models/server-calendar",
      "shouldPublish": false
    },
    {
      "packageName": "@hcengineering/server-calendar-resources",
      "projectFolder": "server-plugins/calendar-resources",
      "shouldPublish": false
    },
    {
      "packageName": "@hcengineering/server-gmail",
      "projectFolder": "server-plugins/gmail",
      "shouldPublish": false
    },
    {
      "packageName": "@hcengineering/model-server-gmail",
      "projectFolder": "models/server-gmail",
      "shouldPublish": false
    },
    {
      "packageName": "@hcengineering/server-gmail-resources",
      "projectFolder": "server-plugins/gmail-resources",
      "shouldPublish": false
    },
    {
      "packageName": "@hcengineering/server-telegram",
      "projectFolder": "server-plugins/telegram",
      "shouldPublish": false
    },
    {
      "packageName": "@hcengineering/model-server-telegram",
      "projectFolder": "models/server-telegram",
      "shouldPublish": false
    },
    {
      "packageName": "@hcengineering/server-telegram-resources",
      "projectFolder": "server-plugins/telegram-resources",
      "shouldPublish": false
    },
    {
      "packageName": "@hcengineering/tracker",
      "projectFolder": "plugins/tracker",
      "shouldPublish": true
    },
    {
      "packageName": "@hcengineering/tracker-assets",
      "projectFolder": "plugins/tracker-assets",
      "shouldPublish": false
    },
    {
      "packageName": "@hcengineering/tracker-resources",
      "projectFolder": "plugins/tracker-resources",
      "shouldPublish": false
    },
    {
      "packageName": "@hcengineering/model-tracker",
      "projectFolder": "models/tracker",
      "shouldPublish": false
    },

    {
      "packageName": "@hcengineering/board",
      "projectFolder": "plugins/board",
      "shouldPublish": true
    },
    {
      "packageName": "@hcengineering/board-assets",
      "projectFolder": "plugins/board-assets",
      "shouldPublish": true
    },
    {
      "packageName": "@hcengineering/board-resources",
      "projectFolder": "plugins/board-resources",
      "shouldPublish": false
    },
    {
      "packageName": "@hcengineering/model-board",
      "projectFolder": "models/board",
      "shouldPublish": false
    },
    {
      "packageName": "@hcengineering/kanban",
      "projectFolder": "packages/kanban",
      "shouldPublish": false
    },
    {
      "packageName": "@hcengineering/preference",
      "projectFolder": "plugins/preference",
      "shouldPublish": true
    },
    {
      "packageName": "@hcengineering/preference-assets",
      "projectFolder": "plugins/preference-assets",
      "shouldPublish": false
    },
    {
      "packageName": "@hcengineering/model-preference",
      "projectFolder": "models/preference",
      "shouldPublish": false
    },
    {
      "packageName": "@hcengineering/server-preference",
      "projectFolder": "server-plugins/preference",
      "shouldPublish": false
    },
    {
      "packageName": "@hcengineering/middleware",
      "projectFolder": "server/middleware",
      "shouldPublish": false
    },
    {
      "packageName": "@hcengineering/server-backup",
      "projectFolder": "server/backup",
      "shouldPublish": false
    },
    {
      "packageName": "@hcengineering/backup-service",
      "projectFolder": "server/backup-service",
      "shouldPublish": false
    },
    {
      "packageName": "@hcengineering/pod-backup",
      "projectFolder": "pods/backup",
      "shouldPublish": false
    },
    {
      "packageName": "@hcengineering/pod-fulltext",
      "projectFolder": "pods/fulltext",
      "shouldPublish": false
    },
    {
      "packageName": "@hcengineering/pod-media",
      "projectFolder": "pods/media",
      "shouldPublish": false
    },
    {
      "packageName": "@hcengineering/hr",
      "projectFolder": "plugins/hr",
      "shouldPublish": true
    },
    {
      "packageName": "@hcengineering/hr-assets",
      "projectFolder": "plugins/hr-assets",
      "shouldPublish": true
    },
    {
      "packageName": "@hcengineering/hr-resources",
      "projectFolder": "plugins/hr-resources",
      "shouldPublish": false
    },
    {
      "packageName": "@hcengineering/model-hr",
      "projectFolder": "models/hr",
      "shouldPublish": false
    },
    {
      "packageName": "@hcengineering/server-hr",
      "projectFolder": "server-plugins/hr",
      "shouldPublish": false
    },
    {
      "packageName": "@hcengineering/model-server-hr",
      "projectFolder": "models/server-hr",
      "shouldPublish": false
    },
    {
      "packageName": "@hcengineering/server-hr-resources",
      "projectFolder": "server-plugins/hr-resources",
      "shouldPublish": false
    },
    {
      "packageName": "@hcengineering/minio",
      "projectFolder": "server/minio",
      "shouldPublish": false
    },
    {
      "packageName": "@hcengineering/s3",
      "projectFolder": "server/s3",
      "shouldPublish": false
    },
    {
      "packageName": "@hcengineering/datalake",
      "projectFolder": "server/datalake",
      "shouldPublish": false
    },
    {
      "packageName": "@hcengineering/bitrix",
      "projectFolder": "plugins/bitrix",
      "shouldPublish": true
    },
    {
      "packageName": "@hcengineering/bitrix-assets",
      "projectFolder": "plugins/bitrix-assets",
      "shouldPublish": false
    },
    {
      "packageName": "@hcengineering/bitrix-resources",
      "projectFolder": "plugins/bitrix-resources",
      "shouldPublish": false
    },
    {
      "packageName": "@hcengineering/model-bitrix",
      "projectFolder": "models/bitrix",
      "shouldPublish": false
    },
    {
      "packageName": "@hcengineering/request",
      "projectFolder": "plugins/request",
      "shouldPublish": true
    },
    {
      "packageName": "@hcengineering/request-assets",
      "projectFolder": "plugins/request-assets",
      "shouldPublish": false
    },
    {
      "packageName": "@hcengineering/request-resources",
      "projectFolder": "plugins/request-resources",
      "shouldPublish": false
    },
    {
      "packageName": "@hcengineering/model-request",
      "projectFolder": "models/request",
      "shouldPublish": false
    },
    {
      "packageName": "@hcengineering/server-request",
      "projectFolder": "server-plugins/request",
      "shouldPublish": false
    },
    {
      "packageName": "@hcengineering/model-server-request",
      "projectFolder": "models/server-request",
      "shouldPublish": false
    },
    {
      "packageName": "@hcengineering/server-request-resources",
      "projectFolder": "server-plugins/request-resources",
      "shouldPublish": false
    },
    {
      "packageName": "@hcengineering/server-view",
      "projectFolder": "server-plugins/view",
      "shouldPublish": false
    },
    {
      "packageName": "@hcengineering/model-server-view",
      "projectFolder": "models/server-view",
      "shouldPublish": false
    },
    {
      "packageName": "@hcengineering/server-view-resources",
      "projectFolder": "server-plugins/view-resources",
      "shouldPublish": false
    },
    {
      "packageName": "@hcengineering/server-activity",
      "projectFolder": "server-plugins/activity",
      "shouldPublish": false
    },
    {
      "packageName": "@hcengineering/model-server-activity",
      "projectFolder": "models/server-activity",
      "shouldPublish": false
    },
    {
      "packageName": "@hcengineering/server-activity-resources",
      "projectFolder": "server-plugins/activity-resources",
      "shouldPublish": false
    },
    {
      "packageName": "@hcengineering/model-support",
      "projectFolder": "models/support",
      "shouldPublish": false
    },
    {
      "packageName": "@hcengineering/support",
      "projectFolder": "plugins/support",
      "shouldPublish": true
    },
    {
      "packageName": "@hcengineering/support-assets",
      "projectFolder": "plugins/support-assets",
      "shouldPublish": true
    },
    {
      "packageName": "@hcengineering/support-resources",
      "projectFolder": "plugins/support-resources",
      "shouldPublish": false
    },
    {
      "packageName": "@hcengineering/guest",
      "projectFolder": "plugins/guest",
      "shouldPublish": true
    },
    {
      "packageName": "@hcengineering/guest-assets",
      "projectFolder": "plugins/guest-assets",
      "shouldPublish": false
    },
    {
      "packageName": "@hcengineering/guest-resources",
      "projectFolder": "plugins/guest-resources",
      "shouldPublish": false
    },
    {
      "packageName": "@hcengineering/model-guest",
      "projectFolder": "models/guest",
      "shouldPublish": false
    },
    {
      "packageName": "@hcengineering/server-guest",
      "projectFolder": "server-plugins/guest",
      "shouldPublish": false
    },
    {
      "packageName": "@hcengineering/model-server-guest",
      "projectFolder": "models/server-guest",
      "shouldPublish": false
    },
    {
      "packageName": "@hcengineering/server-guest-resources",
      "projectFolder": "server-plugins/guest-resources",
      "shouldPublish": false
    },
    {
      "packageName": "@hcengineering/auth-providers",
      "projectFolder": "pods/authProviders",
      "shouldPublish": false
    },
    {
      "packageName": "@hcengineering/time",
      "projectFolder": "plugins/time",
      "shouldPublish": false
    },
    {
      "packageName": "@hcengineering/time-assets",
      "projectFolder": "plugins/time-assets",
      "shouldPublish": false
    },
    {
      "packageName": "@hcengineering/time-resources",
      "projectFolder": "plugins/time-resources",
      "shouldPublish": false
    },
    {
      "packageName": "@hcengineering/model-time",
      "projectFolder": "models/time",
      "shouldPublish": false
    },
    {
      "packageName": "@hcengineering/server-time",
      "projectFolder": "server-plugins/time",
      "shouldPublish": false
    },
    {
      "packageName": "@hcengineering/server-time-resources",
      "projectFolder": "server-plugins/time-resources",
      "shouldPublish": false
    },
    {
      "packageName": "@hcengineering/model-server-time",
      "projectFolder": "models/server-time",
      "shouldPublish": false
    },
    {
      "packageName": "@hcengineering/document",
      "projectFolder": "plugins/document",
      "shouldPublish": false
    },
    {
      "packageName": "@hcengineering/document-assets",
      "projectFolder": "plugins/document-assets",
      "shouldPublish": false
    },
    {
      "packageName": "@hcengineering/document-resources",
      "projectFolder": "plugins/document-resources",
      "shouldPublish": false
    },
    {
      "packageName": "@hcengineering/model-document",
      "projectFolder": "models/document",
      "shouldPublish": false
    },
    {
      "packageName": "@hcengineering/server-document",
      "projectFolder": "server-plugins/document",
      "shouldPublish": false
    },
    {
      "packageName": "@hcengineering/server-document-resources",
      "projectFolder": "server-plugins/document-resources",
      "shouldPublish": false
    },
    {
      "packageName": "@hcengineering/model-server-document",
      "projectFolder": "models/server-document",
      "shouldPublish": false
    },
    {
      "packageName": "@hcengineering/love",
      "projectFolder": "plugins/love",
      "shouldPublish": true
    },
    {
      "packageName": "@hcengineering/love-assets",
      "projectFolder": "plugins/love-assets",
      "shouldPublish": false
    },
    {
      "packageName": "@hcengineering/love-resources",
      "projectFolder": "plugins/love-resources",
      "shouldPublish": false
    },
    {
      "packageName": "@hcengineering/model-love",
      "projectFolder": "models/love",
      "shouldPublish": false
    },
    {
      "packageName": "@hcengineering/server-love",
      "projectFolder": "server-plugins/love",
      "shouldPublish": false
    },
    {
      "packageName": "@hcengineering/server-love-resources",
      "projectFolder": "server-plugins/love-resources",
      "shouldPublish": false
    },
    {
      "packageName": "@hcengineering/model-server-love",
      "projectFolder": "models/server-love",
      "shouldPublish": false
    },
    {
      "packageName": "@hcengineering/drive",
      "projectFolder": "plugins/drive",
      "shouldPublish": false
    },
    {
      "packageName": "@hcengineering/drive-assets",
      "projectFolder": "plugins/drive-assets",
      "shouldPublish": false
    },
    {
      "packageName": "@hcengineering/drive-resources",
      "projectFolder": "plugins/drive-resources",
      "shouldPublish": false
    },
    {
      "packageName": "@hcengineering/model-drive",
      "projectFolder": "models/drive",
      "shouldPublish": false
    },
    {
      "packageName": "@hcengineering/server-drive",
      "projectFolder": "server-plugins/drive",
      "shouldPublish": false
    },
    {
      "packageName": "@hcengineering/model-server-drive",
      "projectFolder": "models/server-drive",
      "shouldPublish": false
    },
    {
      "packageName": "@hcengineering/server-drive-resources",
      "projectFolder": "server-plugins/drive-resources",
      "shouldPublish": false
    },
    {
      "packageName": "@hcengineering/controlled-documents",
      "projectFolder": "plugins/controlled-documents",
      "shouldPublish": false
    },
    {
      "packageName": "@hcengineering/controlled-documents-assets",
      "projectFolder": "plugins/controlled-documents-assets",
      "shouldPublish": false
    },
    {
      "packageName": "@hcengineering/controlled-documents-resources",
      "projectFolder": "plugins/controlled-documents-resources",
      "shouldPublish": false
    },
    {
      "packageName": "@hcengineering/model-controlled-documents",
      "projectFolder": "models/controlled-documents",
      "shouldPublish": false
    },
    {
      "packageName": "@hcengineering/server-controlled-documents",
      "projectFolder": "server-plugins/controlled-documents",
      "shouldPublish": false
    },
    {
      "packageName": "@hcengineering/server-controlled-documents-resources",
      "projectFolder": "server-plugins/controlled-documents-resources",
      "shouldPublish": false
    },
    {
      "packageName": "@hcengineering/model-server-controlled-documents",
      "projectFolder": "models/server-controlled-documents",
      "shouldPublish": false
    },
    {
      "packageName": "@hcengineering/print",
      "projectFolder": "plugins/print",
      "shouldPublish": false
    },
    {
      "packageName": "@hcengineering/print-assets",
      "projectFolder": "plugins/print-assets",
      "shouldPublish": false
    },
    {
      "packageName": "@hcengineering/print-resources",
      "projectFolder": "plugins/print-resources",
      "shouldPublish": false
    },
    {
      "packageName": "@hcengineering/model-print",
      "projectFolder": "models/print",
      "shouldPublish": false
    },
    {
      "packageName": "@hcengineering/model-export",
      "projectFolder": "models/export",
      "shouldPublish": false
    },
    {
      "packageName": "@hcengineering/export",
      "projectFolder": "plugins/export",
      "shouldPublish": false
    },
    {
      "packageName": "@hcengineering/export-assets",
      "projectFolder": "plugins/export-assets",
      "shouldPublish": false
    },
    {
      "packageName": "@hcengineering/export-resources",
      "projectFolder": "plugins/export-resources",
      "shouldPublish": false
    },
    {
      "packageName": "@hcengineering/sign",
      "projectFolder": "plugins/sign",
      "shouldPublish": false
    },
    {
      "packageName": "@hcengineering/products",
      "projectFolder": "plugins/products",
      "shouldPublish": false
    },
    {
      "packageName": "@hcengineering/products-assets",
      "projectFolder": "plugins/products-assets",
      "shouldPublish": false
    },
    {
      "packageName": "@hcengineering/products-resources",
      "projectFolder": "plugins/products-resources",
      "shouldPublish": false
    },
    {
      "packageName": "@hcengineering/model-products",
      "projectFolder": "models/products",
      "shouldPublish": false
    },
    {
      "packageName": "@hcengineering/model-server-products",
      "projectFolder": "models/server-products",
      "shouldPublish": false
    },
    {
      "packageName": "@hcengineering/questions",
      "projectFolder": "plugins/questions",
      "shouldPublish": false
    },
    {
      "packageName": "@hcengineering/questions-assets",
      "projectFolder": "plugins/questions-assets",
      "shouldPublish": false
    },
    {
      "packageName": "@hcengineering/questions-resources",
      "projectFolder": "plugins/questions-resources",
      "shouldPublish": false
    },
    {
      "packageName": "@hcengineering/model-questions",
      "projectFolder": "models/questions",
      "shouldPublish": false
    },
    {
      "packageName": "@hcengineering/training",
      "projectFolder": "plugins/training",
      "shouldPublish": false
    },
    {
      "packageName": "@hcengineering/training-assets",
      "projectFolder": "plugins/training-assets",
      "shouldPublish": false
    },
    {
      "packageName": "@hcengineering/training-resources",
      "projectFolder": "plugins/training-resources",
      "shouldPublish": false
    },
    {
      "packageName": "@hcengineering/server-training",
      "projectFolder": "server-plugins/training",
      "shouldPublish": false
    },
    {
      "packageName": "@hcengineering/server-training-resources",
      "projectFolder": "server-plugins/training-resources",
      "shouldPublish": false
    },
    {
      "packageName": "@hcengineering/model-training",
      "projectFolder": "models/training",
      "shouldPublish": false
    },
    {
      "packageName": "@hcengineering/model-server-training",
      "projectFolder": "models/server-training",
      "shouldPublish": false
    },
    {
      "packageName": "@hcengineering/desktop",
      "projectFolder": "desktop",
      "shouldPublish": false
    },
    {
      "packageName": "desktop",
      "projectFolder": "desktop-package",
      "shouldPublish": false
    },
    {
      "packageName": "@hcengineering/diffview",
      "projectFolder": "plugins/diffview",
      "shouldPublish": false
    },
    {
      "packageName": "@hcengineering/diffview-assets",
      "projectFolder": "plugins/diffview-assets",
      "shouldPublish": false
    },
    {
      "packageName": "@hcengineering/diffview-resources",
      "projectFolder": "plugins/diffview-resources",
      "shouldPublish": false
    },
    {
      "packageName": "@hcengineering/github",
      "projectFolder": "services/github/github",
      "shouldPublish": false
    },
    {
      "packageName": "@hcengineering/github-assets",
      "projectFolder": "services/github/github-assets",
      "shouldPublish": false
    },
    {
      "packageName": "@hcengineering/github-resources",
      "projectFolder": "services/github/github-resources",
      "shouldPublish": false
    },
    {
      "packageName": "@hcengineering/model-github",
      "projectFolder": "services/github/model-github",
      "shouldPublish": false
    },
    {
      "packageName": "@hcengineering/pod-github",
      "projectFolder": "services/github/pod-github",
      "shouldPublish": false
    },
    {
      "packageName": "@hcengineering/server-github",
      "projectFolder": "services/github/server-github",
      "shouldPublish": false
    },
    {
      "packageName": "@hcengineering/server-github-resources",
      "projectFolder": "services/github/server-github-resources",
      "shouldPublish": false
    },
    {
      "packageName": "@hcengineering/server-github-model",
      "projectFolder": "services/github/server-github-model",
      "shouldPublish": false
    },
    {
      "packageName": "@hcengineering/desktop-preferences",
      "projectFolder": "plugins/desktop-preferences",
      "shouldPublish": false
    },
    {
      "packageName": "@hcengineering/desktop-preferences-assets",
      "projectFolder": "plugins/desktop-preferences-assets",
      "shouldPublish": false
    },
    {
      "packageName": "@hcengineering/desktop-preferences-resources",
      "projectFolder": "plugins/desktop-preferences-resources",
      "shouldPublish": false
    },
    {
      "packageName": "@hcengineering/model-desktop-preferences",
      "projectFolder": "models/desktop-preferences",
      "shouldPublish": false
    },
    {
      "packageName": "@hcengineering/pod-notification",
      "projectFolder": "services/notification/pod-notification",
      "shouldPublish": false
    },
    {
      "packageName": "@hcengineering/pod-telegram",
      "projectFolder": "services/telegram/pod-telegram",
      "shouldPublish": false
    },
    {
      "packageName": "@hcengineering/pod-gmail",
      "projectFolder": "services/gmail/pod-gmail",
      "shouldPublish": false
    },
    {
      "packageName": "@hcengineering/pod-calendar",
      "projectFolder": "services/calendar/pod-calendar",
      "shouldPublish": false
    },
    {
      "packageName": "@hcengineering/pod-calendar-mailer",
      "projectFolder": "services/calendar/pod-calendar-mailer",
      "shouldPublish": false
    },
    {
      "packageName": "@hcengineering/qms-doc-import-tool",
      "projectFolder": "dev/doc-import-tool",
      "shouldPublish": false
    },
    {
      "packageName": "@hcengineering/pod-datalake",
      "projectFolder": "services/datalake/pod-datalake",
      "shouldPublish": false
    },
    {
      "packageName": "@hcengineering/pod-billing",
      "projectFolder": "services/billing/pod-billing",
      "shouldPublish": false
    },
    {
      "packageName": "@hcengineering/pod-love",
      "projectFolder": "services/love",
      "shouldPublish": false
    },
    {
      "packageName": "@hcengineering/pod-print",
      "projectFolder": "services/print/pod-print",
      "shouldPublish": false
    },
    {
      "packageName": "@hcengineering/pod-export",
      "projectFolder": "services/export/pod-export",
      "shouldPublish": false
    },
    {
      "packageName": "@hcengineering/pod-sign",
      "projectFolder": "services/sign/pod-sign",
      "shouldPublish": false
    },
    {
      "packageName": "@hcengineering/rekoni-service",
      "projectFolder": "services/rekoni",
      "shouldPublish": false
    },
    {
      "packageName": "@hcengineering/pod-analytics-collector",
      "projectFolder": "services/analytics-collector/pod-analytics-collector",
      "shouldPublish": false
    },
    {
      "packageName": "@hcengineering/analytics-collector",
      "projectFolder": "plugins/analytics-collector",
      "shouldPublish": false
    },
    {
      "packageName": "@hcengineering/analytics-collector-assets",
      "projectFolder": "plugins/analytics-collector-assets",
      "shouldPublish": false
    },
    {
      "packageName": "@hcengineering/analytics-collector-resources",
      "projectFolder": "plugins/analytics-collector-resources",
      "shouldPublish": false
    },
    {
      "packageName": "@hcengineering/model-analytics-collector",
      "projectFolder": "models/analytics-collector",
      "shouldPublish": false
    },
    {
      "packageName": "@hcengineering/server-analytics-collector",
      "projectFolder": "server-plugins/analytics-collector",
      "shouldPublish": false
    },
    {
      "packageName": "@hcengineering/server-analytics-collector-resources",
      "projectFolder": "server-plugins/analytics-collector-resources",
      "shouldPublish": false
    },
    {
      "packageName": "@hcengineering/pod-ai-bot",
      "projectFolder": "services/ai-bot/pod-ai-bot",
      "shouldPublish": false
    },
    {
      "packageName": "@hcengineering/ai-bot",
      "projectFolder": "plugins/ai-bot",
      "shouldPublish": false
    },
    {
      "packageName": "@hcengineering/ai-bot-resources",
      "projectFolder": "plugins/ai-bot-resources",
      "shouldPublish": false
    },
    {
      "packageName": "@hcengineering/model-ai-bot",
      "projectFolder": "models/ai-bot",
      "shouldPublish": false
    },
    {
      "packageName": "@hcengineering/model-server-ai-bot",
      "projectFolder": "models/server-ai-bot",
      "shouldPublish": false
    },
    {
      "packageName": "@hcengineering/server-ai-bot",
      "projectFolder": "server-plugins/ai-bot",
      "shouldPublish": false
    },
    {
      "packageName": "@hcengineering/server-ai-bot-resources",
      "projectFolder": "server-plugins/ai-bot-resources",
      "shouldPublish": false
    },
    {
      "packageName": "@hcengineering/pod-telegram-bot",
      "projectFolder": "services/telegram-bot/pod-telegram-bot",
      "shouldPublish": false
    },
    {
      "packageName": "@hcengineering/openai",
      "projectFolder": "plugins/openai",
      "shouldPublish": false
    },
    {
      "packageName": "@hcengineering/scripts",
      "projectFolder": "common/scripts",
      "shouldPublish": false
    },
    {
      "packageName": "@hcengineering/model-test-management",
      "projectFolder": "models/test-management",
      "shouldPublish": false
    },
    {
      "packageName": "@hcengineering/test-management",
      "projectFolder": "plugins/test-management",
      "shouldPublish": false
    },
    {
      "packageName": "@hcengineering/test-management-resources",
      "projectFolder": "plugins/test-management-resources",
      "shouldPublish": false
    },
    {
      "packageName": "@hcengineering/test-management-assets",
      "projectFolder": "plugins/test-management-assets",
      "shouldPublish": false
    },
    {
      "packageName": "@hcengineering/survey",
      "projectFolder": "plugins/survey",
      "shouldPublish": false
    },
    {
      "packageName": "@hcengineering/model-survey",
      "projectFolder": "models/survey",
      "shouldPublish": false
    },
    {
      "packageName": "@hcengineering/survey-assets",
      "projectFolder": "plugins/survey-assets",
      "shouldPublish": false
    },
    {
      "packageName": "@hcengineering/survey-resources",
      "projectFolder": "plugins/survey-resources",
      "shouldPublish": false
    },
    {
      "packageName": "@hcengineering/card",
      "projectFolder": "plugins/card",
      "shouldPublish": false
    },
    {
      "packageName": "@hcengineering/model-card",
      "projectFolder": "models/card",
      "shouldPublish": false
    },
    {
      "packageName": "@hcengineering/card-assets",
      "projectFolder": "plugins/card-assets",
      "shouldPublish": false
    },
    {
      "packageName": "@hcengineering/card-resources",
      "projectFolder": "plugins/card-resources",
      "shouldPublish": false
    },
    {
      "packageName": "@hcengineering/server-card",
      "projectFolder": "server-plugins/card",
      "shouldPublish": false
    },
    {
      "packageName": "@hcengineering/server-card-resources",
      "projectFolder": "server-plugins/card-resources",
      "shouldPublish": false
    },
    {
      "packageName": "@hcengineering/model-server-card",
      "projectFolder": "models/server-card",
      "shouldPublish": false
    },
    {
      "packageName": "@hcengineering/mail",
      "projectFolder": "plugins/mail",
      "shouldPublish": true
    },
    {
      "packageName": "@hcengineering/model-mail",
      "projectFolder": "models/mail",
      "shouldPublish": false
    },
    {
      "packageName": "@hcengineering/mail-assets",
      "projectFolder": "plugins/mail-assets",
      "shouldPublish": false
    },
    {
      "packageName": "@hcengineering/pod-mail",
      "projectFolder": "services/mail/pod-mail",
      "shouldPublish": false
    },
    {
      "packageName": "@hcengineering/chat",
      "projectFolder": "plugins/chat",
      "shouldPublish": false
    },
    {
      "packageName": "@hcengineering/chat-assets",
      "projectFolder": "plugins/chat-assets",
      "shouldPublish": false
    },
    {
      "packageName": "@hcengineering/chat-resources",
      "projectFolder": "plugins/chat-resources",
      "shouldPublish": false
    },
    {
      "packageName": "@hcengineering/model-chat",
      "projectFolder": "models/chat",
      "shouldPublish": false
    },
    {
      "packageName": "@hcengineering/pod-msg2file",
      "projectFolder": "services/msg2file",
      "shouldPublish": false
    },
    {
      "packageName": "@hcengineering/process",
      "projectFolder": "plugins/process",
      "shouldPublish": false
    },
    {
      "packageName": "@hcengineering/process-assets",
      "projectFolder": "plugins/process-assets",
      "shouldPublish": false
    },
    {
      "packageName": "@hcengineering/process-resources",
      "projectFolder": "plugins/process-resources",
      "shouldPublish": false
    },
    {
      "packageName": "@hcengineering/model-process",
      "projectFolder": "models/process",
      "shouldPublish": false
    },
    {
      "packageName": "@hcengineering/server-process",
      "projectFolder": "server-plugins/process",
      "shouldPublish": false
    },
    {
      "packageName": "@hcengineering/model-server-process",
      "projectFolder": "models/server-process",
      "shouldPublish": false
    },
    {
      "packageName": "@hcengineering/server-process-resources",
      "projectFolder": "server-plugins/process-resources",
      "shouldPublish": false
    },
    {
      "packageName": "@hcengineering/kafka",
      "projectFolder": "server/kafka",
      "shouldPublish": false
    },
    {
      "packageName": "@hcengineering/inbox",
      "projectFolder": "plugins/inbox",
      "shouldPublish": false
    },
    {
      "packageName": "@hcengineering/inbox-assets",
      "projectFolder": "plugins/inbox-assets",
      "shouldPublish": false
    },
    {
      "packageName": "@hcengineering/inbox-resources",
      "projectFolder": "plugins/inbox-resources",
      "shouldPublish": false
    },
    {
      "packageName": "@hcengineering/model-inbox",
      "projectFolder": "models/inbox",
      "shouldPublish": false
    },
    {
      "packageName": "@hcengineering/pod-inbound-mail",
      "projectFolder": "services/mail/pod-inbound-mail",
      "shouldPublish": false
    },
    {
      "packageName": "@hcengineering/achievement",
      "projectFolder": "plugins/achievement",
      "shouldPublish": false
    },
    {
      "packageName": "@hcengineering/achievement-assets",
      "projectFolder": "plugins/achievement-assets",
      "shouldPublish": false
    },
    {
      "packageName": "@hcengineering/achievement-resources",
      "projectFolder": "plugins/achievement-resources",
      "shouldPublish": false
    },
    {
      "packageName": "@hcengineering/model-achievement",
      "projectFolder": "models/achievement",
      "shouldPublish": false
    },
    {
      "packageName": "@hcengineering/kvs-client",
      "projectFolder": "packages/kvs-client",
      "shouldPublish": false
    },
    {
      "packageName": "@hcengineering/communication",
      "projectFolder": "plugins/communication",
      "shouldPublish": false
    },
    {
      "packageName": "@hcengineering/communication-assets",
      "projectFolder": "plugins/communication-assets",
      "shouldPublish": false
    },
    {
      "packageName": "@hcengineering/communication-resources",
      "projectFolder": "plugins/communication-resources",
      "shouldPublish": false
    },
    {
      "packageName": "@hcengineering/model-communication",
      "projectFolder": "models/communication",
      "shouldPublish": false
    },
    {
      "packageName": "@hcengineering/mail-common",
      "projectFolder": "services/mail/mail-common",
      "shouldPublish": false
    },
    {
      "packageName": "@hcengineering/emoji",
      "projectFolder": "plugins/emoji",
      "shouldPublish": false
    },
    {
      "packageName": "@hcengineering/emoji-assets",
      "projectFolder": "plugins/emoji-assets",
      "shouldPublish": false
    },
    {
      "packageName": "@hcengineering/emoji-resources",
      "projectFolder": "plugins/emoji-resources",
      "shouldPublish": false
    },
    {
      "packageName": "@hcengineering/model-emoji",
      "projectFolder": "models/emoji",
      "shouldPublish": false
    },
    {
      "packageName": "@hcengineering/retry",
      "projectFolder": "packages/retry",
      "shouldPublish": false
    },
    {
      "packageName": "@hcengineering/communication-types",
      "projectFolder": "communication/packages/types",
      "shouldPublish": false
    },
    {
      "packageName": "@hcengineering/communication-sdk-types",
      "projectFolder": "communication/packages/sdk-types",
      "shouldPublish": false
    },
    {
      "packageName": "@hcengineering/communication-shared",
      "projectFolder": "communication/packages/shared",
      "shouldPublish": false
    },
    {
      "packageName": "@hcengineering/communication-yaml",
      "projectFolder": "communication/packages/yaml",
      "shouldPublish": false
    },
    {
      "packageName": "@hcengineering/communication-rest-client",
      "projectFolder": "communication/packages/rest-client",
      "shouldPublish": false
    },
    {
      "packageName": "@hcengineering/communication-cockroach",
      "projectFolder": "communication/packages/cockroach",
      "shouldPublish": false
    },
    {
      "packageName": "@hcengineering/communication-server",
      "projectFolder": "communication/packages/server",
      "shouldPublish": false
    },
    {
      "packageName": "@hcengineering/communication-query",
      "projectFolder": "communication/packages/query",
      "shouldPublish": false
    },
    {
      "packageName": "@hcengineering/communication-client-query",
      "projectFolder": "communication/packages/client-query",
      "shouldPublish": false
    },
    {
<<<<<<< HEAD
      "packageName": "@hcengineering/billing",
      "projectFolder": "plugins/billing",
      "shouldPublish": false
    },
    {
      "packageName": "@hcengineering/billing-assets",
      "projectFolder": "plugins/billing-assets",
      "shouldPublish": false
    },
    {
      "packageName": "@hcengineering/billing-resources",
      "projectFolder": "plugins/billing-resources",
      "shouldPublish": false
    },
    {
      "packageName": "@hcengineering/model-billing",
      "projectFolder": "models/billing",
=======
      "packageName": "@hcengineering/backup-api-pod",
      "projectFolder": "services/backup/backup-api-pod",
>>>>>>> 345d39a8
      "shouldPublish": false
    }
  ]
}<|MERGE_RESOLUTION|>--- conflicted
+++ resolved
@@ -2589,7 +2589,11 @@
       "shouldPublish": false
     },
     {
-<<<<<<< HEAD
+      "packageName": "@hcengineering/backup-api-pod",
+      "projectFolder": "services/backup/backup-api-pod",
+      "shouldPublish": false
+    },
+    {
       "packageName": "@hcengineering/billing",
       "projectFolder": "plugins/billing",
       "shouldPublish": false
@@ -2607,10 +2611,6 @@
     {
       "packageName": "@hcengineering/model-billing",
       "projectFolder": "models/billing",
-=======
-      "packageName": "@hcengineering/backup-api-pod",
-      "projectFolder": "services/backup/backup-api-pod",
->>>>>>> 345d39a8
       "shouldPublish": false
     }
   ]
