--- conflicted
+++ resolved
@@ -2599,28 +2599,28 @@
       "shouldPublish": false
     },
     {
-<<<<<<< HEAD
+      "packageName": "@hcengineering/billing",
+      "projectFolder": "plugins/billing",
+      "shouldPublish": false
+    },
+    {
+      "packageName": "@hcengineering/billing-assets",
+      "projectFolder": "plugins/billing-assets",
+      "shouldPublish": false
+    },
+    {
+      "packageName": "@hcengineering/billing-resources",
+      "projectFolder": "plugins/billing-resources",
+      "shouldPublish": false
+    },
+    {
+      "packageName": "@hcengineering/model-billing",
+      "projectFolder": "models/billing",
+      "shouldPublish": false
+    },
+    {
       "packageName": "@hcengineering/integration",
       "projectFolder": "packages/integration",
-=======
-      "packageName": "@hcengineering/billing",
-      "projectFolder": "plugins/billing",
-      "shouldPublish": false
-    },
-    {
-      "packageName": "@hcengineering/billing-assets",
-      "projectFolder": "plugins/billing-assets",
-      "shouldPublish": false
-    },
-    {
-      "packageName": "@hcengineering/billing-resources",
-      "projectFolder": "plugins/billing-resources",
-      "shouldPublish": false
-    },
-    {
-      "packageName": "@hcengineering/model-billing",
-      "projectFolder": "models/billing",
->>>>>>> 46448e3a
       "shouldPublish": false
     }
   ]
