--- conflicted
+++ resolved
@@ -2479,28 +2479,28 @@
       "shouldPublish": false
     },
     {
-<<<<<<< HEAD
+      "packageName": "@hcengineering/communication",
+      "projectFolder": "plugins/communication",
+      "shouldPublish": false
+    },
+    {
+      "packageName": "@hcengineering/communication-assets",
+      "projectFolder": "plugins/communication-assets",
+      "shouldPublish": false
+    },
+    {
+      "packageName": "@hcengineering/communication-resources",
+      "projectFolder": "plugins/communication-resources",
+      "shouldPublish": false
+    },
+    {
+      "packageName": "@hcengineering/model-communication",
+      "projectFolder": "models/communication",
+      "shouldPublish": false
+    },
+    {
       "packageName": "@hcengineering/pod-gmail-next",
       "projectFolder": "services/gmail/pod-gmail-next",
-=======
-      "packageName": "@hcengineering/communication",
-      "projectFolder": "plugins/communication",
-      "shouldPublish": false
-    },
-    {
-      "packageName": "@hcengineering/communication-assets",
-      "projectFolder": "plugins/communication-assets",
-      "shouldPublish": false
-    },
-    {
-      "packageName": "@hcengineering/communication-resources",
-      "projectFolder": "plugins/communication-resources",
-      "shouldPublish": false
-    },
-    {
-      "packageName": "@hcengineering/model-communication",
-      "projectFolder": "models/communication",
->>>>>>> 6c5a6aae
       "shouldPublish": false
     }
   ]
