--- conflicted
+++ resolved
@@ -208,15 +208,8 @@
     throw new Error(`Invalid document: ${JSON.stringify(doc)}`)
   }
 
-<<<<<<< HEAD
-  const h = txops.getHierarchy()
-
-  const { space, collaboratorURL, token, workspaceId } = config
+  const { collaboratorURL, token, workspaceId } = config
   const collaborator = getCollaboratorClient(workspaceId, token, collaboratorURL)
-=======
-  const { collaboratorApiURL, token, workspaceId } = config
-  const collaborator = getCollaboratorClient(txops.getHierarchy(), workspaceId, token, collaboratorApiURL)
->>>>>>> 29a4276b
 
   console.log('Creating document content')
 
@@ -233,51 +226,10 @@
 
       await processImages(ctx, txops, section, config, doc)
 
-<<<<<<< HEAD
-      // skipping sections that are not present in the document/template
-      if (shouldMergeSections && existingSection == null) {
-        continue
-      }
-
-      if (existingSection == null) {
-        const sectionData: AttachedData<CollaborativeDocumentSection> = {
-          title: section.title,
-          rank: calcRank(prevSection, undefined),
-          key: section.id,
-          collaboratorSectionId: section.id
-        }
-
-        console.log(`Creating section data: ${JSON.stringify(sectionData)}`)
-
-        await txops.addCollection(
-          documents.class.CollaborativeDocumentSection,
-          space,
-          doc._id,
-          doc._class,
-          'sections',
-          sectionData,
-          section.id
-        )
-
-        prevSection = sectionData
-      } else {
-        prevSection = existingSection
-      }
-
-      await processImages(ctx, txops, section, config)
-
-      const collabSectionId =
-        existingSection != null && h.isDerived(existingSection._class, documents.class.CollaborativeDocumentSection)
-          ? (existingSection as CollaborativeDocumentSection).collaboratorSectionId
-          : section.id
-
-      await collaborator.updateContent(collabId, { [collabSectionId]: section.content })
-=======
       content += `<h1>${section.title}</h1>${section.content}`
->>>>>>> 29a4276b
     }
 
-    await collaborator.updateContent(collabId, 'content', content)
+    await collaborator.updateContent(collabId, { content })
   } finally {
     // do nothing
   }
