--- conflicted
+++ resolved
@@ -472,9 +472,6 @@
       - AVATAR_PATH=./avatar.png
       - AVATAR_CONTENT_TYPE=.png
       - STATS_URL=http://huly.local:4900
-<<<<<<< HEAD
-#      - LOVE_ENDPOINT=http://huly.local:8096
-#      - OPENAI_API_KEY=token
   msg2file:
     image: hardcoreeng/msg2file
     ports:
@@ -504,7 +501,6 @@
 #      - ACCOUNTS_URL=http://huly.local:3000
 #      - SERVICE_ID=telegram-bot-service
 #      - STATS_URL=http://huly.local:4900
-=======
   #      - LOVE_ENDPOINT=http://huly.local:8096
   #      - OPENAI_API_KEY=token
   #  telegram-bot:
@@ -523,7 +519,6 @@
   #      - ACCOUNTS_URL=http://huly.local:3000
   #      - SERVICE_ID=telegram-bot-service
   #      - STATS_URL=http://huly.local:4900
->>>>>>> c59fd614
   export:
     image: hardcoreeng/export
     extra_hosts:
