--- conflicted
+++ resolved
@@ -167,37 +167,6 @@
       - PORT=4900
       - SERVER_SECRET=secret
     restart: unless-stopped
-<<<<<<< HEAD
-  workspace:
-    image: hardcoreeng/workspace
-    extra_hosts:
-      - 'huly.local:host-gateway'
-    links:
-      - mongodb
-      - minio
-      - stats
-    depends_on:
-      redpanda:
-        condition: service_started
-    volumes:
-      - ./branding.json:/var/cfg/branding.json
-    environment:
-      - WS_OPERATION=all+backup
-      - SERVER_SECRET=secret
-      - QUEUE_CONFIG=${QUEUE_CONFIG}
-      - DB_URL=${MONGO_URL}
-      - STATS_URL=http://huly.local:4900
-      - MAIL_URL=
-      - STORAGE_CONFIG=${STORAGE_CONFIG}
-      - REGION=
-      - ACCOUNTS_URL=http://huly.local:3000
-      - BRANDING_PATH=/var/cfg/branding.json
-      - BACKUP_STORAGE=${BACKUP_STORAGE_CONFIG}
-      - BACKUP_BUCKET=${BACKUP_BUCKET_NAME}
-      # - INIT_WORKSPACE=staging-dev
-    restart: unless-stopped
-=======
->>>>>>> 54b91203
   workspace_cockroach:
     image: hardcoreeng/workspace
     extra_hosts:
@@ -282,47 +251,6 @@
       - BACKUP_URL=http://huly.local:4039/api/backup
       # - DISABLE_SIGNUP=true
     restart: unless-stopped
-<<<<<<< HEAD
-  transactor:
-    image: hardcoreeng/transactor
-    extra_hosts:
-      - 'huly.local:host-gateway'
-    links:
-      - mongodb
-      - minio
-      - account
-      - stats
-    ports:
-      - 3333:3333
-    depends_on:
-      redpanda:
-        condition: service_started
-    volumes:
-      - ./branding.json:/var/cfg/branding.json
-    environment:
-      - QUEUE_CONFIG=${QUEUE_CONFIG}
-      - REGION=
-      - SERVER_PORT=3333
-      - SERVER_SECRET=secret
-      - ENABLE_COMPRESSION=true
-      - STATS_URL=http://huly.local:4900
-      - FULLTEXT_URL=http://huly.local:4700
-      # - DB_URL=${DB_CR_URL}
-      - DB_URL=${MONGO_URL}
-      - MONGO_URL=${MONGO_URL}
-      - 'MONGO_OPTIONS={"appName": "transactor", "maxPoolSize": 10}'
-      - METRICS_CONSOLE=false
-      - METRICS_FILE=metrics.txt
-      - STORAGE_CONFIG=${STORAGE_CONFIG}
-      - FRONT_URL=http://huly.local:8087
-      - MAIL_URL=''
-      - ACCOUNTS_URL=http://huly.local:3000
-      - LAST_NAME_FIRST=true
-      - BRANDING_PATH=/var/cfg/branding.json
-      - AI_BOT_URL=http://huly.local:4010
-    restart: unless-stopped
-=======
->>>>>>> 54b91203
   transactor_cockroach:
     image: hardcoreeng/transactor
     extra_hosts:
