services:
  mongodb:
    image: 'mongo:7-jammy'
    container_name: mongodb
    environment:
      - PUID=1000
      - PGID=1000
    volumes:
      - db:/data/db
    ports:
      - 27017:27017
    restart: unless-stopped
  minio:
    image: 'minio/minio'
    command: server /data --address ":9000" --console-address ":9001"
    ports:
      - 9000:9000
      - 9001:9001
    volumes:
      - files:/data
    restart: unless-stopped
  elastic:
    image: 'elasticsearch:7.14.2'
    command: |
      /bin/sh -c "./bin/elasticsearch-plugin list | grep -q ingest-attachment || yes | ./bin/elasticsearch-plugin install --silent ingest-attachment;      
      /usr/local/bin/docker-entrypoint.sh eswrapper"
    volumes:
      - elastic:/usr/share/elasticsearch/data
    ports:
      - 9200:9200
    environment:
      - ELASTICSEARCH_PORT_NUMBER=9200
      - BITNAMI_DEBUG=true
      - discovery.type=single-node
      - ES_JAVA_OPTS=-Xms1024m -Xmx1024m
      - http.cors.enabled=true
      - http.cors.allow-origin=http://localhost:8082      
    healthcheck:
      interval: 20s
      retries: 10
      test: curl -s http://localhost:9200/_cluster/health | grep -vq '"status":"red"'
    restart: unless-stopped
  account:
    image: hardcoreeng/account
    links:
      - mongodb
      - minio
    ports:
      - 3000:3000
    volumes:
      - ./branding.json:/var/cfg/branding.json
    environment:
      - ACCOUNT_PORT=3000
      - SERVER_SECRET=secret
      - MONGO_URL=mongodb://mongodb:27017?compressors=snappy
      - TRANSACTOR_URL=ws://transactor:3333;ws://localhost:3333
      - SES_URL=
      - STORAGE_CONFIG=${STORAGE_CONFIG}
      - FRONT_URL=http://localhost:8087
      - RESERVED_DB_NAMES=telegram,gmail,github
      - MODEL_ENABLED=*
      - LAST_NAME_FIRST=true
      - ACCOUNTS_URL=http://localhost:3000
      - BRANDING_PATH=/var/cfg/branding.json
<<<<<<< HEAD
      - INIT_SCRIPT_URL=https://raw.githubusercontent.com/hcengineering/init/main/script.yaml
      - INIT_WORKSPACE=onboarding      
=======
      # - INIT_SCRIPT_URL=https://raw.githubusercontent.com/hcengineering/init/main/script.yaml
      # - INIT_WORKSPACE=onboarding      
>>>>>>> 84cd3b6c
    restart: unless-stopped
  collaborator:
    image: hardcoreeng/collaborator
    links:
      - mongodb
      - minio
      - transactor
    ports:
      - 3078:3078
    environment:
      - COLLABORATOR_PORT=3078
      - SECRET=secret
      - ACCOUNTS_URL=http://account:3000
      - MONGO_URL=mongodb://mongodb:27017?compressors=snappy
      - 'MONGO_OPTIONS={"appName":"collaborator","maxPoolSize":2}'
      - STORAGE_CONFIG=${STORAGE_CONFIG}
    restart: unless-stopped
  front:
    image: hardcoreeng/front
    links:
      - mongodb
      - minio
      - elastic
      - transactor
      - collaborator
    ports:
      - 8087:8080
      - 8088:8080
    environment:
      - UV_THREADPOOL_SIZE=10
      - SERVER_PORT=8080
      - SERVER_SECRET=secret
      - MONGO_URL=mongodb://mongodb:27017?compressors=snappy
      - 'MONGO_OPTIONS={"appName":"front","maxPoolSize":1}'
      - ACCOUNTS_URL=http://localhost:3000
      - UPLOAD_URL=/files
      - ELASTIC_URL=http://elastic:9200
      - GMAIL_URL=http://localhost:8088
      - CALENDAR_URL=http://localhost:8095
      - TELEGRAM_URL=http://localhost:8086
      - REKONI_URL=http://localhost:4004
      - COLLABORATOR_URL=ws://localhost:3078
      - COLLABORATOR_API_URL=http://localhost:3078
      - STORAGE_CONFIG=${STORAGE_CONFIG}
      - GITHUB_URL=http://localhost:3500
      - PRINT_URL=http://localhost:4005
      - SIGN_URL=http://localhost:4006
      - ANALYTICS_COLLECTOR_URL=http://localhost:4077
      - DESKTOP_UPDATES_URL=https://dist.huly.io
      - DESKTOP_UPDATES_CHANNEL=dev
      - BRANDING_URL=http://localhost:8087/branding.json
    restart: unless-stopped
  transactor:
    image: hardcoreeng/transactor
    links:
      - mongodb
      - elastic
      - minio
      - rekoni
      - account
      # - apm-server
    ports:
      - 3333:3333
    volumes:
      - ./branding.json:/var/cfg/branding.json      
    environment:
      # - SERVER_PROVIDER=uweb
      # - UWS_HTTP_MAX_HEADERS_SIZE="32768"
      - UV_THREADPOOL_SIZE=10    
      - SERVER_PORT=3333
      - SERVER_SECRET=secret
      - ENABLE_COMPRESSION=true
      - ELASTIC_URL=http://elastic:9200
      - MONGO_URL=mongodb://mongodb:27017?compressors=snappy
      - 'MONGO_OPTIONS={"appName": "transactor", "maxPoolSize": 10}'
      - METRICS_CONSOLE=false
      - METRICS_FILE=metrics.txt
      - STORAGE_CONFIG=${STORAGE_CONFIG}
      - REKONI_URL=http://rekoni:4004
      - FRONT_URL=http://localhost:8087
      # - APM_SERVER_URL=http://apm-server:8200
      - SES_URL=''
      - ACCOUNTS_URL=http://account:3000
      - LAST_NAME_FIRST=true
      - ELASTIC_INDEX_NAME=local_storage_index
      - BRANDING_PATH=/var/cfg/branding.json      
    restart: unless-stopped
  rekoni:
    image: hardcoreeng/rekoni-service
    restart: unless-stopped
    ports:
      - 4004:4004
    deploy:
      resources:
        limits:
          memory: 1024M
  print:
    image: hardcoreeng/print
    restart: unless-stopped
    ports:
      - 4005:4005
    environment:
      - SECRET=secret
      - MONGO_URL=mongodb://mongodb:27017?compressors=snappy
      - 'MONGO_OPTIONS={"appName":"print","maxPoolSize":1}'
      - STORAGE_CONFIG=${STORAGE_CONFIG}
    deploy:
      resources:
        limits:
          memory: 300M
  sign:
    image: hardcoreeng/sign
    restart: unless-stopped
    ports:
      - 4006:4006
    volumes:
      - ../services/sign/pod-sign/debug/certificate.p12:/var/cfg/certificate.p12
      - ../services/sign/pod-sign/debug/branding.json:/var/cfg/branding.json
    environment:
      - SECRET=secret
      - MONGO_URL=mongodb://mongodb:27017
      - 'MONGO_OPTIONS={"appName":"sign","maxPoolSize":1}'
      - MINIO_ENDPOINT=minio
      - MINIO_ACCESS_KEY=minioadmin
      - ACCOUNTS_URL=http://account:3000
      - MINIO_SECRET_KEY=minioadmin
      - CERTIFICATE_PATH=/var/cfg/certificate.p12
      - SERVICE_ID=sign-service      
      - BRANDING_PATH=/var/cfg/branding.json
    deploy:
      resources:
        limits:
          memory: 300M
  analytics:
    image: hardcoreeng/analytics-collector
    restart: unless-stopped
    ports:
      - 4077:4007
    environment:
      - SECRET=secret
      - PORT=4007
      - MONGO_URL=mongodb://mongodb:27017
      - 'MONGO_OPTIONS={"appName":"analytics","maxPoolSize":1}'
      - SERVICE_ID=analytics-collector-service
      - ACCOUNTS_URL=http://account:3000
      - SUPPORT_WORKSPACE=support
    deploy:
      resources:
        limits:
          memory: 300M
  aiBot:
    image: hardcoreeng/ai-bot
    restart: unless-stopped
    environment:
      - SERVER_SECRET=secret
      - MONGO_URL=mongodb://mongodb:27017
      - ACCOUNTS_URL=http://account:3000
      - SUPPORT_WORKSPACE=support
      - FIRST_NAME=Jolie
      - LAST_NAME=AI
      - PASSWORD=password
      - AVATAR_PATH=./avatar.png
      - AVATAR_CONTENT_TYPE=.png
    deploy:
      resources:
        limits:
          memory: 300M
#  telegram-bot:
#    image: hardcoreeng/telegram-bot
#    restart: unless-stopped
#    environment:
#      - PORT=4020
#      - BOT_TOKEN=token
#      - MONGO_URL=mongodb://mongodb:27017
#      - MONGO_DB=telegram-bot
#      - SECRET=secret
#      - DOMAIN=domain
#      - ACCOUNTS_URL=http://account:3000
#      - SERVICE_ID=telegram-bot-service
#    deploy:
#      resources:
#        limits:
#          memory: 300M
volumes:
  db:
  files:
  elastic:<|MERGE_RESOLUTION|>--- conflicted
+++ resolved
@@ -62,13 +62,8 @@
       - LAST_NAME_FIRST=true
       - ACCOUNTS_URL=http://localhost:3000
       - BRANDING_PATH=/var/cfg/branding.json
-<<<<<<< HEAD
-      - INIT_SCRIPT_URL=https://raw.githubusercontent.com/hcengineering/init/main/script.yaml
-      - INIT_WORKSPACE=onboarding      
-=======
       # - INIT_SCRIPT_URL=https://raw.githubusercontent.com/hcengineering/init/main/script.yaml
       # - INIT_WORKSPACE=onboarding      
->>>>>>> 84cd3b6c
     restart: unless-stopped
   collaborator:
     image: hardcoreeng/collaborator
