--- conflicted
+++ resolved
@@ -15,33 +15,16 @@
 //
 
 import core, {
-  DOMAIN_TX,
-  getWorkspaceId,
-  TxOperations,
   type BackupClient,
-  type BaseWorkspaceInfo,
   type Class,
   type Client as CoreClient,
   type Doc,
-  type MeasureContext,
+  DOMAIN_TX,
   type Ref,
   type Tx,
-<<<<<<< HEAD
-  type WorkspaceId,
-  type WorkspaceIdWithUrl
-=======
   type WorkspaceUuid
->>>>>>> 461a0ace
 } from '@hcengineering/core'
 import { getMongoClient, getWorkspaceMongoDB } from '@hcengineering/mongo'
-import { createStorageBackupStorage, restore } from '@hcengineering/server-backup'
-import {
-  createDummyStorageAdapter,
-  wrapPipeline,
-  type PipelineFactory,
-  type StorageAdapter
-} from '@hcengineering/server-core'
-import { createStorageFromConfig, storageConfigFromEnv } from '@hcengineering/server-storage'
 import { connect } from '@hcengineering/server-tool'
 import { generateModelDiff, printDiff } from './mdiff'
 
@@ -120,121 +103,4 @@
   } finally {
     await connection.close()
   }
-}
-
-export async function backupRestore (
-  ctx: MeasureContext,
-  dbURL: string,
-  bucketName: string,
-  workspace: BaseWorkspaceInfo,
-  pipelineFactoryFactory: (mongoUrl: string, storage: StorageAdapter) => PipelineFactory,
-  skipDomains: string[]
-): Promise<boolean> {
-  const storageEnv = process.env.STORAGE
-  if (storageEnv === undefined) {
-    console.error('please provide STORAGE env')
-    process.exit(1)
-  }
-  if (bucketName.trim() === '') {
-    console.error('please provide butket name env')
-    process.exit(1)
-  }
-  const backupStorageConfig = storageConfigFromEnv(storageEnv)
-
-  const storageAdapter = createStorageFromConfig(backupStorageConfig.storages[0])
-
-  const workspaceStorage = createDummyStorageAdapter()
-  const pipelineFactory = pipelineFactoryFactory(dbURL, workspaceStorage)
-
-  try {
-    const storage = await createStorageBackupStorage(
-      ctx,
-      storageAdapter,
-      getWorkspaceId(bucketName),
-      workspace.workspace
-    )
-    const wsUrl: WorkspaceIdWithUrl = {
-      name: workspace.workspace,
-      uuid: workspace.uuid,
-      workspaceName: workspace.workspaceName ?? '',
-      workspaceUrl: workspace.workspaceUrl ?? ''
-    }
-    const result: boolean = await ctx.with('restore', { workspace: workspace.workspace }, (ctx) =>
-      restore(ctx, '', getWorkspaceId(workspace.workspace), storage, {
-        date: -1,
-        skip: new Set(skipDomains),
-        recheck: false,
-        storageAdapter: workspaceStorage,
-        getConnection: async () => {
-          return wrapPipeline(ctx, await pipelineFactory(ctx, wsUrl, true, () => {}, null), wsUrl)
-        }
-      })
-    )
-    return result
-  } finally {
-    await storageAdapter.close()
-  }
-}
-
-export async function restoreRemovedDoc (
-  ctx: MeasureContext,
-  workspaceId: WorkspaceId,
-  transactorUrl: string,
-  idsVal: string
-): Promise<void> {
-  const ids = idsVal.split(';').map((it) => it.trim()) as Ref<Doc>[]
-  const connection = (await connect(transactorUrl, workspaceId, undefined, {
-    mode: 'backup',
-    model: 'upgrade', // Required for force all clients reload after operation will be complete.
-    admin: 'true'
-  })) as unknown as CoreClient & BackupClient
-  try {
-    for (const id of ids) {
-      try {
-        ctx.info('start restoring', { id })
-        const ops = new TxOperations(connection, core.account.System)
-        const processed = new Set<Ref<Doc>>()
-        const txes = await getObjectTxesAndRelatedTxes(ctx, ops, id, processed, true)
-        txes.filter((p) => p._class !== core.class.TxRemoveDoc).sort((a, b) => a.modifiedOn - b.modifiedOn)
-        for (const tx of txes) {
-          tx.space = core.space.DerivedTx
-          await ops.tx(tx)
-        }
-        ctx.info('success restored', { id })
-      } catch (err) {
-        ctx.error('error restoring', { id, err })
-      }
-    }
-  } finally {
-    await connection.sendForceClose()
-    await connection.close()
-  }
-}
-
-async function getObjectTxesAndRelatedTxes (
-  ctx: MeasureContext,
-  client: TxOperations,
-  objectId: Ref<Doc>,
-  processed: Set<Ref<Doc>>,
-  filterRemoved = false
-): Promise<Tx[]> {
-  ctx.info('Find txes for', { objectId })
-  const result: Tx[] = []
-  if (processed.has(objectId)) {
-    return result
-  }
-  processed.add(objectId)
-  let txes = (await client.findAll(core.class.TxCUD, { objectId })) as Tx[]
-  if (filterRemoved) {
-    txes = txes.filter((it) => it._class !== core.class.TxRemoveDoc)
-  }
-  result.push(...txes)
-  const relatedTxes = await client.findAll(core.class.TxCUD, { attachedTo: objectId })
-  result.push(...relatedTxes)
-  const relatedIds = new Set(relatedTxes.map((it) => it.objectId))
-  for (const relatedId of relatedIds) {
-    const rel = await getObjectTxesAndRelatedTxes(ctx, client, relatedId, processed)
-    result.push(...rel)
-  }
-  return result
 }