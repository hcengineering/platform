--- conflicted
+++ resolved
@@ -14,9 +14,6 @@
 //
 
 import { type Attachment } from '@hcengineering/attachment'
-<<<<<<< HEAD
-import { type Blob, type MeasureContext, type Ref, type WorkspaceId, RateLimiter } from '@hcengineering/core'
-=======
 import {
   type Blob,
   type MeasureContext,
@@ -26,7 +23,6 @@
   type WorkspaceIds,
   type WorkspaceUuid
 } from '@hcengineering/core'
->>>>>>> 461a0ace
 import { type DatalakeClient } from '@hcengineering/datalake'
 import { type UploadObjectParams } from '@hcengineering/datalake/types/client'
 import { DOMAIN_ATTACHMENT } from '@hcengineering/model-attachment'
@@ -386,25 +382,6 @@
   datalake: DatalakeClient
 ): Promise<void> {
   const objectName = blob._id
-<<<<<<< HEAD
-
-  const stat = await adapter.stat(ctx, workspaceId, objectName)
-  if (stat !== undefined) {
-    const metadata = {
-      lastModified: stat.modifiedOn,
-      name: objectName,
-      type: stat.contentType,
-      size: stat.size
-    }
-
-    const readable = await adapter.get(ctx, workspaceId, objectName)
-    try {
-      if (blob.size < 1024 * 1024 * 10) {
-        await uploadBlob(ctx, datalake, workspaceId, objectName, readable, metadata)
-      } else {
-        console.log('uploading huge blob', objectName, Math.round(stat.size / 1024 / 1024), 'MB')
-        await uploadMultipart(ctx, datalake, workspaceId, objectName, readable, metadata)
-=======
   if (blob.size < 1024 * 1024 * 64) {
     // Handle small file
     const { endpoint, accessKey: accessKeyId, secretKey: secretAccessKey, region } = config
@@ -433,58 +410,9 @@
         console.log('done', objectName)
       } finally {
         readable.destroy()
->>>>>>> 461a0ace
-      }
-      console.log('done', objectName, stat.contentType)
-    } finally {
-      readable.destroy()
-    }
-  }
-}
-
-function uploadBlob (
-  ctx: MeasureContext,
-  datalake: DatalakeClient,
-  workspaceId: WorkspaceId,
-  objectName: string,
-  stream: Readable,
-  metadata: UploadObjectParams
-): Promise<void> {
-  return new Promise<void>((resolve, reject) => {
-    const passthrough = new PassThrough()
-
-    const cleanup = (): void => {
-      stream.removeAllListeners()
-      passthrough.removeAllListeners()
-      stream.destroy()
-      passthrough.destroy()
-    }
-
-    stream.on('error', (err) => {
-      ctx.error('error reading blob', { err })
-      cleanup()
-      reject(err)
-    })
-    passthrough.on('error', (err) => {
-      ctx.error('error reading blob', { err })
-      cleanup()
-      reject(err)
-    })
-
-    stream.pipe(passthrough)
-
-    datalake
-      .putObject(ctx, workspaceId, objectName, passthrough, metadata)
-      .then(() => {
-        cleanup()
-        resolve()
-      })
-      .catch((err) => {
-        ctx.error('failed to upload blob', { err })
-        cleanup()
-        reject(err)
-      })
-  })
+      }
+    }
+  }
 }
 
 function uploadMultipart (
