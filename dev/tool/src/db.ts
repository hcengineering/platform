/* eslint-disable @typescript-eslint/no-unused-vars */
import {
  type AccountDB,
<<<<<<< HEAD
  getAccount,
  getWorkspaceById,
  listAccounts,
  listInvites,
  listWorkspacesPure,
  type ObjectId,
  updateWorkspace,
  type Workspace
=======
  type MongoAccountDB,
  type Workspace,
  addSocialIdToPerson,
  ensurePerson,
  findFullSocialIdBySocialKey,
  findPersonBySocialKey,
  mergeSpecifiedPersons,
  mergeSpecifiedAccounts,
  createAccount
>>>>>>> 461a0ace
} from '@hcengineering/account'
import { getFirstName, getLastName } from '@hcengineering/contact'
import {
  systemAccountUuid,
  type BackupClient,
  type Client,
<<<<<<< HEAD
  type ClientWorkspaceInfo,
  type Doc,
  type Domain,
  getDiffUpdate,
  getWorkspaceId,
  type LowLevelStorage,
  MeasureMetricsContext,
  systemAccountEmail,
=======
  type Doc,
  MeasureMetricsContext,
  SocialIdType,
  type PersonUuid,
  type SocialKey,
  type AccountUuid,
  parseSocialIdString,
  DOMAIN_SPACE,
  AccountRole,
  generateId,
  type WorkspaceDataId,
  type WorkspaceUuid,
  generateUuid,
  type WorkspaceMode,
>>>>>>> 461a0ace
  type Tx
} from '@hcengineering/core'
import { getMongoClient, getWorkspaceMongoDB } from '@hcengineering/mongo'
import {
  convertDoc,
  createTables,
  getDBClient,
  getDocFieldsByDomains,
  retryTxn,
  translateDomain,
  setDBExtraOptions
} from '@hcengineering/postgres'
import { type DBDoc } from '@hcengineering/postgres/types/utils'
import { getTransactorEndpoint } from '@hcengineering/server-client'
<<<<<<< HEAD
import { createDummyStorageAdapter } from '@hcengineering/server-core'
import { createBackupPipeline, sharedPipelineContextVars } from '@hcengineering/server-pipeline'
=======
>>>>>>> 461a0ace
import { generateToken } from '@hcengineering/server-token'
import { connect, sendTransactorEvent } from '@hcengineering/server-tool'
import {
  type MongoAccountDB as v6MongoAccountDB,
  type Account as OldAccount,
  type Workspace as OldWorkspace
} from '@hcengineering/account-service'
import { type MongoClient } from 'mongodb'
import type postgres from 'postgres'
import { type Row } from 'postgres'
import { getToolToken } from './utils'
import { type BackupStorage, createFileBackupStorage, restore } from '@hcengineering/server-backup'
import { buildStorageFromConfig, storageConfigFromEnv } from '@hcengineering/server-storage'
import { getPlatformQueue } from '@hcengineering/kafka'
import {
  type Pipeline,
  QueueTopic,
  type QueueWorkspaceMessage,
  type StorageAdapter,
  workspaceEvents
} from '@hcengineering/server-core'
import { createBackupPipeline, createEmptyBroadcastOps } from '@hcengineering/server-pipeline'

export async function moveFromMongoToPG (
  accountDb: AccountDB,
  mongoUrl: string,
  dbUrl: string | undefined,
  workspaces: Workspace[],
  region: string
): Promise<void> {
  if (dbUrl === undefined) {
    throw new Error('dbUrl is required')
  }
  const client = getMongoClient(mongoUrl)
  const mongo = await client.getClient()
  const pg = getDBClient(dbUrl)
  const pgClient = await pg.getClient()

  for (let index = 0; index < workspaces.length; index++) {
    const ws = workspaces[index]
    try {
      await moveWorkspace(accountDb, mongo, pgClient, ws, region)
      console.log('Move workspace', index, workspaces.length)
    } catch (err) {
      console.log('Error when move workspace', ws.name ?? ws.url, err)
      throw err
    }
  }
  pg.close()
  client.close()
}

export async function checkFromMongoToPG (
  mongoUrl: string,
  dbUrl: string | undefined,
  txes: Tx[],
  workspace: ClientWorkspaceInfo
): Promise<void> {
  if (dbUrl === undefined) {
    throw new Error('dbUrl is required')
  }
  const client = getMongoClient(mongoUrl)
  const mongo = await client.getClient()

  try {
    await checkMoveMissingWorkspace(mongo, dbUrl, txes, workspace)
  } catch (err) {
    console.log('Error when move workspace', workspace.workspaceName ?? workspace.workspace, err)
    throw err
  }
  client.close()
}

async function moveWorkspace (
  accountDb: AccountDB,
  mongo: MongoClient,
  pgClient: postgres.Sql,
  ws: Workspace,
  region: string,
  include?: Set<string>,
  force = false
): Promise<void> {
  try {
    console.log('move workspace', ws.name ?? ws.url)
    const wsId = ws.uuid
    // TODO: get workspace mongoDB
    const mongoDB = getWorkspaceMongoDB(mongo, ws.dataId ?? wsId)
    const collections = await mongoDB.collections()
    let tables = collections.map((c) => c.collectionName)
    if (include !== undefined) {
      tables = tables.filter((t) => include.has(t))
    }

    await createTables(new MeasureMetricsContext('', {}), pgClient, '', tables)
    const token = generateToken(systemAccountUuid, wsId, { service: 'tool' })
    const endpoint = await getTransactorEndpoint(token, 'external')
    const connection = (await connect(endpoint, wsId, undefined, {
      model: 'upgrade'
    })) as unknown as Client & BackupClient
    for (const collection of collections) {
      const domain = translateDomain(collection.collectionName)
      if (include !== undefined && !include.has(domain)) {
        continue
      }
      const cursor = collection.find()
      const current = await pgClient`SELECT _id FROM ${pgClient(domain)} WHERE "workspaceId" = ${ws.uuid}`
      const currentIds = new Set(current.map((r) => r._id))
      console.log('move domain', domain)
      const docs: Doc[] = []
      const fields = getDocFieldsByDomains(domain)
      const filedsWithData = [...fields, 'data']
      const insertFields: string[] = ['workspaceId']
      for (const field of filedsWithData) {
        insertFields.push(field)
      }
      while (true) {
        const toRemove: string[] = []
        while (docs.length < 5000) {
          const doc = (await cursor.next()) as Doc | null
          if (doc === null) break
          if (currentIds.has(doc._id)) {
            if (force) {
              toRemove.push(doc._id)
            } else {
              continue
            }
          }
          docs.push(doc)
        }
        while (toRemove.length > 0) {
          const part = toRemove.splice(0, 100)
          await retryTxn(pgClient, async (client) => {
            await client.unsafe(
              `DELETE FROM ${translateDomain(domain)} WHERE "workspaceId" = '${ws.uuid}' AND _id IN (${part.map((c) => `'${c}'`).join(', ')})`
            )
          })
        }
        if (docs.length === 0) break
        while (docs.length > 0) {
          const part = docs.splice(0, 100)
          const values: DBDoc[] = []
          for (let i = 0; i < part.length; i++) {
            const doc = part[i]
            const d = convertDoc(domain, doc, wsId)
            values.push(d)
          }
          try {
            await retryTxn(pgClient, async (client) => {
              await client`INSERT INTO ${client(translateDomain(domain))} ${client(values, insertFields)}`
            })
          } catch (err) {
            console.log('Error when insert', domain, err)
          }
        }
      }
    }
    // TODO: FIXME
    // await updateWorkspace(accountDb, ws, { region })
    await connection.sendForceClose()
    await connection.close()
  } catch (err) {
    console.log('Error when move workspace', ws.name ?? ws.url, err)
    throw err
  }
}

async function checkMoveMissingWorkspace (
  mongo: MongoClient,
  dbUrl: string,
  txes: Tx[],
  ws: ClientWorkspaceInfo
): Promise<void> {
  try {
    const ctx = new MeasureMetricsContext('', {})
    console.log('move workspace', ws.workspaceName ?? ws.workspace)
    const wsId = getWorkspaceId(ws.workspaceId)
    const mongoDB = getWorkspaceMongoDB(mongo, wsId)
    const collections = await mongoDB.collections()

    const backupPipeline = createBackupPipeline(ctx, dbUrl, txes, {
      externalStorage: createDummyStorageAdapter()
    })

    const pipeline = await backupPipeline(
      ctx,
      {
        name: ws.workspace,
        workspaceName: ws.workspaceName ?? '',
        workspaceUrl: '',
        uuid: ws.uuid ?? ''
      },
      false,
      () => {},
      null
    )

    const lowLevel = pipeline.context.lowLevelStorage as LowLevelStorage

    try {
      for (const collection of collections) {
        if (
          collection.collectionName === 'tx' ||
          collection.collectionName === 'blob' ||
          collection.collectionName === 'doc-index-state'
        ) {
          continue
        }
        console.log('checking domain', collection.collectionName)
        const cursor = collection.find()

        const docs: Doc[] = []
        while (true) {
          while (docs.length < 5000) {
            const doc = (await cursor.next()) as Doc | null
            if (doc === null) break
            docs.push(doc)
          }
          if (docs.length === 0) break
          while (docs.length > 0) {
            const part = docs.splice(0, 100)

            const pgDocs = await lowLevel.load(
              ctx,
              collection.collectionName as Domain,
              part.map((it) => it._id)
            )

            for (const p of part) {
              const pgP = pgDocs.find((it) => it._id === p._id)
              if (pgP === undefined) {
                console.log('missing document', p._class, p._id)
                continue
              }
              const { '%hash%': _, ...rest } = p as any
              const diff = getDiffUpdate(pgP, rest)
              if (
                rest._class === 'notification:class:ActivityInboxNotification' ||
                rest._class === 'notification:class:CommonInboxNotification' ||
                rest._class === 'notification:class:MentionInboxNotification'
              ) {
                delete diff.isViewed
              }
              if (rest._class === 'notification:class:DocNotifyContext') {
                delete diff.lastViewedTimestamp
              }
              if (Object.keys(diff).length > 0) {
                console.log(
                  'Documents mismatch',
                  p._class,
                  p._id,
                  'keys',
                  Object.keys(diff),
                  'mongo',
                  Object.keys(diff).map((it) => rest[it]),
                  'PG',
                  Object.keys(diff).map((it) => (pgP as any)[it])
                )
                if (rest.modifiedOn === pgP?.modifiedOn) {
                  console.log('Upload update')
                  // Same modifiedOn, but we have modification, we need to apply it.
                  await lowLevel.upload(ctx, collection.collectionName as Domain, [rest])
                }
              }
            }
          }
        }
      }
    } finally {
      await pipeline.close()
    }
  } catch (err) {
    console.log('Error when move workspace', ws.workspaceName ?? ws.workspace, err)
    throw err
  }
}

export async function moveWorkspaceFromMongoToPG (
  accountDb: AccountDB,
  mongoUrl: string,
  dbUrl: string | undefined,
  ws: Workspace,
  region: string,
  include?: Set<string>,
  force?: boolean
): Promise<void> {
  if (dbUrl === undefined) {
    throw new Error('dbUrl is required')
  }
  const client = getMongoClient(mongoUrl)
  const mongo = await client.getClient()
  const pg = getDBClient(dbUrl)
  const pgClient = await pg.getClient()

  await moveWorkspace(accountDb, mongo, pgClient, ws, region, include, force)
  pg.close()
  client.close()
}

export async function moveAccountDbFromMongoToPG (
  ctx: MeasureMetricsContext,
  mongoDb: AccountDB,
  pgDb: AccountDB
): Promise<void> {
  const mdb = mongoDb as MongoAccountDB
  const BATCH_SIZE = 5000
  const WS_BATCH_SIZE = 2000

  ctx.info('Starting migration of persons...')
  const personsCursor = mdb.person.findCursor({})
  try {
    let personsCount = 0
    let personsBatch: any[] = []

    while (await personsCursor.hasNext()) {
      const person = await personsCursor.next()
      if (person == null) break

      const exists = await pgDb.person.findOne({ uuid: person.uuid })
      if (exists == null) {
        if (person.firstName == null) {
          person.firstName = 'n/a'
        }

        if (person.lastName == null) {
          person.lastName = ''
        }

        personsBatch.push(person)
        if (personsBatch.length >= BATCH_SIZE) {
          await pgDb.person.insertMany(personsBatch)
          personsCount += personsBatch.length
          ctx.info(`Migrated ${personsCount} persons...`)
          personsBatch = []
        }
      }
    }
    // Insert remaining batch
    if (personsBatch.length > 0) {
      await pgDb.person.insertMany(personsBatch)
      personsCount += personsBatch.length
    }
    ctx.info(`Migrated ${personsCount} persons`)
  } finally {
    await personsCursor.close()
  }

  ctx.info('Starting migration of accounts...')
  const accountsCursor = mdb.account.findCursor({})
  try {
    let accountsCount = 0
    let accountsBatch: any[] = []
    let passwordsBatch: any[] = []

    while (await accountsCursor.hasNext()) {
      const account = await accountsCursor.next()
      if (account == null) break

      const exists = await pgDb.account.findOne({ uuid: account.uuid })
      if (exists == null) {
        const { hash, salt } = account

        delete account.hash
        delete account.salt

        accountsBatch.push(account)
        if (hash != null && salt != null) {
          passwordsBatch.push([account.uuid, hash, salt])
        }

        if (accountsBatch.length >= BATCH_SIZE) {
          await pgDb.account.insertMany(accountsBatch)
          for (const [accountUuid, hash, salt] of passwordsBatch) {
            await pgDb.setPassword(accountUuid, hash, salt)
          }

          accountsCount += accountsBatch.length
          ctx.info(`Migrated ${accountsCount} accounts...`)
          accountsBatch = []
          passwordsBatch = []
        }
      }
    }
    // Insert remaining batch
    if (accountsBatch.length > 0) {
      await pgDb.account.insertMany(accountsBatch)
      accountsCount += accountsBatch.length
    }
    if (passwordsBatch.length > 0) {
      for (const [accountUuid, hash, salt] of passwordsBatch) {
        await pgDb.setPassword(accountUuid, hash, salt)
      }
    }
    ctx.info(`Migrated ${accountsCount} accounts`)
  } finally {
    await accountsCursor.close()
  }

  ctx.info('Starting migration of social IDs...')
  const socialIdsCursor = mdb.socialId.findCursor({})
  try {
    let socialIdsCount = 0
    let socialIdsBatch: any[] = []
    while (await socialIdsCursor.hasNext()) {
      const socialId = await socialIdsCursor.next()
      if (socialId == null) break

      const exists = await pgDb.socialId.findOne({ key: socialId.key })
      if (exists == null) {
        delete (socialId as any).key
        delete (socialId as any).id
        delete (socialId as any)._id // Types of _id are incompatible

        socialIdsBatch.push(socialId)

        if (socialIdsBatch.length >= BATCH_SIZE) {
          await pgDb.socialId.insertMany(socialIdsBatch)

          socialIdsCount += socialIdsBatch.length
          ctx.info(`Migrated ${socialIdsCount} social ids...`)
          socialIdsBatch = []
        }
      }
    }
    // Insert remaining batch
    if (socialIdsBatch.length > 0) {
      await pgDb.socialId.insertMany(socialIdsBatch)
      socialIdsCount += socialIdsBatch.length
    }
    ctx.info(`Migrated ${socialIdsCount} social IDs`)
  } finally {
    await socialIdsCursor.close()
  }

  ctx.info('Starting migration of account events...')
  const accountEventsCursor = mdb.accountEvent.findCursor({})
  try {
    let eventsCount = 0
    let eventsBatch: any[] = []
    while (await accountEventsCursor.hasNext()) {
      const accountEvent = await accountEventsCursor.next()
      if (accountEvent == null) break

      const exists = await pgDb.accountEvent.findOne({
        accountUuid: accountEvent.accountUuid,
        eventType: accountEvent.eventType,
        time: accountEvent.time
      })
      if (exists == null) {
        const account = await pgDb.account.findOne({ uuid: accountEvent.accountUuid })
        if (account == null) continue // Not a big deal if we don't move the event for non-existing account

        eventsBatch.push(accountEvent)

        if (eventsBatch.length >= BATCH_SIZE) {
          await pgDb.accountEvent.insertMany(eventsBatch)
          eventsCount += eventsBatch.length
          ctx.info(`Migrated ${eventsCount} account events...`)
          eventsBatch = []
        }
      }
    }
    // Insert remaining batch
    if (eventsBatch.length > 0) {
      await pgDb.accountEvent.insertMany(eventsBatch)
      eventsCount += eventsBatch.length
    }
    ctx.info(`Migrated ${eventsCount} account events`)
  } finally {
    await accountEventsCursor.close()
  }

  ctx.info('Starting migration of workspaces...')
  const workspacesCursor = mdb.workspace.findCursor({})
  try {
    let workspacesCount = 0
    let workspacesBatch: any[] = []
    let workspacesStatusesBatch: any[] = []
    let workspacesMembersBatch: any[] = []
    let membersCount = 0
    while (await workspacesCursor.hasNext()) {
      const workspace = await workspacesCursor.next()
      if (workspace == null) break

      const exists = await pgDb.workspace.findOne({ uuid: workspace.uuid })
      if (exists != null) continue

      const status = workspace.status
      if (status == null) continue
      delete (workspace as any).status

      if (workspace.createdBy === 'N/A') {
        delete workspace.createdBy
      }

      if (workspace.billingAccount === 'N/A') {
        delete workspace.billingAccount
      }

      if (workspace.createdOn == null) {
        workspace.createdOn = Date.now()
      }

      workspacesBatch.push(workspace)
      workspacesStatusesBatch.push(status)

      const members = await mdb.getWorkspaceMembers(workspace.uuid)
      for (const member of members) {
        const alreadyAssigned = await pgDb.getWorkspaceRole(member.person, workspace.uuid)
        if (alreadyAssigned != null) continue

        workspacesMembersBatch.push([member.person, workspace.uuid, member.role])
      }

      if (workspacesBatch.length >= WS_BATCH_SIZE) {
        const workspaceUuids = await pgDb.workspace.insertMany(workspacesBatch)
        workspacesCount += workspacesBatch.length
        workspacesBatch = []

        await pgDb.workspaceStatus.insertMany(
          workspacesStatusesBatch.map((s, i) => ({ ...s, workspaceUuid: workspaceUuids[i] }))
        )
        workspacesStatusesBatch = []

        await pgDb.batchAssignWorkspace(workspacesMembersBatch)
        membersCount += workspacesMembersBatch.length
        workspacesMembersBatch = []

        ctx.info(`Migrated ${workspacesCount} workspaces...`)
      }
    }

    // Insert remaining batch
    if (workspacesBatch.length > 0) {
      const workspaceUuids = await pgDb.workspace.insertMany(workspacesBatch)
      workspacesCount += workspacesBatch.length
      await pgDb.workspaceStatus.insertMany(
        workspacesStatusesBatch.map((s, i) => ({ ...s, workspaceUuid: workspaceUuids[i] }))
      )
      await pgDb.batchAssignWorkspace(workspacesMembersBatch)
      membersCount += workspacesMembersBatch.length
    }

    ctx.info(`Migrated ${workspacesCount} workspaces with ${membersCount} member assignments`)
  } finally {
    await workspacesCursor.close()
  }

  ctx.info('Starting migration of invites...')
  const invitesCursor = mdb.invite.findCursor({})
  try {
    // eslint-disable-next-line @typescript-eslint/no-loss-of-precision
    const MAX_INT_8 = 9223372036854775807
    let invitesCount = 0
    let invitesBatch: any[] = []
    while (await invitesCursor.hasNext()) {
      const invite = await invitesCursor.next()
      if (invite == null) break
      if (invite.migratedFrom == null) {
        invite.migratedFrom = invite.id
      }

      delete (invite as any).id

      if (invite.expiresOn > MAX_INT_8 || typeof invite.expiresOn !== 'number') {
        invite.expiresOn = -1
      }

      if (["USER'", 'ADMIN'].includes(invite.role as any)) {
        invite.role = AccountRole.User
      }

      const exists = await pgDb.invite.findOne({ migratedFrom: invite.migratedFrom })
      if (exists == null) {
        invitesBatch.push(invite)

        if (invitesBatch.length >= BATCH_SIZE) {
          await pgDb.invite.insertMany(invitesBatch)
          invitesCount += invitesBatch.length
          ctx.info(`Migrated ${invitesCount} invites...`)
          invitesBatch = []
        }
      }
    }
    if (invitesBatch.length > 0) {
      await pgDb.invite.insertMany(invitesBatch)
      invitesCount += invitesBatch.length
    }
    ctx.info(`Migrated ${invitesCount} invites`)
  } finally {
    await invitesCursor.close()
  }

  ctx.info('Account database migration completed')
}

export async function migrateCreatedModifiedBy (
  ctx: MeasureMetricsContext,
  dbUrl: string,
  workspace: Workspace,
  includeDomains?: string[],
  excludeDomains?: string[],
  maxLifetimeSec?: number,
  batchSize?: number,
  force: boolean = false,
  maxReconnects: number = 30,
  maxRetries: number = 50
): Promise<void> {
  if (!dbUrl.startsWith('postgresql')) {
    throw new Error('Only CockroachDB is supported')
  }

  const wsUuid = workspace.uuid
  ctx.info('Processing workspace', {
    workspaceUuid: workspace.uuid,
    workspaceName: workspace.name,
    workspaceUrl: workspace.url
  })

  if (maxLifetimeSec !== undefined) {
    setDBExtraOptions({ max_lifetime: maxLifetimeSec })
  }

  let progressMade = false
  let connectsCount = 0
  let retriesCount = 0
  let reconnecting = false
  let retrying = false
  let done = false
  let pg: ReturnType<typeof getDBClient> | undefined
  let pgClient: postgres.Sql | undefined

  while (!done && (connectsCount === 0 || retrying || (reconnecting && progressMade))) {
    try {
      if (connectsCount === 0 || reconnecting) {
        ctx.info(reconnecting ? '  Reconnecting...' : '  Connecting...')

        progressMade = false
        connectsCount++

        pg = getDBClient(dbUrl)
        pgClient = await pg.getClient()

        // Expect temp table with mapping to be created manually
        // Create mapping table
        await pgClient`
          CREATE TABLE IF NOT EXISTS temp_data.account_personid_mapping_v2 (
              workspace_id uuid,
              old_account_id text,
              new_person_id text,
              CONSTRAINT account_personid_mapping_v2_pk PRIMARY KEY (workspace_id, old_account_id)
          )
        `

        const [res] = await pgClient`SELECT COUNT(*) FROM temp_data.account_personid_mapping_v2`

        if (res.count === '0') {
          // Populate mapping table
          await pgClient`
            INSERT INTO temp_data.account_personid_mapping_v2
            WITH accounts as (
              SELECT 
                  tx."workspaceId" as workspace_id,
                  tx."objectId" as old_account_id,
                  COALESCE(
                      -- Get the latest email from updates
                      (
                          SELECT tx2.data->'operations'->>'email'
                          FROM model_tx tx2
                          WHERE tx2."objectId" = tx."objectId"
                              AND tx2."workspaceId" = tx."workspaceId"
                              AND tx2.data->>'objectClass' = 'contact:class:PersonAccount'
                              AND tx2.data->'operations'->>'email' IS NOT NULL
                          ORDER BY tx2."createdOn" DESC
                          LIMIT 1
                      ),
                      -- If no updates with email, get from create transaction
                      tx.data->'attributes'->>'email'
                  ) as latest_email
              FROM model_tx tx
              WHERE tx."_class" = 'core:class:TxCreateDoc'
              AND tx.data->>'objectClass' = 'contact:class:PersonAccount'
              AND tx.data->'attributes'->>'email' IS NOT null
            ),
            account_data as (
              SELECT
                workspace_id,
                old_account_id,
                CASE 
                    WHEN latest_email LIKE 'github:%' THEN lower(latest_email)
                    WHEN latest_email LIKE 'openid:%' THEN 'oidc:' || lower(substring(latest_email from 8))
                    ELSE 'email:' || lower(latest_email)
                END as social_key
              FROM accounts
              WHERE latest_email IS NOT NULL AND latest_email != ''
            )
            SELECT
              ad.workspace_id,
              ad.old_account_id,
              si."_id" as new_person_id
            FROM account_data ad
            JOIN global_account.social_id si ON si."key" = ad.social_key
            WHERE ad.old_account_id NOT IN ('core:account:System', 'core:account:ConfigUser')
            `
        }

        // Create progress table
        await pgClient`
          CREATE TABLE IF NOT EXISTS temp_data.account_personid_mapping_v2_progress (
              workspace_id text,
              domain text,
              field text,
              CONSTRAINT account_personid_mapping_v2_progress_pk PRIMARY KEY (workspace_id, domain, field)
          )
        `
      }

      if (pgClient == null) {
        throw new Error('Could not connect to postgres')
      }

      if (retrying) {
        retriesCount++
      }

      reconnecting = false
      retrying = false

      // Get list of tables to process
      const tables = await pgClient`
        SELECT table_name
        FROM information_schema.columns 
        WHERE table_schema = 'public'
        AND column_name IN ('createdBy', 'modifiedBy')
        GROUP BY table_name
        HAVING COUNT(DISTINCT column_name) = 2
      `
      let filteredTables: Row[] = tables
      if (includeDomains != null && includeDomains.length > 0) {
        filteredTables = tables.filter((t) => includeDomains.includes(t.table_name))
      }
      if (excludeDomains != null && excludeDomains.length > 0) {
        filteredTables = filteredTables.filter((t) => !excludeDomains.includes(t.table_name))
      }

      ctx.info(`  Found ${filteredTables.length} tables to process`, {
        domains: filteredTables.map((t) => t.table_name)
      })

      // Process each table
      for (const table of filteredTables) {
        const tableName = table.table_name
        ctx.info(`  Processing table: ${tableName}`)

        const progress = await pgClient`
          SELECT field 
          FROM temp_data.account_personid_mapping_v2_progress
          WHERE workspace_id = ${wsUuid} AND domain = ${tableName}
        `

        const createdDone = !force && progress.some((p) => p.field === 'createdBy')
        const modifiedDone = !force && progress.some((p) => p.field === 'modifiedBy')

        // Get counts for logging
        const [createdByCount] = !createdDone
          ? await pgClient`
          SELECT COUNT(*) 
          FROM ${pgClient(tableName)} t
          JOIN temp_data.account_personid_mapping_v2 m ON t."workspaceId" = m.workspace_id AND t."createdBy" = m.old_account_id
          WHERE t."workspaceId" = ${wsUuid}
        `
          : [{ count: 0 }]

        const [modifiedByCount] = !modifiedDone
          ? await pgClient`
          SELECT COUNT(*) 
          FROM ${pgClient(tableName)} t
          JOIN temp_data.account_personid_mapping_v2 m ON t."workspaceId" = m.workspace_id AND t."modifiedBy" = m.old_account_id
          WHERE t."workspaceId" = ${wsUuid}
        `
          : [{ count: 0 }]

        ctx.info(
          `  Table ${tableName}: ${createdByCount.count} createdBy and ${modifiedByCount.count} modifiedBy records need updating`
        )

        if (createdByCount.count > 0) {
          ctx.info(`    Updating createdBy for ${tableName}...`)
          const startTime = Date.now()

          if (batchSize == null || batchSize > createdByCount.count) {
            ctx.info(`      Processing the whole table ${tableName}...`)
            await pgClient`
              UPDATE ${pgClient(tableName)}
              SET "createdBy" = m.new_person_id::text
              FROM temp_data.account_personid_mapping_v2 m
              WHERE ${pgClient(tableName)}."workspaceId" = ${wsUuid} AND ${pgClient(tableName)}."workspaceId" = m.workspace_id AND ${pgClient(tableName)}."createdBy" = m.old_account_id
            `
            progressMade = true
          } else {
            ctx.info(`      Processing the table ${tableName} in batches of ${batchSize}...`)
            let processed = 0
            while (true) {
              const res = await pgClient`
                UPDATE ${pgClient(tableName)}
                SET "createdBy" = m.new_person_id::text
                FROM temp_data.account_personid_mapping_v2 m
                WHERE ${pgClient(tableName)}."workspaceId" = ${wsUuid} AND ${pgClient(tableName)}."workspaceId" = m.workspace_id AND ${pgClient(tableName)}."createdBy" = m.old_account_id
                LIMIT ${batchSize}
              `
              progressMade = true
              if (res.count === 0) {
                break
              }
              processed += res.count
              const duration = (Date.now() - startTime) / 1000
              const rate = Math.round(processed / duration)
              ctx.info(
                `      Processing createdBy for ${tableName}: ${processed} rows in ${duration}s (${rate} rows/sec)`
              )
            }
          }

          await pgClient`INSERT INTO temp_data.account_personid_mapping_v2_progress (workspace_id, domain, field) VALUES (${wsUuid}, ${tableName}, 'createdBy') ON CONFLICT DO NOTHING`

          const duration = (Date.now() - startTime) / 1000
          const rate = Math.round(createdByCount.count / duration)
          ctx.info(
            `    Updated createdBy for ${tableName}: ${createdByCount.count} rows in ${duration}s (${rate} rows/sec)`
          )
        } else {
          if (createdDone) {
            ctx.info('    Skipping createdBy for table. Already done', { tableName })
          } else {
            await pgClient`INSERT INTO temp_data.account_personid_mapping_v2_progress (workspace_id, domain, field) VALUES (${wsUuid}, ${tableName}, 'createdBy') ON CONFLICT DO NOTHING`
          }
        }

        if (modifiedByCount.count > 0) {
          ctx.info(`    Updating modifiedBy for ${tableName}...`)
          const startTime = Date.now()

          if (batchSize == null || batchSize > modifiedByCount.count) {
            ctx.info(`    Processing the whole table ${tableName}...`)
            await pgClient`
              UPDATE ${pgClient(tableName)}
              SET "modifiedBy" = m.new_person_id::text
              FROM temp_data.account_personid_mapping_v2 m
              WHERE ${pgClient(tableName)}."workspaceId" = ${wsUuid} AND ${pgClient(tableName)}."workspaceId" = m.workspace_id AND ${pgClient(tableName)}."modifiedBy" = m.old_account_id
            `
            progressMade = true
          } else {
            ctx.info(`    Processing the table ${tableName} in batches of ${batchSize}...`)
            let processed = 0
            while (true) {
              const res = await pgClient`
                UPDATE ${pgClient(tableName)}
                SET "modifiedBy" = m.new_person_id::text
                FROM temp_data.account_personid_mapping_v2 m
                WHERE ${pgClient(tableName)}."workspaceId" = ${wsUuid} AND ${pgClient(tableName)}."workspaceId" = m.workspace_id AND ${pgClient(tableName)}."modifiedBy" = m.old_account_id
                LIMIT ${batchSize}
              `
              progressMade = true
              if (res.count === 0) {
                break
              }
              processed += res.count
              const duration = (Date.now() - startTime) / 1000
              const rate = Math.round(processed / duration)
              ctx.info(
                `    Processing modifiedBy for ${tableName}: ${processed} rows in ${duration}s (${rate} rows/sec)`
              )
            }
          }

          await pgClient`INSERT INTO temp_data.account_personid_mapping_v2_progress (workspace_id, domain, field) VALUES (${wsUuid}, ${tableName}, 'modifiedBy') ON CONFLICT DO NOTHING`

          const duration = (Date.now() - startTime) / 1000
          const rate = Math.round(modifiedByCount.count / duration)
          ctx.info(
            `    Updated modifiedBy for ${tableName}: ${modifiedByCount.count} rows in ${duration}s (${rate} rows/sec)`
          )
        } else {
          if (modifiedDone) {
            ctx.info('    Skipping modifiedBy for table. Already done', { tableName })
          } else {
            await pgClient`INSERT INTO temp_data.account_personid_mapping_v2_progress (workspace_id, domain, field) VALUES (${wsUuid}, ${tableName}, 'modifiedBy') ON CONFLICT DO NOTHING`
          }
        }
      }

      done = true
      ctx.info('Migration of created/modified completed successfully')
    } catch (err: any) {
      if (err.code === '40001' || err.code === '55P03') {
        // Retry transaction
        if (retriesCount === maxRetries) {
          ctx.error('Failed to migrate created/modified by. Max retries reached', { err })
        } else {
          retrying = true
          continue
        }
      }

      if (err.code === 'CONNECTION_CLOSED') {
        // Reconnect
        ctx.info('  Connection closed...')
        if (connectsCount === maxReconnects) {
          ctx.error('Failed to migrate created/modified by. Max reconnects reached', { err })
        } else {
          reconnecting = true
          continue
        }
      }

      throw err
    } finally {
      pg?.close()
    }
  }

  if (!done) {
    ctx.error('Failed to migrate created/modified by')
  }
}

async function fillAccountSocialKeyMapping (ctx: MeasureMetricsContext, pgClient: postgres.Sql): Promise<void> {
  ctx.info('Creating account to social key mapping table...')
  // Create schema
  await pgClient`CREATE SCHEMA IF NOT EXISTS temp_data`

  // Create mapping table
  await pgClient`
    CREATE TABLE IF NOT EXISTS temp_data.account_socialkey_mapping (
      workspace_id text,
      old_account_id text,
      new_social_key text,
      person_ref text,
      person_name text,
      INDEX idx_account_mapping_old_id (workspace_id, old_account_id)
  )
  `

  const [res] = await pgClient`SELECT COUNT(*) FROM temp_data.account_socialkey_mapping`

  if (res.count === '0') {
    // Populate mapping table
    await pgClient`
      INSERT INTO temp_data.account_socialkey_mapping
      WITH accounts AS (
        SELECT 
            tx."workspaceId",
            tx."objectId",
            COALESCE(
                -- Get the latest email from updates
                (
                    SELECT tx2.data->'operations'->>'email'
                    FROM model_tx tx2
                    WHERE tx2."objectId" = tx."objectId"
                        AND tx2."workspaceId" = tx."workspaceId"
                        AND tx2.data->>'objectClass' = 'contact:class:PersonAccount'
                        AND tx2.data->'operations'->>'email' IS NOT NULL
                    ORDER BY tx2."createdOn" DESC
                    LIMIT 1
                ),
                -- If no updates with email, get from create transaction
                tx.data->'attributes'->>'email'
            ) as latest_email,
            COALESCE(
                -- Get the latest person from updates
                (
                    SELECT (tx2.data->'operations'->>'person')::text
                    FROM model_tx tx2
                    WHERE tx2."objectId" = tx."objectId"
                        AND tx2."workspaceId" = tx."workspaceId"
                        AND tx2.data->>'objectClass' = 'contact:class:PersonAccount'
                        AND tx2.data->'operations'->>'person' IS NOT NULL
                    ORDER BY tx2."createdOn" DESC
                    LIMIT 1
                ),
                -- If no updates, get from create transaction
                (tx.data->'attributes'->>'person')::text
            ) as person_ref
        FROM model_tx tx
        WHERE tx."_class" = 'core:class:TxCreateDoc'
            AND tx.data->>'objectClass' = 'contact:class:PersonAccount'
            AND tx."objectId" NOT IN ('core:account:System', 'core:account:ConfigUser')
      )
      SELECT 
          a."workspaceId" as workspace_id,
          a."objectId" as old_account_id,
          CASE 
              WHEN a.latest_email LIKE 'github:%' THEN lower(a.latest_email)
              WHEN a.latest_email LIKE 'openid:%' THEN 'oidc:' || lower(substring(a.latest_email from 8))
              ELSE 'email:' || lower(a.latest_email)
          END as new_social_key,
          a.person_ref,
              c.data->>'name' as person_name
      FROM accounts as a
          LEFT JOIN public.contact c ON c."_id" = a.person_ref AND c."workspaceId" = a."workspaceId"
      WHERE a.latest_email IS NOT NULL 
          AND a.latest_email != ''
    `
  }
}

export async function migrateMergedAccounts (
  ctx: MeasureMetricsContext,
  dbUrl: string,
  accountDb: AccountDB
): Promise<void> {
  ctx.info('Migrating merged person accounts... ', {})

  if (!dbUrl.startsWith('postgresql')) {
    throw new Error('Only CockroachDB is supported')
  }

  const pg = getDBClient(dbUrl)
  const pgClient = await pg.getClient()
  const token = getToolToken()

  try {
    await fillAccountSocialKeyMapping(ctx, pgClient)

    const personsAccounts = await pgClient`
      SELECT workspace_id, person_ref, array_agg(new_social_key) as social_keys
      FROM temp_data.account_socialkey_mapping
      WHERE new_social_key != 'email:huly.ai.bot@hc.engineering'
      GROUP BY workspace_id, person_ref
      HAVING count(*) > 1 
    `

    ctx.info('Processing persons with merged accounts ', { count: personsAccounts.length })
    let processed = 0
    let errors = 0

    for (const personAccounts of personsAccounts) {
      try {
        const socialKeys = personAccounts.social_keys

        // Every social id in the old account might either be already in the new account or not in the accounts at all
        // So we want to
        // 1. Take the first social id with the existing account
        // 2. Merge all other accounts into the first one
        // 3. Create social ids for the first account which haven't had their own accounts
        const toAdd = new Set<SocialKey>()
        const toMergePersons = new Set<PersonUuid>()
        const toMergeAccounts = new Set<AccountUuid>()
        for (const socialKey of socialKeys) {
          const socialIdKey = parseSocialIdString(socialKey)
          const socialId = await findFullSocialIdBySocialKey(ctx, accountDb, null, token, { socialKey })
          const personUuid = socialId?.personUuid
          const accountUuid = (await findPersonBySocialKey(ctx, accountDb, null, token, {
            socialString: socialKey,
            requireAccount: true
          })) as AccountUuid

          if (personUuid == null) {
            toAdd.add(socialIdKey)
            // Means not attached to any account yet, simply add the social id to the primary account
          } else if (accountUuid == null) {
            toMergePersons.add(personUuid)
          } else {
            // This is the case when the social id is already attached to an account. Merge the accounts.
            toMergeAccounts.add(accountUuid)
          }
        }

        if (toMergeAccounts.size === 0) {
          // No existing accounts for the person's social ids. Normally this should never be the case.
          ctx.info('No existing accounts for person', personAccounts)
          continue
        }

        const toMergeAccountsArray = Array.from(toMergeAccounts)
        const primaryAccount = toMergeAccountsArray[0]

        for (let i = 1; i < toMergeAccountsArray.length; i++) {
          const accountToMerge = toMergeAccountsArray[i]
          await mergeSpecifiedAccounts(ctx, accountDb, null, token, {
            primaryAccount,
            secondaryAccount: accountToMerge
          })
        }

        const toMergePersonsArray = Array.from(toMergePersons)
        for (const personToMerge of toMergePersonsArray) {
          await mergeSpecifiedPersons(ctx, accountDb, null, token, {
            primaryPerson: primaryAccount,
            secondaryPerson: personToMerge
          })
        }

        for (const addTarget of Array.from(toAdd)) {
          await addSocialIdToPerson(ctx, accountDb, null, token, {
            person: primaryAccount,
            ...addTarget,
            confirmed: false
          })
        }

        processed++
        if (processed % 10 === 0) {
          ctx.info(`Processed ${processed} of ${personsAccounts.length} persons`)
        }
      } catch (err: any) {
        errors++
        ctx.error('Failed to merge accounts for person', { mergedGroup: personAccounts, err })
      }
    }

    ctx.info('Finished processing persons with merged accounts', { processed, of: personsAccounts.length, errors })
  } catch (err: any) {
    ctx.error('Failed to migrate merged accounts', { err })
  } finally {
    pg.close()
  }
}

export async function filterMergedAccountsInMembers (
  ctx: MeasureMetricsContext,
  dbUrl: string,
  accountDb: AccountDB
): Promise<void> {
  ctx.info('Filtering merged accounts in members... ', {})

  if (!dbUrl.startsWith('postgresql')) {
    throw new Error('Only CockroachDB is supported')
  }

  const pg = getDBClient(dbUrl)
  const pgClient = await pg.getClient()

  try {
    const mergedPersons = await accountDb.person.find({ migratedTo: { $ne: null } })

    if (mergedPersons.length === 0) {
      ctx.info('No merged persons to migrate')
      return
    }

    ctx.info('Merged persons found', { count: mergedPersons.length })

    const migrationMap = new Map<PersonUuid, PersonUuid>()
    for (const person of mergedPersons) {
      if (person.migratedTo == null) {
        continue
      }

      migrationMap.set(person.uuid, person.migratedTo)
    }

    const spacesToUpdate = await pgClient`
      SELECT "workspaceId", _id, members FROM ${pgClient(DOMAIN_SPACE)} WHERE members && ${pgClient.array(Array.from(migrationMap.keys()))}
    `

    ctx.info('Spaces to update', { count: spacesToUpdate.length })

    let processed = 0
    let errors = 0
    for (const space of spacesToUpdate) {
      try {
        const newMembers = new Set<PersonUuid>(space.members.map((it: PersonUuid) => migrationMap.get(it) ?? it))

        await pgClient`
          UPDATE ${pgClient(DOMAIN_SPACE)} SET members = ${pgClient.array(Array.from(newMembers))}
          WHERE "workspaceId" = ${space.workspaceId}
          AND "_id" = ${space._id}
        `
        processed++
      } catch (err: any) {
        errors++
        ctx.error('Failed to update space members', { space, err })
      }
    }

    ctx.info('Finished updating spaces', { processed, of: spacesToUpdate.length, errors })
  } finally {
    pg.close()
  }
}

export async function ensureGlobalPersonsForLocalAccounts (
  ctx: MeasureMetricsContext,
  dbUrl: string,
  accountDb: AccountDB
): Promise<void> {
  ctx.info('Ensuring global persons for local accounts... ', {})

  if (!dbUrl.startsWith('postgresql')) {
    throw new Error('Only CockroachDB is supported')
  }

  const pg = getDBClient(dbUrl)
  const pgClient = await pg.getClient()
  const token = getToolToken()

  try {
    await fillAccountSocialKeyMapping(ctx, pgClient)

    let count = 0
    let failed = 0
    const accountToSocialKey = await pgClient`SELECT * FROM temp_data.account_socialkey_mapping`
    for (const row of accountToSocialKey) {
      const newSocialKey = row.new_social_key
      const personName = row.person_name ?? ''

      const keyParts = newSocialKey.split(':')
      if (keyParts.length !== 2) {
        ctx.error('Invalid social key', row)
        continue
      }

      const keyType = keyParts[0]
      const keyValue = keyParts[1]

      if (!Object.values(SocialIdType).includes(keyType)) {
        ctx.error('Invalid social key type', row)
        continue
      }

      const firstName = getFirstName(personName)
      const lastName = getLastName(personName)
      const effectiveFirstName = firstName === '' ? keyValue : firstName

      try {
        await ensurePerson(ctx, accountDb, null, token, {
          socialType: keyType as SocialIdType,
          socialValue: keyValue,
          firstName: effectiveFirstName,
          lastName
        })
        count++
      } catch (err: any) {
        ctx.error('Failed to ensure person', {
          socialType: keyType as SocialIdType,
          socialValue: keyValue,
          firstName: effectiveFirstName,
          lastName
        })
        failed++
      }
    }

    ctx.info(`Successfully ensured ${count} people with failed count ${failed}`)
  } finally {
    pg.close()
  }
}

export async function migrateTrustedV6Accounts (
  ctx: MeasureMetricsContext,
  accountDB: AccountDB,
  mongoDb: v6MongoAccountDB,
  dryRun: boolean,
  skipWorkspaces: Set<string>,
  conflictSuffix?: string
): Promise<void> {
  // Mapping between <ObjectId, UUID>
  const accountsIdToUuid: Record<string, AccountUuid> = {}
  // Mapping between <email, UUID>
  const accountsEmailToUuid: Record<string, AccountUuid> = {}
  // Mapping between <OldId, UUID>
  const workspacesIdToUuid: Record<WorkspaceDataId, WorkspaceUuid> = {}

  console.log('Migrating accounts database...')
  let accountsProcessed = 0
  const accountsCursor = mongoDb.account.findCursor({})
  try {
    while (await accountsCursor.hasNext()) {
      const account = await accountsCursor.next()
      if (account == null) {
        break
      }

      try {
        const accountUuid = await migrateAccount(account, accountDB, dryRun)
        if (accountUuid == null) {
          console.log('Account not migrated', account)
          continue
        }
        accountsIdToUuid[account._id.toString()] = accountUuid
        accountsEmailToUuid[account.email] = accountUuid

        accountsProcessed++
        if (accountsProcessed % 100 === 0) {
          console.log('Processed accounts:', accountsProcessed)
        }
      } catch (err: any) {
        console.log('Failed to migrate account', account._id, account.email, err)
      }
    }
  } catch (err: any) {
    console.log('Failed to migrate accounts', err)
  } finally {
    await accountsCursor.close()
  }

  console.log('Total accounts processed:', accountsProcessed)

  let processedWorkspaces = 0
  const workspacesCursor = mongoDb.workspace.findCursor({})
  try {
    while (await workspacesCursor.hasNext()) {
      const workspace = await workspacesCursor.next()
      if (workspace == null) {
        break
      }

      if (
        skipWorkspaces.has(workspace.workspace) ||
        (workspace.workspaceUrl != null && skipWorkspaces.has(workspace.workspaceUrl))
      ) {
        console.log('Skipping workspace', workspace.workspace, workspace.workspaceUrl)
        continue
      }

      try {
        const [workspaceUuid] =
          (await migrateWorkspace(
            workspace,
            accountDB,
            accountsIdToUuid,
            accountsEmailToUuid,
            dryRun,
            'manual-creation',
            conflictSuffix
          )) ?? []

        if (workspaceUuid !== undefined) {
          workspacesIdToUuid[workspace.workspace] = workspaceUuid
        }
        processedWorkspaces++
        if (processedWorkspaces % 100 === 0) {
          console.log('Processed workspaces:', processedWorkspaces)
        }
      } catch (err: any) {
        console.log('Failed to migrate workspace', workspace.workspaceUrl, workspace.workspace, err)
      }
    }
  } catch (err: any) {
    console.log('Failed to migrate workspaces', err)
  } finally {
    await workspacesCursor.close()
  }

  console.log('Total workspaces processed:', processedWorkspaces)
  console.log('Total workspaces created/ensured:', Object.values(workspacesIdToUuid).length)

  let invitesProcessed = 0
  const invitesCursor = mongoDb.invite.findCursor({})
  try {
    while (await invitesCursor.hasNext()) {
      const invite = await invitesCursor.next()
      if (invite == null) {
        break
      }

      try {
        const workspaceUuid = workspacesIdToUuid[invite.workspace.name]
        if (workspaceUuid === undefined) {
          console.log('No workspace with id', invite.workspace.name, 'found for invite', invite._id)
          continue
        }

        const existing = await accountDB.invite.findOne({ migratedFrom: invite._id.toString() })
        if (existing != null) {
          continue
        }

        const inviteRecord = {
          migratedFrom: invite._id.toString(),
          workspaceUuid,
          expiresOn: invite.exp,
          emailPattern: invite.emailMask,
          remainingUses: invite.limit,
          role: invite.role ?? AccountRole.User
        }

        if (!dryRun) {
          await accountDB.invite.insertOne(inviteRecord)
        } else {
          console.log('Creating invite record', inviteRecord)
        }

        invitesProcessed++
        if (invitesProcessed % 100 === 0) {
          console.log('Processed invites:', invitesProcessed)
        }
      } catch (err: any) {
        console.log('Failed to migrate invite', invite._id, err)
      }
    }
  } catch (err: any) {
    console.log('Failed to migrate invites', err)
  } finally {
    await invitesCursor.close()
  }

  console.log('Total invites processed:', invitesProcessed)
}

async function migrateAccount (
  account: OldAccount,
  accountDB: AccountDB,
  dryRun = true
): Promise<AccountUuid | undefined> {
  const primaryKey: SocialKey = {
    type: SocialIdType.EMAIL,
    value: account.email
  }

  let personUuid: PersonUuid
  const verified = account.confirmed === true ? { verifiedOn: Date.now() } : {}

  const existing = await accountDB.socialId.findOne(primaryKey)
  if (existing == null) {
    // Create new global person
    const personRecord = {
      firstName: account.first,
      lastName: account.last
    }

    if (!dryRun) {
      personUuid = await accountDB.person.insertOne(personRecord)
    } else {
      console.log('Creating person record', personRecord)
      personUuid = generateUuid() as PersonUuid
    }

    const socialIdRecord = {
      ...primaryKey,
      personUuid,
      ...verified
    }

    if (!dryRun) {
      await accountDB.socialId.insertOne(socialIdRecord)
    } else {
      console.log('Creating social id record', socialIdRecord)
    }

    if (!dryRun) {
      await createAccount(accountDB, personUuid, account.confirmed, false, account.createdOn)
    } else {
      console.log('Creating account record', { personUuid, confirmed: account.confirmed })
    }

    if (account.hash != null && account.salt != null) {
      if (!dryRun) {
        await accountDB.setPassword(personUuid as AccountUuid, account.hash, account.salt)
      } else {
        console.log('Updating account password', { personUuid })
      }
    }
  } else {
    personUuid = existing.personUuid

    // if there's no existing account, create a new one
    const existingAcc = await accountDB.account.findOne({ uuid: personUuid as AccountUuid })
    if (existingAcc == null) {
      if (!dryRun) {
        await createAccount(accountDB, personUuid, account.confirmed, false, account.createdOn)
      } else {
        console.log('Creating account record', { personUuid, confirmed: account.confirmed })
      }

      if (account.hash != null && account.salt != null) {
        if (!dryRun) {
          await accountDB.setPassword(personUuid as AccountUuid, account.hash, account.salt)
        } else {
          console.log('Updating account password', { personUuid })
        }
      }
    }
  }

  return personUuid as AccountUuid
}

async function migrateWorkspace (
  workspace: OldWorkspace,
  accountDB: AccountDB,
  accountsIdToUuid: Record<string, AccountUuid>,
  accountsEmailToUuid: Record<string, AccountUuid>,
  dryRun = true,
  forcedMode?: WorkspaceMode,
  conflictSuffix?: string,
  throwExisting?: boolean,
  region?: string,
  branding?: string
): Promise<[WorkspaceUuid, string] | undefined> {
  if (workspace.workspaceUrl == null) {
    console.log('No workspace url, skipping', workspace.workspace)
    return
  }

  const createdBy = workspace.createdBy !== undefined ? accountsEmailToUuid[workspace.createdBy] : undefined
  if (createdBy === undefined) {
    console.log('No account found for workspace', workspace.workspace, 'created by', workspace.createdBy)
  }

  let existingByUrl = await accountDB.workspace.findOne({ url: workspace.workspaceUrl })
  const existingByUuid = await accountDB.workspace.findOne({ uuid: workspace.uuid })

  let workspaceUuid: WorkspaceUuid
  let url = workspace.workspaceUrl

  if (existingByUuid == null) {
    if (existingByUrl != null && (conflictSuffix ?? '') !== '') {
      url = `${url}-${conflictSuffix}`
      existingByUrl = await accountDB.workspace.findOne({ url })
    }
    if (existingByUrl != null) {
      console.log('Conflicting workspace url', url)
      // generate new url
      url = `${url}-${generateId('-')}`
      console.log('Generating new url', url)
    }

    const workspaceRecord = {
      uuid: workspace.uuid,
      name: workspace.workspaceName,
      url,
      dataId: workspace.workspace,
      branding: branding ?? workspace.branding,
      region: region ?? workspace.region,
      createdBy,
      billingAccount: createdBy,
      createdOn: workspace.createdOn ?? Date.now()
    }

    if (!dryRun) {
      workspaceUuid = await accountDB.workspace.insertOne(workspaceRecord)
    } else {
      console.log('Creating workspace record', workspaceRecord)
      workspaceUuid = generateUuid() as WorkspaceUuid
    }
  } else {
    if (throwExisting === true) {
      throw new Error(`Workspace with the same uuid ${workspace.uuid} already exists`)
    }

    workspaceUuid = existingByUuid.uuid
  }

  const existingStatus = await accountDB.workspaceStatus.findOne({ workspaceUuid })

  if (existingStatus == null) {
    const statusRecord = {
      workspaceUuid,
      mode: forcedMode ?? workspace.mode,
      processingProgress: workspace.progress !== undefined ? Math.floor(workspace.progress) : undefined,
      versionMajor: workspace.version?.major,
      versionMinor: workspace.version?.minor,
      versionPatch: workspace.version?.patch,
      lastProcessingTime: workspace.lastProcessingTime,
      lastVisit: workspace.lastVisit,
      isDisabled: workspace.disabled,
      processingAttempts: workspace.attempts,
      processingMessage: workspace.message,
      backupInfo: workspace.backupInfo
    }

    if (!dryRun) {
      await accountDB.workspaceStatus.insertOne(statusRecord)
    } else {
      console.log('Creating workspace status record', statusRecord)
    }
  }

  const uniqueAccounts = Array.from(new Set((workspace.accounts ?? []).map((it) => it.toString())))
  const existingMembers = new Set((await accountDB.getWorkspaceMembers(workspaceUuid)).map((mi) => mi.person))
  for (const member of uniqueAccounts) {
    const accountUuid = accountsIdToUuid[member]

    if (accountUuid === undefined) {
      console.log('No account found for workspace', workspace.workspace, 'member', member)
      continue
    }

    if (existingMembers.has(accountUuid)) {
      continue
    }

    if (!dryRun) {
      // Actual roles are being set in workspace migration
      await accountDB.assignWorkspace(accountUuid, workspaceUuid, AccountRole.Guest)
    } else {
      console.log('Assigning account', member, accountUuid, 'to workspace', workspaceUuid)
    }
  }

  return [workspaceUuid, url]
}

export async function restoreFromv6All (
  ctx: MeasureMetricsContext,
  accountDB: AccountDB,
  dirName: string,
  txes: Tx[],
  dbUrl: string
): Promise<void> {
  ctx.info('Restoring from v6 dump...')
  const v6AccountsFile = 'account.accounts.json'
  const v6WorkspacesFile = 'account.workspaces.json'
  const v6InvitesFile = 'account.invites.json'

  const storage = await createFileBackupStorage(dirName)

  if (!(await storage.exists(v6AccountsFile))) {
    ctx.error('file not pressent', { file: v6AccountsFile })
    throw new Error(`${v6AccountsFile} should present to restore`)
  }
  if (!(await storage.exists(v6WorkspacesFile))) {
    ctx.error('file not pressent', { file: v6WorkspacesFile })
    throw new Error(`${v6WorkspacesFile} should present to restore`)
  }
  if (!(await storage.exists(v6InvitesFile))) {
    ctx.error('file not pressent', { file: v6InvitesFile })
    throw new Error(`${v6InvitesFile} should present to restore`)
  }

  try {
    const v6AccountsRaw = JSON.parse((await storage.loadFile(v6AccountsFile)).toString())
    const v6Workspaces = JSON.parse((await storage.loadFile(v6WorkspacesFile)).toString()) as OldWorkspace[]
    const v6Invites = JSON.parse((await storage.loadFile(v6InvitesFile)).toString())

    const v6Accounts: OldAccount[] = []
    for (const rawAccount of v6AccountsRaw) {
      const hashTypedArray = rawAccount.hash != null ? new Uint8Array(rawAccount.hash.data) : null
      const saltTypedArray = new Uint8Array(rawAccount.salt.data)

      v6Accounts.push({
        ...rawAccount,
        hash: hashTypedArray != null ? Buffer.from(hashTypedArray.buffer) : null,
        salt: Buffer.from(saltTypedArray.buffer)
      })
    }

    // Generate UUIDs for workspaces where missing
    for (const workspace of v6Workspaces) {
      if (workspace.uuid == null) {
        workspace.uuid = generateUuid() as WorkspaceUuid
      }
    }

    // Mapping between <ObjectId, UUID>
    const accountsIdToUuid: Record<string, AccountUuid> = {}
    // Mapping between <email, UUID>
    const accountsEmailToUuid: Record<string, AccountUuid> = {}
    // Mapping between <OldId, UUID>
    const workspacesIdToUuid: Record<WorkspaceDataId, WorkspaceUuid> = {}

    ctx.info('Restoring accounts database...')

    let accountsProcessed = 0
    for (const account of v6Accounts) {
      try {
        const accountUuid = await migrateAccount(account, accountDB, false)
        if (accountUuid == null) {
          ctx.warn('Account not restored', account)
          continue
        }

        accountsIdToUuid[account._id.toString()] = accountUuid
        accountsEmailToUuid[account.email] = accountUuid

        accountsProcessed++
        if (accountsProcessed % 100 === 0) {
          ctx.info('Processed accounts:', { accountsProcessed })
        }
      } catch (err: any) {
        ctx.error('Failed to restore account', { _id: account._id, email: account.email, err })
      }
    }

    ctx.info('Total accounts processed:', { accountsProcessed })

    let processedWorkspaces = 0
    const activeWorkspaces = new Set<WorkspaceUuid>()
    for (const workspace of v6Workspaces) {
      const isActive = workspace.mode === 'active'

      try {
        // Create active workspaces as archived until they are actually restored
        const [workspaceUuid] =
          (await migrateWorkspace(
            workspace,
            accountDB,
            accountsIdToUuid,
            accountsEmailToUuid,
            false,
            isActive ? 'archived' : undefined
          )) ?? []

        if (workspaceUuid !== undefined) {
          workspacesIdToUuid[workspace.workspace] = workspaceUuid

          if (isActive) {
            activeWorkspaces.add(workspaceUuid)
          }
        }
        processedWorkspaces++
        if (processedWorkspaces % 100 === 0) {
          ctx.info('Processed workspaces:', { processedWorkspaces })
        }
      } catch (err: any) {
        ctx.error('Failed to restore workspace', { url: workspace.workspaceUrl, workspace: workspace.workspace, err })
      }
    }

    ctx.info('Total workspaces processed:', { processedWorkspaces })
    ctx.info('Total workspaces created/ensured:', { count: Object.values(workspacesIdToUuid).length })

    let invitesProcessed = 0
    for (const invite of v6Invites) {
      try {
        const workspaceUuid = workspacesIdToUuid[invite.workspace.name]
        if (workspaceUuid === undefined) {
          ctx.error(`No workspace with id ${invite.workspace.name} found for invite ${invite._id}`)
          continue
        }

        const existing = await accountDB.invite.findOne({ migratedFrom: invite._id.toString() })
        if (existing != null) {
          continue
        }

        const inviteRecord = {
          migratedFrom: invite._id.toString(),
          workspaceUuid,
          expiresOn: invite.exp,
          emailPattern: invite.emailMask,
          remainingUses: invite.limit,
          role: invite.role ?? AccountRole.User
        }

        await accountDB.invite.insertOne(inviteRecord)

        invitesProcessed++
        if (invitesProcessed % 100 === 0) {
          ctx.info('Processed invites:', { invitesProcessed })
        }
      } catch (err: any) {
        ctx.error('Failed to restore invite', { _id: invite._id, err })
      }
    }

    ctx.info('Total invites processed:', { invitesProcessed })
    ctx.info('Successfully restored accounts backup')
    ctx.info('Restoring workspaces...')

    for (const workspace of v6Workspaces) {
      const dataId = workspace.workspace
      const url = workspace.workspaceUrl
      const uuid = workspacesIdToUuid[dataId]

      if (url == null) {
        ctx.error('Workspace url not set', { dataId })
        continue
      }

      if (uuid == null) {
        ctx.error('Workspace uuid not found', { dataId })
        continue
      }

      const wsIds = {
        uuid,
        dataId,
        url
      }

      const storage = await createFileBackupStorage(`${dirName}/${dataId}`)
      const storageConfig = storageConfigFromEnv()

      const queue = getPlatformQueue('tool', workspace.region)
      const wsProducer = queue.getProducer<QueueWorkspaceMessage>(ctx, QueueTopic.Workspace)

      await wsProducer.send(ctx, uuid, [workspaceEvents.restoring()])

      const workspaceStorage: StorageAdapter = buildStorageFromConfig(storageConfig)

      let pipeline: Pipeline | undefined
      try {
        pipeline = await createBackupPipeline(ctx, dbUrl, txes, {
          externalStorage: workspaceStorage,
          usePassedCtx: true
        })(ctx, wsIds, createEmptyBroadcastOps(), null)
        if (pipeline === undefined) {
          ctx.error('failed to restore, pipeline is undefined', { dataId })
          return
        }
        await sendTransactorEvent(uuid, 'force-maintenance')

        await restore(ctx, pipeline, wsIds, storage, {
          date: -1,
          merge: false,
          parallel: 1,
          recheck: false
        })

        await sendTransactorEvent(uuid, 'force-close')

        ctx.info('workspace restored', { dataId })
        await wsProducer.send(ctx, uuid, [workspaceEvents.restored()])

        if (activeWorkspaces.has(uuid)) {
          // set workspace back to active
          await accountDB.workspaceStatus.update({ workspaceUuid: uuid }, { mode: 'active' })
        }
      } catch (err) {
        ctx.error('failed to restore workspace', { dataId, err })
      } finally {
        await pipeline?.close()
        await queue.shutdown()
        await workspaceStorage?.close()
      }
    }

    ctx.info('Successfully restored v6 dump')
  } catch (err: any) {
    ctx.error('Failed to restore v6 dump', { err })
  }
}

export async function restoreTrustedV6Workspace (
  ctx: MeasureMetricsContext,
  accountDB: AccountDB,
  workspace: OldWorkspace,
  accounts: OldAccount[],
  invites: any[],
  backupWsStorage: BackupStorage,
  workspaceStorage: StorageAdapter,
  txes: Tx[],
  dbUrl: string,
  opts?: {
    conflictSuffix?: string
    region?: string
    branding?: string
    force?: boolean
  }
): Promise<void> {
  const { conflictSuffix, region, branding, force } = opts ?? {}
  // Mapping between <ObjectId, UUID>
  const accountsIdToUuid: Record<string, AccountUuid> = {}
  // Mapping between <email, UUID>
  const accountsEmailToUuid: Record<string, AccountUuid> = {}
  let workspaceUuid: WorkspaceUuid | undefined
  let newWorkspaceUrl: string | undefined

  ctx.info('Restoring workspace accounts...')

  let accountsProcessed = 0
  for (const account of accounts) {
    try {
      const accountUuid = await migrateAccount(account, accountDB, false)
      if (accountUuid == null) {
        ctx.warn('Account not restored', account)
        continue
      }

      accountsIdToUuid[account._id.toString()] = accountUuid
      accountsEmailToUuid[account.email] = accountUuid

      accountsProcessed++
      if (accountsProcessed % 100 === 0) {
        ctx.info('Processed accounts:', { accountsProcessed })
      }
    } catch (err: any) {
      ctx.error('Failed to restore account', { _id: account._id, email: account.email, err })
    }
  }

  ctx.info('Total accounts processed:', { accountsProcessed })

  const oldMode = workspace.mode

  try {
    // Create workspace with manual-creation mode until it is restored
    ;[workspaceUuid, newWorkspaceUrl] =
      (await migrateWorkspace(
        workspace,
        accountDB,
        accountsIdToUuid,
        accountsEmailToUuid,
        false,
        'manual-creation',
        conflictSuffix,
        force !== true,
        region,
        branding
      )) ?? []

    if (workspaceUuid === undefined) {
      ctx.error('Workspace uuid not set', { workspace: workspace.workspace })
      throw new Error(`Workspace uuid not set ${workspace.workspace}`)
    }

    if (newWorkspaceUrl == null) {
      ctx.error('Workspace url not set', { workspace: workspace.workspace })
      throw new Error(`Workspace url not set ${workspace.workspace}`)
    }

    let invitesProcessed = 0
    for (const invite of invites) {
      try {
        if (workspace.workspace !== invite.workspace.name) {
          ctx.error(
            `Invite workspace ${invite.workspace.name} doesn't match workspace being restored ${workspace.workspace}`
          )
          continue
        }

        const existing = await accountDB.invite.findOne({ migratedFrom: invite._id.toString() })
        if (existing != null) {
          continue
        }

        const inviteRecord = {
          migratedFrom: invite._id.toString(),
          workspaceUuid,
          expiresOn: invite.exp,
          emailPattern: invite.emailMask,
          remainingUses: invite.limit,
          role: invite.role ?? AccountRole.User
        }

        await accountDB.invite.insertOne(inviteRecord)

        invitesProcessed++
        if (invitesProcessed % 100 === 0) {
          ctx.info('Processed invites:', { invitesProcessed })
        }
      } catch (err: any) {
        ctx.error('Failed to restore invite', { _id: invite._id, err })
      }
    }

    ctx.info('Total invites processed:', { invitesProcessed })

    const dataId = workspace.workspace
    const url = newWorkspaceUrl
    const uuid = workspaceUuid

    const wsIds = {
      uuid,
      dataId,
      url
    }

    const queue = getPlatformQueue('tool', workspace.region)
    const wsProducer = queue.getProducer<QueueWorkspaceMessage>(ctx, QueueTopic.Workspace)

    await wsProducer.send(ctx, uuid, [workspaceEvents.restoring()])

    let pipeline: Pipeline | undefined
    try {
      pipeline = await createBackupPipeline(ctx, dbUrl, txes, {
        externalStorage: workspaceStorage,
        usePassedCtx: true
      })(ctx, wsIds, createEmptyBroadcastOps(), null)
      if (pipeline === undefined) {
        ctx.error('failed to restore, pipeline is undefined', { dataId })
        return
      }
      await sendTransactorEvent(uuid, 'force-maintenance')

      await restore(ctx, pipeline, wsIds, backupWsStorage, {
        date: -1,
        merge: false,
        parallel: 1,
        recheck: false
      })

      await sendTransactorEvent(uuid, 'force-close')

      ctx.info('workspace restored', { dataId })
      await wsProducer.send(ctx, uuid, [workspaceEvents.restored()])

      await accountDB.workspaceStatus.update({ workspaceUuid: uuid }, { mode: oldMode })
    } catch (err) {
      ctx.error('failed to restore backup of the workspace', { url, dataId, err })
    } finally {
      await pipeline?.close()
      await queue.shutdown()
      await workspaceStorage?.close()
    }
  } catch (err: any) {
    ctx.error('Failed to restore workspace', { url: workspace.workspaceUrl, workspace: workspace.workspace, err })
  }
}<|MERGE_RESOLUTION|>--- conflicted
+++ resolved
@@ -1,16 +1,6 @@
 /* eslint-disable @typescript-eslint/no-unused-vars */
 import {
   type AccountDB,
-<<<<<<< HEAD
-  getAccount,
-  getWorkspaceById,
-  listAccounts,
-  listInvites,
-  listWorkspacesPure,
-  type ObjectId,
-  updateWorkspace,
-  type Workspace
-=======
   type MongoAccountDB,
   type Workspace,
   addSocialIdToPerson,
@@ -20,23 +10,12 @@
   mergeSpecifiedPersons,
   mergeSpecifiedAccounts,
   createAccount
->>>>>>> 461a0ace
 } from '@hcengineering/account'
 import { getFirstName, getLastName } from '@hcengineering/contact'
 import {
   systemAccountUuid,
   type BackupClient,
   type Client,
-<<<<<<< HEAD
-  type ClientWorkspaceInfo,
-  type Doc,
-  type Domain,
-  getDiffUpdate,
-  getWorkspaceId,
-  type LowLevelStorage,
-  MeasureMetricsContext,
-  systemAccountEmail,
-=======
   type Doc,
   MeasureMetricsContext,
   SocialIdType,
@@ -51,7 +30,6 @@
   type WorkspaceUuid,
   generateUuid,
   type WorkspaceMode,
->>>>>>> 461a0ace
   type Tx
 } from '@hcengineering/core'
 import { getMongoClient, getWorkspaceMongoDB } from '@hcengineering/mongo'
@@ -66,11 +44,6 @@
 } from '@hcengineering/postgres'
 import { type DBDoc } from '@hcengineering/postgres/types/utils'
 import { getTransactorEndpoint } from '@hcengineering/server-client'
-<<<<<<< HEAD
-import { createDummyStorageAdapter } from '@hcengineering/server-core'
-import { createBackupPipeline, sharedPipelineContextVars } from '@hcengineering/server-pipeline'
-=======
->>>>>>> 461a0ace
 import { generateToken } from '@hcengineering/server-token'
 import { connect, sendTransactorEvent } from '@hcengineering/server-tool'
 import {
@@ -123,27 +96,6 @@
   client.close()
 }
 
-export async function checkFromMongoToPG (
-  mongoUrl: string,
-  dbUrl: string | undefined,
-  txes: Tx[],
-  workspace: ClientWorkspaceInfo
-): Promise<void> {
-  if (dbUrl === undefined) {
-    throw new Error('dbUrl is required')
-  }
-  const client = getMongoClient(mongoUrl)
-  const mongo = await client.getClient()
-
-  try {
-    await checkMoveMissingWorkspace(mongo, dbUrl, txes, workspace)
-  } catch (err) {
-    console.log('Error when move workspace', workspace.workspaceName ?? workspace.workspace, err)
-    throw err
-  }
-  client.close()
-}
-
 async function moveWorkspace (
   accountDb: AccountDB,
   mongo: MongoClient,
@@ -233,116 +185,6 @@
     await connection.close()
   } catch (err) {
     console.log('Error when move workspace', ws.name ?? ws.url, err)
-    throw err
-  }
-}
-
-async function checkMoveMissingWorkspace (
-  mongo: MongoClient,
-  dbUrl: string,
-  txes: Tx[],
-  ws: ClientWorkspaceInfo
-): Promise<void> {
-  try {
-    const ctx = new MeasureMetricsContext('', {})
-    console.log('move workspace', ws.workspaceName ?? ws.workspace)
-    const wsId = getWorkspaceId(ws.workspaceId)
-    const mongoDB = getWorkspaceMongoDB(mongo, wsId)
-    const collections = await mongoDB.collections()
-
-    const backupPipeline = createBackupPipeline(ctx, dbUrl, txes, {
-      externalStorage: createDummyStorageAdapter()
-    })
-
-    const pipeline = await backupPipeline(
-      ctx,
-      {
-        name: ws.workspace,
-        workspaceName: ws.workspaceName ?? '',
-        workspaceUrl: '',
-        uuid: ws.uuid ?? ''
-      },
-      false,
-      () => {},
-      null
-    )
-
-    const lowLevel = pipeline.context.lowLevelStorage as LowLevelStorage
-
-    try {
-      for (const collection of collections) {
-        if (
-          collection.collectionName === 'tx' ||
-          collection.collectionName === 'blob' ||
-          collection.collectionName === 'doc-index-state'
-        ) {
-          continue
-        }
-        console.log('checking domain', collection.collectionName)
-        const cursor = collection.find()
-
-        const docs: Doc[] = []
-        while (true) {
-          while (docs.length < 5000) {
-            const doc = (await cursor.next()) as Doc | null
-            if (doc === null) break
-            docs.push(doc)
-          }
-          if (docs.length === 0) break
-          while (docs.length > 0) {
-            const part = docs.splice(0, 100)
-
-            const pgDocs = await lowLevel.load(
-              ctx,
-              collection.collectionName as Domain,
-              part.map((it) => it._id)
-            )
-
-            for (const p of part) {
-              const pgP = pgDocs.find((it) => it._id === p._id)
-              if (pgP === undefined) {
-                console.log('missing document', p._class, p._id)
-                continue
-              }
-              const { '%hash%': _, ...rest } = p as any
-              const diff = getDiffUpdate(pgP, rest)
-              if (
-                rest._class === 'notification:class:ActivityInboxNotification' ||
-                rest._class === 'notification:class:CommonInboxNotification' ||
-                rest._class === 'notification:class:MentionInboxNotification'
-              ) {
-                delete diff.isViewed
-              }
-              if (rest._class === 'notification:class:DocNotifyContext') {
-                delete diff.lastViewedTimestamp
-              }
-              if (Object.keys(diff).length > 0) {
-                console.log(
-                  'Documents mismatch',
-                  p._class,
-                  p._id,
-                  'keys',
-                  Object.keys(diff),
-                  'mongo',
-                  Object.keys(diff).map((it) => rest[it]),
-                  'PG',
-                  Object.keys(diff).map((it) => (pgP as any)[it])
-                )
-                if (rest.modifiedOn === pgP?.modifiedOn) {
-                  console.log('Upload update')
-                  // Same modifiedOn, but we have modification, we need to apply it.
-                  await lowLevel.upload(ctx, collection.collectionName as Domain, [rest])
-                }
-              }
-            }
-          }
-        }
-      }
-    } finally {
-      await pipeline.close()
-    }
-  } catch (err) {
-    console.log('Error when move workspace', ws.workspaceName ?? ws.workspace, err)
     throw err
   }
 }
