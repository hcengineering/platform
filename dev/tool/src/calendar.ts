--- conflicted
+++ resolved
@@ -1,8 +1,4 @@
-<<<<<<< HEAD
-import calendar, { calendarIntegrationKind } from '@hcengineering/calendar'
-=======
-import { type AccountClient } from '@hcengineering/account-client'
->>>>>>> cd9c2599
+import { type AccountClient, calendarIntegrationKind } from '@hcengineering/account-client'
 import {
   type PersonId,
   type WorkspaceInfoWithStatus,
