//
// Copyright © 2020, 2021 Anticrm Platform Contributors.
// Copyright © 2021, 2024 Hardcore Engineering Inc.
//
// Licensed under the Eclipse Public License, Version 2.0 (the "License");
// you may not use this file except in compliance with the License. You may
// obtain a copy of the License at https://www.eclipse.org/legal/epl-2.0
//
// Unless required by applicable law or agreed to in writing, software
// distributed under the License is distributed on an "AS IS" BASIS,
// WITHOUT WARRANTIES OR CONDITIONS OF ANY KIND, either express or implied.
//
// See the License for the specific language governing permissions and
// limitations under the License.
//

import accountPlugin, {
  ACCOUNT_DB,
  assignWorkspace,
  confirmEmail,
  createAcc,
  createWorkspace,
  dropAccount,
  dropWorkspace,
  dropWorkspaceFull,
  getAccount,
  getWorkspaceById,
  listAccounts,
  listWorkspacesByAccount,
  listWorkspacesPure,
  listWorkspacesRaw,
  replacePassword,
  setAccountAdmin,
  setRole,
  UpgradeWorker,
  upgradeWorkspace,
  type Workspace
} from '@hcengineering/account'
import { setMetadata } from '@hcengineering/platform'
import {
  backup,
  backupFind,
  backupList,
  compactBackup,
  createFileBackupStorage,
  createStorageBackupStorage,
  restore
} from '@hcengineering/server-backup'
import serverClientPlugin, { BlobClient, createClient, getTransactorEndpoint } from '@hcengineering/server-client'
import serverToken, { decodeToken, generateToken } from '@hcengineering/server-token'
import toolPlugin from '@hcengineering/server-tool'

import { buildStorageFromConfig, storageConfigFromEnv } from '@hcengineering/server-storage'
import { program, type Command } from 'commander'
import { type Db, type MongoClient } from 'mongodb'
import { clearTelegramHistory } from './telegram'
import { diffWorkspace, recreateElastic, updateField } from './workspace'

import core, {
  AccountRole,
  getWorkspaceId,
  MeasureMetricsContext,
  metricsToString,
  systemAccountEmail,
  versionToString,
  type Data,
  type Doc,
  type Ref,
  type Tx,
  type Version,
  type WorkspaceId
} from '@hcengineering/core'
import { consoleModelLogger, type MigrateOperation } from '@hcengineering/model'
import contact from '@hcengineering/model-contact'
import { getMongoClient, getWorkspaceDB } from '@hcengineering/mongo'
import type { StorageAdapter, StorageAdapterEx } from '@hcengineering/server-core'
import { deepEqual } from 'fast-equals'
import { createWriteStream, readFileSync } from 'fs'
import { benchmark, benchmarkWorker, stressBenchmark, type StressBenchmarkMode } from './benchmark'
import {
  cleanArchivedSpaces,
  cleanRemovedTransactions,
  cleanWorkspace,
  fixCommentDoubleIdCreate,
  fixMinioBW,
  fixSkills,
  optimizeModel,
  removeDuplicateIds,
  restoreHrTaskTypesFromUpdates,
  restoreRecruitingTaskTypes
} from './clean'
import { changeConfiguration } from './configuration'
import { fixJsonMarkup } from './markup'
import { fixMixinForeignAttributes, showMixinForeignAttributes } from './mixin'
import { fixAccountEmails, renameAccount } from './renameAccount'
import { moveFiles } from './storage'

const colorConstants = {
  colorRed: '\u001b[31m',
  colorBlue: '\u001b[34m',
  colorWhiteCyan: '\u001b[37;46m',
  colorRedYellow: '\u001b[31;43m',
  colorPing: '\u001b[38;5;201m',
  colorLavander: '\u001b[38;5;147m',
  colorAqua: '\u001b[38;2;145;231;255m',
  colorPencil: '\u001b[38;2;253;182;0m',
  reset: '\u001b[0m'
}

/**
 * @public
 */
export function devTool (
  prepareTools: () => {
    mongodbUri: string
    txes: Tx[]
    version: Data<Version>
    migrateOperations: [string, MigrateOperation][]
  },
  extendProgram?: (prog: Command) => void
): void {
  const toolCtx = new MeasureMetricsContext('tool', {})

  const serverSecret = process.env.SERVER_SECRET
  if (serverSecret === undefined) {
    console.error('please provide server secret')
    process.exit(1)
  }

  const accountsUrl = process.env.ACCOUNTS_URL
  if (accountsUrl === undefined) {
    console.error('please provide accounts url.')
    process.exit(1)
  }

  const transactorUrl = process.env.TRANSACTOR_URL
  if (transactorUrl === undefined) {
    console.error('please provide transactor url.')
  }

  function getElasticUrl (): string {
    const elasticUrl = process.env.ELASTIC_URL
    if (elasticUrl === undefined) {
      console.error('please provide elastic url')
      process.exit(1)
    }
    return elasticUrl
  }

  const initWS = process.env.INIT_WORKSPACE
  if (initWS !== undefined) {
    setMetadata(toolPlugin.metadata.InitWorkspace, initWS)
  }
  const initScriptUrl = process.env.INIT_SCRIPT_URL
  if (initScriptUrl !== undefined) {
    setMetadata(toolPlugin.metadata.InitScriptURL, initScriptUrl)
  }

  setMetadata(accountPlugin.metadata.Transactors, transactorUrl)
  setMetadata(serverClientPlugin.metadata.Endpoint, accountsUrl)
  setMetadata(serverToken.metadata.Secret, serverSecret)

  async function withDatabase (uri: string, f: (db: Db, client: MongoClient) => Promise<any>): Promise<void> {
    console.log(`connecting to database '${uri}'...`)

    const client = getMongoClient(uri)
    const _client = await client.getClient()
    try {
      await f(_client.db(ACCOUNT_DB), _client)
    } catch (err: any) {
      console.error(err)
    }
    client.close()
    console.log(`closing database connection to '${uri}'...`)
  }

  async function withStorage (mongodbUri: string, f: (storageAdapter: StorageAdapter) => Promise<any>): Promise<void> {
    const adapter = buildStorageFromConfig(storageConfigFromEnv(), mongodbUri)
    try {
      await f(adapter)
    } catch (err: any) {
      console.error(err)
    }
    await adapter.close()
  }

  program.version('0.0.1')

  // create-account john.appleseed@gmail.com --password 123 --workspace workspace --fullname "John Appleseed"
  program
    .command('create-account <email>')
    .description('create user and corresponding account in master database')
    .requiredOption('-p, --password <password>', 'user password')
    .requiredOption('-f, --first <first>', 'first name')
    .requiredOption('-l, --last <last>', 'last name')
    .action(async (email: string, cmd) => {
      const { mongodbUri } = prepareTools()
      await withDatabase(mongodbUri, async (db) => {
        console.log(`creating account ${cmd.first as string} ${cmd.last as string} (${email})...`)
        await createAcc(toolCtx, db, null, email, cmd.password, cmd.first, cmd.last, true)
      })
    })

  program
    .command('reset-account <email>')
    .description('create user and corresponding account in master database')
    .option('-p, --password <password>', 'new user password')
    .action(async (email: string, cmd) => {
      const { mongodbUri } = prepareTools()
      await withDatabase(mongodbUri, async (db) => {
        console.log(`update account ${email} ${cmd.first as string} ${cmd.last as string}...`)
        await replacePassword(db, email, cmd.password)
      })
    })

  program
    .command('reset-email <email> <newEmail>')
    .description('rename account in accounts and all workspaces')
    .action(async (email: string, newEmail: string, cmd) => {
      const { mongodbUri } = prepareTools()
      await withDatabase(mongodbUri, async (db) => {
        console.log(`update account ${email} to ${newEmail}`)
        await renameAccount(toolCtx, db, accountsUrl, email, newEmail)
      })
    })

  program
    .command('fix-email <email> <newEmail>')
    .description('fix email in all workspaces to be proper one')
    .action(async (email: string, newEmail: string, cmd) => {
      const { mongodbUri } = prepareTools()
      await withDatabase(mongodbUri, async (db) => {
        console.log(`update account ${email} to ${newEmail}`)
        await fixAccountEmails(toolCtx, db, accountsUrl, email, newEmail)
      })
    })

  program
    .command('compact-db')
    .description('compact all db collections')
    .option('-w, --workspace <workspace>', 'A selected "workspace" only', '')
    .action(async (cmd: { workspace: string }) => {
      const { mongodbUri } = prepareTools()
      await withDatabase(mongodbUri, async (db, client) => {
        console.log('compacting db ...')
        let gtotal: number = 0
        try {
          const workspaces = await listWorkspacesPure(db)
          for (const workspace of workspaces) {
            if (cmd.workspace !== '' && workspace.workspace !== cmd.workspace) {
              continue
            }
            let total: number = 0
            const wsDb = getWorkspaceDB(client, { name: workspace.workspace })
            const collections = wsDb.listCollections()
            while (true) {
              const collInfo = await collections.next()
              if (collInfo === null) {
                break
              }
              const result = await wsDb.command({ compact: collInfo.name })
              total += result.bytesFreed
            }
            gtotal += total
            console.log('total feed for db', workspace.workspaceName, Math.round(total / (1024 * 1024)))
          }
          console.log('global total feed', Math.round(gtotal / (1024 * 1024)))
        } catch (err: any) {
          console.error(err)
        }
      })
    })

  program
    .command('assign-workspace <email> <workspace>')
    .description('assign workspace')
    .action(async (email: string, workspace: string, cmd) => {
      const { mongodbUri } = prepareTools()
      await withDatabase(mongodbUri, async (db, client) => {
        console.log(`assigning user ${email} to ${workspace}...`)
        try {
          const workspaceInfo = await getWorkspaceById(db, workspace)
          if (workspaceInfo === null) {
            throw new Error(`workspace ${workspace} not found`)
          }
          const token = generateToken(systemAccountEmail, { name: workspaceInfo.workspace })
          const endpoint = await getTransactorEndpoint(token, 'external')
          console.log('assigning to workspace', workspaceInfo, endpoint)
          const client = await createClient(endpoint, token)
          console.log('assigning to workspace connected', workspaceInfo, endpoint)
          await assignWorkspace(
            toolCtx,
            db,
            null,
            email,
            workspaceInfo.workspace,
            AccountRole.User,
            undefined,
            undefined,
            client
          )
          await client.close()
        } catch (err: any) {
          console.error(err)
        }
      })
    })

  program
<<<<<<< HEAD
=======
    .command('openai <workspace>')
    .description('assign workspace')
    .requiredOption('-t, --token <token>', 'OpenAI token')
    .option('-h, --host <host>', 'OpenAI API Host', openAIConfigDefaults.endpoint)
    .option('--enable <value>', 'Enable or disable', true)
    .option('--embeddings <embeddings>', 'Enable or disable embeddings generation', true)
    .option('--tokenLimit <tokenLimit>', 'Acceptable token limit', `${openAIConfigDefaults.tokenLimit}`)
    .action(
      async (
        workspace: string,
        cmd: { token: string, host: string, enable: string, tokenLimit: string, embeddings: string }
      ) => {
        console.log(`enabling OpenAI for workspace ${workspace}...`)
        const wsid = getWorkspaceId(workspace)
        const endpoint = await getTransactorEndpoint(generateToken(systemAccountEmail, wsid), 'external')
        await openAIConfig(endpoint, workspace, {
          token: cmd.token,
          endpoint: cmd.host,
          enabled: cmd.enable === 'true',
          tokenLimit: parseInt(cmd.tokenLimit),
          embeddings: cmd.embeddings === 'true'
        })
      }
    )

  program
>>>>>>> 4d5d2293
    .command('show-user <email>')
    .description('show user')
    .action(async (email) => {
      const { mongodbUri } = prepareTools()
      await withDatabase(mongodbUri, async (db) => {
        const info = await getAccount(db, email)
        console.log(info)
      })
    })

  program
    .command('create-workspace <name>')
    .description('create workspace')
    .requiredOption('-w, --workspaceName <workspaceName>', 'Workspace name')
    .option('-e, --email <email>', 'Author email', 'platform@email.com')
    .option('-i, --init <ws>', 'Init from workspace')
    .option('-b, --branding <key>', 'Branding key')
    .action(async (workspace, cmd: { email: string, workspaceName: string, init?: string, branding?: string }) => {
      const { mongodbUri, txes, version, migrateOperations } = prepareTools()
      await withDatabase(mongodbUri, async (db) => {
        await createWorkspace(
          toolCtx,
          version,
          txes,
          migrateOperations,
          db,
          cmd.init !== undefined || cmd.branding !== undefined
            ? { initWorkspace: cmd.init, key: cmd.branding ?? 'huly' }
            : null,
          cmd.email,
          cmd.workspaceName,
          workspace
        )
      })
    })

  program
    .command('set-user-role <email> <workspace> <role>')
    .description('set user role')
    .action(async (email: string, workspace: string, role: AccountRole, cmd) => {
      const { mongodbUri } = prepareTools()
      console.log(`set user ${email} role for ${workspace}...`)
      await withDatabase(mongodbUri, async (db) => {
        const workspaceInfo = await getWorkspaceById(db, workspace)
        if (workspaceInfo === null) {
          throw new Error(`workspace ${workspace} not found`)
        }
        console.log('assigning to workspace', workspaceInfo)
        const token = generateToken(systemAccountEmail, { name: workspaceInfo.workspace })
        const endpoint = await getTransactorEndpoint(token, 'external')
        const client = await createClient(endpoint, token)
        await setRole(toolCtx, db, email, workspace, role, client)
        await client.close()
      })
    })

  program
    .command('set-user-admin <email> <role>')
    .description('set user role')
    .action(async (email: string, role: string) => {
      const { mongodbUri } = prepareTools()
      console.log(`set user ${email} admin...`)
      await withDatabase(mongodbUri, async (db) => {
        await setAccountAdmin(db, email, role === 'true')
      })
    })

  program
    .command('upgrade-workspace <name>')
    .description('upgrade workspace')
    .option('-f|--force [force]', 'Force update', true)
    .option('-i|--indexes [indexes]', 'Force indexes rebuild', false)
    .action(async (workspace, cmd: { force: boolean, indexes: boolean }) => {
      const { mongodbUri, version, txes, migrateOperations } = prepareTools()
      await withDatabase(mongodbUri, async (db) => {
        const info = await getWorkspaceById(db, workspace)
        if (info === null) {
          throw new Error(`workspace ${workspace} not found`)
        }

        const measureCtx = new MeasureMetricsContext('upgrade', {})

        await upgradeWorkspace(
          measureCtx,
          version,
          txes,
          migrateOperations,
          db,
          info.workspaceUrl ?? info.workspace,
          consoleModelLogger,
          cmd.force,
          cmd.indexes
        )
        console.log(metricsToString(measureCtx.metrics, 'upgrade', 60), {})
        console.log('upgrade done')
      })
    })

  program
    .command('upgrade')
    .description('upgrade')
    .option('-p|--parallel <parallel>', 'Parallel upgrade', '0')
    .option('-l|--logs <logs>', 'Default logs folder', './logs')
    .option('-r|--retry <retry>', 'Number of apply retries', '0')
    .option('-i|--ignore [ignore]', 'Ignore workspaces', '')
    .option(
      '-c|--console',
      'Display all information into console(default will create logs folder with {workspace}.log files',
      false
    )
    .option('-f|--force [force]', 'Force update', false)
    .action(
      async (cmd: {
        parallel: string
        logs: string
        retry: string
        force: boolean
        console: boolean
        ignore: string
      }) => {
        const { mongodbUri, version, txes, migrateOperations } = prepareTools()
        await withDatabase(mongodbUri, async (db, client) => {
          const worker = new UpgradeWorker(db, client, version, txes, migrateOperations)
          await worker.upgradeAll(toolCtx, {
            errorHandler: async (ws, err) => {},
            force: cmd.force,
            console: cmd.console,
            logs: cmd.logs,
            parallel: parseInt(cmd.parallel ?? '1'),
            ignore: cmd.ignore
          })
        })
      }
    )

  program
    .command('list-unused-workspaces')
    .description(
      'remove unused workspaces, please pass --remove to really delete them. Without it will only mark them disabled'
    )
    .option('-r|--remove [remove]', 'Force remove', false)
    .option('-t|--timeout [timeout]', 'Timeout in days', '7')
    .action(async (cmd: { remove: boolean, disable: boolean, exclude: string, timeout: string }) => {
      const { mongodbUri } = prepareTools()
      await withDatabase(mongodbUri, async (db, client) => {
        const workspaces = new Map((await listWorkspacesPure(db)).map((p) => [p._id.toString(), p]))

        const accounts = await listAccounts(db)

        const _timeout = parseInt(cmd.timeout) ?? 7

        await withStorage(mongodbUri, async (adapter) => {
          // We need to update workspaces with missing workspaceUrl

          for (const a of accounts) {
            const authored = a.workspaces
              .map((it) => workspaces.get(it.toString()))
              .filter((it) => it !== undefined && it.createdBy?.trim() === a.email?.trim()) as Workspace[]
            authored.sort((a, b) => b.lastVisit - a.lastVisit)
            if (authored.length > 0) {
              const lastLoginDays = Math.floor((Date.now() - a.lastVisit) / 1000 / 3600 / 24)
              toolCtx.info(a.email, {
                workspaces: a.workspaces.length,
                firstName: a.first,
                lastName: a.last,
                lastLoginDays
              })
              for (const ws of authored) {
                const lastVisitDays = Math.floor((Date.now() - ws.lastVisit) / 1000 / 3600 / 24)

                if (lastVisitDays > _timeout) {
                  toolCtx.warn('  --- unused', {
                    url: ws.workspaceUrl,
                    id: ws.workspace,
                    lastVisitDays
                  })
                  if (cmd.remove) {
                    await dropWorkspaceFull(toolCtx, db, client, null, ws.workspace, adapter)
                  }
                } else {
                  toolCtx.warn('  +++ used', {
                    url: ws.workspaceUrl,
                    id: ws.workspace,
                    createdBy: ws.createdBy,
                    lastVisitDays
                  })
                }
              }
            }
          }
        })
      })
    })

  program
    .command('drop-workspace <name>')
    .description('drop workspace')
    .option('--full [full]', 'Force remove all data', false)
    .action(async (workspace, cmd: { full: boolean }) => {
      const { mongodbUri } = prepareTools()

      await withStorage(mongodbUri, async (storageAdapter) => {
        await withDatabase(mongodbUri, async (db, client) => {
          const ws = await getWorkspaceById(db, workspace)
          if (ws === null) {
            console.log('no workspace exists')
            return
          }
          if (cmd.full) {
            await dropWorkspaceFull(toolCtx, db, client, null, workspace, storageAdapter)
          } else {
            await dropWorkspace(toolCtx, db, null, workspace)
          }
        })
      })
    })

  program
    .command('drop-workspace-by-email <email>')
    .description('drop workspace')
    .option('--full [full]', 'Force remove all data', false)
    .action(async (email, cmd: { full: boolean }) => {
      const { mongodbUri } = prepareTools()
      await withStorage(mongodbUri, async (storageAdapter) => {
        await withDatabase(mongodbUri, async (db, client) => {
          for (const workspace of await listWorkspacesByAccount(db, email)) {
            if (cmd.full) {
              await dropWorkspaceFull(toolCtx, db, client, null, workspace.workspace, storageAdapter)
            } else {
              await dropWorkspace(toolCtx, db, null, workspace.workspace)
            }
          }
        })
      })
    })
  program
    .command('list-workspace-by-email <email>')
    .description('drop workspace')
    .option('--full [full]', 'Force remove all data', false)
    .action(async (email, cmd: { full: boolean }) => {
      const { mongodbUri } = prepareTools()
      await withDatabase(mongodbUri, async (db, client) => {
        for (const workspace of await listWorkspacesByAccount(db, email)) {
          console.log(workspace.workspace, workspace.workspaceUrl, workspace.workspaceName)
        }
      })
    })

  program
    .command('drop-workspace-last-visit')
    .description('drop old workspaces')
    .action(async (cmd: any) => {
      const { mongodbUri } = prepareTools()

      await withStorage(mongodbUri, async (storageAdapter) => {
        await withDatabase(mongodbUri, async (db, client) => {
          const workspacesJSON = await listWorkspacesPure(db)
          for (const ws of workspacesJSON) {
            const lastVisit = Math.floor((Date.now() - ws.lastVisit) / 1000 / 3600 / 24)
            if (lastVisit > 30) {
              await dropWorkspaceFull(toolCtx, db, client, null, ws.workspace, storageAdapter)
            }
          }
        })
      })
    })

  program
    .command('list-workspaces')
    .description('List workspaces')
    .option('-e|--expired [expired]', 'Show only expired', false)
    .action(async (cmd: { expired: boolean }) => {
      const { mongodbUri, version } = prepareTools()
      await withDatabase(mongodbUri, async (db) => {
        const workspacesJSON = await listWorkspacesPure(db)
        for (const ws of workspacesJSON) {
          let lastVisit = Math.floor((Date.now() - ws.lastVisit) / 1000 / 3600 / 24)
          if (cmd.expired && lastVisit <= 7) {
            continue
          }
          console.log(
            colorConstants.colorBlue +
              '####################################################################################################' +
              colorConstants.reset
          )
          console.log('id:', colorConstants.colorWhiteCyan + ws.workspace + colorConstants.reset)
          console.log('url:', ws.workspaceUrl, 'name:', ws.workspaceName)
          console.log(
            'version:',
            ws.version !== undefined ? versionToString(ws.version) : 'not-set',
            !deepEqual(ws.version, version) ? `upgrade to ${versionToString(version)} is required` : ''
          )
          console.log('disabled:', ws.disabled)
          console.log('created by:', ws.createdBy)
          console.log('members:', (ws.accounts ?? []).length)
          if (Number.isNaN(lastVisit)) {
            lastVisit = 365
          }
          if (lastVisit > 30) {
            console.log(colorConstants.colorRed + `last visit: ${lastVisit} days ago` + colorConstants.reset)
          } else if (lastVisit > 7) {
            console.log(colorConstants.colorRedYellow + `last visit: ${lastVisit} days ago` + colorConstants.reset)
          } else {
            console.log('last visit:', lastVisit, 'days ago')
          }
        }

        console.log('latest model version:', JSON.stringify(version))
      })
    })

  program.command('fix-person-accounts').action(async () => {
    const { mongodbUri, version } = prepareTools()
    await withDatabase(mongodbUri, async (db, client) => {
      const ws = await listWorkspacesPure(db)
      for (const w of ws) {
        const wsDb = getWorkspaceDB(client, { name: w.workspace })
        await wsDb.collection('tx').updateMany(
          {
            objectClass: contact.class.PersonAccount,
            objectSpace: null
          },
          { $set: { objectSpace: core.space.Model } }
        )
      }

      console.log('latest model version:', JSON.stringify(version))
    })
  })

  program
    .command('show-accounts')
    .description('Show accounts')
    .action(async () => {
      const { mongodbUri } = prepareTools()
      await withDatabase(mongodbUri, async (db) => {
        const workspaces = await listWorkspacesPure(db)
        const accounts = await listAccounts(db)
        for (const a of accounts) {
          const wss = a.workspaces.map((it) => it.toString())
          console.info(
            a.email,
            a.confirmed,
            workspaces.filter((it) => wss.includes(it._id.toString())).map((it) => it.workspaceUrl ?? it.workspace)
          )
        }
      })
    })

  program
    .command('drop-account <name>')
    .description('drop account')
    .action(async (email: string, cmd) => {
      const { mongodbUri } = prepareTools()
      await withDatabase(mongodbUri, async (db) => {
        await dropAccount(toolCtx, db, null, email)
      })
    })

  program
    .command('backup <dirName> <workspace>')
    .description('dump workspace transactions and minio resources')
    .option('-i, --include <include>', 'A list of ; separated domain names to include during backup', '*')
    .option('-s, --skip <skip>', 'A list of ; separated domain names to skip during backup', '')
    .option(
      '-ct, --contentTypes <contentTypes>',
      'A list of ; separated content types for blobs to skip download if size >= limit',
      ''
    )
    .option('-bl, --blobLimit <blobLimit>', 'A blob size limit in megabytes (default 15mb)', '15')
    .option('-f, --force', 'Force backup', false)
    .option('-c, --recheck', 'Force hash recheck on server', false)
    .option('-t, --timeout <timeout>', 'Connect timeout in seconds', '30')
    .action(
      async (
        dirName: string,
        workspace: string,
        cmd: {
          skip: string
          force: boolean
          recheck: boolean
          timeout: string
          include: string
          blobLimit: string
          contentTypes: string
        }
      ) => {
        const storage = await createFileBackupStorage(dirName)
        const wsid = getWorkspaceId(workspace)
        const endpoint = await getTransactorEndpoint(generateToken(systemAccountEmail, wsid), 'external')
        await backup(toolCtx, endpoint, wsid, storage, {
          force: cmd.force,
          recheck: cmd.recheck,
          include: cmd.include === '*' ? undefined : new Set(cmd.include.split(';').map((it) => it.trim())),
          skipDomains: (cmd.skip ?? '').split(';').map((it) => it.trim()),
          timeout: 0,
          connectTimeout: parseInt(cmd.timeout) * 1000,
          blobDownloadLimit: parseInt(cmd.blobLimit),
          skipBlobContentTypes: cmd.contentTypes
            .split(';')
            .map((it) => it.trim())
            .filter((it) => it.length > 0)
        })
      }
    )
  program
    .command('backup-find <dirName> <fileId>')
    .description('dump workspace transactions and minio resources')
    .option('-d, --domain <domain>', 'Check only domain')
    .action(async (dirName: string, fileId: string, cmd: { domain: string | undefined }) => {
      const storage = await createFileBackupStorage(dirName)
      await backupFind(storage, fileId as unknown as Ref<Doc>, cmd.domain)
    })

  program
    .command('backup-compact <dirName>')
    .description('Compact a given backup, will create one snapshot clean unused resources')
    .option('-f, --force', 'Force compact.', false)
    .action(async (dirName: string, cmd: { force: boolean }) => {
      const storage = await createFileBackupStorage(dirName)
      await compactBackup(toolCtx, storage, cmd.force)
    })

  program
    .command('backup-restore <dirName> <workspace> [date]')
    .option('-m, --merge', 'Enable merge of remote and backup content.', false)
    .option('-p, --parallel <parallel>', 'Enable merge of remote and backup content.', '1')
    .option('-c, --recheck', 'Force hash recheck on server', false)
    .option('-i, --include <include>', 'A list of ; separated domain names to include during backup', '*')
    .option('-s, --skip <skip>', 'A list of ; separated domain names to skip during backup', '')
    .description('dump workspace transactions and minio resources')
    .action(
      async (
        dirName: string,
        workspace: string,
        date,
        cmd: { merge: boolean, parallel: string, recheck: boolean, include: string, skip: string }
      ) => {
        const storage = await createFileBackupStorage(dirName)
        const wsid = getWorkspaceId(workspace)
        const endpoint = await getTransactorEndpoint(generateToken(systemAccountEmail, wsid), 'external')
        await restore(toolCtx, endpoint, wsid, storage, {
          date: parseInt(date ?? '-1'),
          merge: cmd.merge,
          parallel: parseInt(cmd.parallel ?? '1'),
          recheck: cmd.recheck,
          include: cmd.include === '*' ? undefined : new Set(cmd.include.split(';')),
          skip: new Set(cmd.skip.split(';'))
        })
      }
    )

  program
    .command('backup-list <dirName>')
    .description('list snaphost ids for backup')
    .action(async (dirName: string, cmd) => {
      const storage = await createFileBackupStorage(dirName)
      await backupList(storage)
    })

  program
    .command('backup-s3 <bucketName> <dirName> <workspace>')
    .description('dump workspace transactions and minio resources')
    .action(async (bucketName: string, dirName: string, workspace: string, cmd) => {
      const { mongodbUri } = prepareTools()
      await withStorage(mongodbUri, async (adapter) => {
        const storage = await createStorageBackupStorage(toolCtx, adapter, getWorkspaceId(bucketName), dirName)
        const wsid = getWorkspaceId(workspace)
        const endpoint = await getTransactorEndpoint(generateToken(systemAccountEmail, wsid), 'external')
        await backup(toolCtx, endpoint, wsid, storage)
      })
    })

  program
    .command('backup-compact-s3 <bucketName> <dirName>')
    .description('Compact a given backup to just one snapshot')
    .option('-f, --force', 'Force compact.', false)
    .action(async (bucketName: string, dirName: string, cmd: { force: boolean }) => {
      const { mongodbUri } = prepareTools()
      await withStorage(mongodbUri, async (adapter) => {
        const storage = await createStorageBackupStorage(toolCtx, adapter, getWorkspaceId(bucketName), dirName)
        await compactBackup(toolCtx, storage, cmd.force)
      })
    })

  program
    .command('backup-compact-s3-all <bucketName>')
    .description('Compact a given backup to just one snapshot')
    .option('-f, --force', 'Force compact.', false)
    .action(async (bucketName: string, dirName: string, cmd: { force: boolean }) => {
      const { mongodbUri } = prepareTools()
      await withDatabase(mongodbUri, async (db) => {
        const { mongodbUri } = prepareTools()
        await withStorage(mongodbUri, async (adapter) => {
          const storage = await createStorageBackupStorage(toolCtx, adapter, getWorkspaceId(bucketName), dirName)
          const workspaces = await listWorkspacesPure(db)

          for (const w of workspaces) {
            console.log(`clearing ${w.workspace} history:`)
            await compactBackup(toolCtx, storage, cmd.force)
          }
        })
      })
    })
  program
    .command('backup-s3-restore <bucketName> <dirName> <workspace> [date]')
    .description('dump workspace transactions and minio resources')
    .action(async (bucketName: string, dirName: string, workspace: string, date, cmd) => {
      const { mongodbUri } = prepareTools()
      await withStorage(mongodbUri, async (adapter) => {
        const storage = await createStorageBackupStorage(toolCtx, adapter, getWorkspaceId(bucketName), dirName)
        const wsid = getWorkspaceId(workspace)
        const endpoint = await getTransactorEndpoint(generateToken(systemAccountEmail, wsid), 'external')
        await restore(toolCtx, endpoint, wsid, storage, {
          date: parseInt(date ?? '-1')
        })
      })
    })
  program
    .command('backup-s3-list <bucketName> <dirName>')
    .description('list snaphost ids for backup')
    .action(async (bucketName: string, dirName: string, cmd) => {
      const { mongodbUri } = prepareTools()
      await withStorage(mongodbUri, async (adapter) => {
        const storage = await createStorageBackupStorage(toolCtx, adapter, getWorkspaceId(bucketName), dirName)
        await backupList(storage)
      })
    })

  program
    .command('confirm-email <email>')
    .description('confirm user email')
    .action(async (email: string, cmd) => {
      const { mongodbUri } = prepareTools()
      await withDatabase(mongodbUri, async (db) => {
        const account = await getAccount(db, email)
        if (account?.confirmed === true) {
          console.log(`Already confirmed:${email}`)
        } else {
          await confirmEmail(db, email)
        }
      })
    })

  program
    .command('diff-workspace <workspace>')
    .description('restore workspace transactions and minio resources from previous dump.')
    .action(async (workspace: string, cmd) => {
      const { mongodbUri, txes } = prepareTools()
      await diffWorkspace(mongodbUri, getWorkspaceId(workspace), txes)
    })

  program
    .command('clear-telegram-history <workspace>')
    .description('clear telegram history')
    .option('-w, --workspace <workspace>', 'target workspace')
    .action(async (workspace: string, cmd) => {
      const { mongodbUri } = prepareTools()
      await withStorage(mongodbUri, async (adapter) => {
        await withDatabase(mongodbUri, async (db) => {
          const telegramDB = process.env.TELEGRAM_DATABASE
          if (telegramDB === undefined) {
            console.error('please provide TELEGRAM_DATABASE.')
            process.exit(1)
          }

          console.log(`clearing ${workspace} history:`)
          await clearTelegramHistory(toolCtx, mongodbUri, getWorkspaceId(workspace), telegramDB, adapter)
        })
      })
    })

  program
    .command('clear-telegram-all-history')
    .description('clear telegram history')
    .action(async (cmd) => {
      const { mongodbUri } = prepareTools()
      await withStorage(mongodbUri, async (adapter) => {
        await withDatabase(mongodbUri, async (db) => {
          const telegramDB = process.env.TELEGRAM_DATABASE
          if (telegramDB === undefined) {
            console.error('please provide TELEGRAM_DATABASE.')
            process.exit(1)
          }

          const workspaces = await listWorkspacesPure(db)

          for (const w of workspaces) {
            console.log(`clearing ${w.workspace} history:`)
            await clearTelegramHistory(toolCtx, mongodbUri, getWorkspaceId(w.workspace), telegramDB, adapter)
          }
        })
      })
    })

  program
    .command('generate-token <name> <workspace>')
    .description('generate token')
    .action(async (name: string, workspace: string) => {
      console.log(generateToken(name, getWorkspaceId(workspace)))
    })
  program
    .command('decode-token <token>')
    .description('decode token')
    .action(async (token) => {
      console.log(decodeToken(token))
    })

  program
    .command('clean-workspace <workspace>')
    .description('clean workspace')
    .option('--recruit', 'Clean recruit', false)
    .option('--tracker', 'Clean tracker', false)
    .option('--removedTx', 'Clean removed transactions', false)
    .action(async (workspace: string, cmd: { recruit: boolean, tracker: boolean, removedTx: boolean }) => {
      const { mongodbUri } = prepareTools()
      await withStorage(mongodbUri, async (adapter) => {
        await withDatabase(mongodbUri, async (db) => {
          const wsid = getWorkspaceId(workspace)
          const endpoint = await getTransactorEndpoint(generateToken(systemAccountEmail, wsid), 'external')
          await cleanWorkspace(toolCtx, mongodbUri, wsid, adapter, getElasticUrl(), endpoint, cmd)
        })
      })
    })
  program.command('clean-empty-buckets').action(async (cmd: any) => {
    const { mongodbUri } = prepareTools()
    await withStorage(mongodbUri, async (adapter) => {
      const buckets = await adapter.listBuckets(toolCtx)
      for (const ws of buckets) {
        const l = await ws.list()
        if ((await l.next()) === undefined) {
          await l.close()
          // No data, we could delete it.
          console.log('Clean bucket', ws.name)
          await ws.delete()
        } else {
          await l.close()
        }
      }
    })
  })
  program
    .command('upload-file <workspace> <local> <remote> <contentType>')
    .action(async (workspace: string, local: string, remote: string, contentType: string, cmd: any) => {
      const { mongodbUri } = prepareTools()
      await withStorage(mongodbUri, async (adapter) => {
        const wsId: WorkspaceId = {
          name: workspace
        }
        const token = generateToken(systemAccountEmail, wsId)
        const endpoint = await getTransactorEndpoint(token)
        const blobClient = new BlobClient(endpoint, token, wsId)
        const buffer = readFileSync(local)
        await blobClient.upload(toolCtx, remote, buffer.length, contentType, buffer)
      })
    })

  program
    .command('download-file <workspace> <remote> <local>')
    .action(async (workspace: string, remote: string, local: string, cmd: any) => {
      const { mongodbUri } = prepareTools()
      await withStorage(mongodbUri, async (adapter) => {
        const wsId: WorkspaceId = {
          name: workspace
        }
        const token = generateToken(systemAccountEmail, wsId)
        const endpoint = await getTransactorEndpoint(token)
        const blobClient = new BlobClient(endpoint, token, wsId)
        const wrstream = createWriteStream(local)
        await blobClient.writeTo(toolCtx, remote, -1, {
          write: (buffer, cb) => {
            wrstream.write(buffer, cb)
          },
          end: (cb) => {
            wrstream.end(cb)
          }
        })
      })
    })

  program
    .command('move-files')
    .option('-w, --workspace <workspace>', 'Selected workspace only', '')
    .option('-bl, --blobLimit <blobLimit>', 'A blob size limit in megabytes (default 50mb)', '50')
    .action(async (cmd: { workspace: string, blobLimit: string }) => {
      const { mongodbUri } = prepareTools()
      await withDatabase(mongodbUri, async (db, client) => {
        await withStorage(mongodbUri, async (adapter) => {
          try {
            const exAdapter = adapter as StorageAdapterEx
            if (exAdapter.adapters === undefined || exAdapter.adapters.size < 2) {
              throw new Error('bad storage config, at least two storage providers are required')
            }

            console.log('moving files to storage provider', exAdapter.defaultAdapter)

            const workspaces = await listWorkspacesPure(db)
            for (const workspace of workspaces) {
              if (cmd.workspace !== '' && workspace.workspace !== cmd.workspace) {
                continue
              }

              const wsId = getWorkspaceId(workspace.workspace)
              await moveFiles(toolCtx, wsId, exAdapter, parseInt(cmd.blobLimit))
            }
          } catch (err: any) {
            console.error(err)
          }
        })
      })
    })

  program.command('fix-bw-workspace <workspace>').action(async (workspace: string) => {
    const { mongodbUri } = prepareTools()
    await withStorage(mongodbUri, async (adapter) => {
      await fixMinioBW(toolCtx, getWorkspaceId(workspace), adapter)
    })
  })

  program
    .command('clean-removed-transactions <workspace>')
    .description('clean removed transactions')
    .action(async (workspace: string, cmd: any) => {
      const wsid = getWorkspaceId(workspace)
      const token = generateToken(systemAccountEmail, wsid)
      const endpoint = await getTransactorEndpoint(token)
      await cleanRemovedTransactions(wsid, endpoint)
    })

  program
    .command('clean-archived-spaces <workspace>')
    .description('clean archived spaces')
    .action(async (workspace: string, cmd: any) => {
      const wsid = getWorkspaceId(workspace)
      const token = generateToken(systemAccountEmail, wsid)
      const endpoint = await getTransactorEndpoint(token)
      await cleanArchivedSpaces(wsid, endpoint)
    })

  program
    .command('chunter-fix-comments <workspace>')
    .description('chunter-fix-comments')
    .action(async (workspace: string, cmd: any) => {
      const wsid = getWorkspaceId(workspace)
      const token = generateToken(systemAccountEmail, wsid)
      const endpoint = await getTransactorEndpoint(token)
      await fixCommentDoubleIdCreate(wsid, endpoint)
    })

  program
    .command('mixin-show-foreign-attributes <workspace>')
    .description('mixin-show-foreign-attributes')
    .option('--mixin <mixin>', 'Mixin class', '')
    .option('--property <property>', 'Property name', '')
    .option('--detail <detail>', 'Show details', false)
    .action(async (workspace: string, cmd: { detail: boolean, mixin: string, property: string }) => {
      const wsid = getWorkspaceId(workspace)
      const token = generateToken(systemAccountEmail, wsid)
      const endpoint = await getTransactorEndpoint(token)
      await showMixinForeignAttributes(wsid, endpoint, cmd)
    })

  program
    .command('mixin-fix-foreign-attributes <workspace>')
    .description('mixin-fix-foreign-attributes')
    .option('--mixin <mixin>', 'Mixin class', '')
    .option('--property <property>', 'Property name', '')
    .action(async (workspace: string, cmd: { mixin: string, property: string }) => {
      const { mongodbUri } = prepareTools()
      const wsid = getWorkspaceId(workspace)
      const token = generateToken(systemAccountEmail, wsid)
      const endpoint = await getTransactorEndpoint(token)
      await fixMixinForeignAttributes(mongodbUri, wsid, endpoint, cmd)
    })

  program
    .command('configure <workspace>')
    .description('clean archived spaces')
    .option('--enable <enable>', 'Enable plugin configuration', '')
    .option('--disable <disable>', 'Disable plugin configuration', '')
    .option('--list', 'List plugin states', false)
    .action(async (workspace: string, cmd: { enable: string, disable: string, list: boolean }) => {
      console.log(JSON.stringify(cmd))
      const wsid = getWorkspaceId(workspace)
      const endpoint = await getTransactorEndpoint(generateToken(systemAccountEmail, wsid), 'external')
      await changeConfiguration(wsid, endpoint, cmd)
    })

  program
    .command('configure-all')
    .description('configure all spaces')
    .option('--enable <enable>', 'Enable plugin configuration', '')
    .option('--disable <disable>', 'Disable plugin configuration', '')
    .option('--list', 'List plugin states', false)
    .action(async (cmd: { enable: string, disable: string, list: boolean }) => {
      const { mongodbUri } = prepareTools()
      await withDatabase(mongodbUri, async (db) => {
        console.log('configure all workspaces')
        console.log(JSON.stringify(cmd))
        const workspaces = await listWorkspacesRaw(db)
        for (const ws of workspaces) {
          console.log('configure', ws.workspaceName ?? ws.workspace)
          const wsid = getWorkspaceId(ws.workspace)
          const token = generateToken(systemAccountEmail, wsid)
          const endpoint = await getTransactorEndpoint(token)
          await changeConfiguration(wsid, endpoint, cmd)
        }
      })
    })

  program
    .command('optimize-model <workspace>')
    .description('optimize model')
    .action(async (workspace: string, cmd: { enable: string, disable: string, list: boolean }) => {
      console.log(JSON.stringify(cmd))
      const wsid = getWorkspaceId(workspace)
      const token = generateToken(systemAccountEmail, wsid)
      const endpoint = await getTransactorEndpoint(token)
      await optimizeModel(wsid, endpoint)
    })

  program
    .command('benchmark')
    .description('benchmark')
    .option('--from <from>', 'Min client count', '10')
    .option('--steps <steps>', 'Step with client count', '10')
    .option('--sleep <sleep>', 'Random Delay max between operations', '0')
    .option('--binary <binary>', 'Use binary data transfer', false)
    .option('--compression <compression>', 'Use protocol compression', false)
    .option('--write <write>', 'Perform write operations', false)
    .option('--workspaces <workspaces>', 'Workspaces to test on, comma separated', '')
    .option('--mode <mode>', 'A benchmark mode. Supported values: `find-all`, `connect-only` ', 'find-all')
    .action(
      async (cmd: {
        from: string
        steps: string
        sleep: string
        workspaces: string
        binary: string
        compression: string
        write: string
        mode: 'find-all' | 'connect-only'
      }) => {
        const { mongodbUri } = prepareTools()
        await withDatabase(mongodbUri, async (db, client) => {
          console.log(JSON.stringify(cmd))
          if (!['find-all', 'connect-only'].includes(cmd.mode)) {
            console.log('wrong mode')
            return
          }

          const allWorkspacesPure = Array.from(await listWorkspacesPure(db))
          const allWorkspaces = new Map(allWorkspacesPure.map((it) => [it.workspace, it]))

          let workspaces = cmd.workspaces
            .split(',')
            .map((it) => it.trim())
            .filter((it) => it.length > 0)
            .map((it) => getWorkspaceId(it))

          if (cmd.workspaces.length === 0) {
            workspaces = allWorkspacesPure.map((it) => getWorkspaceId(it.workspace))
          }
          const accounts = new Map(Array.from(await listAccounts(db)).map((it) => [it._id.toString(), it.email]))

          const accountWorkspaces = new Map<string, string[]>()
          for (const ws of workspaces) {
            const wsInfo = allWorkspaces.get(ws.name)
            if (wsInfo !== undefined) {
              accountWorkspaces.set(
                ws.name,
                wsInfo.accounts.map((it) => accounts.get(it.toString()) as string)
              )
            }
          }
          await benchmark(workspaces, accountWorkspaces, accountsUrl, {
            steps: parseInt(cmd.steps),
            from: parseInt(cmd.from),
            sleep: parseInt(cmd.sleep),
            binary: cmd.binary === 'true',
            compression: cmd.compression === 'true',
            write: cmd.write === 'true',
            mode: cmd.mode
          })
        })
      }
    )
  program
    .command('benchmarkWorker')
    .description('benchmarkWorker')
    .action(async (cmd: any) => {
      console.log(JSON.stringify(cmd))
      benchmarkWorker()
    })

  program
    .command('stress <transactor>')
    .description('stress benchmark')
    .option('--mode <mode>', 'A benchmark mode. Supported values: `wrong`, `connect-disconnect` ', 'wrong')
    .action(async (transactor: string, cmd: { mode: StressBenchmarkMode }) => {
      await stressBenchmark(transactor, cmd.mode)
    })

  program
    .command('fix-skills <workspace> <step>')
    .description('fix skills for workspace')
    .action(async (workspace: string, step: string) => {
      const { mongodbUri } = prepareTools()
      const wsid = getWorkspaceId(workspace)
      const token = generateToken(systemAccountEmail, wsid)
      const endpoint = await getTransactorEndpoint(token)
      await fixSkills(mongodbUri, wsid, endpoint, step)
    })

  program
    .command('restore-ats-types <workspace>')
    .description('Restore recruiting task types for workspace')
    .action(async (workspace: string) => {
      const { mongodbUri } = prepareTools()
      console.log('Restoring recruiting task types in workspace ', workspace, '...')
      const wsid = getWorkspaceId(workspace)
      const endpoint = await getTransactorEndpoint(generateToken(systemAccountEmail, wsid), 'external')
      await restoreRecruitingTaskTypes(mongodbUri, wsid, endpoint)
    })

  program
    .command('restore-ats-types-2 <workspace>')
    .description('Restore recruiting task types for workspace 2')
    .action(async (workspace: string) => {
      const { mongodbUri } = prepareTools()
      console.log('Restoring recruiting task types in workspace ', workspace, '...')
      const wsid = getWorkspaceId(workspace)
      const endpoint = await getTransactorEndpoint(generateToken(systemAccountEmail, wsid), 'external')
      await restoreHrTaskTypesFromUpdates(mongodbUri, wsid, endpoint)
    })

  program
    .command('change-field <workspace>')
    .description('change field value for the object')
    .requiredOption('--objectId <objectId>', 'objectId')
    .requiredOption('--objectClass <objectClass>')
    .requiredOption('--attribute <attribute>')
    .requiredOption('--type <type>', 'number | string')
    .requiredOption('--value <value>')
    .requiredOption('--domain <domain>')
    .action(
      async (
        workspace: string,
        cmd: { objectId: string, objectClass: string, type: string, attribute: string, value: string, domain: string }
      ) => {
        const { mongodbUri } = prepareTools()
        const wsid = getWorkspaceId(workspace)
        const endpoint = await getTransactorEndpoint(generateToken(systemAccountEmail, wsid), 'external')
        await updateField(mongodbUri, wsid, endpoint, cmd)
      }
    )

  program
    .command('recreate-elastic-indexes <workspace>')
    .description('reindex workspace to elastic')
    .action(async (workspace: string) => {
      const { mongodbUri } = prepareTools()
      const wsid = getWorkspaceId(workspace)
      const endpoint = await getTransactorEndpoint(generateToken(systemAccountEmail, wsid), 'external')
      await recreateElastic(mongodbUri, wsid, endpoint)
    })

  program
    .command('fix-json-markup <workspace>')
    .description('fixes double converted json markup')
    .action(async (workspace: string) => {
      const { mongodbUri } = prepareTools()
      await withStorage(mongodbUri, async (adapter) => {
        const wsid = getWorkspaceId(workspace)
        const endpoint = await getTransactorEndpoint(generateToken(systemAccountEmail, wsid), 'external')
        await fixJsonMarkup(toolCtx, mongodbUri, adapter, wsid, endpoint)
      })
    })

  program
    .command('remove-duplicates-ids <workspaces>')
    .description('remove duplicates ids for futue migration')
    .action(async (workspaces: string) => {
      const { mongodbUri } = prepareTools()
      await withStorage(mongodbUri, async (adapter) => {
        await removeDuplicateIds(toolCtx, mongodbUri, adapter, accountsUrl, workspaces)
      })
    })

  extendProgram?.(program)

  program.parse(process.argv)
}<|MERGE_RESOLUTION|>--- conflicted
+++ resolved
@@ -307,35 +307,6 @@
     })
 
   program
-<<<<<<< HEAD
-=======
-    .command('openai <workspace>')
-    .description('assign workspace')
-    .requiredOption('-t, --token <token>', 'OpenAI token')
-    .option('-h, --host <host>', 'OpenAI API Host', openAIConfigDefaults.endpoint)
-    .option('--enable <value>', 'Enable or disable', true)
-    .option('--embeddings <embeddings>', 'Enable or disable embeddings generation', true)
-    .option('--tokenLimit <tokenLimit>', 'Acceptable token limit', `${openAIConfigDefaults.tokenLimit}`)
-    .action(
-      async (
-        workspace: string,
-        cmd: { token: string, host: string, enable: string, tokenLimit: string, embeddings: string }
-      ) => {
-        console.log(`enabling OpenAI for workspace ${workspace}...`)
-        const wsid = getWorkspaceId(workspace)
-        const endpoint = await getTransactorEndpoint(generateToken(systemAccountEmail, wsid), 'external')
-        await openAIConfig(endpoint, workspace, {
-          token: cmd.token,
-          endpoint: cmd.host,
-          enabled: cmd.enable === 'true',
-          tokenLimit: parseInt(cmd.tokenLimit),
-          embeddings: cmd.embeddings === 'true'
-        })
-      }
-    )
-
-  program
->>>>>>> 4d5d2293
     .command('show-user <email>')
     .description('show user')
     .action(async (email) => {
