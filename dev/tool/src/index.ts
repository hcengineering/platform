//
// Copyright © 2020, 2021 Anticrm Platform Contributors.
// Copyright © 2021, 2024 Hardcore Engineering Inc.
//
// Licensed under the Eclipse Public License, Version 2.0 (the "License");
// you may not use this file except in compliance with the License. You may
// obtain a copy of the License at https://www.eclipse.org/legal/epl-2.0
//
// Unless required by applicable law or agreed to in writing, software
// distributed under the License is distributed on an "AS IS" BASIS,
// WITHOUT WARRANTIES OR CONDITIONS OF ANY KIND, either express or implied.
//
// See the License for the specific language governing permissions and
// limitations under the License.
//
/* eslint-disable @typescript-eslint/no-unused-vars */
import accountPlugin, {
  assignWorkspace,
  createWorkspaceRecord,
  flattenStatus,
  getAccountDB,
  getWorkspaceInfoWithStatusById,
  getWorkspaces,
  getWorkspacesInfoWithStatusByIds,
  signUpByEmail,
  updateWorkspaceInfo,
  type AccountDB,
  type Workspace
} from '@hcengineering/account'
import { setMetadata } from '@hcengineering/platform'
import {
  backup,
  backupFind,
  checkBackupIntegrity,
  compactBackup,
  createFileBackupStorage,
  createStorageBackupStorage,
  restore,
  backupDownload
} from '@hcengineering/server-backup'
<<<<<<< HEAD
import serverClientPlugin, {
  BlobClient,
  createClient,
  getTransactorEndpoint,
  getWorkspaceInfo,
  listAccountWorkspaces,
  updateBackupInfo
} from '@hcengineering/server-client'
=======
import serverClientPlugin, { getAccountClient, getTransactorEndpoint } from '@hcengineering/server-client'
>>>>>>> 461a0ace
import {
  createBackupPipeline,
  createEmptyBroadcastOps,
  registerAdapterFactory,
  registerDestroyFactory,
  registerServerPlugins,
  registerStringLoaders,
  registerTxAdapterFactory,
  setAdapterSecurity
} from '@hcengineering/server-pipeline'
import serverToken, { decodeToken, generateToken } from '@hcengineering/server-token'
import { createWorkspace, upgradeWorkspace } from '@hcengineering/workspace-service'
import {
  getMongoAccountDB,
  type Account as OldAccount,
  type Workspace as OldWorkspace
} from '@hcengineering/account-service'

import { faker } from '@faker-js/faker'
import { getPlatformQueue } from '@hcengineering/kafka'
import { buildStorageFromConfig, createStorageFromConfig, storageConfigFromEnv } from '@hcengineering/server-storage'
import { program, type Command } from 'commander'
<<<<<<< HEAD
import { addControlledDocumentRank } from './qms'
import { clearTelegramHistory } from './telegram'
import { backupRestore, diffWorkspace, restoreRemovedDoc, updateField } from './workspace'
=======
import { updateField } from './workspace'
>>>>>>> 461a0ace

import {
  AccountRole,
<<<<<<< HEAD
  DOMAIN_BLOB,
  generateId,
  getWorkspaceId,
  isActiveMode,
  type LowLevelStorage,
=======
  isArchivingMode,
  isDeletingMode,
>>>>>>> 461a0ace
  MeasureMetricsContext,
  metricsToString,
  SocialIdType,
  systemAccountEmail,
<<<<<<< HEAD
  versionToString,
  type ClientWorkspaceInfo,
=======
  systemAccountUuid,
  type AccountUuid,
>>>>>>> 461a0ace
  type Data,
  type Doc,
  type PersonId,
  type Ref,
  type Tx,
  type Version,
  type WorkspaceDataId,
  type WorkspaceUuid
} from '@hcengineering/core'
import { consoleModelLogger, type MigrateOperation } from '@hcengineering/model'
import {
  createMongoAdapter,
  createMongoDestroyAdapter,
  createMongoTxAdapter,
  getMongoClient,
  shutdownMongo
} from '@hcengineering/mongo'

import { getModelVersion } from '@hcengineering/model-all'
import {
  createPostgreeDestroyAdapter,
  createPostgresAdapter,
  createPostgresTxAdapter,
  shutdownPostgres
} from '@hcengineering/postgres'
<<<<<<< HEAD
import { CONFIG_KIND as S3_CONFIG_KIND, S3Service, type S3Config } from '@hcengineering/s3'
import {
  createDummyStorageAdapter,
  type PipelineFactory,
  type StorageAdapter,
  type StorageAdapterEx
} from '@hcengineering/server-core'
import { deepEqual } from 'fast-equals'
import { createWriteStream, readFileSync } from 'fs'
import { getAccountDBUrl, getMongoDBUrl } from './__start'
import { fillGithubUsers, fixAccountEmails, renameAccount } from './account'
import {
  benchmark,
  benchmarkWorker,
  generateWorkspaceData,
  stressBenchmark,
  testFindAll,
  type StressBenchmarkMode
} from './benchmark'
=======
>>>>>>> 461a0ace
import {
  QueueTopic,
  workspaceEvents,
  type Pipeline,
  type QueueWorkspaceMessage,
  type StorageAdapter
} from '@hcengineering/server-core'
import { getAccountDBUrl, getKvsUrl, getMongoDBUrl } from './__start'
// import { fillGithubUsers, fixAccountEmails, renameAccount } from './account'
import { changeConfiguration } from './configuration'

import { performCalendarAccountMigrations } from './calendar'
import {
<<<<<<< HEAD
  checkFromMongoToPG,
  generateUuidMissingWorkspaces,
=======
  ensureGlobalPersonsForLocalAccounts,
  filterMergedAccountsInMembers,
  migrateCreatedModifiedBy,
  migrateMergedAccounts,
  migrateTrustedV6Accounts,
>>>>>>> 461a0ace
  moveAccountDbFromMongoToPG,
  restoreFromv6All,
  restoreTrustedV6Workspace
} from './db'
<<<<<<< HEAD
import { reindexWorkspace } from './fulltext'
import { restoreControlledDocContentMongo, restoreMarkupRefs, restoreWikiContentMongo } from './markup'
import { fixMixinForeignAttributes, showMixinForeignAttributes } from './mixin'
import { copyToDatalake, moveFiles, showLostFiles } from './storage'
import { SimpleFileLogger } from './logger'
=======
import { performGithubAccountMigrations } from './github'
import { performGmailAccountMigrations } from './gmail'
import { getToolToken, getWorkspace, getWorkspaceTransactorEndpoint } from './utils'

import { createRestClient } from '@hcengineering/api-client'
import { sendTransactorEvent } from '@hcengineering/server-tool'
import { existsSync } from 'fs'
import { mkdir, writeFile } from 'fs/promises'
import { dirname } from 'path'
import { restoreMarkupRefs } from './markup'
import { restoreGithubIntegrations } from './restoreGithub'
>>>>>>> 461a0ace

const colorConstants = {
  colorRed: '\u001b[31m',
  colorBlue: '\u001b[34m',
  colorWhiteCyan: '\u001b[37;46m',
  colorRedYellow: '\u001b[31;43m',
  colorPing: '\u001b[38;5;201m',
  colorLavander: '\u001b[38;5;147m',
  colorAqua: '\u001b[38;2;145;231;255m',
  colorPencil: '\u001b[38;2;253;182;0m',
  reset: '\u001b[0m'
}

// Register close on process exit.
process.on('exit', () => {
  shutdownPostgres().catch((err) => {
    console.error(err)
  })
  shutdownMongo().catch((err) => {
    console.error(err)
  })
})

/**
 * @public
 */
export function devTool (
  prepareTools: () => {
    dbUrl: string
    txes: Tx[]
    version: Data<Version>
    migrateOperations: [string, MigrateOperation][]
  },
  extendProgram?: (prog: Command) => void
): void {
  const toolCtx = new MeasureMetricsContext('tool', {})

  registerTxAdapterFactory('mongodb', createMongoTxAdapter)
  registerAdapterFactory('mongodb', createMongoAdapter)
  registerDestroyFactory('mongodb', createMongoDestroyAdapter)

  registerTxAdapterFactory('postgresql', createPostgresTxAdapter, true)
  registerAdapterFactory('postgresql', createPostgresAdapter, true)
  registerDestroyFactory('postgresql', createPostgreeDestroyAdapter, true)
  setAdapterSecurity('postgresql', true)

  registerServerPlugins()
  registerStringLoaders()

  const serverSecret = process.env.SERVER_SECRET
  if (serverSecret === undefined) {
    console.error('please provide server secret')
    process.exit(1)
  }

  const accountsUrl = process.env.ACCOUNTS_URL
  if (accountsUrl === undefined) {
    console.error('please provide accounts url.')
    process.exit(1)
  }

  const transactorUrl = process.env.TRANSACTOR_URL
  if (transactorUrl === undefined) {
    console.error('please provide transactor url.')
  }

  setMetadata(accountPlugin.metadata.Transactors, transactorUrl)
  setMetadata(serverClientPlugin.metadata.Endpoint, accountsUrl)
  setMetadata(serverToken.metadata.Secret, serverSecret)
  setMetadata(serverToken.metadata.Service, 'tool')

  async function withAccountDatabase (
    f: (db: AccountDB) => Promise<any>,
    dbOverride?: string,
    nsOverride?: string
  ): Promise<void> {
    const uri = dbOverride ?? getAccountDBUrl()
    const ns = nsOverride ?? process.env.ACCOUNT_DB_NS

<<<<<<< HEAD
    const [accountDb, closeAccountsDb] = await getAccountDB(uri, process.env.DB_NS)
=======
    const [accountDb, closeAccountsDb] = await getAccountDB(uri, ns)
>>>>>>> 461a0ace
    try {
      await f(accountDb)
    } catch (err: any) {
      console.error(err)
    }
    closeAccountsDb()
    await shutdownMongo()
  }

  async function withStorage (f: (storageAdapter: StorageAdapter) => Promise<any>): Promise<void> {
    const adapter = buildStorageFromConfig(storageConfigFromEnv())
    try {
      await f(adapter)
    } catch (err: any) {
      console.error(err)
    }
    await adapter.close()
  }

  program.version('0.0.1')

  program.command('version').action(() => {
    console.log(
      `tools git_version: ${process.env.GIT_REVISION ?? ''} model_version: ${process.env.MODEL_VERSION ?? ''} ${JSON.stringify(getModelVersion())}`
    )
  })

  // create-account john.appleseed@gmail.com --password 123 --workspace workspace --fullname "John Appleseed"
  program
    .command('create-account <email>')
    .description('create user and corresponding account in master database')
    .requiredOption('-p, --password <password>', 'user password')
    .requiredOption('-f, --first <first>', 'first name')
    .requiredOption('-l, --last <last>', 'last name')
    .option('-n, --notconfirmed', 'creates not confirmed account', false)
    .action(async (email: string, cmd: { password: string, first: string, last: string, notconfirmed: boolean }) => {
      await withAccountDatabase(async (db) => {
        console.log(`creating account ${cmd.first} ${cmd.last} (${email})...`)
        await signUpByEmail(toolCtx, db, null, email, cmd.password, cmd.first, cmd.last, !cmd.notconfirmed)
      })
    })

  // program
  // .command('reset-account <email>')
  // .description('create user and corresponding account in master database')
  // .option('-p, --password <password>', 'new user password')
  // .action(async (email: string, cmd) => {
  //   await withAccountDatabase(async (db) => {
  //     console.log(`update account ${email} ${cmd.first as string} ${cmd.last as string}...`)
  //     await replacePassword(db, email, cmd.password)
  //   })
  // })

  // program
  // .command('reset-email <email> <newEmail>')
  // .description('rename account in accounts and all workspaces')
  // .action(async (email: string, newEmail: string, cmd) => {
  //   await withAccountDatabase(async (db) => {
  //     console.log(`update account ${email} to ${newEmail}`)
  //     await renameAccount(toolCtx, db, accountsUrl, email, newEmail)
  //   })
  // })

  // program
  // .command('fix-email <email> <newEmail>')
  // .description('fix email in all workspaces to be proper one')
  // .action(async (email: string, newEmail: string, cmd) => {
  //   await withAccountDatabase(async (db) => {
  //     console.log(`update account ${email} to ${newEmail}`)
  //     await fixAccountEmails(toolCtx, db, accountsUrl, email, newEmail)
  //   })
  // })

  // program
  // .command('compact-db-mongo')
  // .description('compact all db collections')
  // .option('-w, --workspace <workspace>', 'A selected "workspace" only', '')
  // .action(async (cmd: { workspace: string }) => {
  //   const dbUrl = getMongoDBUrl()
  //   await withAccountDatabase(async (db) => {
  //     console.log('compacting db ...')
  //     let gtotal: number = 0
  //     const client = getMongoClient(dbUrl)
  //     const _client = await client.getClient()
  //     try {
  //       const workspaces = await listWorkspacesPure(db)
  //       for (const workspace of workspaces) {
  //         if (cmd.workspace !== '' && workspace.workspace !== cmd.workspace) {
  //           continue
  //         }
  //         let total: number = 0
  //         const wsDb = getWorkspaceMongoDB(_client, { name: workspace.workspace })
  //         const collections = wsDb.listCollections()
  //         while (true) {
  //           const collInfo = await collections.next()
  //           if (collInfo === null) {
  //             break
  //           }
  //           const result = await wsDb.command({ compact: collInfo.name })
  //           total += result.bytesFreed
  //         }
  //         gtotal += total
  //         console.log('total feed for db', workspace.workspaceName, Math.round(total / (1024 * 1024)))
  //       }
  //       console.log('global total feed', Math.round(gtotal / (1024 * 1024)))
  //     } catch (err: any) {
  //       console.error(err)
  //     } finally {
  //       client.close()
  //     }
  //   })
  // })

  program
    .command('assign-workspace <email> <workspace>')
    .description('assign workspace')
    .action(async (email: string, workspace: string, cmd) => {
      await withAccountDatabase(async (db) => {
        console.log(`assigning user ${email} to ${workspace}...`)
        try {
          const ws = await getWorkspace(db, workspace)
          if (ws === null) {
            throw new Error(`Workspace ${workspace} not found`)
          }

          await assignWorkspace(toolCtx, db, null, getToolToken(), {
            email,
            workspaceUuid: ws.uuid,
            role: AccountRole.User
          })
        } catch (err: any) {
          console.error(err)
        }
      })
    })

  // program
  // .command('show-user <email>')
  // .description('show user')
  // .action(async (email) => {
  //   await withAccountDatabase(async (db) => {
  //     const info = await getAccount(db, email)
  //     console.log(info)
  //   })
  // })

  program
    .command('create-workspace <name> <owner_social_id>')
    .description('create workspace')
    .option('-i, --init <ws>', 'Init from workspace')
    .option('-r, --region <region>', 'Region')
    .option('-d, --dataId <dataId>', 'DataId for workspace')
    .option('-b, --branding <key>', 'Branding key')
    .action(
      async (
        name,
        socialString,
        cmd: { account: string, init?: string, branding?: string, region?: string, dataId?: string }
      ) => {
        const { txes, version, migrateOperations } = prepareTools()
        await withAccountDatabase(async (db) => {
          const measureCtx = new MeasureMetricsContext('create-workspace', {})
          const brandingObj =
            cmd.branding !== undefined || cmd.init !== undefined ? { key: cmd.branding, initWorkspace: cmd.init } : null
          const socialId = await db.socialId.findOne({ key: socialString as PersonId })
          if (socialId == null) {
            throw new Error(`Social id ${socialString} not found`)
          }

          const res = await createWorkspaceRecord(
            measureCtx,
            db,
            brandingObj,
            name,
            socialId.personUuid,
            cmd.region,
            'manual-creation',
            cmd.dataId as WorkspaceDataId
          )
          const wsInfo = await getWorkspaceInfoWithStatusById(db, res.workspaceUuid)

          if (wsInfo == null) {
            throw new Error(`Created workspace record ${res.workspaceUuid} not found`)
          }
          const coreWsInfo = flattenStatus(wsInfo)
          const accountClient = getAccountClient(getToolToken())

          const queue = getPlatformQueue('tool', cmd.region)
          const wsProducer = queue.getProducer<QueueWorkspaceMessage>(toolCtx, QueueTopic.Workspace)

          await createWorkspace(
            measureCtx,
            version,
            brandingObj,
            coreWsInfo,
            txes,
            migrateOperations,
            accountClient,
            wsProducer,
            undefined,
            true
          )
          await updateWorkspaceInfo(measureCtx, db, brandingObj, getToolToken(), {
            workspaceUuid: res.workspaceUuid,
            event: 'create-done',
            version,
            progress: 100
          })

          await wsProducer.send(measureCtx, res.workspaceUuid, [workspaceEvents.created()])
          await queue.shutdown()
          console.log(queue)
        })
      }
    )

  program
    .command('set-user-role <email> <workspace> <role>')
    .description('set user role')
    .action(async (email: string, workspace: string, role: AccountRole, cmd) => {
      console.log(`set user ${email} role for ${workspace}...`)
      await withAccountDatabase(async (db) => {
        const rolesArray = ['DocGuest', 'GUEST', 'USER', 'MAINTAINER', 'OWNER']
        if (!rolesArray.includes(role)) {
          throw new Error(`Invalid role ${role}. Valid roles are ${rolesArray.join(', ')}`)
        }

        const ws = await getWorkspace(db, workspace)
        if (ws === null) {
          throw new Error(`Workspace ${workspace} not found`)
        }

        await assignWorkspace(toolCtx, db, null, getToolToken(), { email, workspaceUuid: ws.uuid, role })
      })
    })

  // program
  // .command('set-user-admin <email> <role>')
  // .description('set user role')
  // .action(async (email: string, role: string) => {
  //   console.log(`set user ${email} admin...`)
  //   await withAccountDatabase(async (db) => {
  //     await setAccountAdmin(db, email, role === 'true')
  //   })
  // })

  async function doUpgrade (
    toolCtx: MeasureMetricsContext,
    workspace: WorkspaceUuid,
    forceUpdate: boolean,
    forceIndexes: boolean
  ): Promise<void> {
    const { version, txes, migrateOperations } = prepareTools()

<<<<<<< HEAD
        console.log('Used: ', used, 'Unused: ', unused)
      })
    })
  program
    .command('archive-workspaces')
    .description('Archive and delete non visited workspaces...')
    .option('-r|--remove [remove]', 'Pass to remove all data', false)
    .option('--region [region]', 'Pass to remove all data', '')
    .option('-t|--timeout [timeout]', 'Timeout in days', '60')
    .option('-w|--workspace [workspace]', 'Force backup of selected workspace', '')
    .action(
      async (cmd: {
        disable: boolean
        exclude: string
        timeout: string
        remove: boolean
        workspace: string
        region: string
      }) => {
        const { dbUrl, txes } = prepareTools()
        await withAccountDatabase(async (db) => {
          const workspaces = (await listWorkspacesPure(db))
            .sort((a, b) => a.lastVisit - b.lastVisit)
            .filter((it) => cmd.workspace === '' || cmd.workspace === it.workspace)

          const _timeout = parseInt(cmd.timeout) ?? 7

          let unused = 0
          for (const ws of workspaces) {
            const lastVisitDays = Math.floor((Date.now() - ws.lastVisit) / 1000 / 3600 / 24)

            if (lastVisitDays > _timeout && isActiveMode(ws.mode)) {
              unused++
              toolCtx.warn('--- unused', {
                url: ws.workspaceUrl,
                id: ws.workspace,
                lastVisitDays,
                mode: ws.mode
              })
              try {
                await backupWorkspace(
                  toolCtx,
                  ws,
                  (dbUrl, storageAdapter) => {
                    const factory: PipelineFactory = createBackupPipeline(toolCtx, dbUrl, txes, {
                      externalStorage: storageAdapter,
                      usePassedCtx: true
                    })
                    return factory
                  },
                  (ctx, dbUrls, workspace, branding, externalStorage) => {
                    return getConfig(ctx, dbUrls, ctx, {
                      externalStorage,
                      disableTriggers: true
                    })
                  },
                  cmd.region,
                  5000, // 5 gigabytes per blob
                  sharedPipelineContextVars,
                  true, // Do full check
                  async (storage, workspaceStorage) => {
                    if (cmd.remove) {
                      await updateArchiveInfo(toolCtx, db, ws.workspace, true)
                      const files = await workspaceStorage.listStream(toolCtx, { name: ws.workspace })

                      while (true) {
                        const docs = await files.next()
                        if (docs.length === 0) {
                          break
                        }
                        await workspaceStorage.remove(
                          toolCtx,
                          { name: ws.workspace },
                          docs.map((it) => it._id)
                        )
                      }

                      const destroyer = getWorkspaceDestroyAdapter(dbUrl)

                      await destroyer.deleteWorkspace(toolCtx, sharedPipelineContextVars, { name: ws.workspace })
                    }
                  }
                )
              } catch (err: any) {
                toolCtx.error('Failed to backup/archive workspace', { workspace: ws.workspace })
              }
            }
          }
          console.log('Processed unused workspaces', unused)
        })
      }
    )

  program
    .command('restore-all')
    .description('Restore workspaces to selected region DB...')
    .option('-t|--timeout [timeout]', 'Timeout in days', '60')
    .option('-r|--region [region]', 'Timeout in days', '')
    .option('-w|--workspace [workspace]', 'Force backup of selected workspace', '')
    .option('-s|--skip [skip]', 'A command separated list of workspaces to skip', '')
    .option('-d|--dry [dry]', 'Dry run', false)
    .action(
      async (cmd: {
        timeout: string
        workspace: string
        region: string
        dry: boolean
        account: string
        skip: string
      }) => {
        const { txes, dbUrl } = prepareTools()

        const bucketName = process.env.BUCKET_NAME
        if (bucketName === '' || bucketName == null) {
          console.error('please provide butket name env')
          process.exit(1)
        }

        const skipWorkspaces = new Set(cmd.skip.split(',').map((it) => it.trim()))

        const token = generateToken(systemAccountEmail, getWorkspaceId(''))
        const workspaces = (await listAccountWorkspaces(token, cmd.region))
          .sort((a, b) => {
            const bsize = b.backupInfo?.backupSize ?? 0
            const asize = a.backupInfo?.backupSize ?? 0
            return bsize - asize
          })
          .filter((it) => (cmd.workspace === '' || cmd.workspace === it.workspace) && !skipWorkspaces.has(it.workspace))

        for (const ws of workspaces) {
          const lastVisitDays = Math.floor((Date.now() - ws.lastVisit) / 1000 / 3600 / 24)

          toolCtx.warn('--- restoring workspace', {
            url: ws.workspaceUrl,
            id: ws.workspace,
            lastVisitDays,
            backupSize: ws.backupInfo?.blobsSize ?? 0,
            mode: ws.mode
          })
          if (cmd.dry) {
            continue
          }
          try {
            const st = Date.now()
            await backupRestore(
              toolCtx,
              dbUrl,
              bucketName,
              ws,
              (dbUrl, storageAdapter) => {
                const factory: PipelineFactory = createBackupPipeline(toolCtx, dbUrl, txes, {
                  externalStorage: storageAdapter,
                  usePassedCtx: true
                })
                return factory
              },
              [DOMAIN_BLOB]
            )
            const ed = Date.now()
            toolCtx.warn('--- restoring complete', {
              time: ed - st
            })
          } catch (err: any) {
            toolCtx.error('REstore of f workspace failedarchive workspace', { workspace: ws.workspace })
          }
        }
      }
    )

  program
    .command('backup-all')
    .description('Backup all workspaces...')
    .option('--region [region]', 'Force backup of selected workspace', '')
    .option('--full', 'Full recheck', false)
    .option('-w|--workspace [workspace]', 'Force backup of selected workspace', '')
    .option('-s|--skip [skip]', 'A command separated list of workspaces to skip', '')
    .action(async (cmd: { workspace: string, region: string, full: boolean, skip: string }) => {
      const { txes } = prepareTools()
      const skipped = new Set(cmd.skip.split(',').map((it) => it.trim()))
      await withAccountDatabase(async (db) => {
        const workspaces = (await listWorkspacesPure(db))
          .sort((a, b) => {
            const bsize = b.backupInfo?.backupSize ?? 0
            const asize = a.backupInfo?.backupSize ?? 0
            return bsize - asize
          })
          .filter((it) => isActiveMode(it.mode))
          .filter((it) => (cmd.workspace === '' || cmd.workspace === it.workspace) && !skipped.has(it.workspace))

        let processed = 0

        // We need to update workspaces with missing workspaceUrl
        for (const ws of workspaces) {
          try {
            if (
              await backupWorkspace(
                toolCtx,
                ws,
                (dbUrl, storageAdapter) => {
                  const factory: PipelineFactory = createBackupPipeline(toolCtx, dbUrl, txes, {
                    externalStorage: storageAdapter,
                    usePassedCtx: true
                  })
                  return factory
                },
                (ctx, dbUrls, workspace, branding, externalStorage) => {
                  return getConfig(ctx, dbUrls, ctx, {
                    externalStorage,
                    disableTriggers: true
                  })
                },
                cmd.region,
                100,
                sharedPipelineContextVars,
                cmd.full
              )
            ) {
              processed++
            }
          } catch (err: any) {
            toolCtx.error('Failed to backup workspace', {
              workspace: ws.workspace,
              err: err.message,
              errStack: err.stack
            })
          }
        }
        console.log('Processed workspaces', processed)
      })
    })

  program
    .command('drop-workspace <name>')
    .description('drop workspace')
    .option('--full [full]', 'Force remove all data', false)
    .action(async (workspace, cmd: { full: boolean }) => {
      const { dbUrl } = prepareTools()

      await withStorage(async (storageAdapter) => {
        await withAccountDatabase(async (db) => {
          const ws = await getWorkspaceById(db, workspace)
          if (ws === null) {
            console.log('no workspace exists')
            return
          }
          if (cmd.full) {
            await dropWorkspaceFull(toolCtx, db, dbUrl, null, workspace, storageAdapter)
          } else {
            await dropWorkspace(toolCtx, db, null, workspace)
          }
        })
      })
    })

  program
    .command('drop-workspace-by-email <email>')
    .description('drop workspace')
    .option('--full [full]', 'Force remove all data', false)
    .action(async (email, cmd: { full: boolean }) => {
      const { dbUrl } = prepareTools()
      await withStorage(async (storageAdapter) => {
        await withAccountDatabase(async (db) => {
          for (const workspace of await listWorkspacesByAccount(db, email)) {
            if (cmd.full) {
              await dropWorkspaceFull(toolCtx, db, dbUrl, null, workspace.workspace, storageAdapter)
            } else {
              await dropWorkspace(toolCtx, db, null, workspace.workspace)
            }
          }
        })
      })
    })
  program
    .command('list-workspace-by-email <email>')
    .description('drop workspace')
    .option('--full [full]', 'Force remove all data', false)
    .action(async (email, cmd: { full: boolean }) => {
      await withAccountDatabase(async (db) => {
        for (const workspace of await listWorkspacesByAccount(db, email)) {
          console.log(workspace.workspace, workspace.workspaceUrl, workspace.workspaceName)
        }
      })
    })

  program
    .command('drop-workspace-last-visit')
    .description('drop old workspaces')
    .action(async (cmd: any) => {
      const { dbUrl } = prepareTools()
=======
    await withAccountDatabase(async (db) => {
      const info = await getWorkspace(db, workspace)
      if (info === null) {
        throw new Error(`workspace ${workspace} not found`)
      }
>>>>>>> 461a0ace

      const wsInfo = await getWorkspaceInfoWithStatusById(db, info.uuid)
      if (wsInfo === null) {
        throw new Error(`workspace ${workspace} not found`)
      }

      const coreWsInfo = flattenStatus(wsInfo)
      const measureCtx = new MeasureMetricsContext('upgrade-workspace', {})
      const accountClient = getAccountClient(getToolToken(wsInfo.uuid))
      const queue = getPlatformQueue('tool', info.region)
      const wsProducer = queue.getProducer<QueueWorkspaceMessage>(toolCtx, QueueTopic.Workspace)
      await upgradeWorkspace(
        measureCtx,
        version,
        txes,
        migrateOperations,
        accountClient,
        coreWsInfo,
        consoleModelLogger,
        wsProducer,
        async () => {},
        forceUpdate,
        forceIndexes,
        true
      )

      await updateWorkspaceInfo(measureCtx, db, null, getToolToken(), {
        workspaceUuid: info.uuid,
        event: 'upgrade-done',
        version,
        progress: 100
      })

      console.log(metricsToString(measureCtx.metrics, 'upgrade', 60))

      await wsProducer.send(measureCtx, info.uuid, [workspaceEvents.upgraded()])
      await queue.shutdown()
      console.log('upgrade-workspace done')
    })
  }

  program
    .command('upgrade-workspace <name>')
    .description('upgrade workspace')
    .option('-f|--force [force]', 'Force update', true)
    .option('-i|--indexes [indexes]', 'Force indexes rebuild', false)
    .action(async (workspace, cmd: { force: boolean, indexes: boolean }) => {
      await doUpgrade(toolCtx, workspace, cmd.force, cmd.indexes)
    })

  // program
  // .command('upgrade')
  // .description('upgrade')
  // .option('-l|--logs <logs>', 'Default logs folder', './logs')
  // .option('-i|--ignore [ignore]', 'Ignore workspaces', '')
  // .option('-r|--region [region]', 'Region of workspaces', '')
  // .option(
  //   '-c|--console',
  //   'Display all information into console(default will create logs folder with {workspace}.log files',
  //   false
  // )
  // .option('-f|--force [force]', 'Force update', false)
  // .action(async (cmd: { logs: string, force: boolean, console: boolean, ignore: string, region: string }) => {
  //   const { version, txes, migrateOperations } = prepareTools()
  //   await withAccountDatabase(async (db) => {
  //     const workspaces = (await listWorkspacesRaw(db, cmd.region)).filter((ws) => !cmd.ignore.includes(ws.workspace))
  //     workspaces.sort((a, b) => b.lastVisit - a.lastVisit)
  //     const measureCtx = new MeasureMetricsContext('upgrade', {})

  //     for (const ws of workspaces) {
  //       console.warn('UPGRADING', ws.workspaceName)
  //       const logger = cmd.console
  //         ? consoleModelLogger
  //         : new FileModelLogger(path.join(cmd.logs, `${ws.workspace}.log`))

  //       try {
  //         await upgradeWorkspace(
  //           measureCtx,
  //           version,
  //           txes,
  //           migrateOperations,
  //           ws,
  //           logger,
  //           async () => {},
  //           cmd.force,
  //           false,
  //           true
  //         )

  //         await updateWorkspace(db, ws, {
  //           mode: 'active',
  //           progress: 100,
  //           version,
  //           attempts: 0
  //         })
  //       } catch (err: any) {
  //         toolCtx.error('failed to upgrade', { err, workspace: ws.workspace, workspaceName: ws.workspaceName })
  //         continue
  //       }
  //     }
  //     console.log('upgrade done')
  //   })
  // })

  // program
  // .command('list-unused-workspaces')
  // .description('list unused workspaces. Without it will only mark them disabled')
  // .option('-t|--timeout [timeout]', 'Timeout in days', '60')
  // .action(async (cmd: { disable: boolean, exclude: string, timeout: string }) => {
  //   await withAccountDatabase(async (db) => {
  //     const workspaces = new Map((await listWorkspacesPure(db)).map((p) => [p._id.toString(), p]))

  //     const accounts = await listAccounts(db)

  //     const _timeout = parseInt(cmd.timeout) ?? 7

  //     let used = 0
  //     let unused = 0

  //     for (const a of accounts) {
  //       const authored = a.workspaces
  //         .map((it) => workspaces.get(it.toString()))
  //         .filter((it) => it !== undefined && it.createdBy?.trim() === a.email?.trim()) as Workspace[]
  //       authored.sort((a, b) => b.lastVisit - a.lastVisit)
  //       if (authored.length > 0) {
  //         const lastLoginDays = Math.floor((Date.now() - a.lastVisit) / 1000 / 3600 / 24)
  //         toolCtx.info(a.email, {
  //           workspaces: a.workspaces.length,
  //           firstName: a.first,
  //           lastName: a.last,
  //           lastLoginDays
  //         })
  //         for (const ws of authored) {
  //           const lastVisitDays = Math.floor((Date.now() - ws.lastVisit) / 1000 / 3600 / 24)

  //           if (lastVisitDays > _timeout) {
  //             unused++
  //             toolCtx.warn('  --- unused', {
  //               url: ws.workspaceUrl,
  //               id: ws.workspace,
  //               lastVisitDays
  //             })
  //           } else {
  //             used++
  //             toolCtx.warn('  +++ used', {
  //               url: ws.workspaceUrl,
  //               id: ws.workspace,
  //               createdBy: ws.createdBy,
  //               lastVisitDays
  //             })
  //           }
  //         }
  //       }
  //     }

  //     console.log('Used: ', used, 'Unused: ', unused)
  //   })
  // })

  // program
  //   .command('archive-workspaces')
  //   .description('Archive and delete non visited workspaces...')
  //   .option('-r|--remove [remove]', 'Pass to remove all data', false)
  //   .option('--region [region]', 'Pass to remove all data', '')
  //   .option('-t|--timeout [timeout]', 'Timeout in days', '60')
  //   .option('-w|--workspace [workspace]', 'Force backup of selected workspace', '')
  //   .action(
  //     async (cmd: {
  //       disable: boolean
  //       exclude: string
  //       timeout: string
  //       remove: boolean
  //       workspace: string
  //       region: string
  //     }) => {
  //       const { dbUrl, txes } = prepareTools()
  //       await withAccountDatabase(async (db) => {
  //         const workspaces = (await listWorkspacesPure(db))
  //           .sort((a, b) => a.lastVisit - b.lastVisit)
  //           .filter((it) => cmd.workspace === '' || cmd.workspace === it.workspace)

  //         const _timeout = parseInt(cmd.timeout) ?? 7

  //         let unused = 0
  //         for (const ws of workspaces) {
  //           const lastVisitDays = Math.floor((Date.now() - ws.lastVisit) / 1000 / 3600 / 24)

  //           if (lastVisitDays > _timeout && isActiveMode(ws.mode)) {
  //             unused++
  //             toolCtx.warn('--- unused', {
  //               url: ws.workspaceUrl,
  //               id: ws.workspace,
  //               lastVisitDays,
  //               mode: ws.mode
  //             })
  //             try {
  //               await backupWorkspace(
  //                 toolCtx,
  //                 ws,
  //                 (dbUrl, storageAdapter) => {
  //                   const factory: PipelineFactory = createBackupPipeline(toolCtx, dbUrl, txes, {
  //                     externalStorage: storageAdapter,
  //                     usePassedCtx: true
  //                   })
  //                   return factory
  //                 },
  //                 (ctx, dbUrls, workspace, branding, externalStorage) => {
  //                   return getConfig(ctx, dbUrls, ctx, {
  //                     externalStorage,
  //                     disableTriggers: true
  //                   })
  //                 },
  //                 cmd.region,
  //                 5000, // 5 gigabytes per blob
  //                 async (storage, workspaceStorage) => {
  //                   if (cmd.remove) {
  //                     await updateArchiveInfo(toolCtx, db, ws.workspace, true)
  //                     const files = await workspaceStorage.listStream(toolCtx, { name: ws.workspace })

  //                     while (true) {
  //                       const docs = await files.next()
  //                       if (docs.length === 0) {
  //                         break
  //                       }
  //                       await workspaceStorage.remove(
  //                         toolCtx,
  //                         { name: ws.workspace },
  //                         docs.map((it) => it._id)
  //                       )
  //                     }

  // program
  //   .command('backup-all')
  //   .description('Backup all workspaces...')
  //   .option('--region [region]', 'Force backup of selected workspace', '')
  //   .option('-w|--workspace [workspace]', 'Force backup of selected workspace', '')
  //   .action(async (cmd: { workspace: string, region: string }) => {
  //     const { txes } = prepareTools()
  //     await withAccountDatabase(async (db) => {
  //       const workspaces = (await listWorkspacesPure(db))
  //         .sort((a, b) => a.lastVisit - b.lastVisit)
  //         .filter((it) => cmd.workspace === '' || cmd.workspace === it.workspace)

  //       let processed = 0

  //       // We need to update workspaces with missing workspaceUrl
  //       for (const ws of workspaces) {
  //         try {
  //           if (
  //             await backupWorkspace(
  //               toolCtx,
  //               ws,
  //               (dbUrl, storageAdapter) => {
  //                 const factory: PipelineFactory = createBackupPipeline(toolCtx, dbUrl, txes, {
  //                   externalStorage: storageAdapter,
  //                   usePassedCtx: true
  //                 })
  //                 return factory
  //               },
  //               (ctx, dbUrls, workspace, branding, externalStorage) => {
  //                 return getConfig(ctx, dbUrls, ctx, {
  //                   externalStorage,
  //                   disableTriggers: true
  //                 })
  //               },
  //               cmd.region,
  //               100,
  //             )
  //           ) {
  //             processed++
  //           }
  //         } catch (err: any) {
  //           toolCtx.error('Failed to backup workspace', { workspace: ws.workspace })
  //         }
  //       }
  //       console.log('Processed workspaces', processed)
  //     })
  //   })

  // program
  // .command('drop-workspace <name>')
  // .description('drop workspace')
  // .option('--full [full]', 'Force remove all data', false)
  // .action(async (workspace, cmd: { full: boolean }) => {
  //   const { dbUrl } = prepareTools()

  //   await withStorage(async (storageAdapter) => {
  //     await withAccountDatabase(async (db) => {
  //       const ws = await getWorkspaceById(db, workspace)
  //       if (ws === null) {
  //         console.log('no workspace exists')
  //         return
  //       }
  //       if (cmd.full) {
  //         await dropWorkspaceFull(toolCtx, db, dbUrl, null, workspace, storageAdapter)
  //       } else {
  //         await dropWorkspace(toolCtx, db, null, workspace)
  //       }
  //     })
  //   })
  // })

  // program
  // .command('drop-workspace-by-email <email>')
  // .description('drop workspace')
  // .option('--full [full]', 'Force remove all data', false)
  // .action(async (email, cmd: { full: boolean }) => {
  //   const { dbUrl } = prepareTools()
  //   await withStorage(async (storageAdapter) => {
  //     await withAccountDatabase(async (db) => {
  //       for (const workspace of await listWorkspacesByAccount(db, email)) {
  //         if (cmd.full) {
  //           await dropWorkspaceFull(toolCtx, db, dbUrl, null, workspace.workspace, storageAdapter)
  //         } else {
  //           await dropWorkspace(toolCtx, db, null, workspace.workspace)
  //         }
  //       }
  //     })
  //   })
  // })
  // program
  // .command('list-workspace-by-email <email>')
  // .description('drop workspace')
  // .option('--full [full]', 'Force remove all data', false)
  // .action(async (email, cmd: { full: boolean }) => {
  //   await withAccountDatabase(async (db) => {
  //     for (const workspace of await listWorkspacesByAccount(db, email)) {
  //       console.log(workspace.workspace, workspace.workspaceUrl, workspace.workspaceName)
  //     }
  //   })
  // })

  // program
  // .command('drop-workspace-last-visit')
  // .description('drop old workspaces')
  // .action(async (cmd: any) => {
  //   const { dbUrl } = prepareTools()

  //   await withStorage(async (storageAdapter) => {
  //     await withAccountDatabase(async (db) => {
  //       const workspacesJSON = await listWorkspacesPure(db)
  //       for (const ws of workspacesJSON) {
  //         const lastVisit = Math.floor((Date.now() - ws.lastVisit) / 1000 / 3600 / 24)
  //         if (lastVisit > 60) {
  //           await dropWorkspaceFull(toolCtx, db, dbUrl, null, ws.workspace, storageAdapter)
  //         }
  //       }
  //     })
  //   })
  // })

  // program
  // .command('list-workspaces')
  // .description('List workspaces')
  // .option('-e|--expired [expired]', 'Show only expired', false)
  // .action(async (cmd: { expired: boolean }) => {
  //   const { version } = prepareTools()
  //   await withAccountDatabase(async (db) => {
  //     const workspacesJSON = await listWorkspacesPure(db)
  //     for (const ws of workspacesJSON) {
  //       let lastVisit = Math.floor((Date.now() - ws.lastVisit) / 1000 / 3600 / 24)
  //       if (cmd.expired && lastVisit <= 7) {
  //         continue
  //       }
  //       console.log(
  //         colorConstants.colorBlue +
  //           '####################################################################################################' +
  //           colorConstants.reset
  //       )
  //       console.log('id:', colorConstants.colorWhiteCyan + ws.workspace + colorConstants.reset)
  //       console.log('url:', ws.workspaceUrl, 'name:', ws.workspaceName)
  //       console.log(
  //         'version:',
  //         ws.version !== undefined ? versionToString(ws.version) : 'not-set',
  //         !deepEqual(ws.version, version) ? `upgrade to ${versionToString(version)} is required` : ''
  //       )
  //       console.log('disabled:', ws.disabled)
  //       console.log('mode:', ws.mode)
  //       console.log('created by:', ws.createdBy)
  //       console.log('members:', (ws.accounts ?? []).length)
  //       if (Number.isNaN(lastVisit)) {
  //         lastVisit = 365
  //       }
  //       if (lastVisit > 30) {
  //         console.log(colorConstants.colorRed + `last visit: ${lastVisit} days ago` + colorConstants.reset)
  //       } else if (lastVisit > 7) {
  //         console.log(colorConstants.colorRedYellow + `last visit: ${lastVisit} days ago` + colorConstants.reset)
  //       } else {
  //         console.log('last visit:', lastVisit, 'days ago')
  //       }
  //     }

  //     console.log('latest model version:', JSON.stringify(version))
  //   })
  // })

  // program.command('fix-person-accounts-mongo').action(async () => {
  // const { version } = prepareTools()
  // const mongodbUri = getMongoDBUrl()
  // await withAccountDatabase(async (db) => {
  //   const ws = await listWorkspacesPure(db)
  //   const client = getMongoClient(mongodbUri)
  //   const _client = await client.getClient()
  //   try {
  //     for (const w of ws) {
  //       const wsDb = getWorkspaceMongoDB(_client, { name: w.workspace })
  //       await wsDb.collection('tx').updateMany(
  //         {
  //           objectClass: contact.class.PersonAccount,
  //           objectSpace: null
  //         },
  //         { $set: { objectSpace: core.space.Model } }
  //       )
  //     }
  //   } finally {
  //     client.close()
  //   }

  //   console.log('latest model version:', JSON.stringify(version))
  // })
  // })

  // program
  // .command('show-accounts')
  // .description('Show accounts')
  // .action(async () => {
  //   await withAccountDatabase(async (db) => {
  //     const workspaces = await listWorkspacesPure(db)
  //     const accounts = await listAccounts(db)
  //     for (const a of accounts) {
  //       const wss = a.workspaces.map((it) => it.toString())
  //       console.info(
  //         a.email,
  //         a.confirmed,
  //         workspaces.filter((it) => wss.includes(it._id.toString())).map((it) => it.workspaceUrl ?? it.workspace)
  //       )
  //     }
  //   })
  // })

  // program
  // .command('drop-account <name>')
  // .description('drop account')
  // .action(async (email: string, cmd) => {
  //   await withAccountDatabase(async (db) => {
  //     await dropAccount(toolCtx, db, null, email)
  //   })
  // })

  program
    .command('backup <dirName> <workspace>')
    .description('dump workspace transactions, blobs and accounts')
    .option('-i, --include <include>', 'A list of ; separated domain names to include during backup', '*')
    .option('-s, --skip <skip>', 'A list of ; separated domain names to skip during backup', '')
    .option('--full', 'Full recheck', false)
    .option(
      '-ct, --contentTypes <contentTypes>',
      'A list of ; separated content types for blobs to skip download if size >= limit',
      ''
    )
    .option('-bl, --blobLimit <blobLimit>', 'A blob size limit in megabytes (default 5mb)', '5')
    .option('-f, --force', 'Force backup', false)
    .option('-t, --timeout <timeout>', 'Connect timeout in seconds', '30')
    .option('-k, --keepSnapshots <keepSnapshots>', 'Keep snapshots for days', '14')
    .option('-fv, --fullVerify', 'Full verification', false)
    .action(
      async (
        dirName: string,
        workspace: string,
        cmd: {
          skip: string
          force: boolean
          timeout: string
          include: string
          blobLimit: string
          contentTypes: string
          full: boolean
<<<<<<< HEAD
        }
      ) => {
        const storage = await createFileBackupStorage(dirName)
        const wsid = getWorkspaceId(workspace)
        const endpoint = await getTransactorEndpoint(generateToken(systemAccountEmail, wsid), 'external')
        await backup(toolCtx, endpoint, wsid, storage, {
          force: cmd.force,
          include: cmd.include === '*' ? undefined : new Set(cmd.include.split(';').map((it) => it.trim())),
          skipDomains: (cmd.skip ?? '').split(';').map((it) => it.trim()),
          timeout: 0,
          connectTimeout: parseInt(cmd.timeout) * 1000,
          blobDownloadLimit: parseInt(cmd.blobLimit),
          skipBlobContentTypes: cmd.contentTypes
            .split(';')
            .map((it) => it.trim())
            .filter((it) => it.length > 0),
          fullVerify: cmd.full
=======
          keepSnapshots: string
          fullVerify: boolean
        }
      ) => {
        const storage = await createFileBackupStorage(dirName)
        await withAccountDatabase(async (db) => {
          const { txes, dbUrl } = prepareTools()
          const ws = await getWorkspace(db, workspace)
          if (ws === null) {
            throw new Error(`workspace ${workspace} not found`)
          }
          const wsIds = {
            uuid: ws.uuid,
            dataId: ws.dataId,
            url: ws.url
          }
          const storageConfig = storageConfigFromEnv()

          const workspaceStorage: StorageAdapter = buildStorageFromConfig(storageConfig)

          let pipeline: Pipeline | undefined
          try {
            pipeline = await createBackupPipeline(toolCtx, dbUrl, txes, {
              externalStorage: workspaceStorage,
              usePassedCtx: true
            })(
              toolCtx,
              {
                uuid: ws.uuid,
                url: ws.url ?? '',
                dataId: ws.dataId
              },
              createEmptyBroadcastOps(),
              null
            )
            if (pipeline === undefined) {
              toolCtx.error('failed to restore, pipeline is undefined', { workspace })
              return
            }

            await backup(toolCtx, pipeline, wsIds, storage, db, {
              force: cmd.force,
              include: cmd.include === '*' ? undefined : new Set(cmd.include.split(';').map((it) => it.trim())),
              skipDomains: (cmd.skip ?? '').split(';').map((it) => it.trim()),
              timeout: 0,
              connectTimeout: parseInt(cmd.timeout) * 1000,
              blobDownloadLimit: parseInt(cmd.blobLimit),
              skipBlobContentTypes: cmd.contentTypes
                .split(';')
                .map((it) => it.trim())
                .filter((it) => it.length > 0),
              keepSnapshots: parseInt(cmd.keepSnapshots),
              fullVerify: cmd.fullVerify
            })
          } catch (err: any) {
            toolCtx.error('Failed to backup workspace', { err, workspace })
          } finally {
            if (pipeline !== undefined) {
              await pipeline.close()
            }
            await workspaceStorage.close()
          }
>>>>>>> 461a0ace
        })
      }
    )
  program
    .command('backup-find <dirName> <fileId>')
    .description('dump workspace transactions and minio resources')
    .option('-d, --domain <domain>', 'Check only domain')
    .option('-a, --all', 'Show all versions', false)
    .action(async (dirName: string, fileId: string, cmd: { domain: string | undefined, all: boolean }) => {
      const storage = await createFileBackupStorage(dirName)
      console.log(cmd.all)
      await backupFind(storage, fileId as unknown as Ref<Doc>, cmd.all, cmd.domain)
    })

  program
    .command('backup-compact <dirName>')
    .description('Compact a given backup, will create one snapshot clean unused resources')
    .option('-f, --force', 'Force compact.', false)
    .option(
      '-ct, --contentTypes <contentTypes>',
      'A list of ; separated content types for blobs to exclude from backup',
      'video/;application/octet-stream;audio/;image/'
    )
    .option('-k, --keepSnapshots <keepSnapshots>', 'Keep snapshots for days', '14')
    .action(async (dirName: string, cmd: { force: boolean, contentTypes: string, keepSnapshots: string }) => {
      const storage = await createFileBackupStorage(dirName)
      await compactBackup(toolCtx, storage, cmd.force, {
        blobLimit: 5 * 1024 * 1024, // 5 MB
        skipContentTypes: cmd.contentTypes.split(';')
      })
    })
  program
    .command('backup-check <dirName>')
    .description('Compact a given backup, will create one snapshot clean unused resources')
    .action(async (dirName: string, cmd: any) => {
      const storage = await createFileBackupStorage(dirName)
      await checkBackupIntegrity(toolCtx, storage)
    })

  program
    .command('backup-check-all')
    .description('Check Backup integrity')
    .option('-r|--region [region]', 'Timeout in days', '')
    .option('-w|--workspace [workspace]', 'Force backup of selected workspace', '')
    .option('-s|--skip [skip]', 'A command separated list of workspaces to skip', '')
    .option('-d|--dry [dry]', 'Dry run', false)
    .action(async (cmd: { timeout: string, workspace: string, region: string, dry: boolean, skip: string }) => {
      const bucketName = process.env.BUCKET_NAME
      if (bucketName === '' || bucketName == null) {
        console.error('please provide butket name env')
        process.exit(1)
      }

      const skipWorkspaces = new Set(cmd.skip.split(',').map((it) => it.trim()))

<<<<<<< HEAD
      const token = generateToken(systemAccountEmail, getWorkspaceId(''))
      const workspaces = (await listAccountWorkspaces(token, cmd.region))
=======
      const token = generateToken(systemAccountUuid, undefined, {
        service: 'tool'
      })
      const workspaces = (await getAccountClient(token).listWorkspaces(cmd.region))
>>>>>>> 461a0ace
        .sort((a, b) => {
          const bsize = b.backupInfo?.backupSize ?? 0
          const asize = a.backupInfo?.backupSize ?? 0
          return bsize - asize
        })
<<<<<<< HEAD
        .filter((it) => (cmd.workspace === '' || cmd.workspace === it.workspace) && !skipWorkspaces.has(it.workspace))
=======
        .filter((it) => (cmd.workspace === '' || cmd.workspace === it.url) && !skipWorkspaces.has(it.url))
>>>>>>> 461a0ace

      const backupStorageConfig = storageConfigFromEnv(process.env.STORAGE)
      const storageAdapter = createStorageFromConfig(backupStorageConfig.storages[0])
      for (const ws of workspaces) {
<<<<<<< HEAD
        const lastVisitDays = Math.floor((Date.now() - ws.lastVisit) / 1000 / 3600 / 24)

        toolCtx.warn('--- checking workspace backup', {
          url: ws.workspaceUrl,
          id: ws.workspace,
=======
        const lastVisitDays = Math.floor((Date.now() - (ws.lastVisit ?? 0)) / 1000 / 3600 / 24)

        toolCtx.warn('--- checking workspace backup', {
          url: ws.url,
          id: ws.uuid,
>>>>>>> 461a0ace
          lastVisitDays,
          backupSize: ws.backupInfo?.blobsSize ?? 0,
          mode: ws.mode
        })
        if (cmd.dry) {
          continue
        }
        try {
          const st = Date.now()

          try {
            const storage = await createStorageBackupStorage(
              toolCtx,
              storageAdapter,
<<<<<<< HEAD
              getWorkspaceId(bucketName),
              ws.workspace
=======
              {
                uuid: 'backup' as WorkspaceUuid,
                url: 'backup',
                dataId: bucketName as WorkspaceDataId
              },
              ws.dataId ?? ws.uuid
>>>>>>> 461a0ace
            )
            await checkBackupIntegrity(toolCtx, storage)
          } catch (err: any) {
            toolCtx.error('failed to size backup', { err })
          }
          const ed = Date.now()
          toolCtx.warn('--- check complete', {
            time: ed - st
          })
        } catch (err: any) {
<<<<<<< HEAD
          toolCtx.error('REstore of f workspace failedarchive workspace', { workspace: ws.workspace })
=======
          toolCtx.error('Restore of f workspace failedarchive workspace', { workspace: ws.url })
>>>>>>> 461a0ace
        }
      }
      await storageAdapter.close()
    })

  program
    .command('backup-restore <dirName> <workspace> [date]')
    .option('-m, --merge', 'Enable merge of remote and backup content.', false)
    .option('-p, --parallel <parallel>', 'Enable merge of remote and backup content.', '1')
    .option('-c, --recheck', 'Force hash recheck on server', false)
    .option('-i, --include <include>', 'A list of ; separated domain names to include during backup', '*')
    .option('-s, --skip <skip>', 'A list of ; separated domain names to skip during backup', '')
    .option('--upgrade', 'Upgrade workspace', false)
    .option(
      '--history-file <historyFile>',
      'Store blob send info into file. Will skip already send documents.',
      undefined
    )
    .description('dump workspace transactions and minio resources')
    .action(
      async (
        dirName: string,
        workspaceId: string,
        date,
        cmd: {
          merge: boolean
          parallel: string
          recheck: boolean
          include: string
          skip: string
          useStorage: string
          historyFile: string
          upgrade: boolean
        }
      ) => {
        await withAccountDatabase(async (db) => {
          const { txes, dbUrl } = prepareTools()
          const ws = await getWorkspace(db, workspaceId)
          if (ws === null) {
            throw new Error(`workspace ${workspaceId} not found`)
          }

          const workspace = ws.uuid
          const wsIds = {
            uuid: ws.uuid,
            dataId: ws.dataId,
            url: ws.url
          }
          const storage = await createFileBackupStorage(dirName)
          const storageConfig = storageConfigFromEnv()

          const queue = getPlatformQueue('tool', ws.region)
          const wsProducer = queue.getProducer<QueueWorkspaceMessage>(toolCtx, QueueTopic.Workspace)

          await wsProducer.send(toolCtx, ws.uuid, [workspaceEvents.restoring()])

          const workspaceStorage: StorageAdapter = buildStorageFromConfig(storageConfig)

          let pipeline: Pipeline | undefined
          try {
            pipeline = await createBackupPipeline(toolCtx, dbUrl, txes, {
              externalStorage: workspaceStorage,
              usePassedCtx: true
            })(
              toolCtx,
              {
                uuid: ws.uuid,
                url: ws.url ?? '',
                dataId: ws.dataId
              },
              createEmptyBroadcastOps(),
              null
            )
            if (pipeline === undefined) {
              toolCtx.error('failed to restore, pipeline is undefined', { workspaceId })
              return
            }
            await sendTransactorEvent(workspace, 'force-maintenance')

            await restore(toolCtx, pipeline, wsIds, storage, {
              date: parseInt(date ?? '-1'),
              merge: cmd.merge,
              parallel: parseInt(cmd.parallel ?? '1'),
              recheck: cmd.recheck,
              include: cmd.include === '*' ? undefined : new Set(cmd.include.split(';')),
              skip: new Set(cmd.skip.split(';')),
              historyFile: cmd.historyFile
            })

            if (cmd.upgrade) {
              await doUpgrade(toolCtx, workspace, true, true)
            } else {
              await sendTransactorEvent(workspace, 'force-close')
            }

            console.log('workspace restored')
            await wsProducer.send(toolCtx, ws.uuid, [workspaceEvents.restored()])
          } catch (err) {
            toolCtx.error('failed to restore', { err })
          }
          await pipeline?.close()
          await queue.shutdown()
          await workspaceStorage?.close()
        })
      }
    )

  // program
  // .command('backup-list <dirName>')
  // .description('list snaphost ids for backup')
  // .action(async (dirName: string, cmd) => {
  //   const storage = await createFileBackupStorage(dirName)
  //   await backupList(storage)
  // })

  // program
  // .command('backup-s3 <bucketName> <dirName> <workspace>')
  // .description('dump workspace transactions and minio resources')
  // .action(async (bucketName: string, dirName: string, workspace: string, cmd) => {
  //   await withStorage(async (adapter) => {
  //     const storage = await createStorageBackupStorage(toolCtx, adapter, getWorkspaceId(bucketName), dirName)
  //     const wsid = getWorkspaceId(workspace)
  //     const endpoint = await getTransactorEndpoint(generateToken(systemAccountEmail, wsid), 'external')
  //     await backup(toolCtx, endpoint, wsIds, storage)
  //   })
  // })

  // program
  //   .command('backup-s3-clean <bucketName> <days>')
  //   .description('dump workspace transactions and minio resources')
  //   .action(async (bucketName: string, days: string, cmd) => {
  //     const backupStorageConfig = storageConfigFromEnv(process.env.STORAGE)
  //     const storageAdapter = createStorageFromConfig(backupStorageConfig.storages[0])

  //     const daysInterval = Date.now() - parseInt(days) * 24 * 60 * 60 * 1000
  //     try {
  //       const token = generateToken(systemAccountUuid, undefined, { service: 'tool' })
  //       const accountClient = getAccountClient(token)
  //       const workspaces = (await accountClient.listWorkspaces(null, 'active')).filter((it) => {
  //         const lastBackup = it.backupInfo?.lastBackup ?? 0
  //         if (lastBackup > daysInterval) {
  //           // No backup required, interval not elapsed
  //           return true
  //         }

  //         if (it.lastVisit == null) {
  //           return false
  //         }

  //         return false
  //       })
  //       workspaces.sort((a, b) => {
  //         return (b.backupInfo?.backupSize ?? 0) - (a.backupInfo?.backupSize ?? 0)
  //       })

  //       for (const ws of workspaces) {
  //         const storage = await createStorageBackupStorage(
  //           toolCtx,
  //           storageAdapter,
  //           getWorkspaceId(bucketName),
  //           ws.workspace
  //         )
  //         await backupRemoveLast(storage, daysInterval)
  //         const accountClient = getAccountClient(token)
  //         await accountClient.updateBackupInfo({
  //           backups: ws.backupInfo?.backups ?? 0,
  //           backupSize: ws.backupInfo?.backupSize ?? 0,
  //           blobsSize: ws.backupInfo?.blobsSize ?? 0,
  //           dataSize: ws.backupInfo?.dataSize ?? 0,
  //           lastBackup: daysInterval
  //         })
  //       }
  //     } finally {
  //       await storageAdapter.close()
  //     }
  //   })

  // program
  // .command('backup-clean <dirName> <days>')
  // .description('dump workspace transactions and minio resources')
  // .action(async (dirName: string, days: string, cmd) => {
  //   const daysInterval = Date.now() - parseInt(days) * 24 * 60 * 60 * 1000
  //   const storage = await createFileBackupStorage(dirName)
  //   await backupRemoveLast(storage, daysInterval)
  // })

  program
    .command('backup-s3-compact <bucketName> <dirName>')
    .description('Compact a given backup to just one snapshot')
    .option('-f, --force', 'Force compact.', false)
    .option(
      '-ct, --contentTypes <contentTypes>',
      'A list of ; separated content types for blobs to exclude from backup',
      'video/;application/octet-stream;audio/;image/'
    )
    .action(async (bucketName: string, dirName: string, cmd: { force: boolean, contentTypes: string }) => {
      const backupStorageConfig = storageConfigFromEnv(process.env.STORAGE)
      const storageAdapter = createStorageFromConfig(backupStorageConfig.storages[0])
      const backupIds = { uuid: bucketName as WorkspaceUuid, dataId: bucketName as WorkspaceDataId, url: '' }
      try {
        const storage = await createStorageBackupStorage(toolCtx, storageAdapter, backupIds, dirName)
        await compactBackup(
          toolCtx,
          storage,
          cmd.force,
          {
            blobLimit: 5 * 1024 * 1024, // 5 MB
            skipContentTypes: cmd.contentTypes !== undefined ? cmd.contentTypes.split(';') : undefined
          },
          true
        )
      } catch (err: any) {
        toolCtx.error('failed to size backup', { err })
      }
      await storageAdapter.close()
    })
  // program
  // .command('backup-s3-check <bucketName> <dirName>')
  // .description('Compact a given backup to just one snapshot')
  // .action(async (bucketName: string, dirName: string, cmd: any) => {
  //   const backupStorageConfig = storageConfigFromEnv(process.env.STORAGE)
  //   const storageAdapter = createStorageFromConfig(backupStorageConfig.storages[0])
  //   try {
  //     const storage = await createStorageBackupStorage(toolCtx, storageAdapter, getWorkspaceId(bucketName), dirName)
  //     await checkBackupIntegrity(toolCtx, storage)
  //   } catch (err: any) {
  //     toolCtx.error('failed to size backup', { err })
  //   }
  //   await storageAdapter.close()
  // })

  // program
  // .command('backup-s3-restore <bucketName> <dirName> <workspace> [date]')
  // .description('dump workspace transactions and minio resources')
  // .action(async (bucketName: string, dirName: string, workspace: string, date, cmd) => {
  //   const backupStorageConfig = storageConfigFromEnv(process.env.STORAGE)
  //   const storageAdapter = createStorageFromConfig(backupStorageConfig.storages[0])
  //   try {
  //     const storage = await createStorageBackupStorage(toolCtx, storageAdapter, getWorkspaceId(bucketName), dirName)
  //     const wsid = getWorkspaceId(workspace)
  //     const endpoint = await getTransactorEndpoint(generateToken(systemAccountEmail, wsid), 'external')
  //     await restore(toolCtx, endpoint, wsid, storage, {
  //       date: parseInt(date ?? '-1')
  //     })
  //   } catch (err: any) {
  //     toolCtx.error('failed to size backup', { err })
  //   }
  //   await storageAdapter.close()
  // })
  // program
  // .command('backup-s3-list <bucketName> <dirName>')
  // .description('list snaphost ids for backup')
  // .action(async (bucketName: string, dirName: string, cmd) => {
  //   const backupStorageConfig = storageConfigFromEnv(process.env.STORAGE)
  //   const storageAdapter = createStorageFromConfig(backupStorageConfig.storages[0])
  //   try {
  //     const storage = await createStorageBackupStorage(toolCtx, storageAdapter, getWorkspaceId(bucketName), dirName)
  //     await backupList(storage)
  //   } catch (err: any) {
  //     toolCtx.error('failed to size backup', { err })
  //   }
  //   await storageAdapter.close()
  // })

  // program
  // .command('backup-s3-size <bucketName> <dirName>')
  // .description('list snaphost ids for backup')
  // .action(async (bucketName: string, dirName: string, cmd) => {
  //   const backupStorageConfig = storageConfigFromEnv(process.env.STORAGE)
  //   const storageAdapter = createStorageFromConfig(backupStorageConfig.storages[0])
  //   try {
  //     const storage = await createStorageBackupStorage(toolCtx, storageAdapter, getWorkspaceId(bucketName), dirName)
  //     await backupSize(storage)
  //   } catch (err: any) {
  //     toolCtx.error('failed to size backup', { err })
  //   }
  //   await storageAdapter.close()
  // })

  program
    .command('backup-s3-download <bucketName> <dirName> <storeIn>')
    .description('Download a full backup from s3 to local dir')
    .option('-s, --skip <skip>', 'skip downloading of these files', '')
    .action(async (bucketName: string, dirName: string, storeIn: string, cmd) => {
      const backupStorageConfig = storageConfigFromEnv(process.env.STORAGE)
      const storageAdapter = createStorageFromConfig(backupStorageConfig.storages[0])
      const backupIds = { uuid: bucketName as WorkspaceUuid, dataId: bucketName as WorkspaceDataId, url: '' }
      try {
        const storage = await createStorageBackupStorage(toolCtx, storageAdapter, backupIds, dirName)
        console.log('downloading backup...', cmd.skip)
        await backupDownload(storage, storeIn, new Set(cmd.skip.split(';')))
      } catch (err: any) {
        toolCtx.error('failed to download backup', { err })
      }
      await storageAdapter.close()
    })

<<<<<<< HEAD
  program
    .command('copy-s3-datalake')
    .description('copy files from s3 to datalake')
    .option('-w, --workspace <workspace>', 'Selected workspace only', '')
    .option('-c, --concurrency <concurrency>', 'Number of files being processed concurrently', '10')
    .option('-s, --skip <number>', 'Number of workspaces to skip', '0')
    .option('-e, --existing', 'Copy existing blobs', false)
    .action(async (cmd: { workspace: string, concurrency: string, existing: boolean, skip: string }) => {
      const params = {
        concurrency: parseInt(cmd.concurrency),
        existing: cmd.existing
      }
      const skip = parseInt(cmd.skip)

      const storageConfig = storageConfigFromEnv(process.env.STORAGE)

      const storages = storageConfig.storages.filter((p) => p.kind === S3_CONFIG_KIND) as S3Config[]
      if (storages.length === 0) {
        throw new Error('S3 storage config is required')
      }

      const datalakeConfig = storageConfig.storages.find((p) => p.kind === DATALAKE_CONFIG_KIND)
      if (datalakeConfig === undefined) {
        throw new Error('Datalake storage config is required')
      }

      toolCtx.info('using datalake', { datalake: datalakeConfig })

      const token = generateToken(systemAccountEmail, getWorkspaceId(''))
      const workspaces = (await listAccountWorkspaces(token))
        .sort((a, b) => {
          const bsize = b.backupInfo?.blobsSize ?? 0
          const asize = a.backupInfo?.blobsSize ?? 0
          return bsize - asize
        })
        .filter((it) => cmd.workspace === '' || cmd.workspace === it.workspace)

      const count = workspaces.length
      console.log('found workspaces', count)

      let index = 0
      for (const workspace of workspaces) {
        index++
        if (index <= skip) {
          toolCtx.info('processing workspace', { workspace: workspace.workspace, index, count })
          continue
        }

        toolCtx.info('processing workspace', {
          workspace: workspace.workspace,
          index,
          count,
          blobsSize: workspace.backupInfo?.blobsSize ?? 0
        })
        const workspaceId = getWorkspaceId(workspace.workspace)
        const token = generateToken(systemAccountEmail, workspaceId)
        const datalake = createDatalakeClient(datalakeConfig as DatalakeConfig, token)

        for (const config of storages) {
          const storage = new S3Service(config)
          await copyToDatalake(toolCtx, workspaceId, config, storage, datalake, params)
        }
      }
    })
=======
  // program
  //   .command('copy-s3-datalake')
  //   .description('copy files from s3 to datalake')
  //   .option('-w, --workspace <workspace>', 'Selected workspace only', '')
  //   .option('-c, --concurrency <concurrency>', 'Number of files being processed concurrently', '10')
  //   .option('-s, --skip <number>', 'Number of workspaces to skip', '0')
  //   .option('-e, --existing', 'Copy existing blobs', false)
  //   .action(async (cmd: { workspace: string, concurrency: string, existing: boolean, skip: string }) => {
  //     const params = {
  //       concurrency: parseInt(cmd.concurrency),
  //       existing: cmd.existing
  //     }
  //     const skip = parseInt(cmd.skip)

  //     const storageConfig = storageConfigFromEnv(process.env.STORAGE)

  //     const storages = storageConfig.storages.filter((p) => p.kind === S3_CONFIG_KIND) as S3Config[]
  //     if (storages.length === 0) {
  //       throw new Error('S3 storage config is required')
  //     }

  //     const datalakeConfig = storageConfig.storages.find((p) => p.kind === DATALAKE_CONFIG_KIND)
  //     if (datalakeConfig === undefined) {
  //       throw new Error('Datalake storage config is required')
  //     }

  //     toolCtx.info('using datalake', { datalake: datalakeConfig })

  //     let workspaces: Workspace[] = []
  //     await withAccountDatabase(async (db) => {
  //       workspaces = await listWorkspacesPure(db)
  //       workspaces = workspaces
  //         .filter((p) => isActiveMode(p.mode) || isArchivingMode(p.mode))
  //         .filter((p) => cmd.workspace === '' || p.workspace === cmd.workspace)
  //         // .sort((a, b) => b.lastVisit - a.lastVisit)
  //         .sort((a, b) => {
  //           if (a.backupInfo !== undefined && b.backupInfo !== undefined) {
  //             return b.backupInfo.blobsSize - a.backupInfo.blobsSize
  //           } else if (b.backupInfo !== undefined) {
  //             return 1
  //           } else if (a.backupInfo !== undefined) {
  //             return -1
  //           } else {
  //             return b.lastVisit - a.lastVisit
  //           }
  //         })
  //     })

  //     const count = workspaces.length
  //     console.log('found workspaces', count)

  //     let index = 0
  //     for (const workspace of workspaces) {
  //       index++
  //       if (index <= skip) {
  //         toolCtx.info('processing workspace', { workspace: workspace.workspace, index, count })
  //         continue
  //       }

  //       toolCtx.info('processing workspace', {
  //         workspace: workspace.workspace,
  //         index,
  //         count,
  //         blobsSize: workspace.backupInfo?.blobsSize ?? 0
  //       })
  //       const workspaceId = getWorkspaceId(workspace.workspace)
  //       const token = generateToken(systemAccountEmail, workspaceId)
  //       const datalake = createDatalakeClient(datalakeConfig as DatalakeConfig, token)

  //       for (const config of storages) {
  //         const storage = new S3Service(config)
  //         await copyToDatalake(toolCtx, workspaceId, config, storage, datalake, params)
  //       }
  //     }
  //   })

  // program
  // .command('restore-wiki-content-mongo')
  // .description('restore wiki document contents')
  // .option('-w, --workspace <workspace>', 'Selected workspace only', '')
  // .option('-d, --dryrun', 'Dry run', false)
  // .action(async (cmd: { workspace: string, dryrun: boolean }) => {
  //   const params = {
  //     dryRun: cmd.dryrun
  //   }

  //   const { version } = prepareTools()

  //   let workspaces: Workspace[] = []
  //   await withAccountDatabase(async (db) => {
  //     workspaces = await listWorkspacesPure(db)
  //     workspaces = workspaces
  //       .filter((p) => isActiveMode(p.mode))
  //       .filter((p) => cmd.workspace === '' || p.workspace === cmd.workspace)
  //       .sort((a, b) => b.lastVisit - a.lastVisit)
  //   })

  //   console.log('found workspaces', workspaces.length)

  //   await withStorage(async (storageAdapter) => {
  //     const mongodbUri = getMongoDBUrl()
  //     const client = getMongoClient(mongodbUri)
  //     const _client = await client.getClient()

  //     try {
  //       const count = workspaces.length
  //       let index = 0
  //       for (const workspace of workspaces) {
  //         index++

  //         toolCtx.info('processing workspace', { workspace: workspace.workspace, index, count })
  //         if (workspace.version === undefined || !deepEqual(workspace.version, version)) {
  //           console.log(`upgrade to ${versionToString(version)} is required`)
  //           continue
  //         }

  //         const workspaceId = getWorkspaceId(workspace.workspace)
  //         const workspaceDataId = workspace.dataId ?? workspace.uuid
  //         const wsDb = getWorkspaceMongoDB(_client, { name: workspace.workspace })

  //         await restoreWikiContentMongo(toolCtx, wsDb, workspaceDataId, storageAdapter, params)
  //       }
  //     } finally {
  //       client.close()
  //     }
  //   })
  // })

  // program
  // .command('restore-controlled-content-mongo')
  // .description('restore controlled document contents')
  // .option('-w, --workspace <workspace>', 'Selected workspace only', '')
  // .option('-d, --dryrun', 'Dry run', false)
  // .option('-f, --force', 'Force update', false)
  // .action(async (cmd: { workspace: string, dryrun: boolean, force: boolean }) => {
  //   const params = {
  //     dryRun: cmd.dryrun
  //   }

  //   const { version } = prepareTools()

  //   let workspaces: Workspace[] = []
  //   await withAccountDatabase(async (db) => {
  //     workspaces = await listWorkspacesPure(db)
  //     workspaces = workspaces
  //       .filter((p) => p.mode !== 'archived')
  //       .filter((p) => cmd.workspace === '' || p.workspace === cmd.workspace)
  //       .sort((a, b) => b.lastVisit - a.lastVisit)
  //   })

  //   console.log('found workspaces', workspaces.length)

  //   await withStorage(async (storageAdapter) => {
  //     await withAccountDatabase(async (db) => {
  //       const mongodbUri = getMongoDBUrl()
  //       const client = getMongoClient(mongodbUri)
  //       const _client = await client.getClient()

  //       try {
  //         const count = workspaces.length
  //         let index = 0
  //         for (const workspace of workspaces) {
  //           index++

  //           toolCtx.info('processing workspace', { workspace: workspace.workspace, index, count })

  //           if (!cmd.force && (workspace.version === undefined || !deepEqual(workspace.version, version))) {
  //             console.log(`upgrade to ${versionToString(version)} is required`)
  //             continue
  //           }

  //           const workspaceId = getWorkspaceId(workspace.workspace)
  //           const workspaceDataId = workspace.dataId ?? workspace.uuid
  //           const wsDb = getWorkspaceMongoDB(_client, { name: workspace.workspace })

  //           await restoreControlledDocContentMongo(toolCtx, wsDb, workspaceDataId, storageAdapter, params)
  //         }
  //       } finally {
  //         client.close()
  //       }
  //     })
  //   })
  // })

  // program
  //   .command('restore-markup-ref-mongo')
  //   .description('restore markup document content refs')
  //   .option('-w, --workspace <workspace>', 'Selected workspace only', '')
  //   .option('-f, --force', 'Force update', false)
  //   .action(async (cmd: { workspace: string, force: boolean }) => {
  //     const { txes, version } = prepareTools()

  //     const { hierarchy } = await buildModel(toolCtx, txes)

  //     let workspaces: Workspace[] = []
  //     await withAccountDatabase(async (db) => {
  //       workspaces = await listWorkspacesPure(db)
  //       workspaces = workspaces
  //         .filter((p) => isActiveMode(p.mode))
  //         .filter((p) => cmd.workspace === '' || p.workspace === cmd.workspace)
  //         .sort((a, b) => b.lastVisit - a.lastVisit)
  //     })

  //     console.log('found workspaces', workspaces.length)

  //     await withStorage(async (storageAdapter) => {
  //       const mongodbUri = getMongoDBUrl()
  //       const client = getMongoClient(mongodbUri)
  //       const _client = await client.getClient()

  //       try {
  //         const count = workspaces.length
  //         let index = 0
  //         for (const workspace of workspaces) {
  //           index++

  //           toolCtx.info('processing workspace', {
  //             workspace: workspace.workspace,
  //             version: workspace.version,
  //             index,
  //             count
  //           })

  //           if (!cmd.force && (workspace.version === undefined || !deepEqual(workspace.version, version))) {
  //             console.log(`upgrade to ${versionToString(version)} is required`)
  //             continue
  //           }

  //           const workspaceId = getWorkspaceId(workspace.workspace)
  //           const workspaceDataId = workspace.dataId ?? workspace.uuid
  //           const wsDb = getWorkspaceMongoDB(_client, { name: workspace.workspace })

  //           await restoreMarkupRefsMongo(toolCtx, wsDb, workspaceDataId, hierarchy, storageAdapter)
  //         }
  //       } finally {
  //         client.close()
  //       }
  //     })
  //   })

  // program
  //   .command('confirm-email <email>')
  //   .description('confirm user email')
  //   .action(async (email: string, cmd) => {
  //     await withAccountDatabase(async (db) => {
  //       const account = await getAccount(db, email)
  //       if (account?.confirmed === true) {
  //         console.log(`Already confirmed:${email}`)
  //       } else {
  //         await confirmEmail(db, email)
  //       }
  //     })
  //   })

  // program
  // .command('diff-workspace <workspace>')
  // .description('restore workspace transactions and minio resources from previous dump.')
  // .action(async (workspace: string, cmd) => {
  //   const { dbUrl, txes } = prepareTools()
  //   await diffWorkspace(dbUrl, workspace, txes)
  // })

  // program
  // .command('clear-telegram-history <workspace>')
  // .description('clear telegram history')
  // .option('-w, --workspace <workspace>', 'target workspace')
  // .action(async (workspace: string, cmd) => {
  //   const { dbUrl } = prepareTools()
  //   await withStorage(async (adapter) => {
  //     const telegramDB = process.env.TELEGRAM_DATABASE
  //     if (telegramDB === undefined) {
  //       console.error('please provide TELEGRAM_DATABASE.')
  //       process.exit(1)
  //     }

  //     console.log(`clearing ${workspace} history:`)
  //     await clearTelegramHistory(toolCtx, dbUrl, getWorkspaceId(workspace), telegramDB, adapter)
  //   })
  // })

  // program
  // .command('clear-telegram-all-history')
  // .description('clear telegram history')
  // .action(async (cmd) => {
  //   const { dbUrl } = prepareTools()
  //   await withStorage(async (adapter) => {
  //     await withAccountDatabase(async (db) => {
  //       const telegramDB = process.env.TELEGRAM_DATABASE
  //       if (telegramDB === undefined) {
  //         console.error('please provide TELEGRAM_DATABASE.')
  //         process.exit(1)
  //       }

  //       const workspaces = await listWorkspacesPure(db)

  //       for (const w of workspaces) {
  //         console.log(`clearing ${w.workspace} history:`)
  //         await clearTelegramHistory(toolCtx, dbUrl, getWorkspaceId(w.workspace), telegramDB, adapter)
  //       }
  //     })
  //   })
  // })
>>>>>>> 461a0ace

  program
    .command('generate-token <name> <workspace>')
    .description('generate token')
    .option('--admin', 'Generate token with admin access', false)
    .action(async (name: string, workspace: string, opt: { admin: boolean }) => {
      await withAccountDatabase(async (db) => {
        if (name === systemAccountEmail) {
          name = systemAccountUuid
        }
        const wsByUrl = await db.workspace.findOne({ url: workspace })
        const account = await db.socialId.findOne({ value: name })
        console.log(
          generateToken(account?.personUuid ?? (name as AccountUuid), wsByUrl?.uuid ?? (workspace as WorkspaceUuid), {
            ...(opt.admin ? { admin: 'true' } : {})
          })
        )
      })
    })
  program
    .command('profile <endpoint> <mode>')
    .description('Enable or disable profiling')
    .option('-o, --output <output>', 'Output file', 'profile.cpuprofile')
    .action(async (endpoint: string, mode: string, opt: { output: string }) => {
      const token = generateToken(systemAccountUuid, undefined, { admin: 'true' })
      if (mode === 'start') {
        await fetch(`${endpoint}/api/v1/manage?token=${token}&operation=profile-start`, {
          method: 'PUT'
        })
<<<<<<< HEAD
      })
    })

  program
    .command('restore-markup-ref')
    .description('restore markup document content refs')
    .option('-w, --workspace <workspace>', 'Selected "workspaces" only, comma separated', '')
    .option('-m, --migrated', 'Migrated only', false)
    .option('-d, --dryrun', 'Dry run', false)
    .option('-f, --force', 'Force update (skip version check)', false)
    .action(async (cmd: { workspace: string, migrated: boolean, dryrun: boolean, force: boolean }) => {
      let workspaces: Workspace[] = []
      const targetWorkspaces = cmd.workspace.split(',')
      const { txes, version, dbUrl } = prepareTools()
      const { hierarchy } = await buildModel(toolCtx, txes)

      await withAccountDatabase(async (db) => {
        workspaces = await listWorkspacesPure(db)
        workspaces = workspaces
          .filter((p) => isActiveMode(p.mode))
          .filter((p) => cmd.workspace === '' || targetWorkspaces.includes(p.workspace))
          .filter((p) => !cmd.migrated || (p.region === 'europe' && p.targetRegion === 'europe'))
          .sort((a, b) => b.lastVisit - a.lastVisit)
      })

      toolCtx.info('found workspaces', { count: workspaces.length })

      await withStorage(async (storageAdapter) => {
        const count = workspaces.length
        let index = 0
        for (const workspace of workspaces) {
          index++

          const ctx = new MeasureMetricsContext(
            workspace.workspace,
            {},
            {},
            undefined,
            new SimpleFileLogger(workspace.workspace)
          )

          ctx.info('processing workspace', {
            workspace: workspace.workspace,
            version: workspace.version,
            index,
            count
          })

          if (!cmd.force && (workspace.version === undefined || !deepEqual(workspace.version, version))) {
            console.log(`Upgrade to ${versionToString(version)} is required or run with --force flag`)
            continue
          }

          const workspaceId = getWorkspaceId(workspace.workspace)
          const backupPipeline = createBackupPipeline(ctx, dbUrl, txes, {
            externalStorage: createDummyStorageAdapter()
          })

          const pipeline = await backupPipeline(
            ctx,
            {
              name: workspace.workspace,
              workspaceName: workspace.workspaceName ?? '',
              workspaceUrl: '',
              uuid: workspace.uuid ?? ''
            },
            false,
            () => {},
            null
          )

          try {
            const lowLevel = pipeline.context.lowLevelStorage as LowLevelStorage

            await restoreMarkupRefs(ctx, lowLevel, workspaceId, hierarchy, storageAdapter, cmd.dryrun)
          } catch (err: any) {
            ctx.error('failed to restore markup refs', { err })
          } finally {
            await pipeline.close()
          }
        }
      })
    })

  program
    .command('confirm-email <email>')
    .description('confirm user email')
    .action(async (email: string, cmd) => {
      await withAccountDatabase(async (db) => {
        const account = await getAccount(db, email)
        if (account?.confirmed === true) {
          console.log(`Already confirmed:${email}`)
=======
      } else {
        const resp = await fetch(`${endpoint}/api/v1/manage?token=${token}&operation=profile-stop`, {
          method: 'PUT'
        })
        if (resp.ok) {
          const bdir = dirname(opt.output)
          if (!existsSync(bdir)) {
            await mkdir(bdir, { recursive: true })
          }
          const bytes = await resp.arrayBuffer()
          console.log('writing to', opt.output)
          await writeFile(opt.output, new Uint8Array(bytes))
>>>>>>> 461a0ace
        } else {
          console.error('failed to stop profile', resp.headers)
        }
      }
    })

  program
    .command('generate-persons <workspace>')
    .description('generate a random persons into workspace')
    .option('--admin', 'Generate token with admin access', false)
    .option('--count <count>', 'Number of persons to generate', '1000')
    .action(async (workspace: string, opt: { admin: boolean, count: string }) => {
      const count = parseInt(opt.count)
      const token = generateToken(systemAccountUuid, workspace as WorkspaceUuid, {
        ...(opt.admin ? { admin: 'true', service: 'tool' } : { service: 'tool' })
      })
      const endpoint = await getTransactorEndpoint(token, 'external')
      const client = createRestClient(endpoint, workspace, token)
      for (let i = 0; i < count; i++) {
        const email = `${faker.internet.email()}`
        await client.ensurePerson(SocialIdType.EMAIL, email, faker.person.firstName(), faker.person.lastName())
      }
    })

  program
    .command('decode-token <token>')
    .description('decode token')
    .action(async (token) => {
      console.log(decodeToken(token))
    })

  // program
  // .command('clean-workspace <workspace>')
  // .description('clean workspace')
  // .option('--recruit', 'Clean recruit', false)
  // .option('--tracker', 'Clean tracker', false)
  // .option('--removedTx', 'Clean removed transactions', false)
  // .action(async (workspace: string, cmd: { recruit: boolean, tracker: boolean, removedTx: boolean }) => {
  //   const { dbUrl } = prepareTools()
  //   await withStorage(async (adapter) => {
  //     const wsid = getWorkspaceId(workspace)
  //     const endpoint = await getTransactorEndpoint(generateToken(systemAccountEmail, wsid), 'external')
  //     await cleanWorkspace(toolCtx, dbUrl, wsid, adapter, endpoint, cmd)
  //   })
  // })
  // program
  // .command('clean-empty-buckets')
  // .option('--prefix [prefix]', 'Prefix', '')
  // .action(async (cmd: { prefix: string }) => {
  //   await withStorage(async (adapter) => {
  //     const buckets = await adapter.listBuckets(toolCtx)
  //     for (const ws of buckets) {
  //       if (ws.name.startsWith(cmd.prefix)) {
  //         console.log('Checking', ws.name)
  //         const l = await ws.list()
  //         const docs = await l.next()
  //         if (docs.length === 0) {
  //           await l.close()
  //           // No data, we could delete it.
  //           console.log('Clean bucket', ws.name)
  //           await ws.delete()
  //         } else {
  //           await l.close()
  //         }
  //       }
  //     }
  //   })
  // })
  // program
  // .command('upload-file <workspace> <local> <remote> <contentType>')
  // .action(async (workspace: string, local: string, remote: string, contentType: string, cmd: any) => {
  //   const wsId: WorkspaceId = {
  //     name: workspace
  //   }
  //   const token = generateToken(systemAccountEmail, wsId)
  //   const endpoint = await getTransactorEndpoint(token)
  //   const blobClient = new BlobClient(endpoint, token, wsId)
  //   const buffer = readFileSync(local)
  //   await blobClient.upload(toolCtx, remote, buffer.length, contentType, buffer)
  // })

  // program
  // .command('download-file <workspace> <remote> <local>')
  // .action(async (workspace: string, remote: string, local: string, cmd: any) => {
  //   const wsId: WorkspaceId = {
  //     name: workspace
  //   }
  //   const token = generateToken(systemAccountEmail, wsId)
  //   const endpoint = await getTransactorEndpoint(token)
  //   const blobClient = new BlobClient(endpoint, token, wsId)
  //   const wrstream = createWriteStream(local)
  //   await blobClient.writeTo(toolCtx, remote, -1, {
  //     write: (buffer, cb) => {
  //       wrstream.write(buffer, cb)
  //     },
  //     end: (cb) => {
  //       wrstream.end(cb)
  //     }
  //   })
  // })

  // program
  // .command('move-files')
  // .option('-w, --workspace <workspace>', 'Selected workspace only', '')
  // .option('-m, --move <move>', 'When set to true, the files will be moved, otherwise copied', 'false')
  // .option('-bl, --blobLimit <blobLimit>', 'A blob size limit in megabytes (default 50mb)', '999999')
  // .option('-c, --concurrency <concurrency>', 'Number of files being processed concurrently', '10')
  // .option('--disabled', 'Include disabled workspaces', false)
  // .action(
  //   async (cmd: { workspace: string, move: string, blobLimit: string, concurrency: string, disabled: boolean }) => {
  //     const params = {
  //       concurrency: parseInt(cmd.concurrency),
  //       move: cmd.move === 'true'
  //     }

  //     await withAccountDatabase(async (db) => {
  //       await withStorage(async (adapter) => {
  //         try {
  //           const exAdapter = adapter as StorageAdapterEx
  //           if (exAdapter.adapters === undefined || exAdapter.adapters.length < 2) {
  //             throw new Error('bad storage config, at least two storage providers are required')
  //           }

  //           console.log('moving files to storage provider', exAdapter.adapters[0].name)

  //           let index = 1
  //           const workspaces = await listWorkspacesPure(db)
  //           workspaces.sort((a, b) => b.lastVisit - a.lastVisit)

  //           const rateLimit = new RateLimiter(10)
  //           for (const workspace of workspaces) {
  //             if (cmd.workspace !== '' && workspace.workspace !== cmd.workspace) {
  //               continue
  //             }
  //             if (!isActiveMode(workspace.mode)) {
  //               console.log('ignore non active workspace', workspace.workspace, workspace.mode)
  //               continue
  //             }
  //             if (workspace.disabled === true && !cmd.disabled) {
  //               console.log('ignore disabled workspace', workspace.workspace)
  //               continue
  //             }

  //             await rateLimit.exec(async () => {
  //               console.log('start', workspace.workspace, index, '/', workspaces.length)
  //               await moveFiles(toolCtx, getWorkspaceId(workspace.workspace), exAdapter, params)
  //               console.log('done', workspace.workspace)
  //               index += 1
  //             })
  //           }
  //           await rateLimit.waitProcessing()
  //         } catch (err: any) {
  //           console.error(err)
  //         }
  //       })
  //     })
  //   }
  // )

  // program
  // .command('show-lost-files-mongo')
  // .option('-w, --workspace <workspace>', 'Selected workspace only', '')
  // .option('--disabled', 'Include disabled workspaces', false)
  // .option('--all', 'Show all files', false)
  // .action(async (cmd: { workspace: string, disabled: boolean, all: boolean }) => {
  //   await withAccountDatabase(async (db) => {
  //     await withStorage(async (adapter) => {
  //       const mongodbUri = getMongoDBUrl()
  //       const client = getMongoClient(mongodbUri)
  //       const _client = await client.getClient()
  //       try {
  //         let index = 1
  //         const workspaces = await listWorkspacesPure(db)
  //         workspaces.sort((a, b) => b.lastVisit - a.lastVisit)

  //         for (const workspace of workspaces) {
  //           if (!isActiveMode(workspace.mode)) {
  //             console.log('ignore non active workspace', workspace.workspace, workspace.mode)
  //             continue
  //           }
  //           if (workspace.disabled === true && !cmd.disabled) {
  //             console.log('ignore disabled workspace', workspace.workspace)
  //             continue
  //           }

  //           if (cmd.workspace !== '' && workspace.workspace !== cmd.workspace) {
  //             continue
  //           }

  //           try {
  //             console.log('start', workspace.workspace, index, '/', workspaces.length)
  //             const workspaceId = getWorkspaceId(workspace.workspace)
  //             const wsDb = getWorkspaceMongoDB(_client, { name: workspace.workspace })
  //             await showLostFiles(toolCtx, workspaceId, wsDb, adapter, { showAll: cmd.all })
  //             console.log('done', workspace.workspace)
  //           } catch (err) {
  //             console.error(err)
  //           }

  //           index += 1
  //         }
  //       } catch (err: any) {
  //         console.error(err)
  //       } finally {
  //         client.close()
  //       }
  //     })
  //   })
  // })

  // program.command('fix-bw-workspace <workspace>').action(async (workspace: string) => {
  // await withStorage(async (adapter) => {
  //   await fixMinioBW(toolCtx, getWorkspaceId(workspace), adapter)
  // })
  // })

  // program
  // .command('clean-removed-transactions <workspace>')
  // .description('clean removed transactions')
  // .action(async (workspace: string, cmd: any) => {
  //   const wsid = getWorkspaceId(workspace)
  //   const token = generateToken(systemAccountEmail, wsid)
  //   const endpoint = await getTransactorEndpoint(token)
  //   await cleanRemovedTransactions(wsid, endpoint)
  // })

  // program
  // .command('clean-archived-spaces <workspace>')
  // .description('clean archived spaces')
  // .action(async (workspace: string, cmd: any) => {
  //   const wsid = getWorkspaceId(workspace)
  //   const token = generateToken(systemAccountEmail, wsid)
  //   const endpoint = await getTransactorEndpoint(token)
  //   await cleanArchivedSpaces(wsid, endpoint)
  // })

  // program
  // .command('chunter-fix-comments <workspace>')
  // .description('chunter-fix-comments')
  // .action(async (workspace: string, cmd: any) => {
  //   const wsid = getWorkspaceId(workspace)
  //   const token = generateToken(systemAccountEmail, wsid)
  //   const endpoint = await getTransactorEndpoint(token)
  //   await fixCommentDoubleIdCreate(wsid, endpoint)
  // })

  // program
  // .command('mixin-show-foreign-attributes <workspace>')
  // .description('mixin-show-foreign-attributes')
  // .option('--mixin <mixin>', 'Mixin class', '')
  // .option('--property <property>', 'Property name', '')
  // .option('--detail <detail>', 'Show details', false)
  // .action(async (workspace: string, cmd: { detail: boolean, mixin: string, property: string }) => {
  //   const wsid = getWorkspaceId(workspace)
  //   const token = generateToken(systemAccountEmail, wsid)
  //   const endpoint = await getTransactorEndpoint(token)
  //   await showMixinForeignAttributes(wsid, endpoint, cmd)
  // })

  // program
  // .command('mixin-fix-foreign-attributes-mongo <workspace>')
  // .description('mixin-fix-foreign-attributes')
  // .option('--mixin <mixin>', 'Mixin class', '')
  // .option('--property <property>', 'Property name', '')
  // .action(async (workspace: string, cmd: { mixin: string, property: string }) => {
  //   const mongodbUri = getMongoDBUrl()
  //   const wsid = getWorkspaceId(workspace)
  //   const token = generateToken(systemAccountEmail, wsid)
  //   const endpoint = await getTransactorEndpoint(token)
  //   FIXME: add dataId
  //   await fixMixinForeignAttributes(mongodbUri, wsid, endpoint, cmd)
  // })

  program
    .command('configure <workspace>')
    .description('clean archived spaces')
    .option('--enable <enable>', 'Enable plugin configuration', '')
    .option('--disable <disable>', 'Disable plugin configuration', '')
    .option('--list', 'List plugin states', false)
    .action(async (workspace: string, cmd: { enable: string, disable: string, list: boolean }) => {
      await withAccountDatabase(async (db) => {
        console.log(JSON.stringify(cmd))
<<<<<<< HEAD
        const workspaces = (await listWorkspacesRaw(db)).sort((a, b) => b.lastVisit - a.lastVisit)
        for (const ws of workspaces) {
          if (!isActiveMode(ws.mode)) continue
          console.log('configure', ws.workspaceName ?? ws.workspace)
          const wsid = getWorkspaceId(ws.workspace)
          const token = generateToken(systemAccountEmail, wsid)
          const endpoint = await getTransactorEndpoint(token)
          await changeConfiguration(wsid, endpoint, cmd)
=======
        const ws = await getWorkspace(db, workspace)
        if (ws === null) {
          throw new Error(`workspace ${workspace} not found`)
>>>>>>> 461a0ace
        }

        await changeConfiguration(ws.uuid, await getWorkspaceTransactorEndpoint(ws.uuid), cmd)
      })
    })

  // program
  // .command('configure-all')
  // .description('configure all spaces')
  // .option('--enable <enable>', 'Enable plugin configuration', '')
  // .option('--disable <disable>', 'Disable plugin configuration', '')
  // .option('--list', 'List plugin states', false)
  // .action(async (cmd: { enable: string, disable: string, list: boolean }) => {
  //   await withAccountDatabase(async (db) => {
  //     console.log('configure all workspaces')
  //     console.log(JSON.stringify(cmd))
  //     const workspaces = await listWorkspacesRaw(db)
  //     for (const ws of workspaces) {
  //       console.log('configure', ws.workspaceName ?? ws.workspace)
  //       const wsid = getWorkspaceId(ws.workspace)
  //       const token = generateToken(systemAccountEmail, wsid)
  //       const endpoint = await getTransactorEndpoint(token)
  //       await changeConfiguration(wsid, endpoint, cmd)
  //     }
  //   })
  // })

  // program
  // .command('optimize-model <workspace>')
  // .description('optimize model')
  // .action(async (workspace: string, cmd: { enable: string, disable: string, list: boolean }) => {
  //   console.log(JSON.stringify(cmd))
  //   const wsid = getWorkspaceId(workspace)
  //   const token = generateToken(systemAccountEmail, wsid)
  //   const endpoint = await getTransactorEndpoint(token)
  //   await optimizeModel(wsid, endpoint)
  // })

  // program
  // .command('benchmark')
  // .description('benchmark')
  // .option('--from <from>', 'Min client count', '10')
  // .option('--steps <steps>', 'Step with client count', '10')
  // .option('--sleep <sleep>', 'Random Delay max between operations', '0')
  // .option('--binary <binary>', 'Use binary data transfer', false)
  // .option('--compression <compression>', 'Use protocol compression', false)
  // .option('--write <write>', 'Perform write operations', false)
  // .option('--workspaces <workspaces>', 'Workspaces to test on, comma separated', '')
  // .option('--mode <mode>', 'A benchmark mode. Supported values: `find-all`, `connect-only` ', 'find-all')
  // .action(
  //   async (cmd: {
  //     from: string
  //     steps: string
  //     sleep: string
  //     workspaces: string
  //     binary: string
  //     compression: string
  //     write: string
  //     mode: 'find-all' | 'connect-only'
  //   }) => {
  //     await withAccountDatabase(async (db) => {
  //       console.log(JSON.stringify(cmd))
  //       if (!['find-all', 'connect-only'].includes(cmd.mode)) {
  //         console.log('wrong mode')
  //         return
  //       }

  //       const allWorkspacesPure = Array.from(await listWorkspacesPure(db))
  //       const allWorkspaces = new Map(allWorkspacesPure.map((it) => [it.workspace, it]))

  //       let workspaces = cmd.workspaces
  //         .split(',')
  //         .map((it) => it.trim())
  //         .filter((it) => it.length > 0)
  //         .map((it) => getWorkspaceId(it))

  //       if (cmd.workspaces.length === 0) {
  //         workspaces = allWorkspacesPure.map((it) => getWorkspaceId(it.workspace))
  //       }
  //       const accounts = new Map(Array.from(await listAccounts(db)).map((it) => [it._id.toString(), it.email]))

  //       const accountWorkspaces = new Map<string, string[]>()
  //       for (const ws of workspaces) {
  //         const wsInfo = allWorkspaces.get(ws.name)
  //         if (wsInfo !== undefined) {
  //           accountWorkspaces.set(
  //             ws.name,
  //             wsInfo.accounts.map((it) => accounts.get(it.toString()) as string)
  //           )
  //         }
  //       }
  //       await benchmark(workspaces, accountWorkspaces, accountsUrl, {
  //         steps: parseInt(cmd.steps),
  //         from: parseInt(cmd.from),
  //         sleep: parseInt(cmd.sleep),
  //         binary: cmd.binary === 'true',
  //         compression: cmd.compression === 'true',
  //         write: cmd.write === 'true',
  //         mode: cmd.mode
  //       })
  //     })
  //   }
  // )
  // program
  // .command('benchmarkWorker')
  // .description('benchmarkWorker')
  // .action(async (cmd: any) => {
  //   console.log(JSON.stringify(cmd))
  //   benchmarkWorker()
  // })

  // program
  // .command('stress <transactor>')
  // .description('stress benchmark')
  // .option('--mode <mode>', 'A benchmark mode. Supported values: `wrong`, `connect-disconnect` ', 'wrong')
  // .action(async (transactor: string, cmd: { mode: StressBenchmarkMode }) => {
  //   await stressBenchmark(transactor, cmd.mode)
  // })

  // program
  // .command('fix-skills-mongo <workspace> <step>')
  // .description('fix skills for workspace')
  // .action(async (workspace: string, step: string) => {
  //   const mongodbUri = getMongoDBUrl()
  //   const wsid = getWorkspaceId(workspace)
  //   const token = generateToken(systemAccountEmail, wsid)
  //   const endpoint = await getTransactorEndpoint(token)
  //   await fixSkills(mongodbUri, wsid, endpoint, step)
  // })

  // program
  // .command('restore-ats-types-mongo <workspace>')
  // .description('Restore recruiting task types for workspace')
  // .action(async (workspace: string) => {
  //   const mongodbUri = getMongoDBUrl()
  //   console.log('Restoring recruiting task types in workspace ', workspace, '...')
  //   const wsid = getWorkspaceId(workspace)
  //   const endpoint = await getTransactorEndpoint(generateToken(systemAccountEmail, wsid), 'external')
  //   await restoreRecruitingTaskTypes(mongodbUri, wsid, endpoint)
  // })

  // program
  // .command('restore-ats-types-2-mongo <workspace>')
  // .description('Restore recruiting task types for workspace 2')
  // .action(async (workspace: string) => {
  //   const mongodbUri = getMongoDBUrl()
  //   console.log('Restoring recruiting task types in workspace ', workspace, '...')
  //   const wsid = getWorkspaceId(workspace)
  //   const endpoint = await getTransactorEndpoint(generateToken(systemAccountEmail, wsid), 'external')
  //   await restoreHrTaskTypesFromUpdates(mongodbUri, wsid, endpoint)
  // })

  program
    .command('change-field <workspace>')
    .description('change field value for the object')
    .requiredOption('--objectId <objectId>', 'objectId')
    .requiredOption('--objectClass <objectClass>')
    .requiredOption('--attribute <attribute>')
    .requiredOption('--type <type>', 'number | string')
    .requiredOption('--value <value>')
    .action(
      async (
        workspace: string,
        cmd: { objectId: string, objectClass: string, type: string, attribute: string, value: string, domain: string }
      ) => {
        await withAccountDatabase(async (db) => {
          const ws = await getWorkspace(db, workspace)
          if (ws === null) {
            throw new Error(`workspace ${workspace} not found`)
          }
          await updateField(ws.uuid, await getWorkspaceTransactorEndpoint(ws.uuid), cmd)
        })
      }
    )

  program
    .command('fulltext-reindex <workspace>')
    .description('reindex workspace')
    .action(async (workspace: string) => {
      const fulltextUrl = process.env.FULLTEXT_URL
      if (fulltextUrl === undefined) {
        console.error('please provide FULLTEXT_URL')
        process.exit(1)
      }

      await withAccountDatabase(async (db) => {
        const ws = await getWorkspace(db, workspace)

        if (ws == null) {
          throw new Error(`workspace ${workspace} not found`)
        }

        console.log('reindex workspace', workspace)
        const queue = getPlatformQueue('tool', ws.region)
        const wsProducer = queue.getProducer<QueueWorkspaceMessage>(toolCtx, QueueTopic.Workspace)
        await wsProducer.send(toolCtx, ws.uuid, [workspaceEvents.fullReindex()])
        await queue.shutdown()
        console.log('done', workspace)
      })
    })

  program
    .command('fulltext-reindex-all')
    .description('reindex workspaces')
    .option('--region <region>', 'region to reindex')
    .action(async (cmd: { region?: string }) => {
      const fulltextUrl = process.env.FULLTEXT_URL
      if (fulltextUrl === undefined) {
        console.error('please provide FULLTEXT_URL')
        process.exit(1)
      }

      let workspaces: Workspace[] = []

      await withAccountDatabase(async (db) => {
<<<<<<< HEAD
        const workspaces = (await listWorkspacesRaw(db, cmd.region)).filter(
          (it) => isActiveMode(it.mode) && it.version?.patch === getModelVersion().patch
        )
        workspaces.sort((a, b) => b.lastVisit - a.lastVisit)
        console.log('workspacess to process', workspaces.length)
        for (const workspace of workspaces) {
          const wsid = getWorkspaceId(workspace.workspace)
          const token = generateToken(systemAccountEmail, wsid)

          console.log('reindex workspace', workspace.workspaceUrl)
          await reindexWorkspace(toolCtx, fulltextUrl, token)
        }
        console.log('end-reindex')
      })
    })
=======
        const statuses = await db.workspaceStatus.find({ mode: 'active', isDisabled: false })
        const statusByWs = new Map(statuses.map((it) => [it.workspaceUuid, it]))
>>>>>>> 461a0ace

        workspaces = await db.workspace.find({})
        workspaces = workspaces.filter((p) => statusByWs.has(p.uuid))
        workspaces.sort((a, b) => {
          const sa = statusByWs.get(a.uuid)
          const sb = statusByWs.get(b.uuid)
          return (sb?.lastVisit ?? 0) - (sa?.lastVisit ?? 0)
        })
      })

      console.log('found workspaces', workspaces.length)
      for (const ws of workspaces) {
        console.log('reindex workspace', ws)
        const queue = getPlatformQueue('tool', ws.region)
        const wsProducer = queue.getProducer<QueueWorkspaceMessage>(toolCtx, QueueTopic.Workspace)
        await wsProducer.send(toolCtx, ws.uuid, [workspaceEvents.fullReindex()])
        await queue.shutdown()
      }
      console.log('done')
    })

  // program
  //   .command('remove-duplicates-ids-mongo <workspaces>')
  //   .description('remove duplicates ids for futue migration')
  //   .action(async (workspaces: string) => {
  //     const mongodbUri = getMongoDBUrl()
  //     await withStorage(async (adapter) => {
  //       await removeDuplicateIds(toolCtx, mongodbUri, adapter, accountsUrl, workspaces)
  //     })
  //   })

  // program.command('move-to-pg <region>').action(async (region: string) => {
  //   const { dbUrl } = prepareTools()
  //   const mongodbUri = getMongoDBUrl()

  //   await withAccountDatabase(async (db) => {
  //     const workspaces = await listWorkspacesRaw(db)
  //     workspaces.sort((a, b) => b.lastVisit - a.lastVisit)
  //     await moveFromMongoToPG(
  //       db,
  //       mongodbUri,
  //       dbUrl,
  //       workspaces.filter((p) => p.region !== region),
  //       region
  //     )
  //   })
  // })

  // program
  //   .command('move-workspace-to-pg <workspace> <region>')
  //   .option('-i, --include <include>', 'A list of ; separated domain names to include during backup', '*')
  //   .option('-f|--force [force]', 'Force update', false)
  //   .action(
  //     async (
  //       workspace: string,
  //       region: string,
  //       cmd: {
  //         include: string
  //         force: boolean
  //       }
  //     ) => {
  //       const { dbUrl } = prepareTools()
  //       const mongodbUri = getMongoDBUrl()

  //       await withAccountDatabase(async (db) => {
  //         const ws = await getWorkspace(db, workspace)
  //         if (ws === null) {
  //           throw new Error(`workspace ${workspace} not found`)
  //         }
  //         await updateField(ws.uuid, await getWorkspaceTransactorEndpoint(ws.uuid), cmd)
  //       })
  //     }
  //   )

  // program
  // .command('recreate-elastic-indexes-mongo <workspace>')
  // .description('reindex workspace to elastic')
  // .action(async (workspace: string) => {
  //   const mongodbUri = getMongoDBUrl()
  //   const wsid = getWorkspaceId(workspace)
  //   await recreateElastic(mongodbUri, wsid)
  // })

  // program
  // .command('recreate-all-elastic-indexes-mongo')
  // .description('reindex elastic')
  // .action(async () => {
  //   const { dbUrl } = prepareTools()
  //   const mongodbUri = getMongoDBUrl()

  //   await withAccountDatabase(async (db) => {
  //     const workspaces = await listWorkspacesRaw(db)
  //     workspaces.sort((a, b) => b.lastVisit - a.lastVisit)
  //     for (const workspace of workspaces) {
  //       const wsid = getWorkspaceId(workspace.workspace)
  //       await recreateElastic(mongodbUri ?? dbUrl, wsid)
  //     }
  //   })
  // })

  // program
  // .command('remove-duplicates-ids-mongo <workspaces>')
  // .description('remove duplicates ids for futue migration')
  // .action(async (workspaces: string) => {
  //   const mongodbUri = getMongoDBUrl()
  //   await withStorage(async (adapter) => {
  //     await removeDuplicateIds(toolCtx, mongodbUri, adapter, accountsUrl, workspaces)
  //   })
  // })

  // program.command('move-to-pg <region>').action(async (region: string) => {
  // const { dbUrl } = prepareTools()
  // const mongodbUri = getMongoDBUrl()

  // await withAccountDatabase(async (db) => {
  //   const workspaces = await listWorkspacesRaw(db)
  //   workspaces.sort((a, b) => b.lastVisit - a.lastVisit)
  //   await moveFromMongoToPG(
  //     db,
  //     mongodbUri,
  //     dbUrl,
  //     workspaces.filter((p) => p.region !== region),
  //     region
  //   )
  // })
  // })

  // program
  // .command('move-workspace-to-pg <workspace> <region>')
  // .option('-i, --include <include>', 'A list of ; separated domain names to include during backup', '*')
  // .option('-f|--force [force]', 'Force update', false)
  // .action(
  //   async (
  //     workspace: string,
  //     region: string,
  //     cmd: {
  //       include: string
  //       force: boolean
  //     }
  //   ) => {
  //     const { dbUrl } = prepareTools()
  //     const mongodbUri = getMongoDBUrl()

  //     await withAccountDatabase(async (db) => {
  //       const workspaceInfo = await getWorkspaceById(db, workspace)
  //       if (workspaceInfo === null) {
  //         throw new Error(`workspace ${workspace} not found`)
  //       }
  //       if (workspaceInfo.region === region && !cmd.force) {
  //         throw new Error(`workspace ${workspace} is already migrated`)
  //       }
  //       await moveWorkspaceFromMongoToPG(
  //         db,
  //         mongodbUri,
  //         dbUrl,
  //         workspaceInfo,
  //         region,
  //         cmd.include === '*' ? undefined : new Set(cmd.include.split(';').map((it) => it.trim())),
  //         cmd.force
  //       )
  //     })
  //   }
  // )

  program.command('move-account-db-to-pg').action(async () => {
    const { dbUrl } = prepareTools()
    const mongodbUri = getMongoDBUrl()

    if (mongodbUri === dbUrl) {
      throw new Error('MONGO_URL and DB_URL are the same')
    }

    const mongoNs = process.env.OLD_ACCOUNTS_NS

    await withAccountDatabase(async (pgDb) => {
      await withAccountDatabase(
        async (mongoDb) => {
          await moveAccountDbFromMongoToPG(toolCtx, mongoDb, pgDb)
        },
        mongodbUri,
        mongoNs
      )
    }, dbUrl)
  })

  program.command('check-move-mongo-to-pg <workspace>').action(async (workspaceId: string) => {
    const { dbUrl, txes } = prepareTools()
    const mongodbUri = getMongoDBUrl()
    const sysToken = generateToken(systemAccountEmail, getWorkspaceId(workspaceId))
    const info = await getWorkspaceInfo(sysToken, false)
    if (info == null) {
      return
    }
    await checkFromMongoToPG(mongodbUri, dbUrl, txes, info as ClientWorkspaceInfo)
  })

  program
    .command('migrate-created-modified-by')
    .option('--include-domains <includeDomains>', 'Domains to migrate(comma-separated)')
    .option('--exclude-domains <excludeDomains>', 'Domains to skip migration for(comma-separated)')
    .option('--lifetime <lifetime>', 'Max lifetime for the connection in seconds')
    .option('--batch <batch>', 'Batch size')
    .option('--force <force>', 'Force update', false)
    .option('--max-reconnects <maxReconnects>', 'Max reconnects', '30')
    .option('--max-retries <maxRetries>', 'Max reconnects', '50')
    .option('--workspaces <workspaces>', 'Workspaces to migrate(comma-separated)')
    .action(
      async (cmd: {
        includeDomains?: string
        excludeDomains?: string
        lifetime?: string
        batch?: string
        workspaces?: string
        force: boolean
        maxReconnects: string
        maxRetries: string
      }) => {
        const { dbUrl } = prepareTools()
        const includeDomains = cmd.includeDomains?.split(',').map((d) => d.trim())
        const excludeDomains = cmd.excludeDomains?.split(',').map((d) => d.trim())
        const maxLifetime = cmd.lifetime != null ? parseInt(cmd.lifetime) : undefined
        const batchSize = cmd.batch != null ? parseInt(cmd.batch) : undefined
        const maxReconnects = parseInt(cmd.maxReconnects)
        const maxRetries = parseInt(cmd.maxRetries)
        const wsUuids = cmd.workspaces?.split(',').map((it) => it.trim()) as WorkspaceUuid[]

        await withAccountDatabase(async (accDb) => {
          const rawWorkspaces =
            wsUuids != null && wsUuids.length > 0
              ? await getWorkspacesInfoWithStatusByIds(accDb, wsUuids)
              : await getWorkspaces(accDb, null, null, null)
          const workspaces = rawWorkspaces
            .filter((it) => !isArchivingMode(it.status.mode) && !isDeletingMode(it.status.mode))
            .sort((a, b) => (b.status.lastVisit ?? 0) - (a.status.lastVisit ?? 0))

          toolCtx.info('Workspaces found', { count: workspaces.length })

          for (const workspace of workspaces) {
            await migrateCreatedModifiedBy(
              toolCtx,
              dbUrl,
              workspace,
              includeDomains,
              excludeDomains,
              maxLifetime,
              batchSize,
              cmd.force,
              maxReconnects,
              maxRetries
            )
          }
        })
      }
    )

  program.command('ensure-global-persons-for-local-accounts').action(async () => {
    const { dbUrl } = prepareTools()

    await withAccountDatabase(async (accDb) => {
      await ensureGlobalPersonsForLocalAccounts(toolCtx, dbUrl, accDb)
    }, dbUrl)
  })

  program.command('migrate-merged-accounts').action(async () => {
    const { dbUrl } = prepareTools()

    await withAccountDatabase(async (accDb) => {
      await migrateMergedAccounts(toolCtx, dbUrl, accDb)
    }, dbUrl)
  })

  program.command('filter-merged-accounts-in-members').action(async () => {
    const { dbUrl } = prepareTools()

    await withAccountDatabase(async (accDb) => {
      await filterMergedAccountsInMembers(toolCtx, dbUrl, accDb)
    }, dbUrl)
  })

  // program
  // .command('perfomance')
  // .option('-p, --parallel', '', false)
  // .action(async (cmd: { parallel: boolean }) => {
  //   const { txes, version, migrateOperations } = prepareTools()
  //   await withAccountDatabase(async (db) => {
  //     const email = generateId()
  //     const ws = generateId()
  //     const wsid = getWorkspaceId(ws)
  //     const start = new Date()
  //     const measureCtx = new MeasureMetricsContext('create-workspace', {})
  //     const wsInfo = await createWorkspaceRecord(measureCtx, db, null, email, ws, ws)

  //     // update the record so it's not taken by one of the workers for the next 60 seconds
  //     await updateWorkspace(db, wsInfo, {
  //       mode: 'creating',
  //       progress: 0,
  //       lastProcessingTime: Date.now() + 1000 * 60
  //     })

  //     await createWorkspace(measureCtx, version, null, wsInfo, txes, migrateOperations, undefined, true)

  //     await updateWorkspace(db, wsInfo, {
  //       mode: 'active',
  //       progress: 100,
  //       disabled: false,
  //       version
  //     })
  //     await createAcc(toolCtx, db, null, email, '1234', '', '', true)
  //     await assignAccountToWs(toolCtx, db, null, email, ws, AccountRole.User)
  //     console.log('Workspace created in', new Date().getTime() - start.getTime(), 'ms')
  //     const token = generateToken(systemAccountEmail, wsid)
  //     const endpoint = await getTransactorEndpoint(token, 'external')
  //     await generateWorkspaceData(endpoint, ws, cmd.parallel, email)
  //     await testFindAll(endpoint, ws, email)
  //     await dropWorkspace(toolCtx, db, null, ws)
  //   })
  // })

  // program
  // .command('reset-ws-attempts <name>')
  // .description('Reset workspace creation/upgrade attempts counter')
  // .action(async (workspace) => {
  //   await withAccountDatabase(async (db) => {
  //     const info = await getWorkspaceById(db, workspace)
  //     if (info === null) {
  //       throw new Error(`workspace ${workspace} not found`)
  //     }

  //     await updateWorkspace(db, info, {
  //       attempts: 0
  //     })

  //     console.log('Attempts counter for workspace', workspace, 'has been reset')
  //   })
  // })

  // program
  //   .command('add-controlled-doc-rank-mongo')
  //   .description('add rank to controlled documents')
  //   .option('-w, --workspace <workspace>', 'Selected workspace only', '')
  //   .action(async (cmd: { workspace: string }) => {
  //     const { version } = prepareTools()

  //     let workspaces: Workspace[] = []
  //     await withAccountDatabase(async (db) => {
  //       workspaces = await listWorkspacesPure(db)
  //       workspaces = workspaces
  //         .filter((p) => isActiveMode(p.mode))
  //         .filter((p) => cmd.workspace === '' || p.workspace === cmd.workspace)
  //         .sort((a, b) => b.lastVisit - a.lastVisit)
  //     })

  //     console.log('found workspaces', workspaces.length)

  //     const mongodbUri = getMongoDBUrl()
  //     const client = getMongoClient(mongodbUri)
  //     const _client = await client.getClient()

  //     try {
  //       const count = workspaces.length
  //       let index = 0
  //       for (const workspace of workspaces) {
  //         index++

  //         toolCtx.info('processing workspace', {
  //           workspace: workspace.workspace,
  //           version: workspace.version,
  //           index,
  //           count
  //         })

  //         if (workspace.version === undefined || !deepEqual(workspace.version, version)) {
  //           console.log(`upgrade to ${versionToString(version)} is required`)
  //           continue
  //         }
  //         const workspaceId = getWorkspaceId(workspace.workspace)
  //         const wsDb = getWorkspaceMongoDB(_client, { name: workspace.workspace })

  //         await addControlledDocumentRank(toolCtx, wsDb, workspaceId)
  //       }
  //     } finally {
  //       client.close()
  //     }
  //   })

  // Not needed anymore?
  // program
  //   .command('fill-github-users')
  //   .option('-t, --token <token>', 'Github token to increase the limit of requests to GitHub')
  //   .description('adds github username info to all accounts')
  //   .action(async (cmd: { token?: string }) => {
  //     await withAccountDatabase(async (db) => {
  //       await fillGithubUsers(toolCtx, db, cmd.token)
  //     })
  //   })

  program
    .command('migrate-github-account')
    .option('--db <db>', 'Github DB', '%github')
    .option('--region <region>', 'Github DB')
    .action(async (cmd: { db: string, region?: string }) => {
      const mongodbUri = getMongoDBUrl()
      const client = getMongoClient(mongodbUri)
      const _client = await client.getClient()

      const { dbUrl, txes } = prepareTools()

      await performGithubAccountMigrations(_client.db(cmd.db), dbUrl, txes, cmd.region ?? null)
      await _client.close()
      client.close()
    })

  program
    .command('queue-init-topics')
    .description('create required kafka topics')
    .option('-tx <tx>', 'Number of TX partitions', '5')
    .action(async (cmd: { tx: string }) => {
      const queue = getPlatformQueue('tool')
      await queue.createTopics(parseInt(cmd.tx ?? '1'))
    })

  program
    .command('migrate-gmail-account')
    .option('--db <db>', 'DB name', 'gmail-service')
    .option('--region <region>', 'DB region')
    .action(async (cmd: { db: string, region?: string }) => {
      const mongodbUri = getMongoDBUrl()
      const client = getMongoClient(mongodbUri)
      const _client = await client.getClient()

      const kvsUrl = getKvsUrl()
      const { dbUrl, txes } = prepareTools()

      await performGmailAccountMigrations(_client.db(cmd.db), dbUrl, cmd.region ?? null, kvsUrl, txes)
      await _client.close()
      client.close()
    })

  program
    .command('migrate-calendar-integrations-data')
    .option('--db <db>', 'DB name', 'calendar-service')
    .option('--region <region>', 'DB region')
    .action(async (cmd: { db: string, region?: string }) => {
      const mongodbUri = getMongoDBUrl()
      const client = getMongoClient(mongodbUri)
      const _client = await client.getClient()

      const kvsUrl = getKvsUrl()
      await performCalendarAccountMigrations(_client.db(cmd.db), cmd.region ?? null, kvsUrl)
      await _client.close()
      client.close()
    })

  program
    .command('restore-markup-refs')
    .option('--region <region>', 'DB region')
    .action(async (cmd: { region?: string }) => {
      const { dbUrl, txes } = prepareTools()
      const region = cmd.region ?? null

      await withStorage(async (adapter) => {
        await restoreMarkupRefs(dbUrl, txes, adapter, region)
      })
    })

  program
    .command('restore-github-integrations')
    .option('-d, --dryrun', 'Dry run', false)
    .action(async (cmd: { dryrun: boolean }) => {
      const { dbUrl } = prepareTools()

      await restoreGithubIntegrations(dbUrl, cmd.dryrun)
    })

  program
    .command('migrate-trusted-v6-accounts')
    .description('Migrate trusted v6 accounts')
    .option('-s|--skip [skip]', 'A command separated list of workspaces to skip', '')
    .option('-d|--dry [dry]', 'Dry run', false)
    .action(async (cmd: { skip: string, dry: boolean }) => {
      const { dbUrl } = prepareTools()
      const mongodbUri = getMongoDBUrl()

      if (mongodbUri === dbUrl) {
        throw new Error('MONGO_URL and DB_URL are the same')
      }

      const mongoNs = process.env.OLD_ACCOUNTS_NS
      const skipWorkspaces = new Set(cmd.skip.split(',').map((it) => it.trim()))

      await withAccountDatabase(async (pgDb) => {
        const [v6MongoAccountDb, closeMongoAccountDb] = await getMongoAccountDB(mongodbUri, mongoNs)
        try {
          await migrateTrustedV6Accounts(toolCtx, pgDb, v6MongoAccountDb, cmd.dry, skipWorkspaces)
        } finally {
          closeMongoAccountDb()
        }
      }, dbUrl)
    })

  program
<<<<<<< HEAD
    .command('restore-removed-doc <workspace>')
    .requiredOption('--ids <objectIds>', 'ids')
    .action(async (workspace: string, cmd: { ids: string }) => {
      const wsid = getWorkspaceId(workspace)
      const endpoint = await getTransactorEndpoint(generateToken(systemAccountEmail, wsid), 'external')
      await restoreRemovedDoc(toolCtx, wsid, endpoint, cmd.ids)
    })

  program
    .command('add-controlled-doc-rank-mongo')
    .description('add rank to controlled documents')
    .option('-w, --workspace <workspace>', 'Selected workspace only', '')
    .action(async (cmd: { workspace: string }) => {
      const { version } = prepareTools()
=======
    .command('restore-from-v6-all <dirName>')
    .description('Restore from full v6 dump')
    .action(async (dirName) => {
      const { txes, dbUrl } = prepareTools()
>>>>>>> 461a0ace

      await withAccountDatabase(async (pgDb) => {
        await restoreFromv6All(toolCtx, pgDb, dirName, txes, dbUrl)
      }, dbUrl)
    })

  program
    .command('restore-v6-from-storage <workspace> <accsRoot>')
    .description('Restore a workspace from v6 backup storage with accounts info')
    .option('-r, --region <region>', 'Region to restore workspace to')
    .option('-b, --branding <branding>', 'Branding to restore workspace with', 'huly')
    .option('-s, --suffix <suffix>', 'Url suffix if conflicting', 'bold')
    .option('-f, --force', 'Force restore if the same uuid', false)
    .action(async (workspace, accsRoot, cmd: { suffix: string, region: string, branding: string, force: boolean }) => {
      const bucketName = process.env.BUCKET_NAME
      if (bucketName === '' || bucketName == null) {
        console.error('please provide bucket name env')
        process.exit(1)
      }

      const backupStorageConfig = storageConfigFromEnv(process.env.BACKUP_STORAGE)
      const backupStorageAdapter = createStorageFromConfig(backupStorageConfig.storages[0])
      const backupIds = { uuid: bucketName as WorkspaceUuid, dataId: bucketName as WorkspaceDataId, url: '' }
      const backupAccsStorage = await createStorageBackupStorage(toolCtx, backupStorageAdapter, backupIds, accsRoot)
      const v6AccountsFile = 'account.accounts.json'
      const v6WorkspacesFile = 'account.workspaces.json'
      const v6InvitesFile = 'account.invites.json'

      if (!(await backupAccsStorage.exists(v6AccountsFile))) {
        toolCtx.error('file not present', { file: v6AccountsFile })
        throw new Error(`${v6AccountsFile} should be present to restore`)
      }
      if (!(await backupAccsStorage.exists(v6WorkspacesFile))) {
        toolCtx.error('file not present', { file: v6WorkspacesFile })
        throw new Error(`${v6WorkspacesFile} should be present to restore`)
      }
      if (!(await backupAccsStorage.exists(v6InvitesFile))) {
        toolCtx.error('file not present', { file: v6InvitesFile })
        throw new Error(`${v6InvitesFile} should be present to restore`)
      }

      const v6Workspaces = JSON.parse((await backupAccsStorage.loadFile(v6WorkspacesFile)).toString()) as OldWorkspace[]
      const v6Workspace = v6Workspaces.find((it) => it.workspace === workspace)

      if (v6Workspace == null) {
        toolCtx.error('workspace not found in the accounts backup', { workspace })
        throw new Error(`workspace ${workspace} not found in the accounts backup`)
      }

      const uniqueWorkspaceAccounts = new Set((v6Workspace.accounts ?? []).map((it) => it.toString()))
      const v6AccountsRaw = JSON.parse((await backupAccsStorage.loadFile(v6AccountsFile)).toString()) as any[]
      const v6WorkspaceAccountsRaw = v6AccountsRaw.filter((acc) => uniqueWorkspaceAccounts.has(acc._id.toString()))

      const v6WorkspaceAccounts: OldAccount[] = []
      for (const rawAccount of v6WorkspaceAccountsRaw) {
        const hashTypedArray = rawAccount.hash != null ? new Uint8Array(rawAccount.hash.data) : null
        const saltTypedArray = new Uint8Array(rawAccount.salt.data)

        v6WorkspaceAccounts.push({
          ...rawAccount,
          hash: hashTypedArray != null ? Buffer.from(hashTypedArray.buffer) : null,
          salt: Buffer.from(saltTypedArray.buffer)
        })
      }

      let v6Invites = JSON.parse((await backupAccsStorage.loadFile(v6InvitesFile)).toString()) as any[]
      v6Invites = v6Invites.filter((invite: any) => invite.workspace.name === v6Workspace.workspace)

      const { txes, dbUrl } = prepareTools()
      const backupWsStorage = await createStorageBackupStorage(
        toolCtx,
        backupStorageAdapter,
        backupIds,
        v6Workspace.uuid ?? v6Workspace.workspace
      )

      const storageConfig = storageConfigFromEnv()
      const workspaceStorage: StorageAdapter = buildStorageFromConfig(storageConfig)
      const { suffix, region, branding, force } = cmd

      await withAccountDatabase(async (pgDb) => {
        await restoreTrustedV6Workspace(
          toolCtx,
          pgDb,
          v6Workspace,
          v6WorkspaceAccounts,
          v6Invites,
          backupWsStorage,
          workspaceStorage,
          txes,
          dbUrl,
          { conflictSuffix: suffix, region, branding, force }
        )
      }, dbUrl)
    })

  extendProgram?.(program)

  process.on('unhandledRejection', (reason, promise) => {
    toolCtx.error('Unhandled Rejection at:', { reason, promise })
  })

  process.on('uncaughtException', (error, origin) => {
    toolCtx.error('Uncaught Exception at:', { origin, error })
  })

  program.parse(process.argv)
}<|MERGE_RESOLUTION|>--- conflicted
+++ resolved
@@ -38,18 +38,7 @@
   restore,
   backupDownload
 } from '@hcengineering/server-backup'
-<<<<<<< HEAD
-import serverClientPlugin, {
-  BlobClient,
-  createClient,
-  getTransactorEndpoint,
-  getWorkspaceInfo,
-  listAccountWorkspaces,
-  updateBackupInfo
-} from '@hcengineering/server-client'
-=======
 import serverClientPlugin, { getAccountClient, getTransactorEndpoint } from '@hcengineering/server-client'
->>>>>>> 461a0ace
 import {
   createBackupPipeline,
   createEmptyBroadcastOps,
@@ -72,37 +61,18 @@
 import { getPlatformQueue } from '@hcengineering/kafka'
 import { buildStorageFromConfig, createStorageFromConfig, storageConfigFromEnv } from '@hcengineering/server-storage'
 import { program, type Command } from 'commander'
-<<<<<<< HEAD
-import { addControlledDocumentRank } from './qms'
-import { clearTelegramHistory } from './telegram'
-import { backupRestore, diffWorkspace, restoreRemovedDoc, updateField } from './workspace'
-=======
 import { updateField } from './workspace'
->>>>>>> 461a0ace
 
 import {
   AccountRole,
-<<<<<<< HEAD
-  DOMAIN_BLOB,
-  generateId,
-  getWorkspaceId,
-  isActiveMode,
-  type LowLevelStorage,
-=======
   isArchivingMode,
   isDeletingMode,
->>>>>>> 461a0ace
   MeasureMetricsContext,
   metricsToString,
   SocialIdType,
   systemAccountEmail,
-<<<<<<< HEAD
-  versionToString,
-  type ClientWorkspaceInfo,
-=======
   systemAccountUuid,
   type AccountUuid,
->>>>>>> 461a0ace
   type Data,
   type Doc,
   type PersonId,
@@ -128,28 +98,6 @@
   createPostgresTxAdapter,
   shutdownPostgres
 } from '@hcengineering/postgres'
-<<<<<<< HEAD
-import { CONFIG_KIND as S3_CONFIG_KIND, S3Service, type S3Config } from '@hcengineering/s3'
-import {
-  createDummyStorageAdapter,
-  type PipelineFactory,
-  type StorageAdapter,
-  type StorageAdapterEx
-} from '@hcengineering/server-core'
-import { deepEqual } from 'fast-equals'
-import { createWriteStream, readFileSync } from 'fs'
-import { getAccountDBUrl, getMongoDBUrl } from './__start'
-import { fillGithubUsers, fixAccountEmails, renameAccount } from './account'
-import {
-  benchmark,
-  benchmarkWorker,
-  generateWorkspaceData,
-  stressBenchmark,
-  testFindAll,
-  type StressBenchmarkMode
-} from './benchmark'
-=======
->>>>>>> 461a0ace
 import {
   QueueTopic,
   workspaceEvents,
@@ -163,27 +111,15 @@
 
 import { performCalendarAccountMigrations } from './calendar'
 import {
-<<<<<<< HEAD
-  checkFromMongoToPG,
-  generateUuidMissingWorkspaces,
-=======
   ensureGlobalPersonsForLocalAccounts,
   filterMergedAccountsInMembers,
   migrateCreatedModifiedBy,
   migrateMergedAccounts,
   migrateTrustedV6Accounts,
->>>>>>> 461a0ace
   moveAccountDbFromMongoToPG,
   restoreFromv6All,
   restoreTrustedV6Workspace
 } from './db'
-<<<<<<< HEAD
-import { reindexWorkspace } from './fulltext'
-import { restoreControlledDocContentMongo, restoreMarkupRefs, restoreWikiContentMongo } from './markup'
-import { fixMixinForeignAttributes, showMixinForeignAttributes } from './mixin'
-import { copyToDatalake, moveFiles, showLostFiles } from './storage'
-import { SimpleFileLogger } from './logger'
-=======
 import { performGithubAccountMigrations } from './github'
 import { performGmailAccountMigrations } from './gmail'
 import { getToolToken, getWorkspace, getWorkspaceTransactorEndpoint } from './utils'
@@ -195,7 +131,6 @@
 import { dirname } from 'path'
 import { restoreMarkupRefs } from './markup'
 import { restoreGithubIntegrations } from './restoreGithub'
->>>>>>> 461a0ace
 
 const colorConstants = {
   colorRed: '\u001b[31m',
@@ -275,11 +210,7 @@
     const uri = dbOverride ?? getAccountDBUrl()
     const ns = nsOverride ?? process.env.ACCOUNT_DB_NS
 
-<<<<<<< HEAD
-    const [accountDb, closeAccountsDb] = await getAccountDB(uri, process.env.DB_NS)
-=======
     const [accountDb, closeAccountsDb] = await getAccountDB(uri, ns)
->>>>>>> 461a0ace
     try {
       await f(accountDb)
     } catch (err: any) {
@@ -534,303 +465,11 @@
   ): Promise<void> {
     const { version, txes, migrateOperations } = prepareTools()
 
-<<<<<<< HEAD
-        console.log('Used: ', used, 'Unused: ', unused)
-      })
-    })
-  program
-    .command('archive-workspaces')
-    .description('Archive and delete non visited workspaces...')
-    .option('-r|--remove [remove]', 'Pass to remove all data', false)
-    .option('--region [region]', 'Pass to remove all data', '')
-    .option('-t|--timeout [timeout]', 'Timeout in days', '60')
-    .option('-w|--workspace [workspace]', 'Force backup of selected workspace', '')
-    .action(
-      async (cmd: {
-        disable: boolean
-        exclude: string
-        timeout: string
-        remove: boolean
-        workspace: string
-        region: string
-      }) => {
-        const { dbUrl, txes } = prepareTools()
-        await withAccountDatabase(async (db) => {
-          const workspaces = (await listWorkspacesPure(db))
-            .sort((a, b) => a.lastVisit - b.lastVisit)
-            .filter((it) => cmd.workspace === '' || cmd.workspace === it.workspace)
-
-          const _timeout = parseInt(cmd.timeout) ?? 7
-
-          let unused = 0
-          for (const ws of workspaces) {
-            const lastVisitDays = Math.floor((Date.now() - ws.lastVisit) / 1000 / 3600 / 24)
-
-            if (lastVisitDays > _timeout && isActiveMode(ws.mode)) {
-              unused++
-              toolCtx.warn('--- unused', {
-                url: ws.workspaceUrl,
-                id: ws.workspace,
-                lastVisitDays,
-                mode: ws.mode
-              })
-              try {
-                await backupWorkspace(
-                  toolCtx,
-                  ws,
-                  (dbUrl, storageAdapter) => {
-                    const factory: PipelineFactory = createBackupPipeline(toolCtx, dbUrl, txes, {
-                      externalStorage: storageAdapter,
-                      usePassedCtx: true
-                    })
-                    return factory
-                  },
-                  (ctx, dbUrls, workspace, branding, externalStorage) => {
-                    return getConfig(ctx, dbUrls, ctx, {
-                      externalStorage,
-                      disableTriggers: true
-                    })
-                  },
-                  cmd.region,
-                  5000, // 5 gigabytes per blob
-                  sharedPipelineContextVars,
-                  true, // Do full check
-                  async (storage, workspaceStorage) => {
-                    if (cmd.remove) {
-                      await updateArchiveInfo(toolCtx, db, ws.workspace, true)
-                      const files = await workspaceStorage.listStream(toolCtx, { name: ws.workspace })
-
-                      while (true) {
-                        const docs = await files.next()
-                        if (docs.length === 0) {
-                          break
-                        }
-                        await workspaceStorage.remove(
-                          toolCtx,
-                          { name: ws.workspace },
-                          docs.map((it) => it._id)
-                        )
-                      }
-
-                      const destroyer = getWorkspaceDestroyAdapter(dbUrl)
-
-                      await destroyer.deleteWorkspace(toolCtx, sharedPipelineContextVars, { name: ws.workspace })
-                    }
-                  }
-                )
-              } catch (err: any) {
-                toolCtx.error('Failed to backup/archive workspace', { workspace: ws.workspace })
-              }
-            }
-          }
-          console.log('Processed unused workspaces', unused)
-        })
-      }
-    )
-
-  program
-    .command('restore-all')
-    .description('Restore workspaces to selected region DB...')
-    .option('-t|--timeout [timeout]', 'Timeout in days', '60')
-    .option('-r|--region [region]', 'Timeout in days', '')
-    .option('-w|--workspace [workspace]', 'Force backup of selected workspace', '')
-    .option('-s|--skip [skip]', 'A command separated list of workspaces to skip', '')
-    .option('-d|--dry [dry]', 'Dry run', false)
-    .action(
-      async (cmd: {
-        timeout: string
-        workspace: string
-        region: string
-        dry: boolean
-        account: string
-        skip: string
-      }) => {
-        const { txes, dbUrl } = prepareTools()
-
-        const bucketName = process.env.BUCKET_NAME
-        if (bucketName === '' || bucketName == null) {
-          console.error('please provide butket name env')
-          process.exit(1)
-        }
-
-        const skipWorkspaces = new Set(cmd.skip.split(',').map((it) => it.trim()))
-
-        const token = generateToken(systemAccountEmail, getWorkspaceId(''))
-        const workspaces = (await listAccountWorkspaces(token, cmd.region))
-          .sort((a, b) => {
-            const bsize = b.backupInfo?.backupSize ?? 0
-            const asize = a.backupInfo?.backupSize ?? 0
-            return bsize - asize
-          })
-          .filter((it) => (cmd.workspace === '' || cmd.workspace === it.workspace) && !skipWorkspaces.has(it.workspace))
-
-        for (const ws of workspaces) {
-          const lastVisitDays = Math.floor((Date.now() - ws.lastVisit) / 1000 / 3600 / 24)
-
-          toolCtx.warn('--- restoring workspace', {
-            url: ws.workspaceUrl,
-            id: ws.workspace,
-            lastVisitDays,
-            backupSize: ws.backupInfo?.blobsSize ?? 0,
-            mode: ws.mode
-          })
-          if (cmd.dry) {
-            continue
-          }
-          try {
-            const st = Date.now()
-            await backupRestore(
-              toolCtx,
-              dbUrl,
-              bucketName,
-              ws,
-              (dbUrl, storageAdapter) => {
-                const factory: PipelineFactory = createBackupPipeline(toolCtx, dbUrl, txes, {
-                  externalStorage: storageAdapter,
-                  usePassedCtx: true
-                })
-                return factory
-              },
-              [DOMAIN_BLOB]
-            )
-            const ed = Date.now()
-            toolCtx.warn('--- restoring complete', {
-              time: ed - st
-            })
-          } catch (err: any) {
-            toolCtx.error('REstore of f workspace failedarchive workspace', { workspace: ws.workspace })
-          }
-        }
-      }
-    )
-
-  program
-    .command('backup-all')
-    .description('Backup all workspaces...')
-    .option('--region [region]', 'Force backup of selected workspace', '')
-    .option('--full', 'Full recheck', false)
-    .option('-w|--workspace [workspace]', 'Force backup of selected workspace', '')
-    .option('-s|--skip [skip]', 'A command separated list of workspaces to skip', '')
-    .action(async (cmd: { workspace: string, region: string, full: boolean, skip: string }) => {
-      const { txes } = prepareTools()
-      const skipped = new Set(cmd.skip.split(',').map((it) => it.trim()))
-      await withAccountDatabase(async (db) => {
-        const workspaces = (await listWorkspacesPure(db))
-          .sort((a, b) => {
-            const bsize = b.backupInfo?.backupSize ?? 0
-            const asize = a.backupInfo?.backupSize ?? 0
-            return bsize - asize
-          })
-          .filter((it) => isActiveMode(it.mode))
-          .filter((it) => (cmd.workspace === '' || cmd.workspace === it.workspace) && !skipped.has(it.workspace))
-
-        let processed = 0
-
-        // We need to update workspaces with missing workspaceUrl
-        for (const ws of workspaces) {
-          try {
-            if (
-              await backupWorkspace(
-                toolCtx,
-                ws,
-                (dbUrl, storageAdapter) => {
-                  const factory: PipelineFactory = createBackupPipeline(toolCtx, dbUrl, txes, {
-                    externalStorage: storageAdapter,
-                    usePassedCtx: true
-                  })
-                  return factory
-                },
-                (ctx, dbUrls, workspace, branding, externalStorage) => {
-                  return getConfig(ctx, dbUrls, ctx, {
-                    externalStorage,
-                    disableTriggers: true
-                  })
-                },
-                cmd.region,
-                100,
-                sharedPipelineContextVars,
-                cmd.full
-              )
-            ) {
-              processed++
-            }
-          } catch (err: any) {
-            toolCtx.error('Failed to backup workspace', {
-              workspace: ws.workspace,
-              err: err.message,
-              errStack: err.stack
-            })
-          }
-        }
-        console.log('Processed workspaces', processed)
-      })
-    })
-
-  program
-    .command('drop-workspace <name>')
-    .description('drop workspace')
-    .option('--full [full]', 'Force remove all data', false)
-    .action(async (workspace, cmd: { full: boolean }) => {
-      const { dbUrl } = prepareTools()
-
-      await withStorage(async (storageAdapter) => {
-        await withAccountDatabase(async (db) => {
-          const ws = await getWorkspaceById(db, workspace)
-          if (ws === null) {
-            console.log('no workspace exists')
-            return
-          }
-          if (cmd.full) {
-            await dropWorkspaceFull(toolCtx, db, dbUrl, null, workspace, storageAdapter)
-          } else {
-            await dropWorkspace(toolCtx, db, null, workspace)
-          }
-        })
-      })
-    })
-
-  program
-    .command('drop-workspace-by-email <email>')
-    .description('drop workspace')
-    .option('--full [full]', 'Force remove all data', false)
-    .action(async (email, cmd: { full: boolean }) => {
-      const { dbUrl } = prepareTools()
-      await withStorage(async (storageAdapter) => {
-        await withAccountDatabase(async (db) => {
-          for (const workspace of await listWorkspacesByAccount(db, email)) {
-            if (cmd.full) {
-              await dropWorkspaceFull(toolCtx, db, dbUrl, null, workspace.workspace, storageAdapter)
-            } else {
-              await dropWorkspace(toolCtx, db, null, workspace.workspace)
-            }
-          }
-        })
-      })
-    })
-  program
-    .command('list-workspace-by-email <email>')
-    .description('drop workspace')
-    .option('--full [full]', 'Force remove all data', false)
-    .action(async (email, cmd: { full: boolean }) => {
-      await withAccountDatabase(async (db) => {
-        for (const workspace of await listWorkspacesByAccount(db, email)) {
-          console.log(workspace.workspace, workspace.workspaceUrl, workspace.workspaceName)
-        }
-      })
-    })
-
-  program
-    .command('drop-workspace-last-visit')
-    .description('drop old workspaces')
-    .action(async (cmd: any) => {
-      const { dbUrl } = prepareTools()
-=======
     await withAccountDatabase(async (db) => {
       const info = await getWorkspace(db, workspace)
       if (info === null) {
         throw new Error(`workspace ${workspace} not found`)
       }
->>>>>>> 461a0ace
 
       const wsInfo = await getWorkspaceInfoWithStatusById(db, info.uuid)
       if (wsInfo === null) {
@@ -1308,25 +947,6 @@
           blobLimit: string
           contentTypes: string
           full: boolean
-<<<<<<< HEAD
-        }
-      ) => {
-        const storage = await createFileBackupStorage(dirName)
-        const wsid = getWorkspaceId(workspace)
-        const endpoint = await getTransactorEndpoint(generateToken(systemAccountEmail, wsid), 'external')
-        await backup(toolCtx, endpoint, wsid, storage, {
-          force: cmd.force,
-          include: cmd.include === '*' ? undefined : new Set(cmd.include.split(';').map((it) => it.trim())),
-          skipDomains: (cmd.skip ?? '').split(';').map((it) => it.trim()),
-          timeout: 0,
-          connectTimeout: parseInt(cmd.timeout) * 1000,
-          blobDownloadLimit: parseInt(cmd.blobLimit),
-          skipBlobContentTypes: cmd.contentTypes
-            .split(';')
-            .map((it) => it.trim())
-            .filter((it) => it.length > 0),
-          fullVerify: cmd.full
-=======
           keepSnapshots: string
           fullVerify: boolean
         }
@@ -1389,7 +1009,6 @@
             }
             await workspaceStorage.close()
           }
->>>>>>> 461a0ace
         })
       }
     )
@@ -1445,42 +1064,25 @@
 
       const skipWorkspaces = new Set(cmd.skip.split(',').map((it) => it.trim()))
 
-<<<<<<< HEAD
-      const token = generateToken(systemAccountEmail, getWorkspaceId(''))
-      const workspaces = (await listAccountWorkspaces(token, cmd.region))
-=======
       const token = generateToken(systemAccountUuid, undefined, {
         service: 'tool'
       })
       const workspaces = (await getAccountClient(token).listWorkspaces(cmd.region))
->>>>>>> 461a0ace
         .sort((a, b) => {
           const bsize = b.backupInfo?.backupSize ?? 0
           const asize = a.backupInfo?.backupSize ?? 0
           return bsize - asize
         })
-<<<<<<< HEAD
-        .filter((it) => (cmd.workspace === '' || cmd.workspace === it.workspace) && !skipWorkspaces.has(it.workspace))
-=======
         .filter((it) => (cmd.workspace === '' || cmd.workspace === it.url) && !skipWorkspaces.has(it.url))
->>>>>>> 461a0ace
 
       const backupStorageConfig = storageConfigFromEnv(process.env.STORAGE)
       const storageAdapter = createStorageFromConfig(backupStorageConfig.storages[0])
       for (const ws of workspaces) {
-<<<<<<< HEAD
-        const lastVisitDays = Math.floor((Date.now() - ws.lastVisit) / 1000 / 3600 / 24)
-
-        toolCtx.warn('--- checking workspace backup', {
-          url: ws.workspaceUrl,
-          id: ws.workspace,
-=======
         const lastVisitDays = Math.floor((Date.now() - (ws.lastVisit ?? 0)) / 1000 / 3600 / 24)
 
         toolCtx.warn('--- checking workspace backup', {
           url: ws.url,
           id: ws.uuid,
->>>>>>> 461a0ace
           lastVisitDays,
           backupSize: ws.backupInfo?.blobsSize ?? 0,
           mode: ws.mode
@@ -1495,17 +1097,12 @@
             const storage = await createStorageBackupStorage(
               toolCtx,
               storageAdapter,
-<<<<<<< HEAD
-              getWorkspaceId(bucketName),
-              ws.workspace
-=======
               {
                 uuid: 'backup' as WorkspaceUuid,
                 url: 'backup',
                 dataId: bucketName as WorkspaceDataId
               },
               ws.dataId ?? ws.uuid
->>>>>>> 461a0ace
             )
             await checkBackupIntegrity(toolCtx, storage)
           } catch (err: any) {
@@ -1516,11 +1113,7 @@
             time: ed - st
           })
         } catch (err: any) {
-<<<<<<< HEAD
-          toolCtx.error('REstore of f workspace failedarchive workspace', { workspace: ws.workspace })
-=======
           toolCtx.error('Restore of f workspace failedarchive workspace', { workspace: ws.url })
->>>>>>> 461a0ace
         }
       }
       await storageAdapter.close()
@@ -1818,72 +1411,6 @@
       await storageAdapter.close()
     })
 
-<<<<<<< HEAD
-  program
-    .command('copy-s3-datalake')
-    .description('copy files from s3 to datalake')
-    .option('-w, --workspace <workspace>', 'Selected workspace only', '')
-    .option('-c, --concurrency <concurrency>', 'Number of files being processed concurrently', '10')
-    .option('-s, --skip <number>', 'Number of workspaces to skip', '0')
-    .option('-e, --existing', 'Copy existing blobs', false)
-    .action(async (cmd: { workspace: string, concurrency: string, existing: boolean, skip: string }) => {
-      const params = {
-        concurrency: parseInt(cmd.concurrency),
-        existing: cmd.existing
-      }
-      const skip = parseInt(cmd.skip)
-
-      const storageConfig = storageConfigFromEnv(process.env.STORAGE)
-
-      const storages = storageConfig.storages.filter((p) => p.kind === S3_CONFIG_KIND) as S3Config[]
-      if (storages.length === 0) {
-        throw new Error('S3 storage config is required')
-      }
-
-      const datalakeConfig = storageConfig.storages.find((p) => p.kind === DATALAKE_CONFIG_KIND)
-      if (datalakeConfig === undefined) {
-        throw new Error('Datalake storage config is required')
-      }
-
-      toolCtx.info('using datalake', { datalake: datalakeConfig })
-
-      const token = generateToken(systemAccountEmail, getWorkspaceId(''))
-      const workspaces = (await listAccountWorkspaces(token))
-        .sort((a, b) => {
-          const bsize = b.backupInfo?.blobsSize ?? 0
-          const asize = a.backupInfo?.blobsSize ?? 0
-          return bsize - asize
-        })
-        .filter((it) => cmd.workspace === '' || cmd.workspace === it.workspace)
-
-      const count = workspaces.length
-      console.log('found workspaces', count)
-
-      let index = 0
-      for (const workspace of workspaces) {
-        index++
-        if (index <= skip) {
-          toolCtx.info('processing workspace', { workspace: workspace.workspace, index, count })
-          continue
-        }
-
-        toolCtx.info('processing workspace', {
-          workspace: workspace.workspace,
-          index,
-          count,
-          blobsSize: workspace.backupInfo?.blobsSize ?? 0
-        })
-        const workspaceId = getWorkspaceId(workspace.workspace)
-        const token = generateToken(systemAccountEmail, workspaceId)
-        const datalake = createDatalakeClient(datalakeConfig as DatalakeConfig, token)
-
-        for (const config of storages) {
-          const storage = new S3Service(config)
-          await copyToDatalake(toolCtx, workspaceId, config, storage, datalake, params)
-        }
-      }
-    })
-=======
   // program
   //   .command('copy-s3-datalake')
   //   .description('copy files from s3 to datalake')
@@ -2186,7 +1713,6 @@
   //     })
   //   })
   // })
->>>>>>> 461a0ace
 
   program
     .command('generate-token <name> <workspace>')
@@ -2216,100 +1742,6 @@
         await fetch(`${endpoint}/api/v1/manage?token=${token}&operation=profile-start`, {
           method: 'PUT'
         })
-<<<<<<< HEAD
-      })
-    })
-
-  program
-    .command('restore-markup-ref')
-    .description('restore markup document content refs')
-    .option('-w, --workspace <workspace>', 'Selected "workspaces" only, comma separated', '')
-    .option('-m, --migrated', 'Migrated only', false)
-    .option('-d, --dryrun', 'Dry run', false)
-    .option('-f, --force', 'Force update (skip version check)', false)
-    .action(async (cmd: { workspace: string, migrated: boolean, dryrun: boolean, force: boolean }) => {
-      let workspaces: Workspace[] = []
-      const targetWorkspaces = cmd.workspace.split(',')
-      const { txes, version, dbUrl } = prepareTools()
-      const { hierarchy } = await buildModel(toolCtx, txes)
-
-      await withAccountDatabase(async (db) => {
-        workspaces = await listWorkspacesPure(db)
-        workspaces = workspaces
-          .filter((p) => isActiveMode(p.mode))
-          .filter((p) => cmd.workspace === '' || targetWorkspaces.includes(p.workspace))
-          .filter((p) => !cmd.migrated || (p.region === 'europe' && p.targetRegion === 'europe'))
-          .sort((a, b) => b.lastVisit - a.lastVisit)
-      })
-
-      toolCtx.info('found workspaces', { count: workspaces.length })
-
-      await withStorage(async (storageAdapter) => {
-        const count = workspaces.length
-        let index = 0
-        for (const workspace of workspaces) {
-          index++
-
-          const ctx = new MeasureMetricsContext(
-            workspace.workspace,
-            {},
-            {},
-            undefined,
-            new SimpleFileLogger(workspace.workspace)
-          )
-
-          ctx.info('processing workspace', {
-            workspace: workspace.workspace,
-            version: workspace.version,
-            index,
-            count
-          })
-
-          if (!cmd.force && (workspace.version === undefined || !deepEqual(workspace.version, version))) {
-            console.log(`Upgrade to ${versionToString(version)} is required or run with --force flag`)
-            continue
-          }
-
-          const workspaceId = getWorkspaceId(workspace.workspace)
-          const backupPipeline = createBackupPipeline(ctx, dbUrl, txes, {
-            externalStorage: createDummyStorageAdapter()
-          })
-
-          const pipeline = await backupPipeline(
-            ctx,
-            {
-              name: workspace.workspace,
-              workspaceName: workspace.workspaceName ?? '',
-              workspaceUrl: '',
-              uuid: workspace.uuid ?? ''
-            },
-            false,
-            () => {},
-            null
-          )
-
-          try {
-            const lowLevel = pipeline.context.lowLevelStorage as LowLevelStorage
-
-            await restoreMarkupRefs(ctx, lowLevel, workspaceId, hierarchy, storageAdapter, cmd.dryrun)
-          } catch (err: any) {
-            ctx.error('failed to restore markup refs', { err })
-          } finally {
-            await pipeline.close()
-          }
-        }
-      })
-    })
-
-  program
-    .command('confirm-email <email>')
-    .description('confirm user email')
-    .action(async (email: string, cmd) => {
-      await withAccountDatabase(async (db) => {
-        const account = await getAccount(db, email)
-        if (account?.confirmed === true) {
-          console.log(`Already confirmed:${email}`)
-=======
       } else {
         const resp = await fetch(`${endpoint}/api/v1/manage?token=${token}&operation=profile-stop`, {
           method: 'PUT'
@@ -2322,7 +1754,6 @@
           const bytes = await resp.arrayBuffer()
           console.log('writing to', opt.output)
           await writeFile(opt.output, new Uint8Array(bytes))
->>>>>>> 461a0ace
         } else {
           console.error('failed to stop profile', resp.headers)
         }
@@ -2605,20 +2036,9 @@
     .action(async (workspace: string, cmd: { enable: string, disable: string, list: boolean }) => {
       await withAccountDatabase(async (db) => {
         console.log(JSON.stringify(cmd))
-<<<<<<< HEAD
-        const workspaces = (await listWorkspacesRaw(db)).sort((a, b) => b.lastVisit - a.lastVisit)
-        for (const ws of workspaces) {
-          if (!isActiveMode(ws.mode)) continue
-          console.log('configure', ws.workspaceName ?? ws.workspace)
-          const wsid = getWorkspaceId(ws.workspace)
-          const token = generateToken(systemAccountEmail, wsid)
-          const endpoint = await getTransactorEndpoint(token)
-          await changeConfiguration(wsid, endpoint, cmd)
-=======
         const ws = await getWorkspace(db, workspace)
         if (ws === null) {
           throw new Error(`workspace ${workspace} not found`)
->>>>>>> 461a0ace
         }
 
         await changeConfiguration(ws.uuid, await getWorkspaceTransactorEndpoint(ws.uuid), cmd)
@@ -2823,8 +2243,7 @@
   program
     .command('fulltext-reindex-all')
     .description('reindex workspaces')
-    .option('--region <region>', 'region to reindex')
-    .action(async (cmd: { region?: string }) => {
+    .action(async () => {
       const fulltextUrl = process.env.FULLTEXT_URL
       if (fulltextUrl === undefined) {
         console.error('please provide FULLTEXT_URL')
@@ -2834,26 +2253,8 @@
       let workspaces: Workspace[] = []
 
       await withAccountDatabase(async (db) => {
-<<<<<<< HEAD
-        const workspaces = (await listWorkspacesRaw(db, cmd.region)).filter(
-          (it) => isActiveMode(it.mode) && it.version?.patch === getModelVersion().patch
-        )
-        workspaces.sort((a, b) => b.lastVisit - a.lastVisit)
-        console.log('workspacess to process', workspaces.length)
-        for (const workspace of workspaces) {
-          const wsid = getWorkspaceId(workspace.workspace)
-          const token = generateToken(systemAccountEmail, wsid)
-
-          console.log('reindex workspace', workspace.workspaceUrl)
-          await reindexWorkspace(toolCtx, fulltextUrl, token)
-        }
-        console.log('end-reindex')
-      })
-    })
-=======
         const statuses = await db.workspaceStatus.find({ mode: 'active', isDisabled: false })
         const statusByWs = new Map(statuses.map((it) => [it.workspaceUuid, it]))
->>>>>>> 461a0ace
 
         workspaces = await db.workspace.find({})
         workspaces = workspaces.filter((p) => statusByWs.has(p.uuid))
@@ -3037,17 +2438,6 @@
         mongoNs
       )
     }, dbUrl)
-  })
-
-  program.command('check-move-mongo-to-pg <workspace>').action(async (workspaceId: string) => {
-    const { dbUrl, txes } = prepareTools()
-    const mongodbUri = getMongoDBUrl()
-    const sysToken = generateToken(systemAccountEmail, getWorkspaceId(workspaceId))
-    const info = await getWorkspaceInfo(sysToken, false)
-    if (info == null) {
-      return
-    }
-    await checkFromMongoToPG(mongodbUri, dbUrl, txes, info as ClientWorkspaceInfo)
   })
 
   program
@@ -3355,27 +2745,10 @@
     })
 
   program
-<<<<<<< HEAD
-    .command('restore-removed-doc <workspace>')
-    .requiredOption('--ids <objectIds>', 'ids')
-    .action(async (workspace: string, cmd: { ids: string }) => {
-      const wsid = getWorkspaceId(workspace)
-      const endpoint = await getTransactorEndpoint(generateToken(systemAccountEmail, wsid), 'external')
-      await restoreRemovedDoc(toolCtx, wsid, endpoint, cmd.ids)
-    })
-
-  program
-    .command('add-controlled-doc-rank-mongo')
-    .description('add rank to controlled documents')
-    .option('-w, --workspace <workspace>', 'Selected workspace only', '')
-    .action(async (cmd: { workspace: string }) => {
-      const { version } = prepareTools()
-=======
     .command('restore-from-v6-all <dirName>')
     .description('Restore from full v6 dump')
     .action(async (dirName) => {
       const { txes, dbUrl } = prepareTools()
->>>>>>> 461a0ace
 
       await withAccountDatabase(async (pgDb) => {
         await restoreFromv6All(toolCtx, pgDb, dirName, txes, dbUrl)
