--- conflicted
+++ resolved
@@ -264,24 +264,6 @@
         }
       ]
     },
-<<<<<<< HEAD
-    host: '0.0.0.0',
-    allowedHosts: 'all',
-    hot: true,
-    client: {
-      logging: "info",
-      overlay: {
-        errors: true,
-        warnings: false,
-        runtimeErrors: (error) => {
-          if (error.message.includes("ResizeObserver")) {
-            return false;
-          }
-          return true;
-        },
-      },
-      progress: false,
-=======
     mode,
     plugins: [
       ...(prod
@@ -332,7 +314,6 @@
       aggregateTimeout: 100,
       followSymlinks: false,
       poll: 250
->>>>>>> 9994ffed
     },
     devtool: prod ? 'source-map' : 'eval-source-map', // 'inline-source-map',
     devServer: {
@@ -350,7 +331,16 @@
       hot: true,
       client: {
         logging: 'info',
-        overlay: true,
+        overlay: {
+          errors: true,
+          warnings: false,
+          runtimeErrors: (error) => {
+            if (error.message.includes("ResizeObserver")) {
+              return false;
+            }
+            return true;
+          },
+        },
         progress: false
       },
       proxy:
