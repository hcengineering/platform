--- conflicted
+++ resolved
@@ -193,9 +193,6 @@
   USE_BINARY_PROTOCOL?: boolean
   TRANSACTOR_OVERRIDE?: string
   BACKUP_URL?: string
-<<<<<<< HEAD
-  EXPORT_URL?: string
-=======
   STREAM_URL?: string
   PUBLIC_SCHEDULE_URL?: string
   CALDAV_SERVER_URL?: string
@@ -204,7 +201,6 @@
   COMMUNICATION_API_ENABLED?: string
   BILLING_URL?: string,
   EXCLUDED_APPLICATIONS_FOR_ANONYMOUS?: string
->>>>>>> 461a0ace
 }
 
 export interface Branding {
@@ -490,11 +486,8 @@
   setMetadata(sign.metadata.SignURL, config.SIGN_URL)
   setMetadata(presence.metadata.PresenceUrl, config.PRESENCE_URL ?? '')
   setMetadata(exportPlugin.metadata.ExportUrl, config.EXPORT_URL ?? '')
-<<<<<<< HEAD
-=======
 
   setMetadata(billingPlugin.metadata.BillingURL, config.BILLING_URL ?? '')
->>>>>>> 461a0ace
 
   const languages = myBranding.languages
     ? (myBranding.languages as string).split(',').map((l) => l.trim())
