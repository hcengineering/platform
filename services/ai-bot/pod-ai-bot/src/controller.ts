--- conflicted
+++ resolved
@@ -147,23 +147,10 @@
       return
     }
 
-<<<<<<< HEAD
-    if (workspace === config.SupportWorkspace) {
-      return new SupportWsClient(
-        this.storageAdapter,
-        endpoint,
-        token,
-        workspace,
-        this,
-        this.ctx.newChild('client', {}),
-        info
-      )
-=======
     const wsIds: WorkspaceIds = {
       uuid: wsLoginInfo.workspace,
       url: wsLoginInfo.workspaceUrl,
       dataId: wsLoginInfo.workspaceDataId
->>>>>>> 461a0ace
     }
 
     this.ctx.info('Listen workspace: ', { workspace })
@@ -173,18 +160,12 @@
       this.storage,
       wsLoginInfo.endpoint,
       token,
-<<<<<<< HEAD
-      workspace,
-      this,
-      this.ctx.newChild('client', {}),
-=======
       wsIds,
       this.personUuid,
       this.socialIds,
       this.ctx.newChild('create-workspace', {}, { span: false }),
       this.openai,
       this.openaiEncoding,
->>>>>>> 461a0ace
       info
     )
   }
