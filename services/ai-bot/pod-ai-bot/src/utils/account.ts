//
// Copyright © 2024 Hardcore Engineering Inc.
//
// Licensed under the Eclipse Public License, Version 2.0 (the "License");
// you may not use this file except in compliance with the License. You may
// obtain a copy of the License at https://www.eclipse.org/legal/epl-2.0
//
// Unless required by applicable law or agreed to in writing, software
// distributed under the License is distributed on an "AS IS" BASIS,
// WITHOUT WARRANTIES OR CONDITIONS OF ANY KIND, either express or implied.
//
// See the License for the specific language governing permissions and
// limitations under the License.
//

<<<<<<< HEAD
import {
  AccountRole,
  BaseWorkspaceInfo,
  isWorkspaceCreating,
  MeasureContext,
  systemAccountEmail
} from '@hcengineering/core'
import { generateToken } from '@hcengineering/server-token'
import { getWorkspaceInfo, assignWorkspace } from '@hcengineering/server-client'
import aiBot, { aiBotAccountEmail } from '@hcengineering/ai-bot'
=======
import { LoginInfo, WorkspaceLoginInfo } from '@hcengineering/account'
import aiBot, { aiBotAccountEmail } from '@hcengineering/ai-bot'
import { AccountRole, isWorkspaceCreating, MeasureContext, systemAccountEmail } from '@hcengineering/core'
import { generateToken } from '@hcengineering/server-token'
import { assignWorkspace } from '@hcengineering/server-client'
>>>>>>> dfb8507d

import { wait } from './common'

const ASSIGN_WORKSPACE_DELAY_MS = 5 * 1000 // 5 secs
const MAX_ASSIGN_ATTEMPTS = 5

<<<<<<< HEAD
async function tryGetWorkspaceInfo (ws: string, ctx: MeasureContext): Promise<BaseWorkspaceInfo | undefined> {
=======
export async function loginBot (): Promise<LoginInfo | undefined> {
  const accountsUrl = config.AccountsURL
  const workspace = await (
    await fetch(accountsUrl, {
      method: 'POST',
      headers: {
        'Content-Type': 'application/json'
      },
      body: JSON.stringify({
        method: 'login',
        params: [aiBotAccountEmail, config.Password]
      })
    })
  ).json()

  return workspace.result as LoginInfo | undefined
}

export async function getWorkspaceInfo (token: string): Promise<WorkspaceLoginInfo> {
  const accountsUrl = config.AccountsURL
  const workspaceInfo = await (
    await fetch(accountsUrl, {
      method: 'POST',
      headers: {
        Authorization: 'Bearer ' + token,
        'Content-Type': 'application/json'
      },
      body: JSON.stringify({
        method: 'getWorkspaceInfo',
        params: []
      })
    })
  ).json()

  return workspaceInfo.result as WorkspaceLoginInfo
}

async function tryGetWorkspaceInfo (ws: string, ctx: MeasureContext): Promise<WorkspaceLoginInfo | undefined> {
>>>>>>> dfb8507d
  const systemToken = generateToken(systemAccountEmail, { name: ws })
  for (let i = 0; i < 5; i++) {
    try {
      const info = await getWorkspaceInfo(systemToken)

      if (info == null) {
        await wait(ASSIGN_WORKSPACE_DELAY_MS)
        continue
      }

      return info
    } catch (e) {
      ctx.error('Error during get workspace info:', { e })
      await wait(ASSIGN_WORKSPACE_DELAY_MS)
    }
  }
}

const timeoutByWorkspace = new Map<string, NodeJS.Timeout>()
const attemptsByWorkspace = new Map<string, number>()

export async function tryAssignToWorkspace (
  workspace: string,
  ctx: MeasureContext,
  clearAttempts = true
): Promise<boolean> {
  if (clearAttempts) {
    attemptsByWorkspace.delete(workspace)
  }
  clearTimeout(timeoutByWorkspace.get(workspace))
  try {
    const info = await tryGetWorkspaceInfo(workspace, ctx)

    if (info === undefined) {
      return false
    }

    if (isWorkspaceCreating(info?.mode)) {
      const t = setTimeout(() => {
        void tryAssignToWorkspace(workspace, ctx, false)
      }, ASSIGN_WORKSPACE_DELAY_MS)

      timeoutByWorkspace.set(workspace, t)

      return false
    }

<<<<<<< HEAD
    // const token = generateToken(systemAccountEmail, { name: '-' }, { service: 'aibot' })
    await assignWorkspace(
      aiBotAccountEmail,
      workspace,
      AccountRole.User,
      undefined,
      false,
      undefined,
      aiBot.account.AIBot
    )
=======
    const token = generateToken(systemAccountEmail, { name: '-' }, { service: 'aibot' })
    await assignWorkspace(token, aiBotAccountEmail, workspace, AccountRole.User, undefined, false, aiBot.account.AIBot)
>>>>>>> dfb8507d
    ctx.info('Assigned to workspace: ', { workspace })
    return true
  } catch (e) {
    ctx.error('Error during assign workspace:', { e })
    const attempts = attemptsByWorkspace.get(workspace) ?? 0
    if (attempts < MAX_ASSIGN_ATTEMPTS) {
      attemptsByWorkspace.set(workspace, attempts + 1)
      const t = setTimeout(() => {
        void tryAssignToWorkspace(workspace, ctx, false)
      }, ASSIGN_WORKSPACE_DELAY_MS)
      timeoutByWorkspace.set(workspace, t)
    }
  }

  return false
}<|MERGE_RESOLUTION|>--- conflicted
+++ resolved
@@ -13,7 +13,6 @@
 // limitations under the License.
 //
 
-<<<<<<< HEAD
 import {
   AccountRole,
   BaseWorkspaceInfo,
@@ -24,61 +23,13 @@
 import { generateToken } from '@hcengineering/server-token'
 import { getWorkspaceInfo, assignWorkspace } from '@hcengineering/server-client'
 import aiBot, { aiBotAccountEmail } from '@hcengineering/ai-bot'
-=======
-import { LoginInfo, WorkspaceLoginInfo } from '@hcengineering/account'
-import aiBot, { aiBotAccountEmail } from '@hcengineering/ai-bot'
-import { AccountRole, isWorkspaceCreating, MeasureContext, systemAccountEmail } from '@hcengineering/core'
-import { generateToken } from '@hcengineering/server-token'
-import { assignWorkspace } from '@hcengineering/server-client'
->>>>>>> dfb8507d
 
 import { wait } from './common'
 
 const ASSIGN_WORKSPACE_DELAY_MS = 5 * 1000 // 5 secs
 const MAX_ASSIGN_ATTEMPTS = 5
 
-<<<<<<< HEAD
 async function tryGetWorkspaceInfo (ws: string, ctx: MeasureContext): Promise<BaseWorkspaceInfo | undefined> {
-=======
-export async function loginBot (): Promise<LoginInfo | undefined> {
-  const accountsUrl = config.AccountsURL
-  const workspace = await (
-    await fetch(accountsUrl, {
-      method: 'POST',
-      headers: {
-        'Content-Type': 'application/json'
-      },
-      body: JSON.stringify({
-        method: 'login',
-        params: [aiBotAccountEmail, config.Password]
-      })
-    })
-  ).json()
-
-  return workspace.result as LoginInfo | undefined
-}
-
-export async function getWorkspaceInfo (token: string): Promise<WorkspaceLoginInfo> {
-  const accountsUrl = config.AccountsURL
-  const workspaceInfo = await (
-    await fetch(accountsUrl, {
-      method: 'POST',
-      headers: {
-        Authorization: 'Bearer ' + token,
-        'Content-Type': 'application/json'
-      },
-      body: JSON.stringify({
-        method: 'getWorkspaceInfo',
-        params: []
-      })
-    })
-  ).json()
-
-  return workspaceInfo.result as WorkspaceLoginInfo
-}
-
-async function tryGetWorkspaceInfo (ws: string, ctx: MeasureContext): Promise<WorkspaceLoginInfo | undefined> {
->>>>>>> dfb8507d
   const systemToken = generateToken(systemAccountEmail, { name: ws })
   for (let i = 0; i < 5; i++) {
     try {
@@ -126,21 +77,8 @@
       return false
     }
 
-<<<<<<< HEAD
-    // const token = generateToken(systemAccountEmail, { name: '-' }, { service: 'aibot' })
-    await assignWorkspace(
-      aiBotAccountEmail,
-      workspace,
-      AccountRole.User,
-      undefined,
-      false,
-      undefined,
-      aiBot.account.AIBot
-    )
-=======
     const token = generateToken(systemAccountEmail, { name: '-' }, { service: 'aibot' })
     await assignWorkspace(token, aiBotAccountEmail, workspace, AccountRole.User, undefined, false, aiBot.account.AIBot)
->>>>>>> dfb8507d
     ctx.info('Assigned to workspace: ', { workspace })
     return true
   } catch (e) {
