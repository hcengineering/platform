--- conflicted
+++ resolved
@@ -135,13 +135,8 @@
 
           const value = req.query.value as GoogleEmail
           const { account, workspace } = decodeToken(token)
-<<<<<<< HEAD
-          const userId = await AuthController.getUserId(account, token)
+          const userId = await AuthController.getUserId(account, workspace, token)
           await AuthController.signout(ctx, accountClient, integrationClient, userId, workspace, value)
-=======
-          const userId = await AuthController.getUserId(account, workspace, token)
-          await AuthController.signout(ctx, accountClient, userId, workspace, value)
->>>>>>> e6fc4666
         } catch (err) {
           ctx.error('signout', { message: (err as any).message })
         }
