//
// Copyright © 2023 Hardcore Engineering Inc.
//
// Licensed under the Eclipse Public License, Version 2.0 (the "License");
// you may not use this file except in compliance with the License. You may
// obtain a copy of the License at https://www.eclipse.org/legal/epl-2.0
//
// Unless required by applicable law or agreed to in writing, software
// distributed under the License is distributed on an "AS IS" BASIS,
// WITHOUT WARRANTIES OR CONDITIONS OF ANY KIND, either express or implied.
//
// See the License for the specific language governing permissions and
// limitations under the License.
//

import { AccountClient } from '@hcengineering/account-client'
<<<<<<< HEAD
import calendar, { Event, ExternalCalendar, ReccuringEvent, ReccuringInstance, calendarIntegrationKind } from '@hcengineering/calendar'
import { Client, Doc, MeasureContext, Mixin, Ref, TxOperations } from '@hcengineering/core'
import { htmlToMarkup, jsonToHTML, markupToJSON } from '@hcengineering/text'
=======
import calendar, { Event, ExternalCalendar, ReccuringEvent, ReccuringInstance } from '@hcengineering/calendar'
import { Client, MeasureContext, Ref, TxOperations } from '@hcengineering/core'
import { areEqualMarkups, htmlToMarkup, isEmptyMarkup, jsonToHTML, markupToJSON } from '@hcengineering/text'
>>>>>>> 46448e3a
import { deepEqual } from 'fast-equals'
import { OAuth2Client } from 'google-auth-library'
import { calendar_v3 } from 'googleapis'
import { removeUserByEmail } from './kvsUtils'
import { getRateLimitter, RateLimiter } from './rateLimiter'
<<<<<<< HEAD
import { IncomingSyncManager } from './sync'
import { type Token } from './types'
import { encodeReccuring, getGoogleClient, removeIntegrationSecret, setCredentials } from './utils'
=======
import { CALENDAR_INTEGRATION, type Token } from './types'
import {
  convertDate,
  encodeReccuring,
  getGoogleClient,
  getMixinFields,
  getTimezone,
  parseEventDate,
  parseRecurrenceStrings,
  removeIntegrationSecret,
  setCredentials
} from './utils'
>>>>>>> 46448e3a
import type { WorkspaceClient } from './workspaceClient'

export class CalendarClient {
  private readonly calendar: calendar_v3.Calendar
  private readonly client: TxOperations
  private readonly oAuth2Client: OAuth2Client
  readonly rateLimiter: RateLimiter

  private constructor (
    private readonly ctx: MeasureContext,
    private readonly accountClient: AccountClient,
    private readonly user: Token,
    client: Client,
    private readonly workspace: WorkspaceClient
  ) {
    this.client = new TxOperations(client, this.user.userId)
    this.rateLimiter = getRateLimitter(this.user.email)
    const res = getGoogleClient()
    this.calendar = res.google
    this.oAuth2Client = res.auth
  }

  static async create (
    ctx: MeasureContext,
    accountClient: AccountClient,
    user: Token,
    client: Client,
    workspace: WorkspaceClient
  ): Promise<CalendarClient | undefined> {
    const calendarClient = new CalendarClient(ctx, accountClient, user, client, workspace)
    const authSucces = await setCredentials(calendarClient.oAuth2Client, user)
    if (!authSucces) {
      await removeUserByEmail(user, user.email)
      await removeIntegrationSecret(ctx, calendarClient.accountClient, {
        socialId: user.userId,
        kind: calendarIntegrationKind,
        workspaceUuid: user.workspace,
        key: user.email
      })
      return
    }
    return calendarClient
  }

  private areDatesEqual (first: calendar_v3.Schema$EventDateTime, second: calendar_v3.Schema$EventDateTime): boolean {
    if (first.date != null && second.date != null) {
      return new Date(first.date).getTime() === new Date(second.date).getTime()
    }
    if (first.dateTime != null && second.dateTime != null) {
      return new Date(first.dateTime).getTime() === new Date(second.dateTime).getTime()
    }
    return false
  }

  private async createRecInstance (calendarId: string, event: ReccuringInstance): Promise<void> {
    const body = this.convertBody(event)
    const req: calendar_v3.Params$Resource$Events$Instances = {
      calendarId,
      eventId: event.recurringEventId
    }
    await this.rateLimiter.take(1)
    const instancesResp = await this.calendar.events.instances(req)
    const items = instancesResp.data.items
    const target = items?.find(
      (p) =>
        p.originalStartTime != null &&
        body.originalStartTime != null &&
        this.areDatesEqual(p.originalStartTime, body.originalStartTime)
    )
    if (target?.id != null) {
      body.id = target.id
      await this.rateLimiter.take(1)
      await this.calendar.events.update({
        calendarId,
        eventId: target.id,
        requestBody: body
      })
      await this.client.update(event, { eventId: body.id ?? '' })
    }
  }

  async createEvent (event: Event): Promise<void> {
    try {
      const _calendar = this.workspace.calendarsById.get(event.calendar as Ref<ExternalCalendar>)
      if (_calendar !== undefined) {
        if (event._class === calendar.class.ReccuringInstance) {
          await this.createRecInstance(_calendar.externalId, event as ReccuringInstance)
        } else {
          const body = this.convertBody(event)
          await this.rateLimiter.take(1)
          await this.calendar.events.insert({
            calendarId: _calendar.externalId,
            requestBody: body
          })
        }
      }
    } catch (err: any) {
      throw new Error(`Create event error, ${this.user.workspace}, ${this.user.userId}, ${event._id}, ${err?.message}`)
    }
  }

  async updateEvent (event: Event): Promise<void> {
    const _calendar = this.workspace.calendarsById.get(event.calendar as Ref<ExternalCalendar>)
    const calendarId = _calendar?.externalId
    if (calendarId !== undefined) {
      try {
        await this.rateLimiter.take(1)
        const current = await this.calendar.events.get({ calendarId, eventId: event.eventId })
        if (current?.data !== undefined) {
          if (current.data.organizer?.self === true) {
            const ev = this.applyUpdate(current.data, event)
            await this.rateLimiter.take(1)
            await this.calendar.events.update({
              calendarId,
              eventId: event.eventId,
              requestBody: ev
            })
          }
        }
      } catch (err: any) {
        if (err.code === 404) {
          await this.createEvent(event)
        } else {
          console.error('Update event error', this.user.workspace, this.user.userId, err)
        }
      }
    }
  }

  async remove (eventId: string, calendarId: string): Promise<void> {
    const current = await this.calendar.events.get({ calendarId, eventId })
    if (current?.data !== undefined) {
      if (current.data.organizer?.self === true) {
        await this.rateLimiter.take(1)
        await this.calendar.events.delete({
          eventId,
          calendarId
        })
      }
    }
  }

  async syncMyEvent (event: Event): Promise<void> {
    if (event.access === 'owner' || event.access === 'writer') {
      try {
        const space = this.workspace.calendarsById.get(event.calendar as Ref<ExternalCalendar>)
        if (space !== undefined && space.externalUser === this.user.email) {
          if (!(await this.update(event, space))) {
            await this.create(event, space)
          }
        }
      } catch (err: any) {
        console.error('Sync event error', this.user.workspace, this.user.userId, event._id, err.message)
      }
    }
  }

  private async create (event: Event, space: ExternalCalendar): Promise<void> {
    const body = this.convertBody(event)
    const calendarId = space?.externalId
    if (calendarId !== undefined) {
      await this.rateLimiter.take(1)
      await this.calendar.events.insert({
        calendarId,
        requestBody: body
      })
    }
  }

  private async update (event: Event, space: ExternalCalendar): Promise<boolean> {
    const calendarId = space?.externalId
    if (calendarId !== undefined) {
      try {
        await this.rateLimiter.take(1)
        const current = await this.calendar.events.get({ calendarId, eventId: event.eventId })
        if (current !== undefined && current.data.status !== 'cancelled') {
          const ev = this.applyUpdate(current.data, event)
          if (ev === undefined) {
            return true // No changes to apply
          }
          await this.rateLimiter.take(1)
          await this.calendar.events.update({
            calendarId,
            eventId: event.eventId,
            requestBody: ev
          })
        }
        return true
      } catch (err: any) {
        if (err.code === 404) {
          return false
        } else {
          throw err
        }
      }
    }
    return false
  }

  private convertBody (event: Event): calendar_v3.Schema$Event {
    const res: calendar_v3.Schema$Event = {
      start: convertDate(event.date, event.allDay, getTimezone(event)),
      end: convertDate(event.dueDate, event.allDay, getTimezone(event)),
      id: event.eventId,
      description: jsonToHTML(markupToJSON(event.description)),
      summary: event.title
    }
    if (event.location != null) {
      res.location = event.location
    }
    if (event.visibility !== undefined) {
      res.visibility = event.visibility === 'public' ? 'public' : 'private'
    }
    if (event.visibility === 'freeBusy') {
      res.extendedProperties = {
        private: {
          visibility: 'freeBusy'
        }
      }
    }
    const mixin = getMixinFields(this.client.getHierarchy(), event)
    if (Object.keys(mixin).length > 0) {
      res.extendedProperties = {
        ...res.extendedProperties,
        shared: {
          ...res.extendedProperties?.shared,
          mixin: JSON.stringify(mixin)
        }
      }
    }
    if (event.reminders !== undefined) {
      res.reminders = {
        useDefault: false,
        overrides: event.reminders.map((p) => {
          return { method: 'popup', minutes: p / 60 / 1000 }
        })
      }
    }
    const attendees = this.getAttendees(event)
    if (attendees.length > 0) {
      res.attendees = attendees.map((p) => {
        if (p === this.user.email) {
          return { email: p, responseStatus: 'accepted', self: true }
        }
        return { email: p }
      })
    }
    if (event._class === calendar.class.ReccuringInstance) {
      const instance = event as ReccuringInstance
      res.recurringEventId = instance.recurringEventId
      res.originalStartTime = convertDate(instance.originalStartTime ?? event.date, event.allDay, instance.timeZone)
      res.status = instance.isCancelled === true ? 'cancelled' : undefined
    }
    if (event._class === calendar.class.ReccuringEvent) {
      const rec = event as ReccuringEvent
      res.recurrence = encodeReccuring(rec.rules, rec.rdate, rec.exdate)
    }
    return res
  }

  private applyUpdate (event: calendar_v3.Schema$Event, current: Event): calendar_v3.Schema$Event | undefined {
    let res: boolean = false
    if (current.title !== event.summary) {
      this.ctx.info('Update event diff: title', {
        calendarId: current.calendar,
        eventId: current.eventId,
        user: this.user.email,
        workspace: this.user.workspace,
        event: current._id,
        prev: event.summary,
        current: current.title
      })
      event.summary = current.title
      res = true
    }
    if (current.visibility !== undefined) {
      const newVisibility = current.visibility === 'public' ? 'public' : 'private'
      if (newVisibility !== event.visibility) {
        event.visibility = newVisibility
        this.ctx.info('Update event diff: visibility', {
          calendarId: current.calendar,
          eventId: current.eventId,
          user: this.user.email,
          workspace: this.user.workspace,
          event: current._id,
          prev: event.visibility,
          current: newVisibility
        })
        res = true
      }
      if (current.visibility === 'freeBusy' && event?.extendedProperties?.private?.visibility !== 'freeBusy') {
        event.extendedProperties = {
          ...event.extendedProperties,
          private: {
            visibility: 'freeBusy'
          }
        }
        res = true
      }
    }
    const description = jsonToHTML(markupToJSON(current.description))
    const originMarkup = htmlToMarkup(event.description ?? '')
    if (
      isEmptyMarkup(description) !== isEmptyMarkup(originMarkup) &&
      !areEqualMarkups(current.description, originMarkup)
    ) {
      res = true
      this.ctx.info('Update event diff: description', {
        calendarId: current.calendar,
        eventId: current.eventId,
        user: this.user.email,
        workspace: this.user.workspace,
        event: current._id,
        prev: event.description,
        current: description
      })
      event.description = description
    }
    if (current.location !== event.location) {
      res = true
      this.ctx.info('Update event diff: location', {
        calendarId: current.calendar,
        eventId: current.eventId,
        user: this.user.email,
        workspace: this.user.workspace,
        event: current._id,
        prev: event.location,
        current: current.location
      })
      event.location = current.location
    }
    const attendees = this.getAttendees(current)
    if (attendees.length > 0 && event.attendees !== undefined) {
      for (const attendee of attendees) {
        if (event.attendees.findIndex((p) => p.email === attendee) === -1) {
          res = true
          this.ctx.info('Update event diff: attendees', {
            calendarId: current.calendar,
            eventId: current.eventId,
            user: this.user.email,
            workspace: this.user.workspace,
            event: current._id,
            prev: event.attendees,
            current: attendee
          })
          event.attendees.push({ email: attendee })
        }
      }
    }
    const currentStart = parseEventDate(event.start)
    if (currentStart !== current.date) {
      const newStart = convertDate(current.date, event.start?.date !== undefined, getTimezone(current))
      res = true
      this.ctx.info('Update event diff: start', {
        calendarId: current.calendar,
        eventId: current.eventId,
        user: this.user.email,
        workspace: this.user.workspace,
        event: current._id,
        prev: event.start,
        current: newStart
      })
      event.start = newStart
    }
    const currentEnd = parseEventDate(event.end)
    if (currentEnd !== current.dueDate) {
      res = true
      const newEnd = convertDate(current.dueDate, event.end?.date !== undefined, getTimezone(current))
      this.ctx.info('Update event diff: end', {
        calendarId: current.calendar,
        eventId: current.eventId,
        user: this.user.email,
        workspace: this.user.workspace,
        event: current._id,
        prev: event.end,
        current: newEnd
      })
      event.end = newEnd
    }
    if (current._class === calendar.class.ReccuringEvent) {
      const rec = current as ReccuringEvent
      const parsed = parseRecurrenceStrings(event.recurrence ?? [])
      if (
        !deepEqual(rec.rules, parsed.rules) ||
        !deepEqual(rec.rdate, parsed.rdate) ||
        !deepEqual(rec.exdate, parsed.exdate)
      ) {
        res = true
        const newRec = encodeReccuring(rec.rules, rec.rdate, rec.exdate)
        this.ctx.info('Update event diff: recurrence', {
          calendarId: current.calendar,
          eventId: current.eventId,
          user: this.user.email,
          workspace: this.user.workspace,
          event: current._id,
          prev: event.recurrence,
          current: newRec
        })
        event.recurrence = newRec
      }
    }
    return res ? event : undefined
  }

  private getAttendees (event: Event): string[] {
    const res = new Set<string>()
    for (const participant of event.participants) {
      const contact = this.workspace.participants.get(participant)
      if (contact !== undefined) {
        res.add(contact)
      }
    }
    for (const ext of event.externalParticipants ?? []) {
      res.add(ext)
    }
    return Array.from(res)
  }
}<|MERGE_RESOLUTION|>--- conflicted
+++ resolved
@@ -14,26 +14,21 @@
 //
 
 import { AccountClient } from '@hcengineering/account-client'
-<<<<<<< HEAD
-import calendar, { Event, ExternalCalendar, ReccuringEvent, ReccuringInstance, calendarIntegrationKind } from '@hcengineering/calendar'
-import { Client, Doc, MeasureContext, Mixin, Ref, TxOperations } from '@hcengineering/core'
-import { htmlToMarkup, jsonToHTML, markupToJSON } from '@hcengineering/text'
-=======
-import calendar, { Event, ExternalCalendar, ReccuringEvent, ReccuringInstance } from '@hcengineering/calendar'
+import calendar, {
+  Event,
+  ExternalCalendar,
+  ReccuringEvent,
+  ReccuringInstance,
+  calendarIntegrationKind
+} from '@hcengineering/calendar'
 import { Client, MeasureContext, Ref, TxOperations } from '@hcengineering/core'
 import { areEqualMarkups, htmlToMarkup, isEmptyMarkup, jsonToHTML, markupToJSON } from '@hcengineering/text'
->>>>>>> 46448e3a
 import { deepEqual } from 'fast-equals'
 import { OAuth2Client } from 'google-auth-library'
 import { calendar_v3 } from 'googleapis'
 import { removeUserByEmail } from './kvsUtils'
 import { getRateLimitter, RateLimiter } from './rateLimiter'
-<<<<<<< HEAD
-import { IncomingSyncManager } from './sync'
 import { type Token } from './types'
-import { encodeReccuring, getGoogleClient, removeIntegrationSecret, setCredentials } from './utils'
-=======
-import { CALENDAR_INTEGRATION, type Token } from './types'
 import {
   convertDate,
   encodeReccuring,
@@ -45,7 +40,6 @@
   removeIntegrationSecret,
   setCredentials
 } from './utils'
->>>>>>> 46448e3a
 import type { WorkspaceClient } from './workspaceClient'
 
 export class CalendarClient {
