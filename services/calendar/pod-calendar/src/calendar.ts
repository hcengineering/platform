--- conflicted
+++ resolved
@@ -81,555 +81,7 @@
       })
       return
     }
-<<<<<<< HEAD
-    this.close()
-    this.workspace.removeClient(this.user.email)
-  }
-
-  close (): void {
-    clearTimeout(this.inactiveTimer)
-    this.googleClient.close()
-    for (const watch of this.dummyWatches) {
-      clearTimeout(watch.timer)
-    }
-    this.isClosed = true
-  }
-
-  // #region Calendars
-
-  async syncCalendars (me: string): Promise<void> {
-    const history = await this.getCalendarHistory(me)
-    await this.calendarSync(history?.historyId)
-    await this.googleClient.watchCalendar()
-  }
-
-  private async calendarSync (syncToken?: string, pageToken?: string): Promise<void> {
-    try {
-      this.updateTimer()
-      await this.googleClient.rateLimiter.take(1)
-      const res = await this.googleClient.calendar.calendarList.list({
-        syncToken,
-        pageToken
-      })
-      if (res.status === 410) {
-        await this.calendarSync()
-        return
-      }
-      const nextPageToken = res.data.nextPageToken
-      for (const calendar of res.data.items ?? []) {
-        try {
-          await this.syncCalendar(calendar)
-        } catch (err) {
-          console.error('save calendar error', JSON.stringify(calendar), err)
-        }
-      }
-      if (nextPageToken != null) {
-        await this.calendarSync(syncToken, nextPageToken)
-      }
-      if (res.data.nextSyncToken != null) {
-        await this.setCalendarHistoryId(res.data.nextSyncToken)
-      }
-    } catch (err: any) {
-      if (err?.response?.status === 410) {
-        await this.calendarSync()
-        return
-      }
-      console.error('Calendar sync error', this.user.workspace, this.user.userId, err)
-    }
-  }
-
-  private async syncCalendar (val: calendar_v3.Schema$CalendarListEntry): Promise<void> {
-    if (val.id != null) {
-      const me = await this.googleClient.getMe()
-      const exists = await this.client.findOne(calendar.class.ExternalCalendar, {
-        externalId: val.id,
-        externalUser: me
-      })
-      if (exists === undefined) {
-        const data: Data<ExternalCalendar> = {
-          name: val.summary ?? '',
-          visibility: 'freeBusy',
-          hidden: false,
-          externalId: val.id,
-          externalUser: me,
-          default: false
-        }
-        if (val.primary === true) {
-          const primaryExists = await this.client.findOne(
-            calendar.class.ExternalCalendar,
-            {
-              createdBy: this.user.userId
-            },
-            { projection: { _id: 1 } }
-          )
-          if (primaryExists === undefined) {
-            data.default = true
-          }
-        }
-        await this.client.createDoc<ExternalCalendar>(calendar.class.ExternalCalendar, calendar.space.Calendar, data)
-      } else {
-        const update: DocumentUpdate<ExternalCalendar> = {}
-        if (exists.name !== val.summary) {
-          update.name = val.summary ?? exists.name
-        }
-        if (Object.keys(update).length > 0) {
-          await this.client.update(exists, update)
-        }
-      }
-    }
-  }
-
-  private async getCalendarHistory (me: string): Promise<CalendarHistory | null> {
-    return await this.calendarHistories.findOne({
-      email: me,
-      userId: this.user.userId,
-      workspace: this.user.workspace
-    })
-  }
-
-  private async setCalendarHistoryId (historyId: string): Promise<void> {
-    const me = await this.googleClient.getMe()
-    await this.calendarHistories.updateOne(
-      {
-        userId: this.user.userId,
-        workspace: this.user.workspace,
-        email: me
-      },
-      {
-        $set: {
-          historyId
-        }
-      },
-      { upsert: true }
-    )
-  }
-
-  // #endregion
-
-  // #region Events
-
-  // #region Incoming
-  private async watch (calendarId: string): Promise<void> {
-    if (!(await this.googleClient.watch(calendarId))) {
-      await this.dummyWatch(calendarId)
-    }
-  }
-
-  private async dummyWatch (calendarId: string): Promise<void> {
-    const me = await this.googleClient.getMe()
-    const timer = setTimeout(
-      () => {
-        void this.sync(calendarId, me)
-      },
-      6 * 60 * 60 * 1000
-    )
-    this.dummyWatches.push({
-      calendarId,
-      timer
-    })
-  }
-
-  async sync (calendarId: string, me: string): Promise<void> {
-    if (this.isClosed) return
-    if (this.activeSync[calendarId]) return
-    this.activeSync[calendarId] = true
-    await this.syncEvents(calendarId, me)
-    this.activeSync[calendarId] = false
-    await this.watch(calendarId)
-  }
-
-  private async getEventHistory (calendarId: string, me: string): Promise<EventHistory | null> {
-    return await this.histories.findOne({
-      calendarId,
-      email: me,
-      userId: this.user.userId,
-      workspace: this.user.workspace
-    })
-  }
-
-  private async setEventHistoryId (calendarId: string, historyId: string): Promise<void> {
-    const me = await this.googleClient.getMe()
-    await this.histories.updateOne(
-      {
-        calendarId,
-        userId: this.user.userId,
-        workspace: this.user.workspace,
-        email: me
-      },
-      {
-        $set: {
-          historyId
-        }
-      },
-      { upsert: true }
-    )
-  }
-
-  private async syncEvents (calendarId: string, me: string): Promise<void> {
-    const history = await this.getEventHistory(calendarId, me)
-    await this.eventsSync(calendarId, history?.historyId)
-  }
-
-  private async eventsSync (calendarId: string, syncToken?: string, pageToken?: string): Promise<void> {
-    try {
-      await this.googleClient.rateLimiter.take(1)
-      const res = await this.calendar.events.list({
-        calendarId,
-        syncToken,
-        pageToken,
-        showDeleted: syncToken != null
-      })
-      if (res.status === 410) {
-        await this.eventsSync(calendarId)
-        return
-      }
-      const nextPageToken = res.data.nextPageToken
-      for (const event of res.data.items ?? []) {
-        try {
-          await this.syncEvent(calendarId, event, res.data.accessRole ?? 'reader')
-        } catch (err) {
-          console.error('save event error', JSON.stringify(event), err)
-        }
-      }
-      if (nextPageToken != null) {
-        await this.eventsSync(calendarId, syncToken, nextPageToken)
-      }
-      if (res.data.nextSyncToken != null) {
-        await this.setEventHistoryId(calendarId, res.data.nextSyncToken)
-      }
-      // if resync
-    } catch (err: any) {
-      if (err?.response?.status === 410) {
-        await this.eventsSync(calendarId)
-        return
-      }
-      await this.googleClient.checkError(err)
-      console.error('Event sync error', this.user.workspace, this.user.userId, err.message)
-    }
-  }
-
-  private async syncEvent (calendarId: string, event: calendar_v3.Schema$Event, accessRole: string): Promise<void> {
-    this.updateTimer()
-    if (event.id != null) {
-      const me = await this.googleClient.getMe()
-      const calendars = this.workspace.getMyCalendars(me)
-      const _calendar =
-        calendars.find((p) => p.externalId === event.organizer?.email) ??
-        calendars.find((p) => p.externalId === calendarId) ??
-        calendars[0]
-      if (_calendar !== undefined) {
-        const exists = (await this.client.findOne(calendar.class.Event, {
-          eventId: event.id,
-          calendar: _calendar._id
-        })) as Event | undefined
-        if (exists === undefined) {
-          await this.saveExtEvent(event, accessRole, _calendar)
-        } else {
-          await this.updateExtEvent(event, exists)
-        }
-      }
-    }
-  }
-
-  private async updateExtEvent (event: calendar_v3.Schema$Event, current: Event): Promise<void> {
-    this.updateTimer()
-    if (event.status === 'cancelled' && current._class !== calendar.class.ReccuringInstance) {
-      await this.systemTxOp.remove(current)
-      return
-    }
-    const data: Partial<AttachedData<Event>> = await this.parseUpdateData(event)
-    if (event.recurringEventId != null) {
-      const diff = this.getDiff<ReccuringInstance>(
-        {
-          ...data,
-          recurringEventId: event.recurringEventId as Ref<ReccuringEvent>,
-          originalStartTime: parseDate(event.originalStartTime),
-          isCancelled: event.status === 'cancelled'
-        },
-        current as ReccuringInstance
-      )
-      if (Object.keys(diff).length > 0) {
-        await this.systemTxOp.update(current, diff)
-      }
-    } else {
-      if (event.recurrence != null) {
-        const parseRule = parseRecurrenceStrings(event.recurrence)
-        const diff = this.getDiff<ReccuringEvent>(
-          {
-            ...data,
-            rules: parseRule.rules,
-            exdate: parseRule.exdate,
-            rdate: parseRule.rdate
-          },
-          current as ReccuringEvent
-        )
-        if (Object.keys(diff).length > 0) {
-          await this.systemTxOp.update(current, diff)
-        }
-      } else {
-        const diff = this.getDiff(data, current)
-        if (Object.keys(diff).length > 0) {
-          await this.systemTxOp.update(current, diff)
-        }
-      }
-    }
-    await this.updateMixins(event, current)
-  }
-
-  private async updateMixins (event: calendar_v3.Schema$Event, current: Event): Promise<void> {
-    const mixins = this.parseMixins(event)
-    if (mixins !== undefined) {
-      for (const mixin in mixins) {
-        const attr = mixins[mixin]
-        if (typeof attr === 'object' && Object.keys(attr).length > 0) {
-          if (this.client.getHierarchy().hasMixin(current, mixin as Ref<Mixin<Doc>>)) {
-            const diff = this.getDiff(attr, this.client.getHierarchy().as(current, mixin as Ref<Mixin<Doc>>))
-            if (Object.keys(diff).length > 0) {
-              await this.systemTxOp.updateMixin(
-                current._id,
-                current._class,
-                calendar.space.Calendar,
-                mixin as Ref<Mixin<Doc>>,
-                diff
-              )
-            }
-          } else {
-            await this.systemTxOp.createMixin(
-              current._id,
-              current._class,
-              calendar.space.Calendar,
-              mixin as Ref<Mixin<Doc>>,
-              attr
-            )
-          }
-        }
-      }
-    }
-  }
-
-  private parseMixins (event: calendar_v3.Schema$Event): Record<string, any> | undefined {
-    if (event.extendedProperties?.shared?.mixins !== undefined) {
-      const mixins = JSON.parse(event.extendedProperties.shared.mixins)
-      return mixins
-    }
-  }
-
-  private async saveMixins (event: calendar_v3.Schema$Event, _id: Ref<Event>): Promise<void> {
-    const mixins = this.parseMixins(event)
-    if (mixins !== undefined) {
-      for (const mixin in mixins) {
-        const attr = mixins[mixin]
-        if (typeof attr === 'object' && Object.keys(attr).length > 0) {
-          await this.systemTxOp.createMixin(
-            _id,
-            calendar.class.Event,
-            calendar.space.Calendar,
-            mixin as Ref<Mixin<Doc>>,
-            attr
-          )
-        }
-      }
-    }
-  }
-
-  private async saveExtEvent (
-    event: calendar_v3.Schema$Event,
-    accessRole: string,
-    _calendar: ExternalCalendar
-  ): Promise<void> {
-    this.updateTimer()
-    const data: AttachedData<Event> = await this.parseData(event, accessRole, _calendar._id)
-    if (event.recurringEventId != null) {
-      const parseRule = parseRecurrenceStrings(event.recurrence ?? [])
-      const id = await this.systemTxOp.addCollection(
-        calendar.class.ReccuringInstance,
-        calendar.space.Calendar,
-        calendar.ids.NoAttached,
-        calendar.class.Event,
-        'events',
-        {
-          ...data,
-          recurringEventId: event.recurringEventId,
-          originalStartTime: parseDate(event.originalStartTime),
-          isCancelled: event.status === 'cancelled',
-          rules: parseRule.rules,
-          exdate: parseRule.exdate,
-          rdate: parseRule.rdate,
-          timeZone: event.start?.timeZone ?? event.end?.timeZone ?? 'Etc/GMT'
-        }
-      )
-      await this.saveMixins(event, id)
-    } else if (event.status !== 'cancelled') {
-      if (event.recurrence != null) {
-        const parseRule = parseRecurrenceStrings(event.recurrence)
-        const id = await this.systemTxOp.addCollection(
-          calendar.class.ReccuringEvent,
-          calendar.space.Calendar,
-          calendar.ids.NoAttached,
-          calendar.class.Event,
-          'events',
-          {
-            ...data,
-            rules: parseRule.rules,
-            exdate: parseRule.exdate,
-            rdate: parseRule.rdate,
-            originalStartTime: data.date,
-            timeZone: event.start?.timeZone ?? event.end?.timeZone ?? 'Etc/GMT'
-          }
-        )
-        await this.saveMixins(event, id)
-      } else {
-        const id = await this.systemTxOp.addCollection(
-          calendar.class.Event,
-          calendar.space.Calendar,
-          calendar.ids.NoAttached,
-          calendar.class.Event,
-          'events',
-          data
-        )
-        await this.saveMixins(event, id)
-      }
-    }
-  }
-
-  private getDiff<T extends Doc>(data: Partial<DocData<T>>, current: T): Partial<DocData<T>> {
-    const res = {}
-    for (const key in data) {
-      if (!deepEqual((data as any)[key], (current as any)[key])) {
-        ;(res as any)[key] = (data as any)[key]
-      }
-    }
-    return res
-  }
-
-  private async parseUpdateData (event: calendar_v3.Schema$Event): Promise<Partial<AttachedData<Event>>> {
-    const res: Partial<AttachedData<Event>> = {}
-    if (event.attendees !== undefined) {
-      const participants = await this.getParticipants(event)
-      res.participants = participants[0]
-      if (participants[1].length > 0) {
-        res.externalParticipants = participants[1]
-      }
-    }
-    if (event.location != null) {
-      res.location = event.location
-    }
-    if (event.description != null) {
-      res.description = htmlToMarkup(event.description)
-    }
-    if (event.summary != null) {
-      res.title = event.summary
-    }
-    if (event.start != null) {
-      res.date = parseDate(event.start)
-    }
-    if (event.end != null) {
-      res.dueDate = parseDate(event.end)
-    }
-    if (event.visibility != null && event.visibility !== 'default') {
-      res.visibility =
-        event.visibility === 'public'
-          ? 'public'
-          : (event.extendedProperties?.private?.visibility as Visibility) ?? 'private'
-    }
-
-    return res
-  }
-
-  private getAccess (
-    event: calendar_v3.Schema$Event,
-    accessRole: string
-  ): 'freeBusyReader' | 'reader' | 'writer' | 'owner' {
-    if (accessRole !== 'owner') {
-      return accessRole as 'freeBusyReader' | 'reader' | 'writer'
-    }
-    if (event.creator?.self === true) {
-      return 'owner'
-    } else {
-      return 'reader'
-    }
-  }
-
-  private async parseData (
-    event: calendar_v3.Schema$Event,
-    accessRole: string,
-    _calendar: Ref<Calendar>
-  ): Promise<AttachedData<Event>> {
-    const participants = await this.getParticipants(event)
-    const res: AttachedData<Event> = {
-      date: parseDate(event.start),
-      dueDate: parseDate(event.end),
-      allDay: event.start?.date != null,
-      description: htmlToMarkup(event.description ?? ''),
-      title: event.summary ?? '',
-      location: event.location ?? undefined,
-      participants: participants[0],
-      eventId: event.id ?? '',
-      calendar: _calendar,
-      access: this.getAccess(event, accessRole),
-      timeZone: event.start?.timeZone ?? event.end?.timeZone ?? 'Etc/GMT',
-      user: this.user.userId
-    }
-    if (participants[1].length > 0) {
-      res.externalParticipants = participants[1]
-    }
-    if (event.visibility != null && event.visibility !== 'default') {
-      res.visibility =
-        event.visibility === 'public'
-          ? 'public'
-          : (event.extendedProperties?.private?.visibility as Visibility) ?? 'private'
-    }
-    return res
-  }
-
-  private getParticipant (value: string): {
-    contact?: Ref<Contact>
-    extra?: string
-  } {
-    const integration = this.workspace.integrations.byEmail.get(value)
-    if (integration != null) {
-      return {
-        contact: integration
-      }
-    }
-    const contact = this.workspace.contacts.byEmail.get(value)
-    if (contact !== undefined) {
-      return {
-        contact
-      }
-    }
-    return {
-      extra: value
-    }
-  }
-
-  private async getParticipants (event: calendar_v3.Schema$Event): Promise<[Ref<Contact>[], string[]]> {
-    const contacts = new Set<Ref<Contact>>()
-    const extra = new Set<string>()
-    if (event.creator?.email != null) {
-      const res = this.getParticipant(event.creator.email)
-      if (res.contact !== undefined) {
-        contacts.add(res.contact)
-      }
-      if (res.extra !== undefined) {
-        extra.add(res.extra)
-      }
-    }
-    for (const attendee of event.attendees ?? []) {
-      if (attendee.email != null) {
-        const res = this.getParticipant(attendee.email)
-        if (res.contact !== undefined) {
-          contacts.add(res.contact)
-        }
-        if (res.extra !== undefined) {
-          extra.add(res.extra)
-        }
-      }
-    }
-    return [Array.from(contacts), Array.from(extra)]
-=======
     return calendarClient
->>>>>>> 461a0ace
   }
 
   private areDatesEqual (first: calendar_v3.Schema$EventDateTime, second: calendar_v3.Schema$EventDateTime): boolean {
