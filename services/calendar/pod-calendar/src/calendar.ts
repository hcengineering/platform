--- conflicted
+++ resolved
@@ -31,33 +31,19 @@
   DocumentUpdate,
   Mixin,
   Ref,
-<<<<<<< HEAD
   TxOperations,
   parseSocialIdString
-=======
-  TxOperations
->>>>>>> 2844a83c
 } from '@hcengineering/core'
 import setting from '@hcengineering/setting'
 import { htmlToMarkup, markupToHTML } from '@hcengineering/text'
 import { deepEqual } from 'fast-equals'
-<<<<<<< HEAD
 import { calendar_v3 } from 'googleapis'
 import type { Collection, Db } from 'mongodb'
 import { GoogleClient } from './googleClient'
-=======
-import type { Collection, Db } from 'mongodb'
->>>>>>> 2844a83c
 import type { CalendarHistory, DummyWatch, EventHistory, Token, User } from './types'
 import { encodeReccuring, isToken, parseRecurrenceStrings } from './utils'
 import { WatchController } from './watch'
 import type { WorkspaceClient } from './workspaceClient'
-<<<<<<< HEAD
-=======
-import { GoogleClient } from './googleClient'
-import { calendar_v3 } from 'googleapis'
-import { WatchController } from './watch'
->>>>>>> 2844a83c
 
 export class CalendarClient {
   private readonly calendar: calendar_v3.Calendar
@@ -67,13 +53,8 @@
   private readonly systemTxOp: TxOperations
   private readonly activeSync: Record<string, boolean> = {}
   private readonly dummyWatches: DummyWatch[] = []
-<<<<<<< HEAD
   // to do< find!!!!
   private readonly googleClient
-=======
-  private readonly googleClient: GoogleClient
-  private stayAlive: boolean
->>>>>>> 2844a83c
 
   private inactiveTimer: NodeJS.Timeout
 
@@ -86,10 +67,6 @@
     private readonly workspace: WorkspaceClient,
     stayAlive: boolean = false
   ) {
-<<<<<<< HEAD
-=======
-    this.stayAlive = stayAlive
->>>>>>> 2844a83c
     this.client = new TxOperations(client, this.user.userId)
     this.systemTxOp = new TxOperations(client, core.account.System)
     this.googleClient = new GoogleClient(user, mongo, this)
@@ -105,31 +82,19 @@
     const integration = await this.client.findOne(setting.class.Integration, {
       createdBy: this.user.userId,
       type: calendar.integrationType.Calendar,
-<<<<<<< HEAD
       value: this.getEmail()
-=======
-      value: this.user.email
->>>>>>> 2844a83c
     })
     if (integration !== undefined) {
       await this.client.update(integration, { disabled: true })
     }
-<<<<<<< HEAD
     this.workspace.removeClient(this.user.userId)
-=======
-    this.workspace.removeClient(this.user.email)
->>>>>>> 2844a83c
   }
 
   private updateTimer (): void {
     clearTimeout(this.inactiveTimer)
     this.inactiveTimer = setTimeout(() => {
       this.closeByTimer()
-<<<<<<< HEAD
     }, 60 * 1000)
-=======
-    }, 30 * 1000)
->>>>>>> 2844a83c
   }
 
   static async create (
@@ -139,11 +104,7 @@
     workspace: WorkspaceClient,
     stayAlive: boolean = false
   ): Promise<CalendarClient> {
-<<<<<<< HEAD
     const calendarClient = new CalendarClient(user, mongo, client, workspace)
-=======
-    const calendarClient = new CalendarClient(user, mongo, client, workspace, stayAlive)
->>>>>>> 2844a83c
     if (isToken(user)) {
       await calendarClient.googleClient.init(user)
       calendarClient.updateTimer()
@@ -151,29 +112,10 @@
     return calendarClient
   }
 
-<<<<<<< HEAD
-=======
-  async release (): Promise<void> {
-    this.stayAlive = false
-    this.updateTimer()
-  }
-
->>>>>>> 2844a83c
   async authorize (code: string): Promise<string> {
     this.updateTimer()
     const me = await this.googleClient.authorize(code)
     if (me === undefined) {
-<<<<<<< HEAD
-=======
-      const alreadyExistsIntegration = await this.client.findOne(setting.class.Integration, {
-        type: calendar.integrationType.Calendar,
-        disabled: false,
-        value: me
-      })
-      if (alreadyExistsIntegration !== undefined) {
-        throw new Error('Client already exist')
-      }
->>>>>>> 2844a83c
       const integrations = await this.client.findAll(setting.class.Integration, {
         createdBy: this.user.userId,
         type: calendar.integrationType.Calendar
@@ -225,11 +167,7 @@
     }
 
     void this.syncOurEvents().then(async () => {
-<<<<<<< HEAD
       await this.startSync()
-=======
-      await this.startSync(me)
->>>>>>> 2844a83c
     })
 
     return this.user.userId
@@ -259,22 +197,11 @@
 
   async startSync (): Promise<void> {
     try {
-<<<<<<< HEAD
       await this.syncCalendars()
       const calendars = this.workspace.getMyCalendars(this.user.userId)
       for (const calendar of calendars) {
         if (calendar.externalId !== undefined) {
           await this.sync(calendar.externalId)
-=======
-      if (me === undefined) {
-        me = await this.googleClient.getMe()
-      }
-      await this.syncCalendars(me)
-      const calendars = this.workspace.getMyCalendars(me)
-      for (const calendar of calendars) {
-        if (calendar.externalId !== undefined) {
-          await this.sync(calendar.externalId, me)
->>>>>>> 2844a83c
         }
       }
     } catch (err) {
@@ -283,27 +210,12 @@
   }
 
   async startSyncCalendar (calendar: ExternalCalendar): Promise<void> {
-<<<<<<< HEAD
     await this.sync(calendar.externalId)
   }
 
   private closeByTimer (): void {
     this.close()
     this.workspace.removeClient(this.user.userId)
-=======
-    const me = await this.googleClient.getMe()
-    void this.sync(calendar.externalId, me)
-  }
-
-  private closeByTimer (): void {
-    if (this.stayAlive) {
-      console.log("Couldn't close calendar client, stay alive", this.user.workspace, this.user.userId)
-      this.updateTimer()
-      return
-    }
-    this.close()
-    this.workspace.removeClient(this.user.email)
->>>>>>> 2844a83c
   }
 
   close (): void {
@@ -316,7 +228,6 @@
 
   // #region Calendars
 
-<<<<<<< HEAD
   async syncCalendars (): Promise<void> {
     const history = await this.getCalendarHistory()
     await this.calendarSync(history?.historyId)
@@ -325,12 +236,6 @@
 
   private getEmail (): string {
     return parseSocialIdString(this.user.userId).value
-=======
-  async syncCalendars (me: string): Promise<void> {
-    const history = await this.getCalendarHistory(me)
-    await this.calendarSync(history?.historyId)
-    await this.googleClient.watchCalendar()
->>>>>>> 2844a83c
   }
 
   private async calendarSync (syncToken?: string, pageToken?: string): Promise<void> {
@@ -370,17 +275,10 @@
 
   private async syncCalendar (val: calendar_v3.Schema$CalendarListEntry): Promise<void> {
     if (val.id != null) {
-<<<<<<< HEAD
       const email = this.getEmail()
       const exists = await this.client.findOne(calendar.class.ExternalCalendar, {
         externalId: val.id,
         externalUser: email
-=======
-      const me = await this.googleClient.getMe()
-      const exists = await this.client.findOne(calendar.class.ExternalCalendar, {
-        externalId: val.id,
-        externalUser: me
->>>>>>> 2844a83c
       })
       if (exists === undefined) {
         const data: Data<ExternalCalendar> = {
@@ -388,11 +286,7 @@
           visibility: 'freeBusy',
           hidden: false,
           externalId: val.id,
-<<<<<<< HEAD
           externalUser: email,
-=======
-          externalUser: me,
->>>>>>> 2844a83c
           default: false
         }
         if (val.primary === true) {
@@ -428,10 +322,6 @@
   }
 
   private async setCalendarHistoryId (historyId: string): Promise<void> {
-<<<<<<< HEAD
-=======
-    const me = await this.googleClient.getMe()
->>>>>>> 2844a83c
     await this.calendarHistories.updateOne(
       {
         userId: this.user.userId,
@@ -458,10 +348,6 @@
   }
 
   private async dummyWatch (calendarId: string): Promise<void> {
-<<<<<<< HEAD
-=======
-    const me = await this.googleClient.getMe()
->>>>>>> 2844a83c
     const timer = setTimeout(
       () => {
         void this.sync(calendarId)
@@ -492,10 +378,6 @@
   }
 
   private async setEventHistoryId (calendarId: string, historyId: string): Promise<void> {
-<<<<<<< HEAD
-=======
-    const me = await this.googleClient.getMe()
->>>>>>> 2844a83c
     await this.histories.updateOne(
       {
         calendarId,
@@ -550,23 +432,14 @@
         return
       }
       await this.googleClient.checkError(err)
-<<<<<<< HEAD
       console.error('Event sync error', this.user.workspace, this.user.userId, err)
-=======
-      console.error('Event sync error', this.user.workspace, this.user.userId, err.message)
->>>>>>> 2844a83c
     }
   }
 
   private async syncEvent (calendarId: string, event: calendar_v3.Schema$Event, accessRole: string): Promise<void> {
     this.updateTimer()
     if (event.id != null) {
-<<<<<<< HEAD
       const calendars = this.workspace.getMyCalendars(this.user.userId)
-=======
-      const me = await this.googleClient.getMe()
-      const calendars = this.workspace.getMyCalendars(me)
->>>>>>> 2844a83c
       const _calendar =
         calendars.find((p) => p.externalId === event.organizer?.email) ??
         calendars.find((p) => p.externalId === calendarId) ??
@@ -943,12 +816,8 @@
       }
     } catch (err: any) {
       await this.googleClient.checkError(err)
-<<<<<<< HEAD
       // eslint-disable-next-line
       throw new Error(`Create event error, ${this.user.workspace}, ${this.user.userId}, ${event._id}, ${err?.message}`)
-=======
-      console.error(`Create event error, ${this.user.workspace}, ${this.user.userId}, ${event._id}, ${err?.message}`)
->>>>>>> 2844a83c
     }
   }
 
@@ -963,23 +832,12 @@
         if (current?.data !== undefined) {
           if (current.data.organizer?.self === true) {
             const ev = this.applyUpdate(current.data, event, me)
-<<<<<<< HEAD
             await this.googleClient.rateLimiter.take(1)
             await this.calendar.events.update({
               calendarId,
               eventId: event.eventId,
               requestBody: ev
             })
-=======
-            if (ev !== undefined) {
-              await this.googleClient.rateLimiter.take(1)
-              await this.calendar.events.update({
-                calendarId,
-                eventId: event.eventId,
-                requestBody: ev
-              })
-            }
->>>>>>> 2844a83c
           }
         }
       } catch (err: any) {
@@ -1013,22 +871,13 @@
       if (_calendar !== undefined) {
         await this.remove(event.eventId, _calendar.externalId)
       }
-<<<<<<< HEAD
     } catch (err) {
       console.error('Remove event error', this.user.workspace, this.user.userId, err)
-=======
-    } catch (err: any) {
-      console.error('Remove event error', this.user.workspace, this.user.userId, err.message)
->>>>>>> 2844a83c
     }
   }
 
   async syncOurEvents (): Promise<void> {
     this.updateTimer()
-<<<<<<< HEAD
-=======
-    const me = await this.googleClient.getMe()
->>>>>>> 2844a83c
     const events = await this.client.findAll(calendar.class.Event, {
       access: 'owner',
       createdBy: this.user.userId,
@@ -1041,16 +890,11 @@
   }
 
   async syncMyEvent (event: Event): Promise<void> {
-    const me = await this.googleClient.getMe()
     if (event.access === 'owner' || event.access === 'writer') {
       try {
         const space = this.workspace.calendars.byId.get(event.calendar as Ref<ExternalCalendar>)
-<<<<<<< HEAD
         const email = this.getEmail()
         if (space !== undefined && space.externalUser === email) {
-=======
-        if (space !== undefined && space.externalUser === me) {
->>>>>>> 2844a83c
           this.updateTimer()
           if (!(await this.update(event, space))) {
             await this.create(event, space)
@@ -1086,23 +930,12 @@
         const current = await this.calendar.events.get({ calendarId, eventId: event.eventId })
         if (current !== undefined) {
           const ev = this.applyUpdate(current.data, event, me)
-<<<<<<< HEAD
           await this.googleClient.rateLimiter.take(1)
           await this.calendar.events.update({
             calendarId,
             eventId: event.eventId,
             requestBody: ev
           })
-=======
-          if (ev !== undefined) {
-            await this.googleClient.rateLimiter.take(1)
-            await this.calendar.events.update({
-              calendarId,
-              eventId: event.eventId,
-              requestBody: ev
-            })
-          }
->>>>>>> 2844a83c
         }
         return true
       } catch (err: any) {
@@ -1177,11 +1010,7 @@
     if (attendees.length > 0) {
       const email = this.getEmail()
       res.attendees = attendees.map((p) => {
-<<<<<<< HEAD
         if (p === email) {
-=======
-        if (p === me) {
->>>>>>> 2844a83c
           return { email: p, responseStatus: 'accepted', self: true }
         }
         return { email: p }
@@ -1200,16 +1029,12 @@
     return res
   }
 
-<<<<<<< HEAD
-  private applyUpdate (event: calendar_v3.Schema$Event, current: Event, me: string): calendar_v3.Schema$Event {
-=======
   private applyUpdate (
     event: calendar_v3.Schema$Event,
     current: Event,
     me: string
   ): calendar_v3.Schema$Event | undefined {
     let res: boolean = false
->>>>>>> 2844a83c
     if (current.title !== event.summary) {
       event.summary = current.title
       res = true
@@ -1274,11 +1099,7 @@
     const email = this.getEmail()
     for (const participant of event.participants) {
       const integrations = this.workspace.integrations.byContact.get(participant) ?? []
-<<<<<<< HEAD
       const integration = integrations.find((p) => p === email) ?? integrations[0]
-=======
-      const integration = integrations.find((p) => p === me) ?? integrations[0]
->>>>>>> 2844a83c
       if (integration !== undefined && integration !== '') {
         res.add(integration)
       } else {
