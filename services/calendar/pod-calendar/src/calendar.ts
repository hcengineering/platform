--- conflicted
+++ resolved
@@ -23,10 +23,6 @@
 } from '@hcengineering/calendar'
 import { Contact } from '@hcengineering/contact'
 import core, {
-<<<<<<< HEAD
-  PersonId,
-=======
->>>>>>> 4d3488b8
   AttachedData,
   Client,
   Data,
@@ -35,38 +31,26 @@
   DocumentUpdate,
   Mixin,
   Ref,
-<<<<<<< HEAD
   TxOperations,
-  TxUpdateDoc,
-  generateId,
   parseSocialIdString
-=======
-  TxOperations
->>>>>>> 4d3488b8
 } from '@hcengineering/core'
 import setting from '@hcengineering/setting'
 import { htmlToMarkup, markupToHTML } from '@hcengineering/text'
 import { deepEqual } from 'fast-equals'
+import { calendar_v3 } from 'googleapis'
 import type { Collection, Db } from 'mongodb'
+import { GoogleClient } from './googleClient'
 import type { CalendarHistory, DummyWatch, EventHistory, Token, User } from './types'
 import { encodeReccuring, isToken, parseRecurrenceStrings } from './utils'
+import { WatchController } from './watch'
 import type { WorkspaceClient } from './workspaceClient'
-import { GoogleClient } from './googleClient'
-import { calendar_v3 } from 'googleapis'
-import { WatchController } from './watch'
 
 export class CalendarClient {
   private readonly calendar: calendar_v3.Calendar
   private readonly calendarHistories: Collection<CalendarHistory>
   private readonly histories: Collection<EventHistory>
   private readonly client: TxOperations
-<<<<<<< HEAD
-  private readonly watches: EventWatch[] = []
-  private calendarWatch: Watch | undefined = undefined
-  private refreshTimer: NodeJS.Timeout | undefined = undefined
-=======
   private readonly systemTxOp: TxOperations
->>>>>>> 4d3488b8
   private readonly activeSync: Record<string, boolean> = {}
   private readonly dummyWatches: DummyWatch[] = []
   // to do< find!!!!
@@ -97,12 +81,12 @@
     const integration = await this.client.findOne(setting.class.Integration, {
       createdBy: this.user.userId,
       type: calendar.integrationType.Calendar,
-      value: this.user.email
+      value: this.getEmail()
     })
     if (integration !== undefined) {
       await this.client.update(integration, { disabled: true })
     }
-    this.workspace.removeClient(this.user.email)
+    this.workspace.removeClient(this.user.userId)
   }
 
   private updateTimer (): void {
@@ -126,57 +110,6 @@
     return calendarClient
   }
 
-<<<<<<< HEAD
-  static getAuthUrl (redirectURL: string, workspace: string, userId: PersonId, token: string): string {
-    const credentials = JSON.parse(config.Credentials)
-    const { client_secret, client_id, redirect_uris } = credentials.web // eslint-disable-line
-    const oAuth2Client = new google.auth.OAuth2(client_id, client_secret, redirect_uris[0]) // eslint-disable-line
-    const state: State = {
-      token,
-      redirectURL,
-      workspace: workspace as any, // TODO: FIXME
-      userId
-    }
-    const authUrl = oAuth2Client.generateAuthUrl({
-      access_type: 'offline',
-      scope: SCOPES,
-      state: encode64(JSON.stringify(state))
-    })
-    return authUrl
-  }
-
-  async authorize (code: string): Promise<string> {
-    const token = await this.oAuth2Client.getToken(code)
-    await this.setToken(token.tokens)
-    const providedScopes = token.tokens.scope?.split(' ') ?? []
-    for (const scope of SCOPES) {
-      if (providedScopes.findIndex((p) => p === scope) === -1) {
-        const integrations = await this.client.findAll(setting.class.Integration, {
-          createdBy: this.user.userId,
-          type: calendar.integrationType.Calendar
-        })
-        for (const integration of integrations.filter((p) => p.value === '')) {
-          await this.client.remove(integration)
-        }
-
-        const updated = integrations.find((p) => p.disabled && p.value === this.user.userId)
-        if (updated !== undefined) {
-          await this.client.update(updated, {
-            disabled: true,
-            error: calendar.string.NotAllPermissions
-          })
-        } else {
-          await this.client.createDoc(setting.class.Integration, core.space.Workspace, {
-            type: calendar.integrationType.Calendar,
-            disabled: true,
-            error: calendar.string.NotAllPermissions,
-            value: this.user.userId
-          })
-        }
-        throw new Error(
-          `Not all scopes provided, provided: ${providedScopes.join(', ')} required: ${SCOPES.join(', ')}`
-        )
-=======
   async authorize (code: string): Promise<string> {
     this.updateTimer()
     const me = await this.googleClient.authorize(code)
@@ -203,7 +136,6 @@
           error: calendar.string.NotAllPermissions,
           value
         })
->>>>>>> 4d3488b8
       }
       throw new Error('Not all scopes provided')
     }
@@ -232,14 +164,9 @@
       })
     }
 
-<<<<<<< HEAD
-    await this.startSync()
-    void this.syncOurEvents()
-=======
     void this.syncOurEvents().then(async () => {
-      await this.startSync(me)
+      await this.startSync()
     })
->>>>>>> 4d3488b8
 
     return this.user.userId
   }
@@ -268,22 +195,11 @@
 
   async startSync (): Promise<void> {
     try {
-<<<<<<< HEAD
       await this.syncCalendars()
       const calendars = this.workspace.getMyCalendars(this.user.userId)
       for (const calendar of calendars) {
         if (calendar.externalId !== undefined) {
-          void this.sync(calendar.externalId)
-=======
-      if (me === undefined) {
-        me = await this.googleClient.getMe()
-      }
-      await this.syncCalendars(me)
-      const calendars = this.workspace.getMyCalendars(me)
-      for (const calendar of calendars) {
-        if (calendar.externalId !== undefined) {
-          await this.sync(calendar.externalId, me)
->>>>>>> 4d3488b8
+          await this.sync(calendar.externalId)
         }
       }
     } catch (err) {
@@ -292,118 +208,12 @@
   }
 
   async startSyncCalendar (calendar: ExternalCalendar): Promise<void> {
-<<<<<<< HEAD
-    void this.sync(calendar.externalId)
-  }
-
-  async close (): Promise<void> {
-    if (this.refreshTimer !== undefined) clearTimeout(this.refreshTimer)
-    for (const watch of this.watches) {
-      clearTimeout(watch.timer)
-      try {
-        if (watch.resourceId !== DUMMY_RESOURCE) {
-          await this.rateLimiter.take(1)
-          await this.calendar.channels.stop({ requestBody: { id: watch.channelId, resourceId: watch.resourceId } })
-        }
-      } catch (err) {
-        console.log('close error', err)
-      }
-    }
-    if (this.calendarWatch !== undefined) {
-      clearTimeout(this.calendarWatch.timer)
-      try {
-        await this.rateLimiter.take(1)
-        await this.calendar.channels.stop({
-          requestBody: { id: this.calendarWatch.channelId, resourceId: this.calendarWatch.resourceId }
-        })
-      } catch (err) {
-        console.log('close error', err)
-      }
-    }
-    this.isClosed = true
-  }
-
-  // TODO: Should not be needed anymore.
-  // this.user.userId should always be a google social id like "google:john.appleseed@gmail.com"
-  // and the value part should be the same as what is returned by getMe()
-  // private async getMe (): Promise<PersonId> {
-  //   if (this.me !== undefined) {
-  //     return this.me
-  //   }
-
-  //   const info = await google.oauth2({ version: 'v2', auth: this.oAuth2Client }).userinfo.get()
-  //   const email = info.data.email ?? ''
-  //   this.me = email !== '' ? buildSocialIdString({ type: SocialIdType.GOOGLE, value: email }) : ''
-  //   return this.me
-  // }
-
-  // #region Token
-
-  private async getCurrentToken (): Promise<Token | null> {
-    return await this.tokens.findOne({
-      userId: this.user.userId,
-      workspace: this.user.workspace
-    })
-  }
-
-  private async updateCurrentToken (token: Credentials): Promise<void> {
-    await this.tokens.updateOne(
-      {
-        userId: this.user.userId,
-        workspace: this.user.workspace
-      },
-      {
-        $set: {
-          ...token
-        }
-      }
-    )
-  }
-
-  private async addClient (): Promise<void> {
-    try {
-      const controller = CalendarController.getCalendarController()
-      controller.addClient(this.user.userId, this)
-    } catch (err) {
-      console.log('Add client error', this.user.workspace, this.user.userId, err)
-    }
-  }
-
-  private async setToken (token: Credentials): Promise<void> {
-    try {
-      this.oAuth2Client.setCredentials(token)
-    } catch (err: any) {
-      console.log('Set token error', this.user.workspace, this.user.userId, err)
-      await this.checkError(err)
-      throw err
-    }
-  }
-
-  private async updateToken (token: Credentials): Promise<void> {
-    try {
-      const currentToken = await this.getCurrentToken()
-      if (currentToken != null) {
-        await this.updateCurrentToken(token)
-      } else {
-        await this.tokens.insertOne({
-          userId: this.user.userId,
-          workspace: this.user.workspace,
-          token: this.user.token,
-          ...token
-        })
-      }
-    } catch (err) {
-      console.log('update token error', this.user.workspace, this.user.userId, err)
-    }
-=======
-    const me = await this.googleClient.getMe()
-    void this.sync(calendar.externalId, me)
+    await this.sync(calendar.externalId)
   }
 
   private closeByTimer (): void {
     this.close()
-    this.workspace.removeClient(this.user.email)
->>>>>>> 4d3488b8
+    this.workspace.removeClient(this.user.userId)
   }
 
   close (): void {
@@ -416,41 +226,8 @@
 
   // #region Calendars
 
-<<<<<<< HEAD
-  private async watchCalendar (): Promise<void> {
-    try {
-      const current = this.calendarWatch
-      if (current !== undefined) {
-        clearTimeout(current.timer)
-        await this.rateLimiter.take(1)
-        await this.calendar.channels.stop({ requestBody: { id: current.channelId, resourceId: current.resourceId } })
-      }
-      const channelId = generateId()
-      const email = this.getEmail()
-      const body = { id: channelId, address: config.WATCH_URL, type: 'webhook', token: `user=${email}&mode=calendar` }
-      await this.rateLimiter.take(1)
-      const res = await this.calendar.calendarList.watch({ requestBody: body })
-      if (res.data.expiration != null && res.data.resourceId !== null) {
-        const time = Number(res.data.expiration) - new Date().getTime()
-        // eslint-disable-next-line
-        const timer = setTimeout(() => void this.watchCalendar(), time)
-        this.calendarWatch = {
-          channelId,
-          resourceId: res.data.resourceId ?? '',
-          timer
-        }
-      }
-    } catch (err) {
-      console.log('Calendar watch error', err)
-    }
-  }
-
   async syncCalendars (): Promise<void> {
     const history = await this.getCalendarHistory()
-=======
-  async syncCalendars (me: string): Promise<void> {
-    const history = await this.getCalendarHistory(me)
->>>>>>> 4d3488b8
     await this.calendarSync(history?.historyId)
     await this.googleClient.watchCalendar()
   }
@@ -496,17 +273,10 @@
 
   private async syncCalendar (val: calendar_v3.Schema$CalendarListEntry): Promise<void> {
     if (val.id != null) {
-<<<<<<< HEAD
       const email = this.getEmail()
       const exists = await this.client.findOne(calendar.class.ExternalCalendar, {
         externalId: val.id,
         externalUser: email
-=======
-      const me = await this.googleClient.getMe()
-      const exists = await this.client.findOne(calendar.class.ExternalCalendar, {
-        externalId: val.id,
-        externalUser: me
->>>>>>> 4d3488b8
       })
       if (exists === undefined) {
         const data: Data<ExternalCalendar> = {
@@ -514,11 +284,7 @@
           visibility: 'freeBusy',
           hidden: false,
           externalId: val.id,
-<<<<<<< HEAD
           externalUser: email,
-=======
-          externalUser: me,
->>>>>>> 4d3488b8
           default: false
         }
         if (val.primary === true) {
@@ -554,10 +320,6 @@
   }
 
   private async setCalendarHistoryId (historyId: string): Promise<void> {
-<<<<<<< HEAD
-=======
-    const me = await this.googleClient.getMe()
->>>>>>> 4d3488b8
     await this.calendarHistories.updateOne(
       {
         userId: this.user.userId,
@@ -578,62 +340,12 @@
 
   // #region Incoming
   private async watch (calendarId: string): Promise<void> {
-<<<<<<< HEAD
-    try {
-      const index = this.watches.findIndex((p) => p.calendarId === calendarId)
-      if (index !== -1) {
-        const current = this.watches[index]
-        if (current !== undefined) {
-          clearTimeout(current.timer)
-          if (current.resourceId !== DUMMY_RESOURCE) {
-            await this.rateLimiter.take(1)
-            await this.calendar.channels.stop({
-              requestBody: { id: current.channelId, resourceId: current.resourceId }
-            })
-          }
-        }
-        this.watches.splice(index, 1)
-      }
-      const channelId = generateId()
-      const email = this.getEmail()
-      const body = {
-        id: channelId,
-        address: config.WATCH_URL,
-        type: 'webhook',
-        token: `user=${email}&mode=events&calendarId=${calendarId}`
-      }
-      await this.rateLimiter.take(1)
-      const res = await this.calendar.events.watch({ calendarId, requestBody: body })
-      if (res.data.expiration != null && res.data.resourceId != null) {
-        const time = Number(res.data.expiration) - new Date().getTime()
-        // eslint-disable-next-line
-        const timer = setTimeout(() => void this.watch(calendarId), time)
-        this.watches.push({
-          calendarId,
-          channelId,
-          resourceId: res.data.resourceId ?? '',
-          timer
-        })
-      }
-    } catch (err: any) {
-      if (err?.errors?.[0]?.reason === 'pushNotSupportedForRequestedResource') {
-        await this.dummyWatch(calendarId)
-      } else {
-        console.log('Watch error', err)
-        await this.checkError(err)
-      }
-=======
     if (!(await this.googleClient.watch(calendarId))) {
       await this.dummyWatch(calendarId)
->>>>>>> 4d3488b8
     }
   }
 
   private async dummyWatch (calendarId: string): Promise<void> {
-<<<<<<< HEAD
-=======
-    const me = await this.googleClient.getMe()
->>>>>>> 4d3488b8
     const timer = setTimeout(
       () => {
         void this.sync(calendarId)
@@ -664,10 +376,6 @@
   }
 
   private async setEventHistoryId (calendarId: string, historyId: string): Promise<void> {
-<<<<<<< HEAD
-=======
-    const me = await this.googleClient.getMe()
->>>>>>> 4d3488b8
     await this.histories.updateOne(
       {
         calendarId,
@@ -728,12 +436,7 @@
   private async syncEvent (calendarId: string, event: calendar_v3.Schema$Event, accessRole: string): Promise<void> {
     this.updateTimer()
     if (event.id != null) {
-<<<<<<< HEAD
       const calendars = this.workspace.getMyCalendars(this.user.userId)
-=======
-      const me = await this.googleClient.getMe()
-      const calendars = this.workspace.getMyCalendars(me)
->>>>>>> 4d3488b8
       const _calendar =
         calendars.find((p) => p.externalId === event.organizer?.email) ??
         calendars.find((p) => p.externalId === calendarId) ??
@@ -1171,11 +874,7 @@
   }
 
   async syncOurEvents (): Promise<void> {
-<<<<<<< HEAD
-=======
     this.updateTimer()
-    const me = await this.googleClient.getMe()
->>>>>>> 4d3488b8
     const events = await this.client.findAll(calendar.class.Event, {
       access: 'owner',
       createdBy: this.user.userId,
@@ -1192,13 +891,9 @@
     if (event.access === 'owner' || event.access === 'writer') {
       try {
         const space = this.workspace.calendars.byId.get(event.calendar as Ref<ExternalCalendar>)
-<<<<<<< HEAD
         const email = this.getEmail()
         if (space !== undefined && space.externalUser === email) {
-=======
-        if (space !== undefined && space.externalUser === me) {
           this.updateTimer()
->>>>>>> 4d3488b8
           if (!(await this.update(event, space))) {
             await this.create(event, space)
           }
@@ -1313,11 +1008,7 @@
     if (attendees.length > 0) {
       const email = this.getEmail()
       res.attendees = attendees.map((p) => {
-<<<<<<< HEAD
         if (p === email) {
-=======
-        if (p === me) {
->>>>>>> 4d3488b8
           return { email: p, responseStatus: 'accepted', self: true }
         }
         return { email: p }
@@ -1383,11 +1074,7 @@
     const email = this.getEmail()
     for (const participant of event.participants) {
       const integrations = this.workspace.integrations.byContact.get(participant) ?? []
-<<<<<<< HEAD
       const integration = integrations.find((p) => p === email) ?? integrations[0]
-=======
-      const integration = integrations.find((p) => p === me) ?? integrations[0]
->>>>>>> 4d3488b8
       if (integration !== undefined && integration !== '') {
         res.add(integration)
       } else {
