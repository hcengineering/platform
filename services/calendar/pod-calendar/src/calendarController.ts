//
// Copyright © 2023 Hardcore Engineering Inc.
//
// Licensed under the Eclipse Public License, Version 2.0 (the "License");
// you may not use this file except in compliance with the License. You may
// obtain a copy of the License at https://www.eclipse.org/legal/epl-2.0
//
// Unless required by applicable law or agreed to in writing, software
// distributed under the License is distributed on an "AS IS" BASIS,
// WITHOUT WARRANTIES OR CONDITIONS OF ANY KIND, either express or implied.
//
// See the License for the specific language governing permissions and
// limitations under the License.
//

import { AccountClient, Integration } from '@hcengineering/account-client'
import {
  MeasureContext,
  RateLimiter,
  WorkspaceInfoWithStatus,
  WorkspaceUuid,
  isActiveMode,
  isDeletingMode
} from '@hcengineering/core'
import config from './config'
import { getIntegrations } from './integrations'
import { WorkspaceClient } from './workspaceClient'

<<<<<<< HEAD
export class CalendarController {
  private readonly workspaces: Map<string, WorkspaceClient | Promise<WorkspaceClient>> = new Map<
  string,
  WorkspaceClient | Promise<WorkspaceClient>
  >()

  private readonly workspacesByEmail = new Map<string, string[]>()

  private readonly syncedWorkspaces = new Set<string>()

  private readonly tokens: Collection<Token>
=======
interface WorkspaceStateInfo {
  shouldStart: boolean
  needRecheck: boolean
}
>>>>>>> 461a0ace

export class CalendarController {
  protected static _instance: CalendarController

  private constructor (
    private readonly ctx: MeasureContext,
    readonly accountClient: AccountClient
  ) {
    CalendarController._instance = this
  }

  static getCalendarController (ctx: MeasureContext, accountClient: AccountClient): CalendarController {
    if (CalendarController._instance !== undefined) {
      return CalendarController._instance
    }
    return new CalendarController(ctx, accountClient)
  }

  async startAll (): Promise<void> {
    try {
      const integrations = await getIntegrations(this.accountClient)
      this.ctx.info('Start integrations', { count: integrations.length })

      const groups = new Map<WorkspaceUuid, Integration[]>()
      for (const int of integrations) {
        if (int.workspaceUuid === null) continue
        const group = groups.get(int.workspaceUuid)
        if (group === undefined) {
          groups.set(int.workspaceUuid, [int])
        } else {
          group.push(int)
          groups.set(int.workspaceUuid, group)
        }
      }
      void this.runAll(groups)
    } catch (err: any) {
      this.ctx.error('Failed to start existing integrations', err)
    }
  }

  private async runAll (groups: Map<WorkspaceUuid, Integration[]>): Promise<void> {
    const ids = [...groups.keys()]
    if (ids.length === 0) return
    const limiter = new RateLimiter(config.InitLimit)
    const infos = await this.accountClient.getWorkspacesInfo(ids)
    const outdatedWorkspaces = new Set<WorkspaceUuid>()
    for (let index = 0; index < infos.length; index++) {
      const info = infos[index]
      const integrations = groups.get(info.uuid) ?? []
      const { shouldStart, needRecheck } = await this.checkWorkspace(info, integrations)

      if (shouldStart) {
        await limiter.add(async () => {
          try {
            this.ctx.info('start workspace', { workspace: info.uuid })
            await WorkspaceClient.run(this.ctx, this.accountClient, info.uuid)
          } catch (err) {
            this.ctx.error('Failed to start workspace', { workspace: info.uuid, error: err })
          }
        })
      }

      if (needRecheck) {
        outdatedWorkspaces.add(info.uuid)
      }
<<<<<<< HEAD
      await limiter.add(async () => {
        const workspace = await this.startWorkspace(info.workspaceId, tokens)
        await workspace.sync()
        await workspace.close()
        this.syncedWorkspaces.add(info.workspaceId)
      })
      const newProgress = Math.round((i * 100) / infos.length)
      if (newProgress > progress) {
        progress = newProgress
        console.log(`starting workspaces ${progress}%`)
      }
    }
  }

  pushWorkspaceByEmail (email: string, workspace: string): void {
    const arr = this.workspacesByEmail.get(email) ?? []
    arr.push(workspace)
    this.workspacesByEmail.set(email, arr)
  }

  async startWorkspace (workspace: string, tokens: Token[]): Promise<WorkspaceClient> {
    const workspaceClient = await this.getWorkspaceClient(workspace)
    for (const token of tokens) {
      try {
        const timeout = setTimeout(() => {
          console.warn('init client hang', token.workspace, token.userId)
        }, 60000)
        console.log('init client', token.workspace, token.userId)
        await workspaceClient.createCalendarClient(token, true)
        this.pushWorkspaceByEmail(token.email, token.workspace)
        clearTimeout(timeout)
      } catch (err) {
        console.error(`Couldn't create client for ${workspace} ${token.userId} ${token.email}`)
=======

      if (index % 10 === 0) {
        this.ctx.info('starting progress', { value: index + 1, total: infos.length })
      }
    }
    await limiter.waitProcessing()
    this.ctx.info('Started all workspaces', { count: infos.length })

    if (outdatedWorkspaces.size > 0) {
      this.ctx.info('Found outdated workspaces for future recheck', { count: outdatedWorkspaces.size })
      // Schedule recheck for outdated workspaces
      const outdatedGroups = new Map<WorkspaceUuid, Integration[]>()
      for (const workspaceId of outdatedWorkspaces) {
        const integrations = groups.get(workspaceId)
        if (integrations !== undefined) {
          outdatedGroups.set(workspaceId, integrations)
        }
>>>>>>> 461a0ace
      }
      void this.recheckOutdatedWorkspaces(outdatedGroups)
    }
  }

<<<<<<< HEAD
  async push (email: string, mode: 'events' | 'calendar', calendarId?: string): Promise<void> {
    const workspaces = this.workspacesByEmail.get(email)?.filter((p) => this.syncedWorkspaces.has(p)) ?? []
    if (workspaces.length === 0) return
    for (const workspace of workspaces) {
      const workspaceClient = await this.getWorkspaceClient(workspace)
      let calendar = workspaceClient.getCalendarClient(email)
      if (calendar !== undefined) {
        if (calendar instanceof Promise) {
          calendar = await calendar
        }
      } else {
        const token = await this.tokens.findOne({ email, workspace, access_token: { $exists: true } })
        if (token == null) continue
        calendar = await workspaceClient.createCalendarClient(token)
      }
      if (mode === 'calendar') {
        await calendar.syncCalendars(email)
      }
      if (mode === 'events' && calendarId !== undefined) {
        await calendar.sync(calendarId, email)
=======
  private async checkWorkspace (
    info: WorkspaceInfoWithStatus,
    integrations: Integration[]
  ): Promise<WorkspaceStateInfo> {
    if (isDeletingMode(info.mode)) {
      if (integrations !== undefined) {
        for (const int of integrations) {
          await this.accountClient.deleteIntegration(int)
        }
>>>>>>> 461a0ace
      }
      return { shouldStart: false, needRecheck: false }
    }
    if (!isActiveMode(info.mode)) {
      this.ctx.info('workspace is not active', { workspaceUuid: info.uuid })
      return { shouldStart: false, needRecheck: false }
    }
    const lastVisit = (Date.now() - (info.lastVisit ?? 0)) / (3600 * 24 * 1000) // In days

    if (lastVisit > config.WorkspaceInactivityInterval) {
      this.ctx.info('workspace is outdated, needs recheck', {
        workspaceUuid: info.uuid,
        lastVisitDays: lastVisit.toFixed(1)
      })
      return { shouldStart: false, needRecheck: true }
    }
    return { shouldStart: true, needRecheck: false }
  }

  // TODO: Subscribe to workspace queue istead of using setTimeout
  async recheckOutdatedWorkspaces (outdatedGroups: Map<WorkspaceUuid, Integration[]>): Promise<void> {
    try {
      await new Promise<void>((resolve) => {
        setTimeout(
          () => {
            resolve()
          },
          10 * 60 * 1000
        ) // Wait 10 minutes
      })

      const ids = [...outdatedGroups.keys()]
      const limiter = new RateLimiter(config.InitLimit)
      const infos = await this.accountClient.getWorkspacesInfo(ids)
      const stillOutdatedGroups = new Map<WorkspaceUuid, Integration[]>()

      for (let index = 0; index < infos.length; index++) {
        const info = infos[index]
        const integrations = outdatedGroups.get(info.uuid) ?? []
        const { shouldStart, needRecheck } = await this.checkWorkspace(info, integrations)

        if (shouldStart) {
          await limiter.add(async () => {
            try {
              this.ctx.info('restarting previously outdated workspace', { workspace: info.uuid })
              await WorkspaceClient.run(this.ctx, this.accountClient, info.uuid)
            } catch (err) {
              this.ctx.error('Failed to restart workspace', { workspace: info.uuid, error: err })
            }
          })
        } else if (needRecheck) {
          // Keep this workspace for future recheck
          stillOutdatedGroups.set(info.uuid, integrations)
        }
      }

      await limiter.waitProcessing()

      if (stillOutdatedGroups.size > 0) {
        this.ctx.info('Still outdated workspaces, scheduling next recheck', { count: stillOutdatedGroups.size })
        void this.recheckOutdatedWorkspaces(stillOutdatedGroups)
      }
    } catch (err: any) {
      this.ctx.error('Failed to recheck outdated workspaces', { error: err })
    }
  }
}<|MERGE_RESOLUTION|>--- conflicted
+++ resolved
@@ -26,24 +26,10 @@
 import { getIntegrations } from './integrations'
 import { WorkspaceClient } from './workspaceClient'
 
-<<<<<<< HEAD
-export class CalendarController {
-  private readonly workspaces: Map<string, WorkspaceClient | Promise<WorkspaceClient>> = new Map<
-  string,
-  WorkspaceClient | Promise<WorkspaceClient>
-  >()
-
-  private readonly workspacesByEmail = new Map<string, string[]>()
-
-  private readonly syncedWorkspaces = new Set<string>()
-
-  private readonly tokens: Collection<Token>
-=======
 interface WorkspaceStateInfo {
   shouldStart: boolean
   needRecheck: boolean
 }
->>>>>>> 461a0ace
 
 export class CalendarController {
   protected static _instance: CalendarController
@@ -109,41 +95,6 @@
       if (needRecheck) {
         outdatedWorkspaces.add(info.uuid)
       }
-<<<<<<< HEAD
-      await limiter.add(async () => {
-        const workspace = await this.startWorkspace(info.workspaceId, tokens)
-        await workspace.sync()
-        await workspace.close()
-        this.syncedWorkspaces.add(info.workspaceId)
-      })
-      const newProgress = Math.round((i * 100) / infos.length)
-      if (newProgress > progress) {
-        progress = newProgress
-        console.log(`starting workspaces ${progress}%`)
-      }
-    }
-  }
-
-  pushWorkspaceByEmail (email: string, workspace: string): void {
-    const arr = this.workspacesByEmail.get(email) ?? []
-    arr.push(workspace)
-    this.workspacesByEmail.set(email, arr)
-  }
-
-  async startWorkspace (workspace: string, tokens: Token[]): Promise<WorkspaceClient> {
-    const workspaceClient = await this.getWorkspaceClient(workspace)
-    for (const token of tokens) {
-      try {
-        const timeout = setTimeout(() => {
-          console.warn('init client hang', token.workspace, token.userId)
-        }, 60000)
-        console.log('init client', token.workspace, token.userId)
-        await workspaceClient.createCalendarClient(token, true)
-        this.pushWorkspaceByEmail(token.email, token.workspace)
-        clearTimeout(timeout)
-      } catch (err) {
-        console.error(`Couldn't create client for ${workspace} ${token.userId} ${token.email}`)
-=======
 
       if (index % 10 === 0) {
         this.ctx.info('starting progress', { value: index + 1, total: infos.length })
@@ -161,34 +112,11 @@
         if (integrations !== undefined) {
           outdatedGroups.set(workspaceId, integrations)
         }
->>>>>>> 461a0ace
       }
       void this.recheckOutdatedWorkspaces(outdatedGroups)
     }
   }
 
-<<<<<<< HEAD
-  async push (email: string, mode: 'events' | 'calendar', calendarId?: string): Promise<void> {
-    const workspaces = this.workspacesByEmail.get(email)?.filter((p) => this.syncedWorkspaces.has(p)) ?? []
-    if (workspaces.length === 0) return
-    for (const workspace of workspaces) {
-      const workspaceClient = await this.getWorkspaceClient(workspace)
-      let calendar = workspaceClient.getCalendarClient(email)
-      if (calendar !== undefined) {
-        if (calendar instanceof Promise) {
-          calendar = await calendar
-        }
-      } else {
-        const token = await this.tokens.findOne({ email, workspace, access_token: { $exists: true } })
-        if (token == null) continue
-        calendar = await workspaceClient.createCalendarClient(token)
-      }
-      if (mode === 'calendar') {
-        await calendar.syncCalendars(email)
-      }
-      if (mode === 'events' && calendarId !== undefined) {
-        await calendar.sync(calendarId, email)
-=======
   private async checkWorkspace (
     info: WorkspaceInfoWithStatus,
     integrations: Integration[]
@@ -198,7 +126,6 @@
         for (const int of integrations) {
           await this.accountClient.deleteIntegration(int)
         }
->>>>>>> 461a0ace
       }
       return { shouldStart: false, needRecheck: false }
     }
