--- conflicted
+++ resolved
@@ -168,13 +168,6 @@
 
 // we have to refresh channels approx each week
 export class WatchController {
-<<<<<<< HEAD
-  private readonly watches: Collection<Watch>
-  private readonly tokens: Collection<Token>
-  readonly rateLimiter = new RateLimiter(60 * 1000, 600)
-
-=======
->>>>>>> 461a0ace
   private timer: NodeJS.Timeout | undefined = undefined
   protected static _instance: WatchController
 
