--- conflicted
+++ resolved
@@ -36,15 +36,9 @@
 
   private async getWatches (): Promise<string[]> {
     const client = getKvsClient()
-<<<<<<< HEAD
     const key = `${calendarIntegrationKind}:watch:${this.user.email}`
-    const watches = await client.listKeys<Watch>(key)
-    return watches ?? {}
-=======
-    const key = `${CALENDAR_INTEGRATION}:watch:${this.user.email}`
     const watches = await client.listKeys(key)
     return watches?.keys ?? []
->>>>>>> 8fef0d7f
   }
 
   private async setToken (token: Credentials): Promise<void> {
@@ -193,11 +187,7 @@
 
   private async getUserWatches (email: GoogleEmail): Promise<Record<string, Watch>> {
     const client = getKvsClient()
-<<<<<<< HEAD
     const key = `${calendarIntegrationKind}:watch:${email}`
-    return (await client.listKeys<Watch>(key)) ?? {}
-=======
-    const key = `${CALENDAR_INTEGRATION}:watch:${email}`
     const keys = (await client.listKeys(key))?.keys ?? []
     const res: Record<string, Watch> = {}
     for (const key of keys) {
@@ -207,7 +197,6 @@
       }
     }
     return res
->>>>>>> 8fef0d7f
   }
 
   async unsubscribe (user: Token): Promise<void> {
@@ -246,13 +235,8 @@
   async checkAll (): Promise<void> {
     const expired = Date.now() + 24 * 60 * 60 * 1000
     const client = getKvsClient()
-<<<<<<< HEAD
     const key = `${calendarIntegrationKind}:watch:`
-    const watches = (await client.listKeys<Watch>(key)) ?? {}
-=======
-    const key = `${CALENDAR_INTEGRATION}:watch:`
     const watches = await client.listKeys(key)
->>>>>>> 8fef0d7f
     const toRefresh: Watch[] = []
     for (const key of watches?.keys ?? []) {
       const watch = await client.getValue<Watch>(key)
