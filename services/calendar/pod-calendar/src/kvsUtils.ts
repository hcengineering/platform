--- conflicted
+++ resolved
@@ -16,28 +16,17 @@
 
 export async function getSyncHistory (workspace: WorkspaceUuid): Promise<number | undefined> {
   const client = getKvsClient()
-<<<<<<< HEAD
   const key = `${calendarIntegrationKind}:calendarSync:${workspace}`
-  const res = await client.getValue<number>(key)
-  return res ?? undefined
-=======
-  const key = `${CALENDAR_INTEGRATION}:calendarSync:${workspace}`
   try {
     const res = await client.getValue<number>(key)
     return res ?? undefined
   } catch {}
->>>>>>> 46448e3a
 }
 
 export async function setSyncHistory (workspace: WorkspaceUuid, value: number): Promise<void> {
   const client = getKvsClient()
-<<<<<<< HEAD
   const key = `${calendarIntegrationKind}:calendarSync:${workspace}`
-  await client.setValue(key, Date.now())
-=======
-  const key = `${CALENDAR_INTEGRATION}:calendarSync:${workspace}`
   await client.setValue(key, value)
->>>>>>> 46448e3a
 }
 
 function calendarsHistoryKey (user: User, email: GoogleEmail): string {
@@ -105,7 +94,7 @@
 
 export async function cleanUserByEmail (): Promise<void> {
   const client = getKvsClient()
-  const keys = await client.listKeys<User>(`${CALENDAR_INTEGRATION}:users:`)
+  const keys = await client.listKeys<User>(`${calendarIntegrationKind}:users:`)
   if (keys == null) return
   for (const key in keys) {
     await client.deleteKey(key)
