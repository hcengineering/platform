--- conflicted
+++ resolved
@@ -29,11 +29,7 @@
 import { Credentials, OAuth2Client } from 'google-auth-library'
 import { calendar_v3, google } from 'googleapis'
 import config from './config'
-<<<<<<< HEAD
-import { ReccuringData, State, type Token, type User } from './types'
-=======
-import { CALENDAR_INTEGRATION, GoogleEmail, ReccuringData, State, type Token, type User } from './types'
->>>>>>> e6fc4666
+import { GoogleEmail, ReccuringData, State, type Token, type User } from './types'
 
 export class DeferredPromise<T = any> {
   public readonly promise: Promise<T>
