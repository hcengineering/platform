--- conflicted
+++ resolved
@@ -13,12 +13,8 @@
 // limitations under the License.
 //
 
-<<<<<<< HEAD
-import { RecurringRule, calendarIntegrationKind } from '@hcengineering/calendar'
-import { MeasureContext, systemAccountUuid, Timestamp, WorkspaceUuid } from '@hcengineering/core'
-=======
 import { AccountClient, IntegrationSecretKey } from '@hcengineering/account-client'
-import { Event, RecurringRule } from '@hcengineering/calendar'
+import { Event, RecurringRule, calendarIntegrationKind } from '@hcengineering/calendar'
 import {
   Doc,
   Hierarchy,
@@ -29,17 +25,11 @@
   Timestamp,
   WorkspaceUuid
 } from '@hcengineering/core'
->>>>>>> 46448e3a
 import { generateToken } from '@hcengineering/server-token'
 import { Credentials, OAuth2Client } from 'google-auth-library'
 import { calendar_v3, google } from 'googleapis'
 import config from './config'
-<<<<<<< HEAD
 import { ReccuringData, State, type Token, type User } from './types'
-import { AccountClient, IntegrationSecretKey } from '@hcengineering/account-client'
-=======
-import { CALENDAR_INTEGRATION, ReccuringData, State, type Token, type User } from './types'
->>>>>>> 46448e3a
 
 export class DeferredPromise<T = any> {
   public readonly promise: Promise<T>
