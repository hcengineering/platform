--- conflicted
+++ resolved
@@ -70,26 +70,12 @@
     await this.fillParticipants()
   }
 
-<<<<<<< HEAD
-  async newCalendarClient (user: User, code: string): Promise<CalendarClient> {
-    const newClient = await CalendarClient.create(user, this.mongo, this.client, this)
-    const email = await newClient.authorize(code)
-    if (this.clients.has(email)) {
-      newClient.close()
-      throw new Error('Client already exist')
-    }
-    this.clients.set(email, newClient)
-    this.serviceController.pushWorkspaceByEmail(email, user.workspace)
-    return newClient
-  }
-=======
   private async fillParticipants (): Promise<void> {
     const personsBySocialId = await getPersonRefsBySocialIds(this.client)
     const emailSocialIds = await this.client.findAll(contact.class.SocialIdentity, {
       type: { $in: [SocialIdType.GOOGLE, SocialIdType.EMAIL] }
     })
     this.participants.clear()
->>>>>>> 461a0ace
 
     for (const sID of emailSocialIds) {
       if (sID.value === '') continue
@@ -119,49 +105,10 @@
     await this.getNewEvents()
   }
 
-<<<<<<< HEAD
-  removeClient (email: string): void {
-    this.clients.delete(email)
-    if (this.clients.size > 0) return
-    if (this.closeTimer !== undefined) clearTimeout(this.closeTimer)
-    this.closeTimer = setTimeout(() => {
-      if (this.clients.size > 0) return
-      void this.close()
-      this.serviceController.removeWorkspace(this.workspace)
-    }, 20000)
-  }
-
-  getCalendarClient (email: string): CalendarClient | Promise<CalendarClient> | undefined {
-    return this.clients.get(email)
-  }
-
-  private async getCalendarClientByCalendar (
-    id: Ref<ExternalCalendar>,
-    create: boolean = false
-  ): Promise<CalendarClient | undefined> {
-    const calendar = this.calendars.byId.get(id)
-    if (calendar === undefined) {
-      return
-    }
-    const client = this.clients.get(calendar.externalUser)
-    if (client instanceof Promise) {
-      return await client
-    }
-    if (client === undefined && create) {
-      const user = await this.tokens.findOne({
-        workspace: this.workspace,
-        access_token: { $exists: true },
-        email: calendar.externalUser
-      })
-      if (user != null) {
-        return await this.createCalendarClient(user)
-      }
-=======
   private async createCalendarClient (user: Token): Promise<CalendarClient | undefined> {
     const current = this.clients.get(user.email)
     if (current !== undefined) {
       return current
->>>>>>> 461a0ace
     }
     const newClient = await CalendarClient.create(this.ctx, this.accountClient, user, this.client, this)
     if (newClient === undefined) {
@@ -187,7 +134,6 @@
         error: err instanceof Error ? err.message : String(err)
       })
     }
-    await limiter.waitProcessing()
   }
 
   private async getNewEvents (): Promise<void> {
