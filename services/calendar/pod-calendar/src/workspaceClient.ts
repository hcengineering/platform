//
// Copyright © 2023 Hardcore Engineering Inc.
//
// Licensed under the Eclipse Public License, Version 2.0 (the "License");
// you may not use this file except in compliance with the License. You may
// obtain a copy of the License at https://www.eclipse.org/legal/epl-2.0
//
// Unless required by applicable law or agreed to in writing, software
// distributed under the License is distributed on an "AS IS" BASIS,
// WITHOUT WARRANTIES OR CONDITIONS OF ANY KIND, either express or implied.
//
// See the License for the specific language governing permissions and
// limitations under the License.
//

import { AccountClient } from '@hcengineering/account-client'
<<<<<<< HEAD
import calendar, { Event, ExternalCalendar, calendarIntegrationKind } from '@hcengineering/calendar'
=======
import calendar, { ExternalCalendar } from '@hcengineering/calendar'
import contact, { getPersonRefsBySocialIds, Person } from '@hcengineering/contact'
>>>>>>> 46448e3a
import core, {
  MeasureContext,
  RateLimiter,
  SocialIdType,
  TxOperations,
  WorkspaceUuid,
  type Ref
} from '@hcengineering/core'
import contact, { getPersonRefsBySocialIds, Person } from '@hcengineering/contact'
import setting from '@hcengineering/setting'

import { CalendarClient } from './calendar'
import { getClient } from './client'
import config from './config'
import { addUserByEmail, getSyncHistory, setSyncHistory } from './kvsUtils'
import { IncomingSyncManager } from './sync'
import { getWorkspaceTokens } from './tokens'
import { GoogleEmail, Token } from './types'
import { getWorkspaceToken } from './utils'
<<<<<<< HEAD
=======
import { synced } from './mutex'
>>>>>>> 46448e3a

export class WorkspaceClient {
  private readonly clients = new Map<GoogleEmail, CalendarClient>()
  private readonly calendarsByExternal = new Map<string, ExternalCalendar>()
  readonly calendarsById = new Map<Ref<ExternalCalendar>, ExternalCalendar>()
  readonly participants = new Map<Ref<Person>, string>()
  private lastSync: number = 0

  private constructor (
    private readonly ctx: MeasureContext,
    private readonly accountClient: AccountClient,
    private readonly client: TxOperations,
    private readonly workspace: WorkspaceUuid
  ) {}

  static async run (ctx: MeasureContext, accountClient: AccountClient, workspace: WorkspaceUuid): Promise<void> {
    const client = await getClient(getWorkspaceToken(workspace))
    const txOp = new TxOperations(client, core.account.System)
    const instance = new WorkspaceClient(ctx, accountClient, txOp, workspace)

    await instance.init()
    await instance.startAll()
    await instance.close()
  }

  async init (): Promise<void> {
    const calendars = await this.client.findAll(calendar.class.ExternalCalendar, {})
    this.calendarsById.clear()
    this.calendarsByExternal.clear()
    for (const calendar of calendars) {
      this.calendarsById.set(calendar._id, calendar)
      this.calendarsByExternal.set(calendar.externalId, calendar)
    }
    await this.fillParticipants()
  }

  private async fillParticipants (): Promise<void> {
    const personsBySocialId = await getPersonRefsBySocialIds(this.client)
    const emailSocialIds = await this.client.findAll(contact.class.SocialIdentity, {
      type: { $in: [SocialIdType.GOOGLE, SocialIdType.EMAIL] }
    })
    this.participants.clear()

    for (const sID of emailSocialIds) {
      if (sID.value === '') continue
      const pers = personsBySocialId[sID._id]
      if (pers != null) {
        this.participants.set(pers, sID.value)
      }
    }
  }

  async startAll (): Promise<void> {
    const tokens = await getWorkspaceTokens(this.accountClient, this.workspace)
    for (const token of tokens) {
      if (token.workspaceUuid === null) continue
      const parsedToken = JSON.parse(token.secret)
      await addUserByEmail(parsedToken, token.key as GoogleEmail)
      await this.createCalendarClient(parsedToken)
    }
    const limiter = new RateLimiter(config.InitLimit)
    for (const token of tokens) {
      await limiter.add(async () => {
        const parsedToken = JSON.parse(token.secret)
        await IncomingSyncManager.sync(this.ctx, this.accountClient, parsedToken, parsedToken.email)
      })
    }
    await limiter.waitProcessing()
    await this.getNewEvents()
  }

  private async createCalendarClient (user: Token): Promise<CalendarClient | undefined> {
    const current = this.clients.get(user.email)
    if (current !== undefined) {
      return current
    }
    const newClient = await CalendarClient.create(this.ctx, this.accountClient, user, this.client, this)
    if (newClient === undefined) {
      return
    }
    this.clients.set(user.email, newClient)
    return newClient
  }

  private async close (): Promise<void> {
    this.clients.clear()
    await this.client?.close()
  }

  // #region Events

  private async updateSyncHistory (): Promise<void> {
    try {
      await setSyncHistory(this.workspace, this.lastSync)
    } catch (err) {
      this.ctx.error('Failed to update sync history', {
        workspace: this.workspace,
        error: err instanceof Error ? err.message : String(err)
      })
    }
  }

  private async getNewEvents (): Promise<void> {
    const lastSync = await getSyncHistory(this.workspace)
    if (lastSync === undefined || Date.now() - lastSync > 7 * 24 * 60 * 60 * 1000) {
      await setSyncHistory(this.workspace, Date.now())
      return
    }
    this.lastSync = lastSync ?? 0
    const query = { modifiedOn: { $gt: lastSync }, calendar: { $in: Array.from(this.calendarsById.keys()) } }
    const newEvents = await this.client.findAll(calendar.class.Event, query, { sort: { modifiedOn: 1 } })
    const interval = setInterval(() => {
      void this.updateSyncHistory()
    }, 5000)
    for (const newEvent of newEvents) {
      try {
        const client = this.getCalendarClientByCalendar(newEvent.calendar as Ref<ExternalCalendar>)
        if (client === undefined) {
          this.ctx.warn('Client not found', { calendar: newEvent.calendar, workspace: this.workspace })
          continue
        }
        await client.syncMyEvent(newEvent)
        this.lastSync = newEvent.modifiedOn
      } catch (err) {
        this.ctx.error('Failed to sync event', {
          event: newEvent._id,
          workspace: this.workspace,
          error: err instanceof Error ? err.message : String(err)
        })
      }
    }
    clearInterval(interval)
    await setSyncHistory(this.workspace, Date.now())
    synced.add(this.workspace)
    this.ctx.info('all outcoming messages synced', { workspace: this.workspace })
  }

  private getCalendarClientByCalendar (id: Ref<ExternalCalendar>): CalendarClient | undefined {
    const calendar = this.calendarsById.get(id)
    if (calendar === undefined) {
      this.ctx.warn("couldn't find calendar by id", { id })
      return
    }
    return this.clients.get(calendar.externalUser as GoogleEmail)
  }
  // #endregion
<<<<<<< HEAD
}

async function getTokenByEvent (
  accountClient: AccountClient,
  txOp: TxOperations,
  event: Event,
  workspace: WorkspaceUuid
): Promise<Token | undefined> {
  const _calendar = await txOp.findOne(calendar.class.ExternalCalendar, {
    _id: event.calendar as Ref<ExternalCalendar>
  })
  if (_calendar === undefined) return
  const res = await accountClient.getIntegrationSecret({
    socialId: event.user,
    kind: calendarIntegrationKind,
    workspaceUuid: workspace,
    key: _calendar.externalUser
  })
  if (res == null) return
  return JSON.parse(res.secret)
=======
>>>>>>> 46448e3a
}<|MERGE_RESOLUTION|>--- conflicted
+++ resolved
@@ -14,12 +14,8 @@
 //
 
 import { AccountClient } from '@hcengineering/account-client'
-<<<<<<< HEAD
-import calendar, { Event, ExternalCalendar, calendarIntegrationKind } from '@hcengineering/calendar'
-=======
 import calendar, { ExternalCalendar } from '@hcengineering/calendar'
 import contact, { getPersonRefsBySocialIds, Person } from '@hcengineering/contact'
->>>>>>> 46448e3a
 import core, {
   MeasureContext,
   RateLimiter,
@@ -28,8 +24,6 @@
   WorkspaceUuid,
   type Ref
 } from '@hcengineering/core'
-import contact, { getPersonRefsBySocialIds, Person } from '@hcengineering/contact'
-import setting from '@hcengineering/setting'
 
 import { CalendarClient } from './calendar'
 import { getClient } from './client'
@@ -39,10 +33,7 @@
 import { getWorkspaceTokens } from './tokens'
 import { GoogleEmail, Token } from './types'
 import { getWorkspaceToken } from './utils'
-<<<<<<< HEAD
-=======
 import { synced } from './mutex'
->>>>>>> 46448e3a
 
 export class WorkspaceClient {
   private readonly clients = new Map<GoogleEmail, CalendarClient>()
@@ -189,27 +180,4 @@
     return this.clients.get(calendar.externalUser as GoogleEmail)
   }
   // #endregion
-<<<<<<< HEAD
-}
-
-async function getTokenByEvent (
-  accountClient: AccountClient,
-  txOp: TxOperations,
-  event: Event,
-  workspace: WorkspaceUuid
-): Promise<Token | undefined> {
-  const _calendar = await txOp.findOne(calendar.class.ExternalCalendar, {
-    _id: event.calendar as Ref<ExternalCalendar>
-  })
-  if (_calendar === undefined) return
-  const res = await accountClient.getIntegrationSecret({
-    socialId: event.user,
-    kind: calendarIntegrationKind,
-    workspaceUuid: workspace,
-    key: _calendar.externalUser
-  })
-  if (res == null) return
-  return JSON.parse(res.secret)
-=======
->>>>>>> 46448e3a
 }