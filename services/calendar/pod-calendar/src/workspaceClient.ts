--- conflicted
+++ resolved
@@ -24,14 +24,11 @@
   type Employee
 } from '@hcengineering/contact'
 import core, {
-<<<<<<< HEAD
   PersonId,
   SocialIdType,
   buildSocialIdString,
   TxMixin,
-=======
   RateLimiter,
->>>>>>> 4d3488b8
   TxOperations,
   TxProcessor,
   WorkspaceUuid,
@@ -93,37 +90,19 @@
     this.syncHistory = mongo.collection<SyncHistory>('syncHistories')
   }
 
-<<<<<<< HEAD
   static async create (
-    credentials: ProjectCredentials,
     mongo: Db,
     workspace: WorkspaceUuid,
     serviceController: CalendarController
   ): Promise<WorkspaceClient> {
-    const instance = new WorkspaceClient(credentials, mongo, workspace, serviceController)
-=======
-  static async getSystemClient (workspace: string): Promise<Client> {
-    const token = generateToken(systemAccountEmail, { name: workspace })
-    return await getClient(token)
-  }
-
-  static async create (mongo: Db, workspace: string, serviceController: CalendarController): Promise<WorkspaceClient> {
     const instance = new WorkspaceClient(mongo, workspace, serviceController)
->>>>>>> 4d3488b8
+
     await instance.initClient(workspace)
     return instance
   }
 
   async createCalendarClient (user: User): Promise<CalendarClient> {
-<<<<<<< HEAD
     const current = this.getCalendarClient(user.userId)
-    if (current !== undefined) return current
-    const newClient = await CalendarClient.create(this.credentials, user, this.mongo, this.client, this)
-    this.clients.set(user.userId, newClient)
-    console.log('create new client', user.userId, this.workspace)
-    return newClient
-=======
-    const current = this.getCalendarClient(user.email)
     if (current !== undefined) {
       if (current instanceof Promise) {
         return await current
@@ -131,21 +110,20 @@
       return current
     }
     const newClient = CalendarClient.create(user, this.mongo, this.client, this)
-    this.clients.set(user.email, newClient)
+    this.clients.set(user.userId, newClient)
     const res = await newClient
-    this.clients.set(user.email, res)
+    this.clients.set(user.userId, res)
     return res
->>>>>>> 4d3488b8
   }
 
   async newCalendarClient (user: User, code: string): Promise<CalendarClient> {
     const newClient = await CalendarClient.create(user, this.mongo, this.client, this)
-    const email = await newClient.authorize(code)
-    if (this.clients.has(email)) {
+    const userId = await newClient.authorize(code)
+    if (this.clients.has(userId)) {
       newClient.close()
       throw new Error('Client already exist')
     }
-    this.clients.set(email, newClient)
+    this.clients.set(userId, newClient)
     return newClient
   }
 
@@ -175,13 +153,8 @@
     return personId
   }
 
-<<<<<<< HEAD
   async signout (personId: PersonId, byError: boolean = false): Promise<number> {
-    const client = this.clients.get(personId)
-=======
-  async signout (value: string, byError: boolean = false): Promise<number> {
-    let client = this.clients.get(value)
->>>>>>> 4d3488b8
+    let client = this.clients.get(personId)
     if (client !== undefined) {
       if (client instanceof Promise) {
         client = await client
@@ -205,26 +178,15 @@
     return this.clients.size
   }
 
-<<<<<<< HEAD
   removeClient (personId: PersonId): void {
     this.clients.delete(personId)
-    this.serviceController.removeClient(personId)
-=======
-  removeClient (email: string): void {
-    this.clients.delete(email)
->>>>>>> 4d3488b8
     if (this.clients.size > 0) return
     void this.close()
     this.serviceController.removeWorkspace(this.workspace)
   }
 
-<<<<<<< HEAD
-  private getCalendarClient (personId: PersonId): CalendarClient | undefined {
+  private getCalendarClient (personId: PersonId): CalendarClient | Promise<CalendarClient> | undefined {
     return this.clients.get(personId)
-=======
-  private getCalendarClient (email: string): CalendarClient | Promise<CalendarClient> | undefined {
-    return this.clients.get(email)
->>>>>>> 4d3488b8
   }
 
   private async getCalendarClientByCalendar (
