--- conflicted
+++ resolved
@@ -43,18 +43,6 @@
 } from '@hcengineering/core'
 
 import { type Person } from '@hcengineering/contact'
-<<<<<<< HEAD
-import contact, { TContact } from '@hcengineering/model-contact'
-import presentation from '@hcengineering/model-presentation'
-import tracker, { TComponent, TIssue, TProject, issuesOptions } from '@hcengineering/model-tracker'
-import view, { classPresenter } from '@hcengineering/model-view'
-import workbench from '@hcengineering/model-workbench'
-import { getEmbeddedLabel } from '@hcengineering/platform'
-import setting from '@hcengineering/setting'
-import tags from '@hcengineering/tags'
-import task from '@hcengineering/task'
-=======
->>>>>>> 461a0ace
 import {
   type DocSyncInfo,
   type GithubAuthentication,
