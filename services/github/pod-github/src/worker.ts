/* eslint-disable @typescript-eslint/no-unused-vars */
import type { AccountClient } from '@hcengineering/account-client'
import { Analytics } from '@hcengineering/analytics'
import chunter from '@hcengineering/chunter'
import { CollaboratorClient } from '@hcengineering/collaborator-client'
import contact, {
  AvatarType,
  Person,
  type Employee,
  type SocialIdentity,
  type SocialIdentityRef
} from '@hcengineering/contact'
import core, {
  AttachedDoc,
  Branding,
  Class,
  Client,
  ClientConnectEvent,
  Doc,
  DocumentQuery,
  DocumentUpdate,
  FindResult,
  MeasureContext,
  PersonId,
  Ref,
  SocialIdType,
  SortingOrder,
  Space,
  Status,
  Tx,
  TxApplyIf,
  TxCUD,
  TxOperations,
  TxProcessor,
  TxWorkspaceEvent,
  WithLookup,
  WorkspaceEvent,
  WorkspaceUuid,
  buildSocialIdString,
  concatLink,
  generateId,
  groupByArray,
  reduceCalls,
  systemAccountUuid,
  toIdMap,
  withContext,
  type Blob,
  type Data,
  type MigrationState,
  type PersonUuid,
  type TimeRateLimiter,
  type WorkspaceIds
} from '@hcengineering/core'
import github, {
  DocSyncInfo,
  GithubAuthentication,
  GithubIntegration,
  GithubIntegrationRepository,
  GithubIssue,
  GithubProject,
  githubId,
  type GithubUserInfo
} from '@hcengineering/github'
import { LiveQuery } from '@hcengineering/query'
import { getAccountClient } from '@hcengineering/server-client'
import { StorageAdapter } from '@hcengineering/server-core'
import { getPublicLinkUrl } from '@hcengineering/server-guest-resources'
import { generateToken } from '@hcengineering/server-token'
import task, { ProjectType, TaskType } from '@hcengineering/task'
<<<<<<< HEAD
import { MarkupNode, MarkupNodeType, isMarkdownsEquals, jsonToMarkup } from '@hcengineering/text'
=======
import { MarkupNode, MarkupNodeType, jsonToMarkup } from '@hcengineering/text'
import { isMarkdownsEquals } from '@hcengineering/text-markdown'
>>>>>>> 461a0ace
import tracker from '@hcengineering/tracker'
import { User } from '@octokit/webhooks-types'
import { App, Octokit } from 'octokit'
import { createPlatformClient } from './client'
import { createCollaboratorClient } from './collaborator'
import config from './config'
import { markupToMarkdown, parseMessageMarkdown } from './markdown'
import { createNotification } from './notifications'
import { InstallationRecord, PlatformWorker } from './platform'
import { CommentSyncManager } from './sync/comments'
import { IssueSyncManager } from './sync/issues'
import { PullRequestSyncManager } from './sync/pullrequests'
import { RepositorySyncMapper } from './sync/repository'
import { ReviewCommentSyncManager } from './sync/reviewComments'
import { ReviewThreadSyncManager } from './sync/reviewThreads'
import { ReviewSyncManager } from './sync/reviews'
import { UsersSyncManager, fetchViewerDetails } from './sync/users'
import { errorToObj } from './sync/utils'
import {
  ContainerFocus,
  DocSyncManager,
  ExternalSyncField,
  GithubUserRecord,
  IntegrationContainer,
  IntegrationManager,
  UserInfo,
  githubDerivedSyncVersion,
  githubExternalSyncVersion,
  githubSyncVersion
} from './types'
import { equalExceptKeys } from './utils'

/**
 * @public
 */
export class GithubWorker implements IntegrationManager {
  integrations: Map<number, IntegrationContainer> = new Map<number, IntegrationContainer>()
  _client: TxOperations
  closing: boolean = false
  syncPromise?: Promise<void>

  triggerRequests: number = 0

  authRequestSend = new Set<PersonId>()

  triggerSync: () => void = () => {
    this.triggerRequests++
  }

  updateRequests: number = 0
  triggerUpdate: () => void = () => {
    this.updateRequests++
  }

  mappers: { _class: Ref<Class<Doc>>[], mapper: DocSyncManager }[] = []

  liveQuery: LiveQuery

  repositoryManager: RepositorySyncMapper

  collaborator: CollaboratorClient

  periodicTimer: any

  personMapper: UsersSyncManager

  isClosing (): boolean {
    return this.closing
  }

  async close (): Promise<void> {
    clearInterval(this.periodicTimer)

    this.closing = true
    this.ctx.warn('Closing', { workspace: this.workspace })
    this.triggerSync()
    await Promise.all([await this.syncPromise, new Promise<void>((resolve) => setTimeout(resolve, 5000))])

    this.ctx.warn('Closing Done', { workspace: this.workspace })
    await this.client.close()
  }

  async refreshClient (clean: boolean): Promise<void> {
    await this.liveQuery.refreshConnect(clean)
  }

  getWorkspaceId (): WorkspaceUuid {
    return this.workspace.uuid
  }

  getWorkspaceUrl (): string {
    return this.workspace.url
  }

  getBranding (): Branding | null {
    return this.branding
  }

  async reloadRepositories (ctx: MeasureContext, installationId: number): Promise<void> {
    const current = this.integrations.get(installationId)
    if (current !== undefined) {
      await this.repositoryManager.reloadRepositories(ctx, current)
      this.triggerUpdate()
    }
  }

  async checkMarkdownConversion (
    container: IntegrationContainer,
    body: string
  ): Promise<{ markdownCompatible: boolean, markdown: string }> {
    const markupText = await this.getMarkup(container, body)
    const markdown = await this.getMarkdown(markupText)
    const markdownCompatible = isMarkdownsEquals(body, markdown)
    return { markdownCompatible, markdown }
  }

  async getMarkupSafe (
    container: IntegrationContainer,
    text?: string | null,
    preprocessor?: (nodes: MarkupNode) => Promise<void>
  ): Promise<string> {
    if (text == null) {
      return ''
    }

    const markup = await this.getMarkup(container, text, preprocessor)
    const markdown = await this.getMarkdown(markup)
    const compatible = isMarkdownsEquals(text, markdown)

    return compatible
      ? markup
      : jsonToMarkup({
        type: MarkupNodeType.doc,
        content: [
          {
            type: MarkupNodeType.markdown,
            content: [
              {
                type: MarkupNodeType.text,
                text
              }
            ]
          }
        ]
      })
  }

  async getMarkup (
    container: IntegrationContainer,
    text?: string | null,
    preprocessor?: (nodes: MarkupNode) => Promise<void>
  ): Promise<string> {
    if (text == null) {
      return ''
    }
    const frontUrl = this.getBranding()?.front ?? config.FrontURL
    const refUrl = concatLink(frontUrl, `/browse/?workspace=${this.workspace.uuid}`)
    // TODO storage URL
    const imageUrl = concatLink(frontUrl ?? config.FrontURL, `/files?workspace=${this.workspace.uuid}&file=`)
    const guestUrl = getPublicLinkUrl(this.workspace, frontUrl)
    const json = parseMessageMarkdown(text ?? '', refUrl, imageUrl, guestUrl)
    await preprocessor?.(json)
    return jsonToMarkup(json)
  }

  async getMarkdown (text?: string | null, preprocessor?: (nodes: MarkupNode) => Promise<void>): Promise<string> {
    if (text == null) {
      return ''
    }
    return await markupToMarkdown(
      text ?? '',
      concatLink(this.getBranding()?.front ?? config.FrontURL, `/browse/?workspace=${this.workspace.uuid}`),
      // TODO storage URL
      concatLink(this.getBranding()?.front ?? config.FrontURL, `/files/${this.workspace.uuid}/`),
      preprocessor
    )
  }

  async getContainer (space: Ref<Space>): Promise<ContainerFocus | undefined> {
    const project = await this.liveQuery.findOne<GithubProject>(github.mixin.GithubProject, {
      _id: space as Ref<GithubProject>
    })
    if (project !== undefined) {
      for (const v of this.integrations.values()) {
        if (v.octokit === undefined) {
          continue
        }
        if (project.integration !== v.integration._id) {
          continue
        }
        return {
          container: v,
          project
        }
      }
    }
  }

  async getRepositoryById (
    _id?: Ref<GithubIntegrationRepository> | null
  ): Promise<GithubIntegrationRepository | undefined> {
    if (_id != null) {
      return await this.liveQuery.findOne<GithubIntegrationRepository>(github.class.GithubIntegrationRepository, {
        _id
      })
    }
  }

  async getAccountU (user?: User): Promise<PersonId | undefined> {
    if (user == null) {
      return undefined
    }
    return await this.getAccount({
      id: user.node_id,
      login: user.login,
      avatarUrl: user.avatar_url,
      email: user.email ?? undefined,
      name: user.name
    })
  }

  accountMap = new Map<string, PersonId | undefined | Promise<PersonId | undefined>>()
  async getAccount (userInfo?: UserInfo | null): Promise<PersonId | undefined> {
    if (userInfo?.login == null) {
      return
    }
    const info = this.accountMap.get(userInfo?.login ?? '')
    if (info !== undefined) {
      if (info instanceof Promise) {
        const p = await info
        this.accountMap.set(userInfo?.login, p)
        return p
      }
      return info
    }
    const p = this._getAccountRaw(userInfo)
    this.accountMap.set(userInfo?.login ?? '', p)
    return await p
  }

  async _getAccountRaw (userInfo?: UserInfo | null): Promise<PersonId | undefined> {
    // We need to sync by userInfo id to prevent parallel requests.
    if (userInfo === null) {
      // Ghost author.
      return await this.getAccount({
        id: 'ghost',
        login: 'ghost',
        avatarUrl: 'https://avatars.githubusercontent.com/u/10137?v=4',
        email: '<EMAIL>',
        name: 'Ghost'
      })
    }
    if (userInfo?.login == null) {
      return
    }
    const userName = (userInfo.name ?? userInfo.login)
      .split(' ')
      .map((it) => it.trim())
      .reverse()
      .join(',') // TODO: Convert first, last name

    const normalizedLogin = userInfo.login.toLowerCase()
    const infos = await this.liveQuery.findOne(github.class.GithubUserInfo, { login: normalizedLogin })
    if (infos === undefined) {
      await this._client.createDoc(github.class.GithubUserInfo, contact.space.Contacts, {
        ...userInfo,
        login: normalizedLogin
      })
    }

    // Find a local social id already existing
    const existingSocialId = await this._client.findOne(contact.class.SocialIdentity, {
      type: SocialIdType.GITHUB,
      value: userInfo.login.toLowerCase()
    })

    if (existingSocialId !== undefined) {
      return existingSocialId?._id
    }

    const { uuid, socialId } = await this.accountClient.ensurePerson(
      SocialIdType.GITHUB,
      userInfo.login.toLowerCase(),
      userInfo.name ?? userInfo.login,
      ''
    )
    const person: Ref<Person> | undefined = await this.findPerson(userInfo, userName, uuid)
    // We need to find or create a local person for uuid if missing.

    // We need to create social id github account
    await this._client.addCollection(
      contact.class.SocialIdentity,
      contact.space.Contacts,
      person,
      contact.class.Person,
      'socialIds',
      {
        type: SocialIdType.GITHUB,
        value: userInfo.login.toLowerCase(),
        key: buildSocialIdString({
          type: SocialIdType.GITHUB,
          value: userInfo.login.toLowerCase()
        })
      },
      socialId as SocialIdentityRef
    )

    return socialId
  }

  accountClient: AccountClient

  private constructor (
    readonly ctx: MeasureContext,
    readonly limiter: TimeRateLimiter,
    readonly platform: PlatformWorker,
    readonly installations: Map<number, InstallationRecord>,
    readonly client: Client,
    readonly app: App,
    readonly storageAdapter: StorageAdapter,
    readonly workspace: WorkspaceIds,
    readonly branding: Branding | null,
    readonly periodicSyncInterval = 60 * 60 * 1000
  ) {
    const token = generateToken(systemAccountUuid, this.workspace.uuid, { service: 'github', mode: 'github' })
    this.accountClient = getAccountClient(token, 30000)

    this._client = new TxOperations(this.client, core.account.System)
    this.liveQuery = new LiveQuery(client)

    this.repositoryManager = new RepositorySyncMapper(this._client, this.app)

    this.collaborator = createCollaboratorClient(this.workspace.uuid)

    this.personMapper = new UsersSyncManager(
      this.ctx.newChild('users', {}, { span: false }),
      this._client,
      this.liveQuery
    )

    this.mappers = [
      { _class: [github.mixin.GithubProject], mapper: this.repositoryManager },
      {
        _class: [tracker.class.Issue],
        mapper: new IssueSyncManager(this._client, this.liveQuery, this.collaborator)
      },
      {
        _class: [github.class.GithubPullRequest],
        mapper: new PullRequestSyncManager(this._client, this.liveQuery, this.collaborator)
      },
      {
        _class: [chunter.class.ChatMessage],
        mapper: new CommentSyncManager(this._client, this.liveQuery)
      },
      // {
      //   _class: [contact.class.PersonAccount],
      //   mapper: this.personMapper
      // },
      {
        _class: [github.class.GithubReview],
        mapper: new ReviewSyncManager(this._client, this.liveQuery)
      },
      {
        _class: [github.class.GithubReviewThread],
        mapper: new ReviewThreadSyncManager(this._client, this.liveQuery)
      },
      {
        _class: [github.class.GithubReviewComment],
        mapper: new ReviewCommentSyncManager(this._client, this.liveQuery)
      }
    ]

    // We need to perform some periodic syncs, like sync users available, sync repo data.
    this.periodicTimer = setInterval(() => {
      if (this.periodicSyncPromise === undefined) {
        this.periodicSyncPromise = this.performPeriodicSync()
      }
    }, this.periodicSyncInterval)
  }

  periodicSyncPromise: Promise<void> | undefined
  async performPeriodicSync (): Promise<void> {
    try {
      this.triggerUpdate()
    } catch (err: any) {
      Analytics.handleError(err)
    }

    this.periodicSyncPromise = undefined
  }

  private async findPerson (userInfo: UserInfo, userName: string, uuid: PersonUuid): Promise<Ref<Person>> {
    let person: Ref<Person> | undefined
    // try to find by account.
    if (userInfo.email != null && userInfo.email.trim().length > 0) {
      const personAccount = await this.client.findOne(contact.class.SocialIdentity, {
        type: SocialIdType.EMAIL,
        value: userInfo.email.toLowerCase()
      })
      person = personAccount?.attachedTo
    }

    if (person === undefined) {
      // We need to create some person to identify this account.
      person = await this._client.createDoc(contact.class.Person, contact.space.Contacts, {
        name: userName,
        avatarType: AvatarType.EXTERNAL,
        avatarProps: { url: userInfo.avatarUrl },
        city: '',
        comments: 0,
        channels: 0,
        attachments: 0,
        personUuid: uuid
      })
      await this._client.addCollection(
        contact.class.Channel,
        contact.space.Contacts,
        person,
        contact.class.Person,
        'channels',
        {
          provider: contact.channelProvider.GitHub,
          value: userInfo.login
        }
      )
      if (userInfo.email != null && userInfo.email.trim() !== '') {
        await this._client.addCollection(
          contact.class.Channel,
          contact.space.Contacts,
          person,
          contact.class.Person,
          'channels',
          {
            provider: contact.channelProvider.Email,
            value: userInfo.email
          }
        )
      }
    }
    return person
  }

  async getGithubLogin (container: IntegrationContainer, person: Ref<Person>): Promise<UserInfo | undefined> {
    const personRef = await this.client.findOne(contact.class.Person, { _id: person })
    if (personRef === undefined) {
      return
    }
    const accounts = await this.client.findAll(contact.class.SocialIdentity, {
      type: SocialIdType.GITHUB,
      attachedTo: personRef._id
    })
    if (accounts.length === 0) {
      return // Nobody, will use system account.
    }
    const info = await this.client.findOne(github.class.GithubUserInfo, {
      login: { $in: accounts.map((it) => it.value) }
    })
    if (info?.id === undefined) {
      // We need to retrieve info for login
      const response: any = await container.octokit?.graphql(
        `query($login: String!) {
        user(login: $login) {
          id
          email
          login
          name
          avatarUrl
        }
      }`,
        {
          login: accounts[0].value
        }
      )
      const infoData = response.user
      const normalizedInfoData: Data<GithubUserInfo> = {
        ...infoData,
        login: infoData.login?.toLowerCase()
      }
      if (info == null) {
        await this._client.createDoc(github.class.GithubUserInfo, contact.space.Contacts, normalizedInfoData)
      } else {
        await this._client.diffUpdate(info, {
          ...normalizedInfoData
        })
      }
    }
    return info
  }

  async syncUserData (ctx: MeasureContext): Promise<void> {
    // Let's sync information about users and send some details
    const accounts = await this._client.findAll(contact.class.SocialIdentity, {
      type: SocialIdType.GITHUB
    })
    const userAuths = await this._client.findAll(github.class.GithubAuthentication, {})
    const persons = await this._client.findAll(contact.class.Person, {
      _id: { $in: accounts.map((it) => it.attachedTo) }
    })
    for (const account of accounts) {
      const userAuth = userAuths.find((it) => it.login === account.value)
      const person = persons.find((it) => account?.attachedTo)
      if (account === undefined || userAuth === undefined || person === undefined) {
        continue
      }
      const record = await this.platform.getUser(account.value)
      if (record === undefined) {
        continue
      }
      try {
        await this.platform.checkRefreshToken(ctx, record, true)

        const ops = new TxOperations(this.client, account._id)
        await syncUser(ctx, record, userAuth, ops, account._id)
      } catch (err: any) {
        try {
          await this.platform.revokeUserAuth(ctx, record)
        } catch (err: any) {
          ctx.error(`Failed to revoke user ${record._id}`, err)
        }
        if (err.response?.data?.message !== 'Bad credentials') {
          ctx.error(`Failed to sync user ${record._id}`, err)
          Analytics.handleError(err)
        }
        if (userAuth !== undefined) {
          await this._client.update<GithubAuthentication>(
            userAuth,
            {
              error: errorToObj(err)
            },
            undefined,
            Date.now(),
            account._id
          )
        }
      }
    }
  }

  @withContext('get-octokit')
  async getOctokit (ctx: MeasureContext, account: PersonId): Promise<Octokit | undefined> {
    let record = await this.platform.getAccountByRef(this.workspace.uuid, account)

    const accountRef = await this._client.findOne(contact.class.SocialIdentity, { _id: account as any })
    if (record === undefined) {
      if (accountRef !== undefined) {
        const accounts = await this._client.findAll(contact.class.SocialIdentity, { attachedTo: accountRef.attachedTo })
        for (const aa of accounts) {
          record = await this.platform.getAccountByRef(this.workspace.uuid, aa._id)
          if (record !== undefined) {
            break
          }
        }
      }
    }
    // Check and refresh token if required.
    if (record !== undefined) {
      this.ctx.info('get octokit', { account, recordId: record._id, workspace: this.workspace.uuid })
      await this.platform.checkRefreshToken(ctx, record)
      return new Octokit({
        auth: record.token,
        client_id: config.ClientID,
        client_secret: config.ClientSecret
      })
    }

    // We need to inform user, he need to authorize this account with github.
    // TODO: Inform user it need authenticsion
    if (!this.authRequestSend.has(account)) {
      this.authRequestSend.add(account)
      const socialId = await this._client.findOne(contact.class.SocialIdentity, { _id: account as any })
      if (socialId !== undefined) {
        const personSpace = await this.liveQuery.findOne(contact.class.PersonSpace, { person: socialId.attachedTo })
        const person = await this._client.findOne(contact.mixin.Employee, { _id: socialId.attachedTo as Ref<Employee> })
        if (personSpace !== undefined && person !== undefined) {
          // We need to remove if user has authentication in workspace but doesn't have a record.

          const allSocialId = await this._client.findAll(contact.class.SocialIdentity, {
            attachedTo: personSpace.person
          })

          const authentications = await this.liveQuery.findAll(github.class.GithubAuthentication, {
            createdBy: { $in: allSocialId.map((it) => it._id) }
          })
          for (const auth of authentications) {
            await this._client.remove(auth)
          }

          if (person.personUuid !== undefined) {
            await createNotification(this._client, person, {
              user: person.personUuid,
              space: personSpace._id,
              message: github.string.AuthenticatedWithGithubRequired,
              props: {}
            })
          }
        }
      }
    }
    this.ctx.info('get octokit: return bot', { account, workspace: this.workspace.uuid })
  }

  async isPlatformUser (account: PersonId): Promise<boolean> {
    let record = await this.platform.getAccountByRef(this.workspace.uuid, account)
    let accountRef: Employee | undefined
    if (record === undefined) {
      const socialId = await this._client.findOne(contact.class.SocialIdentity, { _id: account as any })
      if (socialId !== undefined) {
        accountRef = await this._client.findOne(contact.mixin.Employee, { _id: socialId?.attachedTo as Ref<Employee> })
        if (accountRef !== undefined) {
          const socialIds = await this._client.findAll(contact.class.SocialIdentity, { attachedTo: accountRef._id })
          for (const aa of socialIds) {
            record = await this.platform.getAccountByRef(this.workspace.uuid, aa._id)
            if (record !== undefined) {
              break
            }
          }
        }
      }
    }
    // Check and refresh token if required.
    return record !== undefined && accountRef !== undefined
  }

  async uploadFile (patch: string, file?: string, contentType?: string): Promise<Blob | undefined> {
    const id: string = file ?? generateId()
    await this.storageAdapter.put(this.ctx, this.workspace, id, patch, contentType ?? 'text/x-patch')
    return await this.storageAdapter.stat(this.ctx, this.workspace, id)
  }

  integrationRepositories: WithLookup<GithubIntegrationRepository>[] = []
  integrationsRaw: GithubIntegration[] = []

  async getProjectType (type: Ref<ProjectType>): Promise<ProjectType | undefined> {
    return (await this.liveQuery.queryFind(task.class.ProjectType, { _id: type })).shift()
  }

  async getTaskType (type: Ref<TaskType>): Promise<TaskType | undefined> {
    return (await this.liveQuery.queryFind(task.class.TaskType, { _id: type })).shift()
  }

  async getTaskTypeOf (project: Ref<ProjectType>, ofClass: Ref<Class<Doc>>): Promise<TaskType | undefined> {
    const pType = await this.getProjectType(project)
    for (const tsk of pType?.tasks ?? []) {
      const task = await this.getTaskType(tsk)
      if (task?.ofClass === ofClass) {
        return task
      }
    }
  }

  async getProjectStatuses (type: Ref<ProjectType> | undefined): Promise<Status[]> {
    if (type === undefined) return []

    const statuses = this.client.getModel().findAllSync(core.class.Status, {})

    const projectType = await this.getProjectType(type)

    const allowedTypes = new Set(projectType?.statuses.map((it) => it._id) ?? [])
    return statuses.filter((it) => allowedTypes.has(it._id))
  }

  async getStatuses (type: Ref<TaskType> | undefined): Promise<Status[]> {
    if (type === undefined) return []
    const taskType = await this.getTaskType(type)

    const statuses = this.client.getModel().findAllSync(core.class.Status, {})

    const allowedTypes = new Set(taskType?.statuses ?? [])
    return statuses.filter((it) => allowedTypes.has(it._id))
  }

  async init (): Promise<void> {
    this.registerNotifyHandler()

    await this.queryAccounts()

    await this.queryProjects()

    for (const { mapper } of this.mappers) {
      await mapper.init(this)
    }

    await new Promise<void>((resolve) => {
      this.liveQuery.query(github.class.GithubIntegration, {}, (res) => {
        try {
          if (equalExceptKeys(this.integrationsRaw, res, ['modifiedBy', 'modifiedOn'])) {
            return
          }
          this.integrationsRaw = res
        } finally {
          resolve()
        }

        this.triggerUpdate()
      })
    })
    await new Promise<void>((resolve) => {
      this.liveQuery.query(github.class.GithubIntegrationRepository, {}, (res) => {
        try {
          if (equalExceptKeys(this.integrationRepositories, res, ['modifiedOn', 'modifiedBy'])) {
            return
          }
          // We have some repository changed.
          const existing = toIdMap(res)
          const removed = this.integrationRepositories.filter((it) => !existing.has(it._id))
          this.integrationRepositories = res

          const clearCacheForRepo = (r: WithLookup<GithubIntegrationRepository>): void => {
            const i = Array.from(this.integrations.values()).find((it) => it.integration._id === r.attachedTo)
            if (i !== undefined) {
              for (const m of this.mappers) {
                m.mapper.repositoryDisabled(this.ctx, i, r)
              }
            }
          }
          // In case enabled is change to false, we need to clean cache for repository.
          for (const r of res) {
            if (!r.enabled) {
              clearCacheForRepo(r)
            }
          }
          for (const o of removed) {
            clearCacheForRepo(o)
          }
        } finally {
          resolve()
        }

        this.triggerUpdate()
      })
    })

    this.triggerRequests = 1
    this.updateRequests = 1
    this.syncPromise = this.syncAndWait()
    try {
      await this.syncUserData(this.ctx)
    } catch (err: any) {
      Analytics.handleError(err)
    }
  }

  projects: GithubProject[] = []

  async queryProjects (): Promise<void> {
    await new Promise<void>((resolve) => {
      this.liveQuery.query(
        github.mixin.GithubProject,
        {
          archived: false
        },
        (res) => {
          let needRefresh = false
          if (!equalExceptKeys(this.projects, res, ['sequence', 'modifiedOn', 'modifiedBy'])) {
            needRefresh = true
          }
          this.projects = res
          resolve()
          if (needRefresh || this.projects.length !== res.length) {
            // Do not trigger update if only sequence is changed.
            this.triggerUpdate()
          }
        }
      )
    })
  }

  async updateIntegrations (ctx: MeasureContext): Promise<void> {
    await this.checkMapping()
    for (const it of this.integrationsRaw) {
      let current = this.integrations.get(it.installationId)
      if (current === undefined) {
        try {
          const inst = this.installations.get(it.installationId)
          if (inst === undefined) {
            // will update on next update.
            continue
          }
          current = {
            integration: it,
            octokit: inst.octokit,
            installationId: it.installationId,
            login: inst.login ?? '',
            loginNodeId: inst.loginNodeId ?? '',
            type: inst.type ?? 'User',
            installationName: inst?.installationName ?? '',
            enabled: !inst.suspended,
            synchronized: new Set(),
            syncLock: new Map()
          }
          this.integrations.set(it.installationId, current)
          await this.repositoryManager.reloadRepositories(ctx, current, inst.repositories)
        } catch (err: any) {
          Analytics.handleError(err)
          this.ctx.error('Error', { err })
        }
      } else {
        const inst = this.installations.get(it.installationId)
        if (inst === undefined) {
          // will update on next update.
          continue
        }
        current.integration = it
        await this.repositoryManager.reloadRepositories(ctx, current, inst.repositories)
      }
    }
  }

  private registerNotifyHandler (): void {
    this.client.notify = (...tx: Tx[]) => {
      void this.liveQuery
        .tx(...tx)
        .then(() => {
          // Handle tx
          const h = this._client.getHierarchy()
          for (const t of tx) {
            if (TxProcessor.isExtendsCUD(t._class)) {
              const cud = t as TxCUD<Doc>
              if (cud.objectClass === github.class.DocSyncInfo) {
                this.triggerSync()
                break
              }
              if (cud.objectClass === contact.class.Person || cud.objectClass === contact.class.Channel) {
                this.accountMap.clear()
                break
              }
            }
            if (h.isDerived(t._class, core.class.TxApplyIf)) {
              const applyop = t as TxApplyIf
              for (const tt of applyop.txes) {
                if (tt.objectClass === github.class.DocSyncInfo) {
                  this.triggerSync()
                  break
                }
              }
            }
            if (h.isDerived(t._class, core.class.TxWorkspaceEvent)) {
              const evt = t as TxWorkspaceEvent
              if (evt.event === WorkspaceEvent.BulkUpdate) {
                // Just trigger for any bulk update
                this.triggerUpdate()
                break
              }
            }
          }
        })
        .catch((err) => {
          this.ctx.error('error during live query', { err })
          Analytics.handleError(err)
        })
    }
  }

  private async queryAccounts (): Promise<void> {
    const updateAccounts = async (accounts: SocialIdentity[]): Promise<void> => {
      const persons = await this.liveQuery.findAll(contact.class.Person, {
        _id: { $in: accounts.map((it) => it.attachedTo) }
      })
      const h = this.client.getHierarchy()
      for (const a of accounts) {
        const login = a.value
        const person = persons.find((it) => it._id === a.attachedTo)
        if (person !== undefined) {
          // #1 check if person has GithubUser mixin.
          if (!h.hasMixin(person, github.mixin.GithubUser)) {
            await this._client.createMixin(person._id, person._class, person.space, github.mixin.GithubUser, {
              url: `https://github.com/${login}`
            })
          } else {
            const ghu = h.as(person, github.mixin.GithubUser)
            if (ghu.url !== `https://github.com/${login}`) {
              await this._client.updateMixin(person._id, person._class, person.space, github.mixin.GithubUser, {
                url: `https://github.com/${login}`
              })
            }
          }
          // #2 check if person has contact github and if not add it.
          const channel = await this._client.findOne(contact.class.Channel, {
            provider: contact.channelProvider.GitHub,
            value: login,
            attachedTo: person._id
          })
          if (channel === undefined) {
            await this._client.addCollection(
              contact.class.Channel,
              person.space,
              person._id,
              contact.class.Person,
              'channels',
              {
                provider: contact.channelProvider.GitHub,
                value: login
              }
            )
          }
        }
      }
    }
    await new Promise<void>((resolve, reject) => {
      this.liveQuery.query(contact.class.SocialIdentity, { type: SocialIdType.GITHUB }, (res) => {
        void updateAccounts(res).then(resolve).catch(reject)
      })
    })
  }

  async performExternalSync (
    ctx: MeasureContext,
    projects: GithubProject[],
    repositories: GithubIntegrationRepository[],
    field: ExternalSyncField,
    version: string
  ): Promise<boolean> {
    // Find all classes with e
    const query: DocumentQuery<DocSyncInfo> = {
      [field]: { $nin: [version, '#'] },
      space: { $in: Array.from(projects.map((it) => it._id)) },
      repository: { $in: Array.from(repositories.map((it) => it._id)) },
      url: { $ne: '' }
    }
    if (field === 'derivedVersion') {
      const classes: Ref<Class<Doc>>[] = []
      for (const m of this.mappers) {
        if (m.mapper.externalDerivedSync) {
          classes.push(...m._class)
        }
      }
      // We need check only mappers, with support to this sync kind
      query.objectClass = { $in: classes }
    }

    const docs = await this._client.findAll(github.class.DocSyncInfo, query, {
      limit: 50,
      sort: { modifiedOn: SortingOrder.Ascending }
    })
    if (docs.length === 0) {
      return false
    }
    // Group changes by class and retrieve source documents.
    const byRepository = this.groupByRepository(docs)

    const ints = Array.from(this.integrations.values())
    const derivedClient = new TxOperations(this.client, core.account.System, true)
    for (const [repository, docs] of byRepository.entries()) {
      const integration = ints.find((it) => repositories.find((q) => q._id === repository))
      if (integration?.octokit === undefined) {
        continue
      }

      const repo = repositories.find((it) => it._id === repository)
      if (repo === undefined) {
        continue
      }
      const prj = projects.find((it) => repo.githubProject === it._id)
      if (prj === undefined) {
        continue
      }

      this.ctx.info('External Syncing', {
        name: repo.name,
        prj: prj.name,
        field,
        version,
        docs: docs.length,
        workspace: this.workspace.uuid
      })

      const byClass = this.groupByClass(docs)
      for (const [_class, _docs] of byClass.entries()) {
        const mapper = this.mappers.find((it) => it._class.includes(_class))?.mapper
        try {
          await mapper?.externalSync(ctx, integration, derivedClient, field, _docs, repo, prj)
        } catch (err: any) {
          Analytics.handleError(err)
          this.ctx.error('failed to perform external sync', err)
        }
      }
    }
    return true
  }

  previousWait = 0
  private groupByRepository (docs: FindResult<DocSyncInfo>): Map<Ref<GithubIntegrationRepository>, DocSyncInfo[]> {
    const byRepository = new Map<Ref<GithubIntegrationRepository>, DocSyncInfo[]>()

    for (const d of docs) {
      byRepository.set(d.repository as Ref<GithubIntegrationRepository>, [
        ...(byRepository.get(d.repository as Ref<GithubIntegrationRepository>) ?? []),
        d
      ])
    }
    return byRepository
  }

  groupByClass (docs: DocSyncInfo[]): Map<Ref<Class<Doc>>, DocSyncInfo[]> {
    const byClass = new Map<Ref<Class<Doc>>, DocSyncInfo[]>()

    for (const d of docs) {
      byClass.set(d.objectClass, [...(byClass.get(d.objectClass) ?? []), d])
    }
    return byClass
  }

  async applyMigrations (): Promise<void> {
    const key = 'lowerCaseDuplicates'
    // We need to apply migrations if required.
    const migrations = await this.client.findAll<MigrationState>(core.class.MigrationState, {})

    const derivedClient = new TxOperations(this.client, core.account.System, true)

    if (migrations.find((it) => it.plugin === githubId && it.state === key) === undefined) {
      let modifiedOn = 0
      const limit = 1000
      while (true) {
        const docs = (
          await this.client.findAll(
            github.class.DocSyncInfo,
            { url: { $ne: '' }, modifiedOn },
            { projection: { url: 1, modifiedOn: 1 } }
          )
        ).concat(
          await this.client.findAll(
            github.class.DocSyncInfo,
            { url: { $ne: '' }, modifiedOn: { $gt: modifiedOn } },
            { limit, sort: { modifiedOn: SortingOrder.Ascending }, projection: { url: 1, modifiedOn: 1 } }
          )
        )
        if (docs.length > 0) {
          modifiedOn = docs[docs.length - 1].modifiedOn
        } else {
          // No more elements
          break
        }
        const ops = derivedClient.apply()

        const uris: string[] = []
        // Check if some uris need to be lowercased
        for (const d of docs) {
          if (d.url.startsWith('http://') || d.url.startsWith('https://')) {
            const lw = d.url.toLowerCase()
            uris.push(lw) // This is for duplicate processing
            if (lw !== d.url) {
              await ops.update(d, { url: lw })
            }
          }
        }
        await ops.commit()
        // Try find delete duplicate info
        const duplicates = groupByArray(
          await this.client.findAll(github.class.DocSyncInfo, { url: { $in: uris } }),
          (d) => d.url
        )
        for (const [, v] of duplicates.entries()) {
          // We need to delete a value without a document or any
          if (v.length > 1) {
            for (const d of v.slice(1)) {
              try {
                await derivedClient.remove(d)
                await derivedClient.removeDoc(d.objectClass, d.space, d._id)
              } catch (err: any) {
                this.ctx.error('failed to clean duplicate item', { err })
              }
            }
          }
        }
        if (docs.length < limit) {
          // We processed all items
          break
        }
      }

      await derivedClient.createDoc(core.class.MigrationState, core.space.Configuration, {
        plugin: githubId,
        state: key
      })
    }

    const wrongAuthentications = 'migrate-wrong-authentications'

    if (migrations.find((it) => it.plugin === githubId && it.state === wrongAuthentications) === undefined) {
      const auths = await this.client.findAll(github.class.GithubAuthentication, {})
      for (const auth of auths) {
        if (auth.createdBy !== auth.modifiedBy) {
          await this._client.remove(auth)
        }
      }
      await derivedClient.createDoc(core.class.MigrationState, core.space.Configuration, {
        plugin: githubId,
        state: wrongAuthentications
      })
    }

    const fixWrongLastGithubAccount = 'migrate-lastGithubAccount'

    if (migrations.find((it) => it.plugin === githubId && it.state === fixWrongLastGithubAccount) === undefined) {
      while (true) {
        const syncInfos = await this.client.findAll(
          github.class.DocSyncInfo,
          { lastGithubUser: { $ne: null } },
          { limit: 500 }
        )
        if (syncInfos.length === 0) {
          break
        }
        const ops = this._client.apply()
        for (const auth of syncInfos) {
          await ops.update(auth, { lastGithubUser: null })
        }
        await ops.commit()
      }
      await derivedClient.createDoc(core.class.MigrationState, core.space.Configuration, {
        plugin: githubId,
        state: fixWrongLastGithubAccount
      })
    }
  }

  async syncAndWait (): Promise<void> {
    this.updateRequests = 1

    await this.applyMigrations()
    while (!this.closing) {
      if (this.updateRequests > 0) {
        this.updateRequests = 0 // Just in case
        await this.ctx.with('update-integrations', {}, (ctx) => this.updateIntegrations(ctx))
        void this.ctx.with('performFullSync', {}, (ctx) =>
          this.performFullSync(ctx).catch((err) => {
            this.ctx.error('Failed to perform full sync', { error: err })
          })
        )
      }
      try {
        const { projects, repositories } = await this.collectActiveProjects()
        if (projects.length === 0 && repositories.length === 0) {
          await this.waitChanges()
          continue
        }

        // Check if we have documents with external sync request's pending.
        const hadExternalChanges = await this.ctx.with('performExternalSync', {}, (ctx) =>
          this.performExternalSync(ctx, projects, repositories, 'externalVersion', githubExternalSyncVersion)
        )
        const hadSyncChanges = await this.ctx.with('performSync', {}, (ctx) =>
          this.performSync(ctx, projects, repositories)
        )

        // Perform derived operations
        // Sync derived external data, like pull request reviews, files etc.
        const hadDerivedChanges = await this.ctx.with('performDerivedSync', {}, (ctx) =>
          this.performExternalSync(ctx, projects, repositories, 'derivedVersion', githubDerivedSyncVersion)
        )

        if (!hadExternalChanges && !hadSyncChanges && !hadDerivedChanges) {
          if (this.previousWait !== 0) {
            this.ctx.info('Wait for changes:', { previousWait: this.previousWait, workspace: this.workspace.url })
            this.previousWait = 0
          }
          // Wait until some sync documents will be modified, updated.
          await this.waitChanges()
        }
      } catch (err: any) {
        this.ctx.error('failed to perform sync', { err, workspace: this.workspace.url })
      }
    }
  }

  private async performSync (
    ctx: MeasureContext,
    projects: GithubProject[],
    repositories: Pick<GithubIntegrationRepository, '_id'>[]
  ): Promise<boolean> {
    const _projects = toIdMap(projects)
    const _repositories = repositories.map((it) => it._id)

    const docs = await this.limiter.exec(
      async () =>
        await ctx.with(
          'find-doc-sync-info',
          {},
          (ctx) =>
            this._client.findAll<DocSyncInfo>(
              github.class.DocSyncInfo,
              {
                needSync: { $ne: githubSyncVersion },
                externalVersion: { $in: [githubExternalSyncVersion, '#'] },
                space: { $in: Array.from(_projects.keys()) },
                repository: { $in: [null, ..._repositories] }
              },
              {
                limit: 50
              }
            ),
          { _projects, _repositories }
        )
    )

    //

    if (docs.length > 0) {
      this.previousWait += docs.length
      ctx.info('Syncing', { docs: docs.length, workspace: this.workspace.uuid })

      const bySpace = groupByArray(docs, (it) => it.space)
      for (const [k, v] of bySpace.entries()) {
        await this.doSyncFor(ctx, v, _projects.get(k as Ref<GithubProject>) as GithubProject)
      }
    }
    return docs.length !== 0
  }

  async doSyncFor (ctx: MeasureContext, docs: DocSyncInfo[], project: GithubProject): Promise<void> {
    const byClass = this.groupByClass(docs)

    // We need to reorder based on our sync mappers

    for (const [_class, clDocs] of byClass.entries()) {
      await this.syncClass(ctx, _class, clDocs, project)
    }
  }

  private async collectActiveProjects (): Promise<{
    projects: GithubProject[]
    repositories: GithubIntegrationRepository[]
  }> {
    const projects: GithubProject[] = []
    const repositories: GithubIntegrationRepository[] = []

    const allProjects = await this.liveQuery.findAll<GithubProject>(github.mixin.GithubProject, {
      archived: false
    })
    const allRepositories = (await this.liveQuery.findAll(github.class.GithubIntegrationRepository, {})).filter(
      (it) => it.enabled
    )

    for (const it of Array.from(this.integrations.values())) {
      if (it.enabled) {
        const _projects = []
        for (const p of allProjects) {
          if (p.integration === it.integration._id) {
            _projects.push(p)
          }
        }

        const prjIds = new Set(_projects.map((it) => it._id))

        const _repos = allRepositories.filter((r) => r.githubProject != null && prjIds.has(r.githubProject))
        repositories.push(..._repos)

        const repoProjects = new Set(_repos.map((it) => it.githubProject))

        projects.push(..._projects.filter((p) => repoProjects.has(p._id)))
      }
    }

    if (process.env.GITHUB_DEBUG_SYNC === 'true' && projects.length === 0 && repositories.length === 0) {
      return { projects: allProjects, repositories: allRepositories }
    }

    return { projects, repositories }
  }

  async checkMapping (): Promise<void> {
    const installations = new Map<number, PersonId>()
    for (const integeration of this.platform.integrations.filter((it) => it.workspace === this.workspace.uuid)) {
      for (const installationId of integeration.installationId) {
        installations.set(installationId, integeration.accountId)
      }
    }
    for (const [installationId, accountId] of installations.entries()) {
      const integration = await this._client.findOne(github.class.GithubIntegration, {
        installationId
      })
      const installation = this.installations.get(installationId) as InstallationRecord
      if (integration === undefined && installation !== undefined) {
        await this._client.createDoc(
          github.class.GithubIntegration,
          core.space.Configuration,
          {
            alive: !installation.suspended,
            installationId,
            clientId: config.ClientID,
            name: installation.installationName,
            nodeId: installation.loginNodeId,
            repositories: 0
          },
          generateId(),
          Date.now(),
          accountId
        )
        this.triggerUpdate()
      } else if (integration !== undefined) {
        await this._client.diffUpdate(integration, {
          alive: !installation.suspended
        })
      }
    }
  }

  async syncClass (
    ctx: MeasureContext,
    _class: Ref<Class<Doc>>,
    syncInfo: DocSyncInfo[],
    project: GithubProject
  ): Promise<void> {
    const externalDocs = await this._client.findAll<Doc>(_class, {
      _id: { $in: syncInfo.map((it) => it._id as Ref<Doc>) }
    })

    const parents = await this._client.findAll<DocSyncInfo>(github.class.DocSyncInfo, {
      space: project._id,
      url: { $in: syncInfo.map((it) => it.parent?.toLowerCase()).filter((it) => it) as string[] }
    })

    // Attached parents, for new documents.
    const attachedTo = externalDocs
      .filter((it) => this.client.getHierarchy().isDerived(it._class, core.class.AttachedDoc))
      .map((it) => (it as AttachedDoc).attachedTo as Ref<DocSyncInfo>)
      .filter((it, idx, arr) => arr.indexOf(it) === idx)

    const attachedParents = await this._client.findAll<DocSyncInfo>(github.class.DocSyncInfo, {
      _id: { $in: attachedTo }
    })

    const derivedClient = new TxOperations(this.client, core.account.System, true)

    const docsMap = new Map<Ref<Doc>, Doc>(externalDocs.map((it) => [it._id as Ref<Doc>, it]))
    const orderedSyncInfo = [...syncInfo]
    orderedSyncInfo.sort((a, b) => {
      const adoc = docsMap.get(a._id as Ref<Doc>)
      const bdoc = docsMap.get(a._id as Ref<Doc>)
      return (bdoc?.createdOn ?? 0) - (adoc?.createdOn ?? 0)
    })

    for (const info of orderedSyncInfo) {
      await this.limiter.exec(async () => {
        try {
          const existing = externalDocs.find((it) => it._id === info._id)
          const mapper = this.mappers.find((it) => it._class.includes(info.objectClass))?.mapper
          if (mapper === undefined) {
            this.ctx.info('No mapper for class', { objectClass: info.objectClass, workspace: this.workspace.uuid })
            await derivedClient.update<DocSyncInfo>(info, {
              needSync: githubSyncVersion
            })
            return
          }
          const repo = await this.getRepositoryById(info.repository)
          if (repo !== undefined && !repo.enabled) {
            return
          }

          let parent =
            info.parent !== undefined
              ? parents.find((it) => it.url.toLowerCase() === info.parent?.toLowerCase())
              : undefined
          if (
            parent === undefined &&
            existing !== undefined &&
            this.client.getHierarchy().isDerived(existing._class, core.class.AttachedDoc)
          ) {
            // Find with attached parent
            parent = attachedParents.find((it) => it._id === (existing as AttachedDoc).attachedTo)
          }

          if (existing !== undefined && existing.space !== info.space) {
            // document is moved to non github project, so for github it like delete.
            const targetProject = await this.client.findOne(github.mixin.GithubProject, {
              _id: existing.space as Ref<GithubProject>
            })
            try {
              if (await mapper.handleDelete(ctx, existing, info, derivedClient, false, parent)) {
                const h = this._client.getHierarchy()
                await derivedClient.remove(info)
                if (h.hasMixin(existing, github.mixin.GithubIssue)) {
                  const mixinData = this._client.getHierarchy().as(existing, github.mixin.GithubIssue)
                  await this._client.update<GithubIssue>(
                    mixinData,
                    {
                      url: '',
                      githubNumber: 0,
                      repository: '' as Ref<GithubIntegrationRepository>
                    },
                    false,
                    Date.now(),
                    existing.modifiedBy
                  )
                }
                return
              }
            } catch (err: any) {
              this.ctx.error('failed to handle delete', { err })
            }

            if (targetProject !== undefined) {
              // We need to sync into new project.
              await derivedClient.update<DocSyncInfo>(info, {
                external: null,
                current: null,
                url: '',
                needSync: '',
                externalVersion: '',
                githubNumber: 0,
                repository: null
              })
            }
          }

          if (info.deleted === true) {
            try {
              if (await mapper.handleDelete(ctx, existing, info, derivedClient, true)) {
                await derivedClient.remove(info)
              }
            } catch (err: any) {
              this.ctx.error('failed to handle delete', { err })
            }
            return
          }

          const docUpdate = await ctx.with(
            'sync doc',
            {},
            (ctx) => mapper.sync(ctx, existing, info, parent, derivedClient),
            {
              url: info.url.toLowerCase(),
              workspace: this.workspace.uuid,
              existing: existing !== undefined,
              objectClass: info.objectClass
            },
            { log: true }
          )
          if (docUpdate !== undefined) {
            await derivedClient.update(info, docUpdate)
          }
        } catch (err: any) {
          Analytics.handleError(err)
          this.ctx.error('failed to sync doc', { _id: info._id, objectClass: info.objectClass, error: err })
          // Mark to stop processing of document, before restart.
          await derivedClient.update<DocSyncInfo>(info, {
            error: errorToObj(err),
            needSync: githubSyncVersion,
            externalVersion: githubExternalSyncVersion
          })
        }
      })
    }
  }

  private async waitChanges (): Promise<void> {
    if (this.closing) {
      return
    }
    if (this.triggerRequests > 0 || this.updateRequests > 0) {
      this.ctx.info('Trigger check pending:', {
        requests: this.triggerRequests,
        updates: this.updateRequests,
        workspace: this.workspace.uuid
      })
      this.triggerRequests = 0
      return
    }
    await new Promise<void>((resolve) => {
      let triggerTimeout: any
      let updateTimeout: any
      this.triggerSync = () => {
        const was0 = this.triggerRequests === 0
        this.triggerRequests++
        if (triggerTimeout === undefined) {
          triggerTimeout = setTimeout(() => {
            triggerTimeout = undefined
            if (was0) {
              this.ctx.info('Sync triggered', { request: this.triggerRequests, workspace: this.workspace.uuid })
            }
            resolve()
          }, 50) // Small timeout to aggregate few bulk changes.
        }
      }

      this.triggerUpdate = () => {
        const was0 = this.updateRequests === 0
        this.updateRequests++
        if (updateTimeout === undefined) {
          updateTimeout = setTimeout(() => {
            updateTimeout = undefined
            if (was0) {
              this.ctx.info('Sync update triggered', { requests: this.updateRequests, workspace: this.workspace.uuid })
            }
            resolve()
          }, 50) // Small timeout to aggregate few bulk changes.
        }
      }
    })
  }

  sync (): void {
    this.triggerSync()
  }

  performFullSync = reduceCalls(async (ctx: MeasureContext) => {
    try {
      await this._performFullSync(ctx)
    } catch (err: any) {
      this.ctx.error('Failed to perform full sync', { error: err })
    }
  })

  async _performFullSync (ctx: MeasureContext): Promise<void> {
    // Wait previous active sync
    for (const integration of this.integrations.values()) {
      if (this.closing) {
        break
      }
      await this.ctx.with(
        'external sync',
        {},
        async () => {
          const enabled = integration.enabled && integration.octokit !== undefined

          const upd: DocumentUpdate<GithubIntegration> = {}
          if (integration.integration.byUser !== integration.login) {
            upd.byUser = integration.login
          }
          if (integration.integration.type !== integration.type) {
            upd.type = integration.type
          }
          if (integration.integration.clientId !== config.ClientID) {
            upd.clientId = config.ClientID
          }

          if (integration.integration.name !== integration.installationName) {
            upd.name = integration.installationName
          }
          if (integration.integration.alive !== enabled) {
            upd.alive = enabled
          }
          if (Object.keys(upd).length > 0) {
            await this._client.diffUpdate(integration.integration, upd, Date.now(), integration.integration.createdBy)
            this.triggerUpdate()
          }
          if (!enabled) {
            return
          }
          const derivedClient = new TxOperations(this.client, core.account.System, true)

          const { projects, repositories } = await this.collectActiveProjects()

          const _projects = projects.filter((it) => it.integration === integration.integration._id)
          const _prjIds = new Set(_projects.map((it) => it._id))
          const _repositories = repositories.filter((it) => it.githubProject != null && _prjIds.has(it.githubProject))

          // Cleanup broken synchronized documents

          while (true) {
            if (this.closing) {
              break
            }
            const withError = await derivedClient.findAll<any>(
              github.class.DocSyncInfo,
              { error: { $ne: null }, url: null },
              { limit: 50 }
            )

            if (withError.length === 0) {
              break
            }
            const ops = derivedClient.apply()
            for (const d of withError) {
              await ops.remove(d)
            }
            await ops.commit()
          }

          while (true) {
            if (this.closing) {
              break
            }
            const withError = await derivedClient.findAll<any>(
              github.class.DocSyncInfo,
              { error: { $ne: null } },
              { limit: 50 }
            )

            if (withError.length === 0) {
              break
            }
            const ops = derivedClient.apply()
            for (const d of withError) {
              const errStr = JSON.stringify(d.error)
              // Skip this error's and not retry
              const skipError =
                errStr.includes('Bad credentials') ||
                errStr.includes('Resource not accessible by integration') ||
                errStr.includes('does not have permission to update') ||
                errStr.includes('State cannot be changed') ||
                errStr.includes('Not Found') ||
                errStr.includes('Could not resolve to a node with the global') ||
                errStr.includes('Body is too long, Body is too long')

              await ops.update(d, { error: null, needSync: skipError ? githubSyncVersion : '' })
            }
            await ops.commit()
          }

          for (const { _class, mapper } of this.mappers) {
            if (this.closing) {
              break
            }
            await this.ctx.with(
              'external sync',
              { _class: _class.join(', ') },
              async () => {
                await mapper.externalFullSync(ctx, integration, derivedClient, _projects, _repositories)
              },
              { installation: integration.installationName, workspace: this.workspace.uuid },
              { log: true }
            )
          }
        },
        { installation: integration.installationName, workspace: this.workspace.uuid },
        { log: true }
      )
    }
  }

  async handleEvent<T>(
    ctx: MeasureContext,
    requestClass: Ref<Class<Doc>>,
    integrationId: number | undefined,
    event: T
  ): Promise<void> {
    if (integrationId === undefined) {
      return
    }
    const integration = this.integrations.get(integrationId)
    if (integration === undefined) {
      return
    }
    const derivedClient = new TxOperations(this.client, core.account.System, true)
    for (const { _class, mapper } of this.mappers) {
      if (_class.includes(requestClass)) {
        try {
          await mapper.handleEvent(ctx, integration, derivedClient, event)
        } catch (err: any) {
          Analytics.handleError(err)
          this.ctx.error('exception during processing of event:', { event, err })
        }
      }
    }
  }

  async getProjectAndRepository (
    repositoryId: string
  ): Promise<{ project?: GithubProject, repository?: GithubIntegrationRepository }> {
    const repository = await this.liveQuery.findOne<GithubIntegrationRepository>(
      github.class.GithubIntegrationRepository,
      { nodeId: repositoryId }
    )
    if (repository?.githubProject == null) {
      return {}
    }
    const project = await this.liveQuery.findOne(github.mixin.GithubProject, { _id: repository.githubProject })
    return { project, repository }
  }

  static async create (
    platformWorker: PlatformWorker,
    ctx: MeasureContext,
    installations: Map<number, InstallationRecord>,
    workspace: WorkspaceIds,
    branding: Branding | null,
    app: App,
    storageAdapter: StorageAdapter,
    reconnect: (workspaceId: WorkspaceUuid, event: ClientConnectEvent) => void
  ): Promise<GithubWorker | undefined> {
    ctx.info('Connecting to', { workspace })
    let client: Client | undefined
    let endpoint: string | undefined
    let maitenanceState = false
    try {
      ;({ client, endpoint } = await createPlatformClient(
        ctx,
        workspace.uuid,
        30000,
        async (event: ClientConnectEvent) => {
          if (event === ClientConnectEvent.Maintenance) {
            await client?.close()
            maitenanceState = true
            throw new Error('Workspace in maintenance')
          }
          reconnect(workspace.uuid, event)
        }
      ))
      ctx.info('connected to github', { workspace: workspace.uuid, endpoint })

      const githubEnabled = (await client.findOne(core.class.PluginConfiguration, { pluginId: githubId }))?.enabled
      if (githubEnabled === false) {
        return undefined
      }

      const githubEnabled = (await client.findOne(core.class.PluginConfiguration, { pluginId: githubId }))?.enabled
      if (githubEnabled === false) {
        return undefined
      }

      await GithubWorker.checkIntegrations(client, installations)

      const worker = new GithubWorker(
        ctx,
        platformWorker.getRateLimiter(endpoint ?? ''),
        platformWorker,
        installations,
        client,
        app,
        storageAdapter,
        workspace,
        branding
      )
      ctx.info('Init worker', { workspace: workspace.url, workspaceId: workspace.uuid })
      void worker.init()
      return worker
    } catch (err: any) {
      await client?.close()
<<<<<<< HEAD
=======
      if (maitenanceState) {
        ctx.info('workspace in maintenance, schedule recheck', { workspace: workspace.uuid, endpoint })
        return
      }
      ctx.error('timeout during to connect', { workspace, error: err })
>>>>>>> 461a0ace
      return undefined
    }
  }

  static async checkIntegrations (client: Client, installations: Map<number, InstallationRecord>): Promise<void> {
    const wsIntegerations = await client.findAll(github.class.GithubIntegration, {})
    for (const intValue of wsIntegerations) {
      if (!installations.has(intValue.installationId)) {
        const ops = new TxOperations(client, core.account.System)
        await ops.remove<GithubIntegration>(intValue)
      }
    }
  }
}

export async function syncUser (
  ctx: MeasureContext,
  record: GithubUserRecord,
  userAuth: WithLookup<GithubAuthentication>,
  client: TxOperations,
  account: PersonId
): Promise<void> {
  const okit = new Octokit({
    auth: record.token,
    client_id: config.ClientID,
    client_secret: config.ClientSecret
  })

  const details = await fetchViewerDetails(okit)

  const dta = {
    followers: details.viewer.followers.totalCount,
    following: details.viewer.following.totalCount,

    openIssues: details.viewer.openIssues.totalCount,
    closedIssues: details.viewer.closedIssues.totalCount,
    openPRs: details.viewer.openPRs.totalCount,
    mergedPRs: details.viewer.mergedPRs.totalCount,
    closedPRs: details.viewer.closedPRs.totalCount,

    repositories: details.viewer.repositories.totalCount,
    starredRepositories: details.viewer.starredRepositories.totalCount
  }

  await client.diffUpdate<GithubAuthentication>(
    userAuth,
    {
      email: details.viewer.email,
      url: details.viewer.url,
      name: details.viewer.name,
      bio: details.viewer.bio,
      location: details.viewer.location,
      company: details.viewer.company,
      avatar: details.viewer.avatarUrl,
      updatedAt: new Date(details.viewer.updatedAt ?? ''),
      repositoryDiscussions: details.viewer.repositoryDiscussions.totalCount,
      organizations: details.viewer.organizations,
      nodeId: details.viewer.id,
      ...dta,
      error: null
    },
    undefined,
    account
  )
}<|MERGE_RESOLUTION|>--- conflicted
+++ resolved
@@ -67,12 +67,8 @@
 import { getPublicLinkUrl } from '@hcengineering/server-guest-resources'
 import { generateToken } from '@hcengineering/server-token'
 import task, { ProjectType, TaskType } from '@hcengineering/task'
-<<<<<<< HEAD
-import { MarkupNode, MarkupNodeType, isMarkdownsEquals, jsonToMarkup } from '@hcengineering/text'
-=======
 import { MarkupNode, MarkupNodeType, jsonToMarkup } from '@hcengineering/text'
 import { isMarkdownsEquals } from '@hcengineering/text-markdown'
->>>>>>> 461a0ace
 import tracker from '@hcengineering/tracker'
 import { User } from '@octokit/webhooks-types'
 import { App, Octokit } from 'octokit'
@@ -1769,11 +1765,6 @@
         return undefined
       }
 
-      const githubEnabled = (await client.findOne(core.class.PluginConfiguration, { pluginId: githubId }))?.enabled
-      if (githubEnabled === false) {
-        return undefined
-      }
-
       await GithubWorker.checkIntegrations(client, installations)
 
       const worker = new GithubWorker(
@@ -1792,14 +1783,11 @@
       return worker
     } catch (err: any) {
       await client?.close()
-<<<<<<< HEAD
-=======
       if (maitenanceState) {
         ctx.info('workspace in maintenance, schedule recheck', { workspace: workspace.uuid, endpoint })
         return
       }
       ctx.error('timeout during to connect', { workspace, error: err })
->>>>>>> 461a0ace
       return undefined
     }
   }
