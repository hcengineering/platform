/* eslint-disable @typescript-eslint/no-unused-vars */
import { Analytics } from '@hcengineering/analytics'
import chunter from '@hcengineering/chunter'
import { CollaboratorClient } from '@hcengineering/collaborator-client'
import contact, { AvatarType, Person } from '@hcengineering/contact'
import core, {
  PersonId,
  AccountRole,
  AttachedDoc,
  Branding,
  Class,
  Client,
  ClientConnectEvent,
  Data,
  Doc,
  DocumentQuery,
  DocumentUpdate,
  FindResult,
  MeasureContext,
  Ref,
  SortingOrder,
  Space,
  Status,
  Tx,
  TxApplyIf,
  TxCUD,
  TxOperations,
  TxProcessor,
  TxWorkspaceEvent,
  WithLookup,
  WorkspaceEvent,
  WorkspaceUuid,
  concatLink,
  generateId,
  groupByArray,
  reduceCalls,
  toIdMap,
  type Blob,
  type MigrationState,
  type TimeRateLimiter,
  type WorkspaceIds,
  type WorkspaceDataId
} from '@hcengineering/core'
import github, {
  DocSyncInfo,
  GithubAuthentication,
  GithubIntegration,
  GithubIntegrationRepository,
  GithubIssue,
  GithubProject,
  GithubUserInfo,
  githubId
} from '@hcengineering/github'
import { LiveQuery } from '@hcengineering/query'
import { StorageAdapter } from '@hcengineering/server-core'
import { getPublicLinkUrl } from '@hcengineering/server-guest-resources'
import task, { ProjectType, TaskType } from '@hcengineering/task'
import { MarkupNode, isMarkdownsEquals, jsonToMarkup } from '@hcengineering/text'
import tracker from '@hcengineering/tracker'
import { User } from '@octokit/webhooks-types'
import { App, Octokit } from 'octokit'
import { createPlatformClient } from './client'
import { createCollaboratorClient } from './collaborator'
import config from './config'
import { markupToMarkdown, parseMessageMarkdown } from './markdown'
import { createNotification } from './notifications'
import { InstallationRecord, PlatformWorker } from './platform'
import { CommentSyncManager } from './sync/comments'
import { IssueSyncManager } from './sync/issues'
import { ProjectsSyncManager } from './sync/projects'
import { PullRequestSyncManager } from './sync/pullrequests'
import { RepositorySyncMapper } from './sync/repository'
import { ReviewCommentSyncManager } from './sync/reviewComments'
import { ReviewThreadSyncManager } from './sync/reviewThreads'
import { ReviewSyncManager } from './sync/reviews'
import { syncConfig } from './sync/syncConfig'
import { UsersSyncManager, fetchViewerDetails } from './sync/users'
import { errorToObj } from './sync/utils'
import {
  ContainerFocus,
  DocSyncManager,
  ExternalSyncField,
  GithubUserRecord,
  IntegrationContainer,
  IntegrationManager,
  UserInfo,
  githubDerivedSyncVersion,
  githubExternalSyncVersion,
  githubSyncVersion
} from './types'
import { equalExceptKeys } from './utils'

// TODO: FIXME
type PersonAccount = any

/**
 * @public
 */
export class GithubWorker implements IntegrationManager {
  integrations: Map<number, IntegrationContainer> = new Map<number, IntegrationContainer>()
  _client: TxOperations
  closing: boolean = false
  syncPromise?: Promise<void>

  triggerRequests: number = 0

  // TODO: FIXME
  authRequestSend = new Set<any>()

  triggerSync: () => void = () => {
    this.triggerRequests++
  }

  updateRequests: number = 0
  triggerUpdate: () => void = () => {
    this.updateRequests++
  }

  mappers: { _class: Ref<Class<Doc>>[], mapper: DocSyncManager }[] = []

  liveQuery: LiveQuery

  repositoryManager: RepositorySyncMapper

  collaborator: CollaboratorClient

  periodicTimer: any

  personMapper: UsersSyncManager

  isClosing (): boolean {
    return this.closing
  }

  async close (): Promise<void> {
    clearInterval(this.periodicTimer)

    this.closing = true
    this.ctx.warn('Closing', { workspace: this.workspace })
    this.triggerSync()
    await Promise.all([await this.syncPromise, new Promise<void>((resolve) => setTimeout(resolve, 5000))])

    this.ctx.warn('Closing Done', { workspace: this.workspace })
    await this.client.close()
  }

  async refreshClient (clean: boolean): Promise<void> {
    await this.liveQuery.refreshConnect(clean)
  }

  getWorkspaceId (): WorkspaceUuid {
    return this.workspace.uuid
  }

  getWorkspaceUrl (): string {
    return this.workspace.url
  }

  getBranding (): Branding | null {
    return this.branding
  }

  async reloadRepositories (installationId: number): Promise<void> {
    const current = this.integrations.get(installationId)
    if (current !== undefined) {
      await this.repositoryManager.reloadRepositories(current)
      this.triggerUpdate()
    }
  }

  async checkMarkdownConversion (
    container: IntegrationContainer,
    body: string
  ): Promise<{ markdownCompatible: boolean, markdown: string }> {
    const markupText = await this.getMarkup(container, body)
    const markDown = await this.getMarkdown(markupText)
    return { markdownCompatible: isMarkdownsEquals(body, markDown), markdown: markDown }
  }

  async getMarkup (
    container: IntegrationContainer,
    text?: string | null,
    preprocessor?: (nodes: MarkupNode) => Promise<void>
  ): Promise<string> {
    if (text == null) {
      return ''
    }
    const frontUrl = this.getBranding()?.front ?? config.FrontURL
    const refUrl = concatLink(frontUrl, `/browse/?workspace=${this.workspace.uuid}`)
    // TODO storage URL
    const imageUrl = concatLink(frontUrl ?? config.FrontURL, `/files?workspace=${this.workspace.uuid}&file=`)
    const guestUrl = getPublicLinkUrl(this.workspace, frontUrl)
    const json = parseMessageMarkdown(text ?? '', refUrl, imageUrl, guestUrl)
    await preprocessor?.(json)
    return jsonToMarkup(json)
  }

  async getMarkdown (text?: string | null, preprocessor?: (nodes: MarkupNode) => Promise<void>): Promise<string> {
    if (text == null) {
      return ''
    }
    return await markupToMarkdown(
      text ?? '',
      concatLink(this.getBranding()?.front ?? config.FrontURL, `/browse/?workspace=${this.workspace.uuid}`),
      // TODO storage URL
      concatLink(this.getBranding()?.front ?? config.FrontURL, `/files/${this.workspace.uuid}/`),
      preprocessor
    )
  }

  async getContainer (space: Ref<Space>): Promise<ContainerFocus | undefined> {
    const project = await this.liveQuery.findOne<GithubProject>(github.mixin.GithubProject, {
      _id: space as Ref<GithubProject>
    })
    if (project !== undefined) {
      for (const v of this.integrations.values()) {
        if (v.octokit === undefined) {
          continue
        }
        if (project.integration !== v.integration._id) {
          continue
        }
        return {
          container: v,
          project
        }
      }
    }
  }

  async getRepositoryById (
    _id?: Ref<GithubIntegrationRepository> | null
  ): Promise<GithubIntegrationRepository | undefined> {
    if (_id != null) {
      return await this.liveQuery.findOne<GithubIntegrationRepository>(github.class.GithubIntegrationRepository, {
        _id
      })
    }
  }

  async getAccountU (user?: User): Promise<PersonAccount | undefined> {
    if (user == null) {
      return undefined
    }
    return await this.getAccount({
      id: user.node_id,
      login: user.login,
      avatarUrl: user.avatar_url,
      email: user.email ?? undefined,
      name: user.name
    })
  }

  accountMap = new Map<string, Promise<PersonAccount | undefined>>()
  async getAccount (userInfo?: UserInfo | null): Promise<PersonAccount | undefined> {
    if (userInfo?.login == null) {
      return
    }
    const info = this.accountMap.get(userInfo?.login ?? '')
    if (info !== undefined) {
      return await info
    }
    const p = this._getAccountRaw(userInfo)
    this.accountMap.set(userInfo?.login ?? '', p)
    return await p
  }

  async _getAccountRaw (userInfo?: UserInfo | null): Promise<PersonAccount | undefined> {
    // TODO: FIXME
    throw new Error('Not implemented')
    // // We need to sync by userInfo id to prevent parallel requests.
    // if (userInfo === null) {
    //   // Ghost author.
    //   return await this.getAccount({
    //     id: 'ghost',
    //     login: 'ghost',
    //     avatarUrl: 'https://avatars.githubusercontent.com/u/10137?v=4',
    //     email: '<EMAIL>',
    //     name: 'Ghost'
    //   })
    // }
    // if (userInfo?.login == null) {
    //   return
    // }
    // const userName = (userInfo.name ?? userInfo.login)
    //   .split(' ')
    //   .map((it) => it.trim())
    //   .reverse()
    //   .join(',') // TODO: Convert first, last name

    // const infos = await this.liveQuery.findOne(github.class.GithubUserInfo, { login: userInfo.login })
    // if (infos === undefined) {
    //   await this._client.createDoc(github.class.GithubUserInfo, contact.space.Contacts, {
    //     ...userInfo
    //   })
    // }

    // const account = await this.client
    //   .getModel()
    //   .findOne(contact.class.PersonAccount, { email: `github:${userInfo.login}` })
    // if (account !== undefined) {
    //   const person = await this.liveQuery.findOne(contact.class.Person, { _id: account.person })
    //   // We need to be sure employee are exists.
    //   if (person === undefined) {
    //     const person: Ref<Person> = await this.findPerson(userInfo, userName)
    //     if (account.person !== person) {
    //       await this._client.update(account, { person })
    //     }
    //   }
    //   return account
    // } else {
    //   // Check authorized users
    //   const accountRecord = await this.platform.getAccount(userInfo.login)
    //   if (accountRecord !== undefined) {
    //     const authorizedId = accountRecord.accounts[this.workspace.name]
    //     if (authorizedId !== undefined) {
    //       const emp = await this._client.findOne(contact.class.PersonAccount, {
    //         _id: authorizedId as Ref<PersonAccount>
    //       })
    //       if (emp !== undefined) {
    //         // We need to create github account
    //         const gid = await this._client.createDoc(contact.class.PersonAccount, core.space.Model, {
    //           email: `github:${userInfo.login}`,
    //           person: emp.person,
    //           role: AccountRole.User
    //         })
    //         const acc = await this._client.findOne(contact.class.PersonAccount, { _id: gid })
    //         return acc
    //       }
    //     }
    //   }

    //   const person: Ref<Person> | undefined = await this.findPerson(userInfo, userName)

    //   // We need to create email account
    //   const id = await this._client.createDoc(contact.class.PersonAccount, core.space.Model, {
    //     email: `github:${userInfo.login}`,
    //     person,
    //     role: AccountRole.User
    //   })
    //   const acc = await this.client.getModel().findOne(contact.class.PersonAccount, { _id: id })
    //   return acc
    // }
  }

  private constructor (
    readonly ctx: MeasureContext,
    readonly limiter: TimeRateLimiter,
    readonly platform: PlatformWorker,
    readonly installations: Map<number, InstallationRecord>,
    readonly client: Client,
    readonly app: App,
    readonly storageAdapter: StorageAdapter,
    readonly workspace: WorkspaceIds,
    readonly branding: Branding | null,
    readonly periodicSyncInterval = 60 * 60 * 1000
  ) {
    this._client = new TxOperations(this.client, core.account.System)
    this.liveQuery = new LiveQuery(client)

    this.repositoryManager = new RepositorySyncMapper(this.ctx.newChild('repository', {}), this._client, this.app)

    this.collaborator = createCollaboratorClient(this.workspace.uuid)

    this.personMapper = new UsersSyncManager(this.ctx.newChild('users', {}), this._client, this.liveQuery)

    this.mappers = [
      { _class: [github.mixin.GithubProject], mapper: this.repositoryManager },
      {
        _class: [github.class.GithubIntegration, tracker.class.Milestone],
        mapper: new ProjectsSyncManager(this.ctx.newChild('project', {}), this._client, this.liveQuery)
      },
      {
        _class: [tracker.class.Issue],
        mapper: new IssueSyncManager(this.ctx.newChild('issue', {}), this._client, this.liveQuery, this.collaborator)
      },
      {
        _class: [github.class.GithubPullRequest],
        mapper: new PullRequestSyncManager(
          this.ctx.newChild('pullRequest', {}),
          this._client,
          this.liveQuery,
          this.collaborator
        )
      },
      {
        _class: [chunter.class.ChatMessage],
        mapper: new CommentSyncManager(this.ctx.newChild('comment', {}), this._client, this.liveQuery)
      },
      // TODO: FIXME
      // {
      //   _class: [contact.class.PersonAccount],
      //   mapper: this.personMapper
      // },
      {
        _class: [github.class.GithubReview],
        mapper: new ReviewSyncManager(this.ctx.newChild('review', {}), this._client, this.liveQuery)
      },
      {
        _class: [github.class.GithubReviewThread],
        mapper: new ReviewThreadSyncManager(this.ctx.newChild('review-thread', {}), this._client, this.liveQuery)
      },
      {
        _class: [github.class.GithubReviewComment],
        mapper: new ReviewCommentSyncManager(this.ctx.newChild('review-comment', {}), this._client, this.liveQuery)
      }
    ]

    // We need to perform some periodic syncs, like sync users available, sync repo data.
    this.periodicTimer = setInterval(() => {
      if (this.periodicSyncPromise === undefined) {
        this.periodicSyncPromise = this.performPeriodicSync()
      }
    }, this.periodicSyncInterval)
  }

  periodicSyncPromise: Promise<void> | undefined
  async performPeriodicSync (): Promise<void> {
    try {
      this.triggerUpdate()
    } catch (err: any) {
      Analytics.handleError(err)
    }

    this.periodicSyncPromise = undefined
  }

  // private async findPerson (userInfo: UserInfo, userName: string): Promise<Ref<Person>> {
  //   let person: Ref<Person> | undefined
  //   // try to find by account.
  //   if (userInfo.email != null && userInfo.email.trim().length > 0) {
  //     const personAccount = await this.client.getModel().findOne(contact.class.PersonAccount, { email: userInfo.email })
  //     person = personAccount?.person
  //   }

  //   if (person === undefined) {
  //     const channel = await this.liveQuery.findOne(contact.class.Channel, {
  //       provider: contact.channelProvider.GitHub,
  //       value: userInfo.login
  //     })
  //     person = channel?.attachedTo as Ref<Person>
  //   }

  //   if (person === undefined) {
  //     // We need to create some person to identify this account.
  //     person = await this._client.createDoc(contact.class.Person, contact.space.Contacts, {
  //       name: userName,
  //       avatarType: AvatarType.EXTERNAL,
  //       avatarProps: { url: userInfo.avatarUrl },
  //       city: '',
  //       comments: 0,
  //       channels: 0,
  //       attachments: 0
  //     })
  //     await this._client.addCollection(
  //       contact.class.Channel,
  //       contact.space.Contacts,
  //       person,
  //       contact.class.Person,
  //       'channels',
  //       {
  //         provider: contact.channelProvider.GitHub,
  //         value: userInfo.login
  //       }
  //     )
  //     if (userInfo.email != null && userInfo.email.trim() !== '') {
  //       await this._client.addCollection(
  //         contact.class.Channel,
  //         contact.space.Contacts,
  //         person,
  //         contact.class.Person,
  //         'channels',
  //         {
  //           provider: contact.channelProvider.Email,
  //           value: userInfo.email
  //         }
  //       )
  //     }
  //   }
  //   return person
  // }

  async getGithubLogin (container: IntegrationContainer, person: Ref<Person>): Promise<UserInfo | undefined> {
    // TODO: FIXME
    throw new Error('Not implemented')
    // const accounts = this.client.getModel().findAllSync(contact.class.PersonAccount, {})
    // const acc = accounts.find((it) => it.person === person && it.email.startsWith('github:'))
    // if (acc === undefined) {
    //   return // Nobody, will use system account.
    // }
    // const login = acc.email.substring(7)
    // let info = await this.liveQuery.findOne(github.class.GithubUserInfo, { login })
    // if (info === undefined) {
    //   // We need to retrieve info for login
    //   const response: any = await container.octokit?.graphql(
    //     `query($login: String!) {
    //     user(login: $login) {
    //       id
    //       email
    //       login
    //       name
    //       avatarUrl
    //     }
    //   }`,
    //     {
    //       login
    //     }
    //   )
    // }
    //   info = response.user
    //   await this._client.createDoc(github.class.GithubUserInfo, contact.space.Contacts, info as Data<GithubUserInfo>)
    // }
    // return info
  }

  async syncUserData (ctx: MeasureContext, users: GithubUserRecord[]): Promise<void> {
    // TODO: FIXME
    throw new Error('Not implemented')
    // Let's sync information about users and send some details
    // const accounts = await this._client.findAll(contact.class.PersonAccount, {
    //   email: { $in: users.map((it) => `github:${it._id}`) }
    // })
    // const userAuths = await this._client.findAll(github.class.GithubAuthentication, {})
    // const persons = await this._client.findAll(contact.class.Person, { _id: { $in: accounts.map((it) => it.person) } })
    // for (const record of users) {
    //   if (record.error !== undefined) {
    //     // Skip accounts with error
    //     continue
    //   }
    //   const account = accounts.find((it) => it.email === `github:${record._id}`)
    //   const userAuth = userAuths.find((it) => it.login === record._id)
    //   const person = persons.find((it) => account?.person)
    //   if (account === undefined || userAuth === undefined || person === undefined) {
    //     continue
    //   }
    //   const accountRef = record.accounts[this.workspace.name]
    //   try {
    //     await this.platform.checkRefreshToken(record, true)

    //     const ops = new TxOperations(this.client, accountRef)
    //     await syncUser(ctx, record, userAuth, ops, accountRef)
    //   } catch (err: any) {
    //     try {
    //       await this.platform.revokeUserAuth(record)
    //     } catch (err: any) {
    //       ctx.error(`Failed to revoke user ${record._id}`, err)
    //     }
    //     if (err.response?.data?.message !== 'Bad credentials') {
    //       ctx.error(`Failed to sync user ${record._id}`, err)
    //       Analytics.handleError(err)
    //     }
    //     if (userAuth !== undefined) {
    //       await this._client.update<GithubAuthentication>(
    //         userAuth,
    //         {
    //           error: errorToObj(err)
    //         },
    //         undefined,
    //         Date.now(),
    //         accountRef
    //       )
    //     }
    //   }
    // }
  }

  async getOctokit (account: PersonId): Promise<Octokit | undefined> {
    // TODO: FIXME
    throw new Error('Not implemented')
    // let record = await this.platform.getAccountByRef(this.workspace.name, account)

    // const accountRef = this.accounts.find((it) => it._id === account)
    // const [accountRef] = this.client.getModel().findAllSync(contact.class.PersonAccount, { _id: account })
    // if (record === undefined) {
    //   if (accountRef !== undefined) {
    //     const accounts = this._client.getModel().getAccountByPersonId(accountRef.person)
    //     for (const aa of accounts) {
    //       record = await this.platform.getAccountByRef(this.workspace.name, aa._id)
    //       if (record !== undefined) {
    //         break
    //       }
    //     }
    //   }
    // }
    // // Check and refresh token if required.
    // if (record !== undefined) {
    //   this.ctx.info('get octokit', { account, recordId: record._id, workspace: this.workspace.name })
    //   await this.platform.checkRefreshToken(record)
    //   return new Octokit({
    //     auth: record.token,
    //     client_id: config.ClientID,
    //     client_secret: config.ClientSecret
    //   })
    // }

    // // We need to inform user, he need to authorize this account with github.
    // if (accountRef !== undefined && !this.authRequestSend.has(accountRef._id)) {
    //   this.authRequestSend.add(accountRef._id)
    //   const person = await this.liveQuery.findOne(contact.class.Person, { _id: accountRef.person })
    //   if (person !== undefined) {
    //     const personSpace = await this.liveQuery.findOne(contact.class.PersonSpace, { person: person._id })
    //     if (personSpace !== undefined) {
    //       // We need to remove if user has authentication in workspace but doesn't have a record.

    //       const accounts = this._client.getModel().getAccountByPersonId(accountRef.person)
    //       const authentications = await this.liveQuery.findAll(github.class.GithubAuthentication, {
    //         createdBy: { $in: accounts.map((it) => it._id) }
    //       })
    //       for (const auth of authentications) {
    //         await this._client.remove(auth)
    //       }

    //       await createNotification(this._client, person, {
    //         user: account,
    //         space: personSpace._id,
    //         message: github.string.AuthenticatedWithGithubRequired,
    //         props: {}
    //       })
    //     }
    //   }
    // }
    // this.ctx.info('get octokit: return bot', { account, workspace: this.workspace.name })
  }

  async isPlatformUser (account: PersonId): Promise<boolean> {
    // TODO: FIXME
    throw new Error('Not implemented')
    // let record = await this.platform.getAccountByRef(this.workspace.name, account)
    // const accountRef = await this.liveQuery.findOne(contact.class.PersonAccount, { _id: account })
    // if (record === undefined) {
    //   if (accountRef !== undefined) {
    //     const accounts = this._client.getModel().getAccountByPersonId(accountRef.person)
    //     for (const aa of accounts) {
    //       record = await this.platform.getAccountByRef(this.workspace.name, aa._id)
    //       if (record !== undefined) {
    //         break
    //       }
    //     }
    //   }
    // }
    // // Check and refresh token if required.
    // return record !== undefined && accountRef !== undefined
  }

  async uploadFile (patch: string, file?: string, contentType?: string): Promise<Blob | undefined> {
    const id: string = file ?? generateId()
    await this.storageAdapter.put(this.ctx, this.workspace, id, patch, contentType ?? 'text/x-patch')
    return await this.storageAdapter.stat(this.ctx, this.workspace, id)
  }

  integrationRepositories: WithLookup<GithubIntegrationRepository>[] = []
  integrationsRaw: GithubIntegration[] = []

  async getProjectType (type: Ref<ProjectType>): Promise<ProjectType | undefined> {
    return (await this.liveQuery.queryFind(task.class.ProjectType, { _id: type })).shift()
  }

  async getTaskType (type: Ref<TaskType>): Promise<TaskType | undefined> {
    return (await this.liveQuery.queryFind(task.class.TaskType, { _id: type })).shift()
  }

  async getTaskTypeOf (project: Ref<ProjectType>, ofClass: Ref<Class<Doc>>): Promise<TaskType | undefined> {
    const pType = await this.getProjectType(project)
    for (const tsk of pType?.tasks ?? []) {
      const task = await this.getTaskType(tsk)
      if (task?.ofClass === ofClass) {
        return task
      }
    }
  }

  async getProjectStatuses (type: Ref<ProjectType> | undefined): Promise<Status[]> {
    if (type === undefined) return []

    const statuses = this.client.getModel().findAllSync(core.class.Status, {})

    const projectType = await this.getProjectType(type)

    const allowedTypes = new Set(projectType?.statuses.map((it) => it._id) ?? [])
    return statuses.filter((it) => allowedTypes.has(it._id))
  }

  async getStatuses (type: Ref<TaskType> | undefined): Promise<Status[]> {
    if (type === undefined) return []
    const taskType = await this.getTaskType(type)

    const statuses = this.client.getModel().findAllSync(core.class.Status, {})

    const allowedTypes = new Set(taskType?.statuses ?? [])
    return statuses.filter((it) => allowedTypes.has(it._id))
  }

  async init (): Promise<void> {
    this.registerNotifyHandler()

    await this.queryAccounts()

    await this.queryProjects()

    for (const { mapper } of this.mappers) {
      await mapper.init(this)
    }

    await new Promise<void>((resolve) => {
      this.liveQuery.query(github.class.GithubIntegration, {}, (res) => {
        try {
          if (equalExceptKeys(this.integrationsRaw, res, ['modifiedBy', 'modifiedOn'])) {
            return
          }
          this.integrationsRaw = res
        } finally {
          resolve()
        }

        this.triggerUpdate()
      })
    })
    await new Promise<void>((resolve) => {
      this.liveQuery.query(github.class.GithubIntegrationRepository, {}, (res) => {
        try {
          if (equalExceptKeys(this.integrationRepositories, res, ['modifiedOn', 'modifiedBy'])) {
            return
          }
          // We have some repository changed.
          const existing = toIdMap(res)
          const removed = this.integrationRepositories.filter((it) => !existing.has(it._id))
          this.integrationRepositories = res

          const clearCacheForRepo = (r: WithLookup<GithubIntegrationRepository>): void => {
            const i = Array.from(this.integrations.values()).find((it) => it.integration._id === r.attachedTo)
            if (i !== undefined) {
              for (const m of this.mappers) {
                m.mapper.repositoryDisabled(i, r)
              }
            }
          }
          // In case enabled is change to false, we need to clean cache for repository.
          for (const r of res) {
            if (!r.enabled) {
              clearCacheForRepo(r)
            }
          }
          for (const o of removed) {
            clearCacheForRepo(o)
          }
        } finally {
          resolve()
        }

        this.triggerUpdate()
      })
    })

    this.triggerRequests = 1
    this.updateRequests = 1
    this.syncPromise = this.syncAndWait()

    const userRecords = await this.platform.getUsers(this.workspace.uuid)
    try {
      await this.syncUserData(this.ctx, userRecords)
    } catch (err: any) {
      Analytics.handleError(err)
    }
  }

  projects: GithubProject[] = []

  async queryProjects (): Promise<void> {
    await new Promise<void>((resolve) => {
      this.liveQuery.query(
        github.mixin.GithubProject,
        {
          archived: false
        },
        (res) => {
          let needRefresh = false
          if (!equalExceptKeys(this.projects, res, ['sequence', 'modifiedOn', 'modifiedBy'])) {
            needRefresh = true
          }
          this.projects = res
          resolve()
          if (needRefresh || this.projects.length !== res.length) {
            // Do not trigger update if only sequence is changed.
            this.triggerUpdate()
          }
        }
      )
    })
  }

  async updateIntegrations (): Promise<void> {
    await this.checkMapping()
    for (const it of this.integrationsRaw) {
      let current = this.integrations.get(it.installationId)
      if (current === undefined) {
        try {
          const inst = this.installations.get(it.installationId)
          if (inst === undefined) {
            // will update on next update.
            continue
          }
          current = {
            integration: it,
            octokit: inst.octokit,
            installationId: it.installationId,
            login: inst.login ?? '',
            loginNodeId: inst.loginNodeId ?? '',
            type: inst.type ?? 'User',
            installationName: inst?.installationName ?? '',
            enabled: !inst.suspended,
            synchronized: new Set(),
            projectStructure: new Map(),
            syncLock: new Map()
          }
          this.integrations.set(it.installationId, current)
          await this.repositoryManager.reloadRepositories(current, inst.repositories)
        } catch (err: any) {
          Analytics.handleError(err)
          this.ctx.error('Error', { err })
        }
      } else {
        const inst = this.installations.get(it.installationId)
        if (inst === undefined) {
          // will update on next update.
          continue
        }
        current.integration = it
        await this.repositoryManager.reloadRepositories(current, inst.repositories)
      }
    }
  }

  private registerNotifyHandler (): void {
    this.client.notify = (...tx: Tx[]) => {
      void this.liveQuery
        .tx(...tx)
        .then(() => {
          // Handle tx
          const h = this._client.getHierarchy()
          for (const t of tx) {
            if (TxProcessor.isExtendsCUD(t._class)) {
              const cud = t as TxCUD<Doc>
              if (cud.objectClass === github.class.DocSyncInfo) {
                this.triggerSync()
                break
              }
              if (cud.objectClass === contact.class.Person || cud.objectClass === contact.class.Channel) {
                this.accountMap.clear()
                break
              }
            }
            if (h.isDerived(t._class, core.class.TxApplyIf)) {
              const applyop = t as TxApplyIf
              for (const tt of applyop.txes) {
                if (tt.objectClass === github.class.DocSyncInfo) {
                  this.triggerSync()
                  break
                }
              }
            }
            if (h.isDerived(t._class, core.class.TxWorkspaceEvent)) {
              const evt = t as TxWorkspaceEvent
              if (evt.event === WorkspaceEvent.BulkUpdate) {
                // Just trigger for any bulk update
                this.triggerUpdate()
                break
              }
            }
          }
        })
        .catch((err) => {
          this.ctx.error('error during live query', { err })
          Analytics.handleError(err)
        })
    }
  }

  private async queryAccounts (): Promise<void> {
    // TODO: FIXME
    throw new Error('Not implemented')
    // const updateAccounts = async (accounts: PersonAccount[]): Promise<void> => {
    //   const persons = await this.liveQuery.findAll(contact.class.Person, {
    //     _id: { $in: accounts.map((it) => it.person) }
    //   })
    //   const h = this.client.getHierarchy()
    //   for (const a of accounts) {
    //     if (a.email.startsWith('github:')) {
    //       const login = a.email.substring(7)
    //       const person = persons.find((it) => it._id === a.person)
    //       if (person !== undefined) {
    //         // #1 check if person has GithubUser mixin.
    //         if (!h.hasMixin(person, github.mixin.GithubUser)) {
    //           await this._client.createMixin(person._id, person._class, person.space, github.mixin.GithubUser, {
    //             url: `https://github.com/${login}`
    //           })
    //         } else {
    //           const ghu = h.as(person, github.mixin.GithubUser)
    //           if (ghu.url !== `https://github.com/${login}`) {
    //             await this._client.updateMixin(person._id, person._class, person.space, github.mixin.GithubUser, {
    //               url: `https://github.com/${login}`
    //             })
    //           }
    //         }
    //         // #2 check if person has contact github and if not add it.
    //         const channel = await this._client.findOne(contact.class.Channel, {
    //           provider: contact.channelProvider.GitHub,
    //           value: login,
    //           attachedTo: person._id
    //         })
    //         if (channel === undefined) {
    //           await this._client.addCollection(
    //             contact.class.Channel,
    //             person.space,
    //             person._id,
    //             contact.class.Person,
    //             'channels',
    //             {
    //               provider: contact.channelProvider.GitHub,
    //               value: login
    //             }
    //           )
    //         }
    //       }
    //     }
    //   }
    // }
    // await new Promise<void>((resolve, reject) => {
    //   this.liveQuery.query(contact.class.PersonAccount, {}, (res) => {
    //     void updateAccounts(res).then(resolve).catch(reject)
    //   })
    // })
  }

  async performExternalSync (
    projects: GithubProject[],
    repositories: GithubIntegrationRepository[],
    field: ExternalSyncField,
    version: string
  ): Promise<boolean> {
    // Find all classes with e
    const query: DocumentQuery<DocSyncInfo> = {
      [field]: { $nin: [version, '#'] },
      space: { $in: Array.from(projects.map((it) => it._id)) },
      repository: { $in: Array.from(repositories.map((it) => it._id)) },
      url: { $ne: '' }
    }
    if (field === 'derivedVersion') {
      const classes: Ref<Class<Doc>>[] = []
      for (const m of this.mappers) {
        if (m.mapper.externalDerivedSync) {
          classes.push(...m._class)
        }
      }
      // We need check only mappers, with support to this sync kind
      query.objectClass = { $in: classes }
    }

    const docs = await this._client.findAll(github.class.DocSyncInfo, query, {
      limit: 50,
      sort: { modifiedOn: SortingOrder.Ascending }
    })
    if (docs.length === 0) {
      return false
    }
    // Group changes by class and retrieve source documents.
    const byRepository = this.groupByRepository(docs)

    const ints = Array.from(this.integrations.values())
    const derivedClient = new TxOperations(this.client, core.account.System, true)
    for (const [repository, docs] of byRepository.entries()) {
      const integration = ints.find((it) => repositories.find((q) => q._id === repository))
      if (integration?.octokit === undefined) {
        continue
      }

      const repo = repositories.find((it) => it._id === repository)
      if (repo === undefined) {
        continue
      }
      const prj = projects.find((it) => repo.githubProject === it._id)
      if (prj === undefined) {
        continue
      }

      this.ctx.info('External Syncing', {
        name: repo.name,
        prj: prj.name,
        field,
        version,
        docs: docs.length,
        workspace: this.workspace.uuid
      })

      const byClass = this.groupByClass(docs)
      for (const [_class, _docs] of byClass.entries()) {
        const mapper = this.mappers.find((it) => it._class.includes(_class))?.mapper
        try {
          await mapper?.externalSync(integration, derivedClient, field, _docs, repo, prj)
        } catch (err: any) {
          Analytics.handleError(err)
          this.ctx.error('failed to perform external sync', err)
        }
      }
    }
    return true
  }

  previousWait = 0
  private groupByRepository (docs: FindResult<DocSyncInfo>): Map<Ref<GithubIntegrationRepository>, DocSyncInfo[]> {
    const byRepository = new Map<Ref<GithubIntegrationRepository>, DocSyncInfo[]>()

    for (const d of docs) {
      byRepository.set(d.repository as Ref<GithubIntegrationRepository>, [
        ...(byRepository.get(d.repository as Ref<GithubIntegrationRepository>) ?? []),
        d
      ])
    }
    return byRepository
  }

  groupByClass (docs: DocSyncInfo[]): Map<Ref<Class<Doc>>, DocSyncInfo[]> {
    const byClass = new Map<Ref<Class<Doc>>, DocSyncInfo[]>()

    for (const d of docs) {
      byClass.set(d.objectClass, [...(byClass.get(d.objectClass) ?? []), d])
    }
    return byClass
  }

  async applyMigrations (): Promise<void> {
    const key = 'lowerCaseDuplicates'
    // We need to apply migrations if required.
    const migrations = await this.client.findAll<MigrationState>(core.class.MigrationState, {})

    const derivedClient = new TxOperations(this.client, core.account.System, true)

    if (migrations.find((it) => it.plugin === githubId && it.state === key) === undefined) {
      let modifiedOn = 0
      const limit = 1000
      while (true) {
        const docs = (
          await this.client.findAll(
            github.class.DocSyncInfo,
            { url: { $ne: '' }, modifiedOn },
            { projection: { url: 1, modifiedOn: 1 } }
          )
        ).concat(
          await this.client.findAll(
            github.class.DocSyncInfo,
            { url: { $ne: '' }, modifiedOn: { $gt: modifiedOn } },
            { limit, sort: { modifiedOn: SortingOrder.Ascending }, projection: { url: 1, modifiedOn: 1 } }
          )
        )
        if (docs.length > 0) {
          modifiedOn = docs[docs.length - 1].modifiedOn
        } else {
          // No more elements
          break
        }
        const ops = derivedClient.apply()

        const uris: string[] = []
        // Check if some uris need to be lowercased
        for (const d of docs) {
          if (d.url.startsWith('http://') || d.url.startsWith('https://')) {
            const lw = d.url.toLowerCase()
            uris.push(lw) // This is for duplicate processing
            if (lw !== d.url) {
              await ops.update(d, { url: lw })
            }
          }
        }
        await ops.commit()
        // Try find delete duplicate info
        const duplicates = groupByArray(
          await this.client.findAll(github.class.DocSyncInfo, { url: { $in: uris } }),
          (d) => d.url
        )
        for (const [, v] of duplicates.entries()) {
          // We need to delete a value without a document or any
          if (v.length > 1) {
            for (const d of v.slice(1)) {
              try {
                await derivedClient.remove(d)
                await derivedClient.removeDoc(d.objectClass, d.space, d._id)
              } catch (err: any) {
                this.ctx.error('failed to clean duplicate item', { err })
              }
            }
          }
        }
        if (docs.length < limit) {
          // We processed all items
          break
        }
      }

      await derivedClient.createDoc(core.class.MigrationState, core.space.Configuration, {
        plugin: githubId,
        state: key
      })
    }

    const wrongAuthentications = 'migrate-wrong-authentications'

    if (migrations.find((it) => it.plugin === githubId && it.state === wrongAuthentications) === undefined) {
      const auths = await this.client.findAll(github.class.GithubAuthentication, {})
      for (const auth of auths) {
        if (auth.createdBy !== auth.modifiedBy) {
          await this._client.remove(auth)
        }
      }
      await derivedClient.createDoc(core.class.MigrationState, core.space.Configuration, {
        plugin: githubId,
        state: wrongAuthentications
      })
    }
  }

  async syncAndWait (): Promise<void> {
    this.updateRequests = 1

    await this.applyMigrations()
    while (!this.closing) {
      if (this.updateRequests > 0) {
        this.updateRequests = 0 // Just in case
        await this.updateIntegrations()
        void this.performFullSync().catch((err) => {
          this.ctx.error('Failed to perform full sync', { error: err })
        })
      }
      try {
        const { projects, repositories } = await this.collectActiveProjects()
        if (projects.length === 0 && repositories.length === 0) {
          await this.waitChanges()
          continue
        }

        // Check if we have documents with external sync request's pending.
        const hadExternalChanges = await this.performExternalSync(
          projects,
          repositories,
          'externalVersion',
          githubExternalSyncVersion
        )
        const hadSyncChanges = await this.performSync(projects, repositories)

        // Perform derived operations
        // Sync derived external data, like pull request reviews, files etc.
        const hadDerivedChanges = await this.performExternalSync(
          projects,
          repositories,
          'derivedVersion',
          githubDerivedSyncVersion
        )

<<<<<<< HEAD
      if (!hadExternalChanges && !hadSyncChanges && !hadDerivedChanges) {
        if (this.previousWait !== 0) {
          this.ctx.info('Wait for changes:', { previousWait: this.previousWait, workspace: this.workspace.uuid })
          this.previousWait = 0
=======
        if (!hadExternalChanges && !hadSyncChanges && !hadDerivedChanges) {
          if (this.previousWait !== 0) {
            this.ctx.info('Wait for changes:', { previousWait: this.previousWait, workspace: this.workspace.name })
            this.previousWait = 0
          }
          // Wait until some sync documents will be modified, updated.
          await this.waitChanges()
>>>>>>> 84f0e530
        }
      } catch (err: any) {
        this.ctx.error('failed to perform sync', { err, workspace: this.workspace.name })
      }
    }
  }

  private async performSync (
    projects: GithubProject[],
    repositories: Pick<GithubIntegrationRepository, '_id'>[]
  ): Promise<boolean> {
    const _projects = toIdMap(projects)
    const _repositories = repositories.map((it) => it._id)

    const docs = await this.limiter.exec(
      async () =>
        await this.ctx.with(
          'find-doc-sync-info',
          {},
          (ctx) =>
            this._client.findAll<DocSyncInfo>(
              github.class.DocSyncInfo,
              {
                needSync: { $ne: githubSyncVersion },
                externalVersion: { $in: [githubExternalSyncVersion, '#'] },
                space: { $in: Array.from(_projects.keys()) },
                repository: { $in: [null, ..._repositories] }
              },
              {
                limit: 50
              }
            ),
          { _projects, _repositories }
        )
    )

    //

    if (docs.length > 0) {
      this.previousWait += docs.length
      this.ctx.info('Syncing', { docs: docs.length, workspace: this.workspace.uuid })

      const bySpace = groupByArray(docs, (it) => it.space)
      for (const [k, v] of bySpace.entries()) {
        await this.doSyncFor(v, _projects.get(k as Ref<GithubProject>) as GithubProject)
      }
    }
    return docs.length !== 0
  }

  async doSyncFor (docs: DocSyncInfo[], project: GithubProject): Promise<void> {
    const byClass = this.groupByClass(docs)

    // We need to reorder based on our sync mappers

    for (const [_class, clDocs] of byClass.entries()) {
      await this.syncClass(_class, clDocs, project)
    }
  }

  private async collectActiveProjects (): Promise<{
    projects: GithubProject[]
    repositories: GithubIntegrationRepository[]
  }> {
    const projects: GithubProject[] = []
    const repositories: GithubIntegrationRepository[] = []

    const allProjects = await this.liveQuery.findAll<GithubProject>(github.mixin.GithubProject, {
      archived: false
    })
    const allRepositories = (await this.liveQuery.findAll(github.class.GithubIntegrationRepository, {})).filter(
      (it) => it.enabled
    )

    for (const it of Array.from(this.integrations.values())) {
      if (it.enabled) {
        const _projects = []
        for (const p of allProjects) {
          if (p.integration === it.integration._id && (!syncConfig.MainProject || it.projectStructure.has(p._id))) {
            _projects.push(p)
          }
        }

        const prjIds = new Set(_projects.map((it) => it._id))

        const _repos = allRepositories.filter((r) => r.githubProject != null && prjIds.has(r.githubProject))
        repositories.push(..._repos)

        const repoProjects = new Set(_repos.map((it) => it.githubProject))

        projects.push(..._projects.filter((p) => repoProjects.has(p._id)))
      }
    }

    if (process.env.GITHUB_DEBUG_SYNC === 'true' && projects.length === 0 && repositories.length === 0) {
      return { projects: allProjects, repositories: allRepositories }
    }

    return { projects, repositories }
  }

  async checkMapping (): Promise<void> {
    for (const intgr of this.platform.integrations.filter((it) => it.workspace === this.workspace.uuid)) {
      const integration = await this._client.findOne(github.class.GithubIntegration, {
        installationId: intgr.installationId
      })
      const installation = this.installations.get(intgr.installationId) as InstallationRecord
      if (integration === undefined && installation !== undefined) {
        await this._client.createDoc(
          github.class.GithubIntegration,
          core.space.Configuration,
          {
            alive: !installation.suspended,
            installationId: intgr.installationId,
            clientId: config.ClientID,
            name: installation.installationName,
            nodeId: installation.loginNodeId,
            repositories: 0
          },
          generateId(),
          Date.now(),
          intgr.accountId
        )
        this.triggerUpdate()
      } else if (integration !== undefined) {
        await this._client.diffUpdate(integration, {
          alive: !installation.suspended
        })
      }
    }
  }

  async syncClass (_class: Ref<Class<Doc>>, syncInfo: DocSyncInfo[], project: GithubProject): Promise<void> {
    const externalDocs = await this._client.findAll<Doc>(_class, {
      _id: { $in: syncInfo.map((it) => it._id as Ref<Doc>) }
    })

    const parents = await this._client.findAll<DocSyncInfo>(github.class.DocSyncInfo, {
      space: project._id,
      url: { $in: syncInfo.map((it) => it.parent?.toLowerCase()).filter((it) => it) as string[] }
    })

    // Attached parents, for new documents.
    const attachedTo = externalDocs
      .filter((it) => this.client.getHierarchy().isDerived(it._class, core.class.AttachedDoc))
      .map((it) => (it as AttachedDoc).attachedTo as Ref<DocSyncInfo>)
      .filter((it, idx, arr) => arr.indexOf(it) === idx)

    const attachedParents = await this._client.findAll<DocSyncInfo>(github.class.DocSyncInfo, {
      _id: { $in: attachedTo }
    })

    const derivedClient = new TxOperations(this.client, core.account.System, true)

    const docsMap = new Map<Ref<Doc>, Doc>(externalDocs.map((it) => [it._id as Ref<Doc>, it]))
    const orderedSyncInfo = [...syncInfo]
    orderedSyncInfo.sort((a, b) => {
      const adoc = docsMap.get(a._id as Ref<Doc>)
      const bdoc = docsMap.get(a._id as Ref<Doc>)
      return (bdoc?.createdOn ?? 0) - (adoc?.createdOn ?? 0)
    })

    for (const info of orderedSyncInfo) {
      await this.limiter.exec(async () => {
        try {
          const existing = externalDocs.find((it) => it._id === info._id)
          const mapper = this.mappers.find((it) => it._class.includes(info.objectClass))?.mapper
          if (mapper === undefined) {
            this.ctx.info('No mapper for class', { objectClass: info.objectClass, workspace: this.workspace.uuid })
            await derivedClient.update<DocSyncInfo>(info, {
              needSync: githubSyncVersion
            })
            return
          }
          const repo = await this.getRepositoryById(info.repository)
          if (repo !== undefined && !repo.enabled) {
            return
          }

          let parent =
            info.parent !== undefined
              ? parents.find((it) => it.url.toLowerCase() === info.parent?.toLowerCase())
              : undefined
          if (
            parent === undefined &&
            existing !== undefined &&
            this.client.getHierarchy().isDerived(existing._class, core.class.AttachedDoc)
          ) {
            // Find with attached parent
            parent = attachedParents.find((it) => it._id === (existing as AttachedDoc).attachedTo)
          }

          if (existing !== undefined && existing.space !== info.space) {
            // document is moved to non github project, so for github it like delete.
            const targetProject = await this.client.findOne(github.mixin.GithubProject, {
              _id: existing.space as Ref<GithubProject>
            })
            try {
              if (await mapper.handleDelete(existing, info, derivedClient, false, parent)) {
                const h = this._client.getHierarchy()
                await derivedClient.remove(info)
                if (h.hasMixin(existing, github.mixin.GithubIssue)) {
                  const mixinData = this._client.getHierarchy().as(existing, github.mixin.GithubIssue)
                  await this._client.update<GithubIssue>(
                    mixinData,
                    {
                      url: '',
                      githubNumber: 0,
                      repository: '' as Ref<GithubIntegrationRepository>
                    },
                    false,
                    Date.now(),
                    existing.modifiedBy
                  )
                }
                return
              }
            } catch (err: any) {
              this.ctx.error('failed to handle delete', { err })
            }

            if (targetProject !== undefined) {
              // We need to sync into new project.
              await derivedClient.update<DocSyncInfo>(info, {
                external: null,
                current: null,
                url: '',
                needSync: '',
                externalVersion: '',
                githubNumber: 0,
                repository: null
              })
            }
          }

          if (info.deleted === true) {
            try {
              if (await mapper.handleDelete(existing, info, derivedClient, true)) {
                await derivedClient.remove(info)
              }
            } catch (err: any) {
              this.ctx.error('failed to handle delete', { err })
            }
            return
          }

          const docUpdate = await this.ctx.withLog(
            'sync doc',
            {},
            (ctx) => mapper.sync(existing, info, parent, derivedClient),
            { url: info.url.toLowerCase(), workspace: this.workspace.uuid }
          )
          if (docUpdate !== undefined) {
            await derivedClient.update(info, docUpdate)
          }
        } catch (err: any) {
          Analytics.handleError(err)
          this.ctx.error('failed to sync doc', { _id: info._id, objectClass: info.objectClass, error: err })
          // Mark to stop processing of document, before restart.
          await derivedClient.update<DocSyncInfo>(info, {
            error: errorToObj(err),
            needSync: githubSyncVersion,
            externalVersion: githubExternalSyncVersion
          })
        }
      })
    }
  }

  private async waitChanges (): Promise<void> {
    if (this.closing) {
      return
    }
    if (this.triggerRequests > 0 || this.updateRequests > 0) {
      this.ctx.info('Trigger check pending:', {
        requests: this.triggerRequests,
        updates: this.updateRequests,
        workspace: this.workspace.uuid
      })
      this.triggerRequests = 0
      return
    }
    await new Promise<void>((resolve) => {
      let triggerTimeout: any
      let updateTimeout: any
      this.triggerSync = () => {
        const was0 = this.triggerRequests === 0
        this.triggerRequests++
        if (triggerTimeout === undefined) {
          triggerTimeout = setTimeout(() => {
            triggerTimeout = undefined
            if (was0) {
              this.ctx.info('Sync triggered', { request: this.triggerRequests, workspace: this.workspace.uuid })
            }
            resolve()
          }, 50) // Small timeout to aggregate few bulk changes.
        }
      }

      this.triggerUpdate = () => {
        const was0 = this.updateRequests === 0
        this.updateRequests++
        if (updateTimeout === undefined) {
          updateTimeout = setTimeout(() => {
            updateTimeout = undefined
            if (was0) {
              this.ctx.info('Sync update triggered', { requests: this.updateRequests, workspace: this.workspace.uuid })
            }
            resolve()
          }, 50) // Small timeout to aggregate few bulk changes.
        }
      }
    })
  }

  sync (): void {
    this.triggerSync()
  }

  performFullSync = reduceCalls(async () => {
    await this._performFullSync()
  })

  async _performFullSync (): Promise<void> {
    // Wait previous active sync
    for (const integration of this.integrations.values()) {
      if (this.closing) {
        break
      }
      await this.ctx.withLog(
        'external sync',
        { installation: integration.installationName, workspace: this.workspace.uuid },
        async () => {
          const enabled = integration.enabled && integration.octokit !== undefined

          const upd: DocumentUpdate<GithubIntegration> = {}
          if (integration.integration.byUser !== integration.login) {
            upd.byUser = integration.login
          }
          if (integration.integration.type !== integration.type) {
            upd.type = integration.type
          }
          if (integration.integration.clientId !== config.ClientID) {
            upd.clientId = config.ClientID
          }

          if (integration.integration.name !== integration.installationName) {
            upd.name = integration.installationName
          }
          if (integration.integration.alive !== enabled) {
            upd.alive = enabled
          }
          if (Object.keys(upd).length > 0) {
            await this._client.diffUpdate(integration.integration, upd, Date.now(), integration.integration.createdBy)
            this.triggerUpdate()
          }
          if (!enabled) {
            return
          }
          const derivedClient = new TxOperations(this.client, core.account.System, true)

          const { projects, repositories } = await this.collectActiveProjects()

          const _projects = projects.filter((it) => it.integration === integration.integration._id)
          const _prjIds = new Set(_projects.map((it) => it._id))
          const _repositories = repositories.filter((it) => it.githubProject != null && _prjIds.has(it.githubProject))

          // Cleanup broken synchronized documents

          while (true) {
            if (this.closing) {
              break
            }
            const withError = await derivedClient.findAll<any>(
              github.class.DocSyncInfo,
              { error: { $ne: null }, url: null },
              { limit: 50 }
            )
            if (withError.length === 0) {
              break
            }
            const ops = derivedClient.apply()
            for (const d of withError) {
              await ops.remove(d)
            }
            await ops.commit()
          }

          for (const { _class, mapper } of this.mappers) {
            if (this.closing) {
              break
            }
            await this.ctx.withLog(
              'external sync',
              { _class: _class.join(', '), workspace: this.workspace.uuid },
              async () => {
                await mapper.externalFullSync(integration, derivedClient, _projects, _repositories)
              }
            )
          }
        }
      )
    }
  }

  async handleEvent<T>(requestClass: Ref<Class<Doc>>, integrationId: number | undefined, event: T): Promise<void> {
    if (integrationId === undefined) {
      return
    }
    const integration = this.integrations.get(integrationId)
    if (integration === undefined) {
      return
    }
    const derivedClient = new TxOperations(this.client, core.account.System, true)
    for (const { _class, mapper } of this.mappers) {
      if (_class.includes(requestClass)) {
        try {
          await mapper.handleEvent(integration, derivedClient, event)
        } catch (err: any) {
          Analytics.handleError(err)
          this.ctx.error('exception during processing of event:', { event, err })
        }
      }
    }
  }

  async getProjectAndRepository (
    repositoryId: string
  ): Promise<{ project?: GithubProject, repository?: GithubIntegrationRepository }> {
    const repository = await this.liveQuery.findOne<GithubIntegrationRepository>(
      github.class.GithubIntegrationRepository,
      { nodeId: repositoryId }
    )
    if (repository?.githubProject == null) {
      return {}
    }
    const project = await this.liveQuery.findOne(github.mixin.GithubProject, { _id: repository.githubProject })
    return { project, repository }
  }

  static async create (
    platformWorker: PlatformWorker,
    ctx: MeasureContext,
    installations: Map<number, InstallationRecord>,
    workspace: WorkspaceIds,
    branding: Branding | null,
    app: App,
    storageAdapter: StorageAdapter,
    reconnect: (workspaceId: string, event: ClientConnectEvent) => void
  ): Promise<GithubWorker | undefined> {
    ctx.info('Connecting to', { workspace })
    let client: Client | undefined
    let endpoint: string | undefined
    try {
      ;({ client, endpoint } = await createPlatformClient(workspace.uuid, 30000, async (event: ClientConnectEvent) => {
        reconnect(workspace.uuid, event)
      }))

      await GithubWorker.checkIntegrations(client, installations)

      const worker = new GithubWorker(
        ctx,
        platformWorker.getRateLimiter(endpoint ?? ''),
        platformWorker,
        installations,
        client,
        app,
        storageAdapter,
        workspace,
        branding
      )
      ctx.info('Init worker', { workspace: workspace.url, workspaceId: workspace.uuid })
      void worker.init()
      return worker
    } catch (err: any) {
      ctx.error('timeout during to connect', { workspace, error: err })
      await client?.close()
    }
  }

  static async checkIntegrations (client: Client, installations: Map<number, InstallationRecord>): Promise<void> {
    const wsIntegerations = await client.findAll(github.class.GithubIntegration, {})

    for (const intValue of wsIntegerations) {
      if (!installations.has(intValue.installationId)) {
        const ops = new TxOperations(client, core.account.System)
        await ops.remove<GithubIntegration>(intValue)
      }
    }
  }
}

export async function syncUser (
  ctx: MeasureContext,
  record: GithubUserRecord,
  userAuth: WithLookup<GithubAuthentication>,
  client: TxOperations,
  account: PersonId
): Promise<void> {
  const okit = new Octokit({
    auth: record.token,
    client_id: config.ClientID,
    client_secret: config.ClientSecret
  })

  const details = await fetchViewerDetails(okit)

  const dta = {
    followers: details.viewer.followers.totalCount,
    following: details.viewer.following.totalCount,

    openIssues: details.viewer.openIssues.totalCount,
    closedIssues: details.viewer.closedIssues.totalCount,
    openPRs: details.viewer.openPRs.totalCount,
    mergedPRs: details.viewer.mergedPRs.totalCount,
    closedPRs: details.viewer.closedPRs.totalCount,

    repositories: details.viewer.repositories.totalCount,
    starredRepositories: details.viewer.starredRepositories.totalCount
  }

  await client.diffUpdate<GithubAuthentication>(
    userAuth,
    {
      email: details.viewer.email,
      url: details.viewer.url,
      name: details.viewer.name,
      bio: details.viewer.bio,
      location: details.viewer.location,
      company: details.viewer.company,
      avatar: details.viewer.avatarUrl,
      updatedAt: new Date(details.viewer.updatedAt ?? ''),
      repositoryDiscussions: details.viewer.repositoryDiscussions.totalCount,
      organizations: details.viewer.organizations,
      nodeId: details.viewer.id,
      ...dta
    },
    undefined,
    account
  )
}<|MERGE_RESOLUTION|>--- conflicted
+++ resolved
@@ -1154,23 +1154,16 @@
           githubDerivedSyncVersion
         )
 
-<<<<<<< HEAD
-      if (!hadExternalChanges && !hadSyncChanges && !hadDerivedChanges) {
-        if (this.previousWait !== 0) {
-          this.ctx.info('Wait for changes:', { previousWait: this.previousWait, workspace: this.workspace.uuid })
-          this.previousWait = 0
-=======
         if (!hadExternalChanges && !hadSyncChanges && !hadDerivedChanges) {
           if (this.previousWait !== 0) {
-            this.ctx.info('Wait for changes:', { previousWait: this.previousWait, workspace: this.workspace.name })
+            this.ctx.info('Wait for changes:', { previousWait: this.previousWait, workspace: this.workspace.url })
             this.previousWait = 0
           }
           // Wait until some sync documents will be modified, updated.
           await this.waitChanges()
->>>>>>> 84f0e530
         }
       } catch (err: any) {
-        this.ctx.error('failed to perform sync', { err, workspace: this.workspace.name })
+        this.ctx.error('failed to perform sync', { err, workspace: this.workspace.url })
       }
     }
   }
