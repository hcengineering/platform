--- conflicted
+++ resolved
@@ -715,16 +715,11 @@
     return Array.from(workspaces)
   }
 
-<<<<<<< HEAD
-  async checkWorkspaceIsActive (token: string, workspace: string): Promise<WorkspaceInfoWithStatus | undefined> {
-    let workspaceInfo: WorkspaceInfoWithStatus | undefined
-=======
   async checkWorkspaceIsActive (
     token: string,
     workspace: string
-  ): Promise<{ workspaceInfo: ClientWorkspaceInfo | undefined, needRecheck: boolean }> {
-    let workspaceInfo: ClientWorkspaceInfo | undefined
->>>>>>> 84f0e530
+  ): Promise<{ workspaceInfo: WorkspaceInfoWithStatus | undefined, needRecheck: boolean }> {
+    let workspaceInfo: WorkspaceInfoWithStatus | undefined
     try {
       workspaceInfo = await getAccountClient(token).getWorkspaceInfo(true)
     } catch (err: any) {
@@ -735,15 +730,7 @@
       this.ctx.error('No workspace exists for workspaceId', { workspace })
       return { workspaceInfo: undefined, needRecheck: false }
     }
-<<<<<<< HEAD
-    if (!isActiveMode(workspaceInfo?.mode)) {
-      this.ctx.warn('Workspace is in maitenance, skipping for now.', { workspace })
-      return
-    }
-    if (workspaceInfo?.isDisabled === true) {
-=======
-    if (workspaceInfo?.disabled === true || isDeletingMode(workspaceInfo?.mode)) {
->>>>>>> 84f0e530
+    if (workspaceInfo?.isDisabled === true || isDeletingMode(workspaceInfo?.mode)) {
       this.ctx.warn('Workspace is disabled', { workspace })
       return { workspaceInfo: undefined, needRecheck: false }
     }
@@ -758,12 +745,7 @@
       this.ctx.warn('Workspace is inactive for too long, skipping for now.', { workspace })
       return { workspaceInfo: undefined, needRecheck: true }
     }
-<<<<<<< HEAD
-
-    return workspaceInfo
-=======
     return { workspaceInfo, needRecheck: true }
->>>>>>> 84f0e530
   }
 
   private async checkWorkspaces (): Promise<boolean> {
@@ -799,19 +781,8 @@
         continue
       }
       await rateLimiter.add(async () => {
-<<<<<<< HEAD
         const token = generateToken(systemAccountUuid, workspace, { service: 'github', mode: 'github' })
-        const workspaceInfo = await this.checkWorkspaceIsActive(token, workspace)
-=======
-        const token = generateToken(
-          systemAccountEmail,
-          {
-            name: workspace
-          },
-          { mode: 'github' }
-        )
         const { workspaceInfo, needRecheck } = await this.checkWorkspaceIsActive(token, workspace)
->>>>>>> 84f0e530
         if (workspaceInfo === undefined) {
           if (needRecheck) {
             errors++
