--- conflicted
+++ resolved
@@ -1,9 +1,5 @@
 import { Analytics } from '@hcengineering/analytics'
 import core, {
-<<<<<<< HEAD
-  Account,
-=======
->>>>>>> 461a0ace
   AttachedDoc,
   Class,
   Doc,
