//
// Copyright © 2023 Hardcore Engineering Inc.
//
import core, {
  PersonId,
  AttachedData,
  Doc,
  DocData,
  DocumentUpdate,
  MeasureContext,
  Ref,
  TxOperations,
  withContext
} from '@hcengineering/core'
import github, {
  DocSyncInfo,
  GithubIntegrationRepository,
  GithubProject,
  GithubReviewComment
} from '@hcengineering/github'
import { LiveQuery } from '@hcengineering/query'
import {
  ContainerFocus,
  DocSyncManager,
  ExternalSyncField,
  IntegrationContainer,
  IntegrationManager,
  githubExternalSyncVersion,
  githubSyncVersion
} from '../types'
import { ReviewComment as ReviewCommentExternalData, reviewCommentDetails } from './githubTypes'
import { collectUpdate, deleteObjects, errorToObj, isGHWriteAllowed } from './utils'

import { Analytics } from '@hcengineering/analytics'
import { PullRequestReviewCommentCreatedEvent, PullRequestReviewCommentEvent } from '@octokit/webhooks-types'
import config from '../config'

export type ReviewCommentData = DocData<GithubReviewComment>

export class ReviewCommentSyncManager implements DocSyncManager {
  provider!: IntegrationManager

  createCommentPromise: Promise<DocumentUpdate<DocSyncInfo>> | undefined

  externalDerivedSync = false

  constructor (
    readonly client: TxOperations,
    readonly lq: LiveQuery
  ) {}

  async init (provider: IntegrationManager): Promise<void> {
    this.provider = provider
  }

  eventSync = new Map<string, Promise<void>>()

  @withContext('review-comments-handleEvent')
  async handleEvent<T>(
    ctx: MeasureContext,
    integration: IntegrationContainer,
    derivedClient: TxOperations,
    evt: T
  ): Promise<void> {
    await this.createCommentPromise
    const event = evt as PullRequestReviewCommentEvent

    if (event.sender.type === 'Bot') {
      // Ignore events from Bot if it is our bot
      // No need to handle event from ourself
      if (event.sender.login.includes(config.BotName)) {
        return
      }
    }
    ctx.info('reviewComments:handleEvent', {
      action: event.action,
      login: event.sender.login,
      workspace: this.provider.getWorkspaceId()
    })
    const { project, repository } = await this.provider.getProjectAndRepository(event.repository.node_id)
    if (project === undefined || repository === undefined) {
      ctx.info('No project for repository', {
        name: event.repository.name,
        workspace: this.provider.getWorkspaceId()
      })
      return
    }
    await this.eventSync.get(event.comment.html_url)
    const promise = this.processEvent(ctx, event, derivedClient, repository, integration)
    this.eventSync.set(event.comment.html_url, promise)
    await promise
    this.eventSync.delete(event.comment.html_url)
  }

  async handleDelete (
    ctx: MeasureContext,
    existing: Doc | undefined,
    info: DocSyncInfo,
    derivedClient: TxOperations,
    deleteExisting: boolean,
    parent?: DocSyncInfo
  ): Promise<boolean> {
    const container = await this.provider.getContainer(info.space)
    if (container === undefined) {
      return false
    }

    const commentExternal = info.external

    if (commentExternal === undefined) {
      // No external issue yet, safe delete, since platform document will be deleted a well.
      return true
    }
    const account =
      existing?.createdBy ?? (await this.provider.getAccountU(commentExternal.user)) ?? core.account.System

    if (commentExternal !== undefined) {
      try {
        await this.deleteGithubDocument(ctx, container, account, commentExternal.node_id, derivedClient, parent)
      } catch (err: any) {
        let cnt = false
        if (Array.isArray(err.errors)) {
          for (const e of err.errors) {
            if (e.type === 'NOT_FOUND') {
              // Ok issue is already deleted
              cnt = true
              break
            }
          }
        }
        if (!cnt) {
          ctx.error('Error', { err })
          Analytics.handleError(err)
          await derivedClient.update(info, { error: errorToObj(err) })
        }
      }
    }

    if (existing !== undefined && deleteExisting) {
      await deleteObjects(ctx, this.client, [existing], account)
    }
    return true
  }

  async deleteGithubDocument (
    ctx: MeasureContext,
    container: ContainerFocus,
    account: PersonId,
    id: string,
    derivedClient: TxOperations,
    parent?: DocSyncInfo
  ): Promise<void> {
    const okit = (await this.provider.getOctokit(ctx, account)) ?? container.container.octokit
    const q = `mutation deleteReviewComment($reviewID: ID!) {
      deletePullRequestReviewComment(input: {
        id: $reviewID
      }) {
        pullRequestReview {
          url
        }
      }
    }`
    if (isGHWriteAllowed()) {
      await okit?.graphql(q, {
        reviewID: id
      })
    }
    if (parent !== undefined) {
      // We need to force pull request update to sync review content properly.
      await derivedClient.update(parent, { externalVersion: '', derivedVersion: '' })
    }
  }

  private async processEvent (
    ctx: MeasureContext,
    event: PullRequestReviewCommentEvent,
    derivedClient: TxOperations,
    repo: GithubIntegrationRepository,
    integration: IntegrationContainer
  ): Promise<void> {
    const account = (await this.provider.getAccountU(event.sender)) ?? core.account.System

    let externalData: ReviewCommentExternalData
    try {
      const response: any = await integration.octokit?.graphql(
        `
        query listReview($reviewID: ID!) {
          node(id: $reviewID) {
            ... on PullRequestReviewComment {
              ${reviewCommentDetails}
            }
          }
        }
        `,
        {
          reviewID: event.comment.node_id
        }
      )
      externalData = response.node
    } catch (err: any) {
      ctx.error('Error', { err })
      Analytics.handleError(err)
      return
    }
    if (externalData === undefined) {
      return
    }

    switch (event.action) {
      case 'created': {
        await this.createSyncData(event, derivedClient, repo, externalData)
        break
      }
      case 'deleted': {
        const reviewData = await this.client.findOne(github.class.DocSyncInfo, {
          space: repo.githubProject as Ref<GithubProject>,
          url: (event.comment.html_url ?? '').toLowerCase()
        })
        if (reviewData !== undefined) {
          await derivedClient.update<DocSyncInfo>(
            reviewData,
            {
              deleted: true,
              needSync: ''
            },
            false,
            Date.now(),
            account
          )
          this.provider.sync()
        }
        break
      }
      case 'edited': {
        const reviewData = await this.client.findOne(github.class.DocSyncInfo, {
          space: repo.githubProject as Ref<GithubProject>,
          url: (event.comment.html_url ?? '').toLowerCase()
        })

        if (reviewData !== undefined) {
          const reviewObj: GithubReviewComment | undefined = await this.client.findOne<GithubReviewComment>(
            reviewData.objectClass,
            {
              _id: reviewData._id as unknown as Ref<GithubReviewComment>
            }
          )
          if (reviewObj !== undefined) {
            const lastModified = Date.now()
            const body = await this.provider.getMarkupSafe(integration, event.comment.body)
            await derivedClient.diffUpdate(
              reviewData,
              {
                external: externalData,
                externalVersion: githubExternalSyncVersion,
                current: { ...reviewData.current, body },
                needSync: githubSyncVersion,
                lastModified
              },
              lastModified
            )
            await this.client.update(
              reviewObj,
              {
                body
              },
              false,
              lastModified,
              account
            )
            this.provider.sync()
          }
        }
        break
      }
    }
  }

  private async createSyncData (
    createdEvent: PullRequestReviewCommentCreatedEvent,
    derivedClient: TxOperations,
    repo: GithubIntegrationRepository,
    externalData: ReviewCommentExternalData
  ): Promise<void> {
    const reviewData = await this.client.findOne(github.class.DocSyncInfo, {
      space: repo.githubProject as Ref<GithubProject>,
      url: (createdEvent.comment.html_url ?? '').toLowerCase()
    })

    if (reviewData === undefined) {
      await derivedClient.createDoc(github.class.DocSyncInfo, repo.githubProject as Ref<GithubProject>, {
        url: (createdEvent.comment.html_url ?? '').toLowerCase(),
        needSync: '',
        githubNumber: 0,
        repository: repo._id,
        objectClass: github.class.GithubReviewComment,
        external: externalData,
        externalVersion: githubExternalSyncVersion,
        parent: (createdEvent.pull_request.html_url ?? '').toLowerCase(),
        lastModified: new Date(createdEvent.comment.updated_at ?? Date.now()).getTime()
      })
      this.provider.sync()
    }
  }

  @withContext('review-comments-sync')
  async sync (
    ctx: MeasureContext,
    existing: Doc | undefined,
    info: DocSyncInfo,
    parent: DocSyncInfo | undefined,
    derivedClient: TxOperations
  ): Promise<DocumentUpdate<DocSyncInfo> | undefined> {
    const container = await this.provider.getContainer(info.space)
    if (container?.container === undefined) {
      return { needSync: githubSyncVersion }
    }
    if (parent === undefined) {
      return { needSync: githubSyncVersion }
    }
    if (info.external === undefined) {
      // TODO: Use selected repository
      const repo = await this.provider.getRepositoryById(parent?.repository)
      if (repo?.nodeId === undefined) {
        // No need to sync if parent repository is not defined.
        return { needSync: githubSyncVersion }
      }

      // If no external document, we need to create it.
      this.createCommentPromise = this.createGithubReviewComment(ctx, container, existing, info, parent, derivedClient)
      return await this.createCommentPromise
    }
    const reviewComment = info.external as ReviewCommentExternalData

    const account =
      existing?.modifiedBy ?? (await this.provider.getAccount(reviewComment.author)) ?? core.account.System

    if (info.reviewThreadId === undefined && reviewComment.replyTo?.url !== undefined) {
      const rthread = await derivedClient.findOne(github.class.GithubReviewComment, {
        space: container.project._id,
        url: reviewComment.replyTo?.url?.toLowerCase()
      })
      if (rthread !== undefined && info.reviewThreadId !== rthread.reviewThreadId) {
        info.reviewThreadId = rthread.reviewThreadId
        await derivedClient.update(info, { reviewThreadId: info.reviewThreadId })
      }
    }

    const messageData: ReviewCommentData = {
      body: await this.provider.getMarkupSafe(container.container, reviewComment.body),
      diffHunk: reviewComment.diffHunk,
      isMinimized: reviewComment.isMinimized,
      reviewUrl: reviewComment.pullRequestReview.url,
      line: reviewComment.line,
      startLine: reviewComment.startLine,
      originalLine: reviewComment.originalLine,
      outdated: reviewComment.outdated,
      path: reviewComment.path,
      url: reviewComment.url.toLowerCase(),
      minimizedReason: reviewComment.minimizedReason,
      includesCreatedEdit: reviewComment.includesCreatedEdit,
      originalStartLine: reviewComment.originalLine,
      replyToUrl: reviewComment.replyTo?.url,
      reviewThreadId: info.reviewThreadId
    }
    if (existing === undefined) {
      try {
        await this.createReviewComment(info, messageData, parent, reviewComment, account)
        return { needSync: githubSyncVersion, current: messageData }
      } catch (err: any) {
        ctx.error('Error', { err })
        Analytics.handleError(err)
        return { needSync: githubSyncVersion, error: errorToObj(err) }
      }
    } else {
      await this.handleDiffUpdate(
        ctx,
        existing,
        info,
        messageData,
        container,
        parent,
        reviewComment,
        account,
        derivedClient
      )
    }
    return { current: messageData, needSync: githubSyncVersion }
  }

  private async handleDiffUpdate (
    ctx: MeasureContext,
    existing: Doc,
    info: DocSyncInfo,
    reviewCommentData: ReviewCommentData,
    container: ContainerFocus,
    parent: DocSyncInfo,
    reviewComment: ReviewCommentExternalData,
    account: PersonId,
    derivedClient: TxOperations
  ): Promise<void> {
    const repository = await this.provider.getRepositoryById(info.repository)
    if (repository === undefined) {
      return
    }

    const existingReview = existing as GithubReviewComment

    const previousData: ReviewCommentData = info.current ?? ({} as unknown as ReviewCommentData)

    const update = collectUpdate<GithubReviewComment>(previousData, reviewCommentData, Object.keys(reviewCommentData))

    const platformUpdate = collectUpdate<GithubReviewComment>(previousData, existing, Object.keys(reviewCommentData))

    // We should remove changes we already have from github changed.
    for (const [k, v] of Object.entries(update)) {
      if ((platformUpdate as any)[k] !== v) {
        // eslint-disable-next-line @typescript-eslint/no-dynamic-delete
        delete (platformUpdate as any)[k]
      }
    }
    // Remove current same values from update
    for (const [k, v] of Object.entries(existingReview)) {
      if ((update as any)[k] === v) {
        // eslint-disable-next-line @typescript-eslint/no-dynamic-delete
        delete (update as any)[k]
      }
    }

    if (Object.keys(platformUpdate).length > 0) {
      if (platformUpdate.body !== undefined) {
        const body = await this.provider.getMarkupSafe(container.container, platformUpdate.body)
<<<<<<< HEAD
        const okit = (await this.provider.getOctokit(account as Ref<PersonAccount>)) ?? container.container.octokit
=======
        const okit = (await this.provider.getOctokit(ctx, account)) ?? container.container.octokit
>>>>>>> 461a0ace
        const q = `mutation updateReviewComment($commentID: ID!, $body: String!) {
          updatePullRequestReviewComment(input: {
            threadId: $threadID
          }) {
          pullRequestReviewComment {
            id
          }
        }`
        if (isGHWriteAllowed()) {
          await okit?.graphql(q, {
            threadID: reviewComment.id,
            body
          })
        }
        await derivedClient.update(info, { external: { ...info.external, body } })
      }
    }
    if (Object.keys(update).length > 0) {
      await this.client.update(
        existing,
        update,
        false,
        new Date(reviewComment.updatedAt ?? Date.now()).getTime(),
        account
      )
    }
  }

  private async createReviewComment (
    info: DocSyncInfo,
    messageData: ReviewCommentData,
    parent: DocSyncInfo,
    review: ReviewCommentExternalData,
    account: PersonId
  ): Promise<void> {
    const _id: Ref<GithubReviewComment> = info._id as unknown as Ref<GithubReviewComment>
    const value: AttachedData<GithubReviewComment> = {
      ...messageData
    }
    await this.client.addCollection(
      github.class.GithubReviewComment,
      info.space,
      parent._id,
      parent.objectClass,
      'reviewComments',
      value,
      _id,
      new Date(review.createdAt ?? Date.now()).getTime(),
      account
    )
  }

  async createGithubReviewComment (
    ctx: MeasureContext,
    container: ContainerFocus,
    existing: Doc | undefined,
    info: DocSyncInfo,
    parent: DocSyncInfo,
    derivedClient: TxOperations
  ): Promise<DocumentUpdate<DocSyncInfo>> {
    // TODO: Use selected repository
    const repo = await this.provider.getRepositoryById(parent?.repository)
    if (repo?.nodeId === undefined) {
      // No need to sync if parent repository is not defined.
      return { needSync: githubSyncVersion }
    }

    if (parent === undefined) {
      return {}
    }
    const existingReview = existing as GithubReviewComment
    const okit = (await this.provider.getOctokit(ctx, existingReview.modifiedBy)) ?? container.container.octokit

    // No external version yet, create it.
    try {
      const q = `mutation createComment($prID: ID!, $body: String!) {
          addPullRequestReviewThreadReply(input:{
            pullRequestReviewThreadId: $prID,
            body: $body
           }) {
            comment {
               ${reviewCommentDetails}
             }
           }
         }`

      if (isGHWriteAllowed()) {
        const response:
        | {
          addPullRequestReviewThreadReply: {
            comment: ReviewCommentExternalData
          }
        }
        | undefined = await okit?.graphql(q, {
          prID: existingReview.reviewThreadId,
          body: (await this.provider.getMarkdown(existingReview.body)) ?? ''
        })

        const reviewExternal = response?.addPullRequestReviewThreadReply?.comment

        if (reviewExternal !== undefined) {
          const upd: DocumentUpdate<DocSyncInfo> = {
            url: reviewExternal.url.toLowerCase(),
            external: reviewExternal,
            current: existing,
            repository: repo._id,
            parent: parent.url.toLocaleLowerCase(),
            needSync: githubSyncVersion,
            externalVersion: githubExternalSyncVersion,
            reviewThreadId: info.reviewThreadId ?? existingReview.reviewThreadId
          }
          // We need to update in current promise, to prevent event changes.
          await derivedClient.update(info, upd)

          await this.client.update(existingReview, {
            diffHunk: reviewExternal.diffHunk,
            isMinimized: reviewExternal.isMinimized,
            reviewUrl: reviewExternal.pullRequestReview.url,
            line: reviewExternal.line,
            startLine: reviewExternal.startLine,
            originalLine: reviewExternal.originalLine,
            outdated: reviewExternal.outdated,
            path: reviewExternal.path,
            url: reviewExternal.url.toLowerCase(),
            minimizedReason: reviewExternal.minimizedReason,
            includesCreatedEdit: reviewExternal.includesCreatedEdit,
            originalStartLine: reviewExternal.originalLine,
            replyToUrl: reviewExternal.replyTo?.url,
            reviewThreadId: info.reviewThreadId ?? existingReview.reviewThreadId
          })
        }
      }
      return {}
    } catch (err: any) {
      ctx.error('Error', { err })
      Analytics.handleError(err)
      return { needSync: githubSyncVersion, error: errorToObj(err) }
    }
  }

  @withContext('review-comments-externalSync')
  async externalSync (
    ctx: MeasureContext,
    integration: IntegrationContainer,
    derivedClient: TxOperations,
    kind: ExternalSyncField,
    syncDocs: DocSyncInfo[],
    repository: GithubIntegrationRepository,
    project: GithubProject
  ): Promise<void> {
    // No need to perform external sync for reviews, so let's update marks
    const tx = derivedClient.apply()
    for (const d of syncDocs) {
      await tx.update(d, { externalVersion: githubExternalSyncVersion })
    }
    await tx.commit()
    this.provider.sync()
  }

  repositoryDisabled (ctx: MeasureContext, integration: IntegrationContainer, repo: GithubIntegrationRepository): void {}

  @withContext('review-comments-externalFullSync')
  async externalFullSync (
    ctx: MeasureContext,
    integration: IntegrationContainer,
    derivedClient: TxOperations,
    projects: GithubProject[],
    repositories: GithubIntegrationRepository[]
  ): Promise<void> {
    // No external sync for reviews, they are done in pull requests.
  }
}<|MERGE_RESOLUTION|>--- conflicted
+++ resolved
@@ -429,11 +429,7 @@
     if (Object.keys(platformUpdate).length > 0) {
       if (platformUpdate.body !== undefined) {
         const body = await this.provider.getMarkupSafe(container.container, platformUpdate.body)
-<<<<<<< HEAD
-        const okit = (await this.provider.getOctokit(account as Ref<PersonAccount>)) ?? container.container.octokit
-=======
         const okit = (await this.provider.getOctokit(ctx, account)) ?? container.container.octokit
->>>>>>> 461a0ace
         const q = `mutation updateReviewComment($commentID: ID!, $body: String!) {
           updatePullRequestReviewComment(input: {
             threadId: $threadID
