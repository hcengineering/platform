--- conflicted
+++ resolved
@@ -411,11 +411,7 @@
       return { needSync: githubSyncVersion }
     }
 
-<<<<<<< HEAD
-    const syncResult = await this.syncToTarget(container, existing, issueExternal, derivedClient, info)
-=======
     const syncResult = await this.syncToTarget(ctx, container, existing, issueExternal, derivedClient, info)
->>>>>>> 461a0ace
 
     if (externalWasCreated && existing !== undefined) {
       // Create child documents
@@ -448,10 +444,7 @@
   }
 
   async syncToTarget (
-<<<<<<< HEAD
-=======
     ctx: MeasureContext,
->>>>>>> 461a0ace
     container: ContainerFocus,
     existing: Doc | undefined,
     issueExternal: IssueExternalData,
@@ -461,11 +454,7 @@
     const account =
       existing?.modifiedBy ?? (await this.provider.getAccount(issueExternal.author)) ?? core.account.System
     const accountGH =
-<<<<<<< HEAD
-      info.lastGithubUser ?? (await this.provider.getAccount(issueExternal.author))?._id ?? core.account.System
-=======
       info.lastGithubUser ?? (await this.provider.getAccount(issueExternal.author)) ?? core.account.System
->>>>>>> 461a0ace
 
     const type = await this.provider.getTaskTypeOf(container.project.type, tracker.class.Issue)
     const statuses = await this.provider.getStatuses(type?._id)
@@ -475,11 +464,7 @@
     const issueData = {
       title: issueExternal.title,
       description: await this.provider.getMarkupSafe(container.container, issueExternal.body, this.stripGuestLink),
-<<<<<<< HEAD
-      assignee: assignees[0]?.person,
-=======
       assignee: assignees[0],
->>>>>>> 461a0ace
       repository: info.repository,
       remainingTime: 0
     }
@@ -572,10 +557,7 @@
           {},
           async () =>
             await this.handleDiffUpdate(
-<<<<<<< HEAD
-=======
               ctx,
->>>>>>> 461a0ace
               container,
               { ...(existing as any), description },
               info,
