//
// Copyright © 2020 Anticrm Platform Contributors.
//
// Licensed under the Eclipse Public License, Version 2.0 (the "License");
// you may not use this file except in compliance with the License. You may
// obtain a copy of the License at https://www.eclipse.org/legal/epl-2.0
//
// Unless required by applicable law or agreed to in writing, software
// distributed under the License is distributed on an "AS IS" BASIS,
// WITHOUT WARRANTIES OR CONDITIONS OF ANY KIND, either express or implied.
//
// See the License for the specific language governing permissions and
// limitations under the License.
//

/* eslint-env jest */
import {
  MarkupMarkType,
  MarkupNode,
  MarkupNodeType,
  jsonToMarkup,
  traverseAllMarks,
  traverseNode
} from '@hcengineering/text'
import { MarkdownState } from '@hcengineering/text-markdown'
import { markdownToMarkup, markupToMarkdown, parseMessageMarkdown, serializeMessage } from '..'

describe('server', () => {
  it('todos serialize and back', async () => {
    const markdown = `# Contribution checklist

## Brief description

## Checklist

* [ ] - Are screenshots added to PR if applicable?
* [x] - Does the code work as expected and all the requirements in the task are covered?
* [x] - Are all new user-facing texts added through the translations mechanism?
* [x] - Are all of the requirements in the task well tested?
* [x] - Tested in Chrome?
* [x] - Tested in Safari?
* [x] - Have you checked the new code for typos, TODOs, commented LOCs, debug code, etc.?
* [x] - Ensure your branch is up to date with the \`main\` branch
* [x] - Is there any redundant or duplicate code?
* [x] - Are required links added to PR?
* [x] - Is the new code well documented?

## Related issues

A list of closed updated issues`
    const markup = markdownToMarkup(markdown)
    const markdownAgain = await markupToMarkdown(markup)
    expect(markdownAgain).toBe(markdown)
  })

  it('html to markdown with links', async () => {
    const data = jsonToMarkup({
      type: MarkupNodeType.doc,
      content: [
        {
          type: MarkupNodeType.paragraph,
          content: [
            {
              type: MarkupNodeType.text,
              text: 'As a part of the Platform it would be nice to have an '
            },
            {
              type: MarkupNodeType.text,
              text: 'effect',
              marks: [{ type: MarkupMarkType.code, attrs: {} }]
            },
            {
              type: MarkupNodeType.text,
              text: ' subsystem. Something similar to '
            },
            {
              type: MarkupNodeType.text,
              text: 'https://www.effect.website',
              marks: [
                {
                  type: MarkupMarkType.link,
                  attrs: {
                    href: 'https://www.effect.website'
                  }
                }
              ]
            }
          ]
        }
      ]
    })
    const markDownData = await markupToMarkdown(data)
    expect(markDownData).toEqual(
      'As a part of the Platform it would be nice to have an `effect` subsystem. Something similar to <https://www.effect.website>'
    )
  })

  it('html to markdown with links-2', async () => {
    const data = jsonToMarkup({
      type: MarkupNodeType.doc,
      content: [
        {
          type: MarkupNodeType.paragraph,
          content: [
            {
              type: MarkupNodeType.text,
              text: 'As a part of the Platform it would be nice to have an '
            },
            {
              type: MarkupNodeType.text,
              text: 'effect',
              marks: [{ type: MarkupMarkType.code, attrs: {} }]
            },
            {
              type: MarkupNodeType.text,
              text: ' subsystem. Something similar to '
            },
            {
              type: MarkupNodeType.text,
              text: 'Effects',
              marks: [
                {
                  type: MarkupMarkType.link,
                  attrs: {
                    href: 'https://www.effect.website'
                  }
                }
              ]
            }
          ]
        }
      ]
    })
    const markDownData = await markupToMarkdown(data)
    expect(markDownData).toEqual(
      'As a part of the Platform it would be nice to have an `effect` subsystem. Something similar to [Effects](https://www.effect.website)'
    )
  })

  it('markup to markdown', async () => {
    const data = jsonToMarkup({
      type: MarkupNodeType.doc,
      content: [
        {
          type: MarkupNodeType.paragraph,
          content: [
            {
              type: MarkupNodeType.reference,
              attrs: {
                id: '629d8b615bdc96430ced15a0',
                objectclass: 'contact:class:Person',
                label: 'Sobolev Andrey'
              }
            },
            {
              type: MarkupNodeType.text,
              text: ' '
            },
            {
              type: MarkupNodeType.reference,
              attrs: {
                id: '64db123e602161ac4482475c',
                objectclass: 'github:class:GithubPullRequest',
                label: 'UBERF-16'
              }
            },
            {
              type: MarkupNodeType.text,
              text: ' link test'
            }
          ]
        }
      ]
    })
    const data2 =
      '[Sobolev Andrey](https://front.hc.engineering/open/?workspace=workspace&_class=contact%3Aclass%3APerson&_id=629d8b615bdc96430ced15a0&label=Sobolev%20Andrey) [UBERF-16](https://front.hc.engineering/open/?workspace=workspace&_class=github%3Aclass%3AGithubPullRequest&_id=64db123e602161ac4482475c&label=UBERF-16) link test'
    const html = await markupToMarkdown(data, 'https://front.hc.engineering/open/?workspace=workspace')
    expect(html).toEqual(data2)
  })

  it('markdown to markup', () => {
    const data =
      '[Sobolev Andrey](https://front.hc.engineering/open/?workspace=workspace&_class=contact%3Aclass%3APerson&_id=629d8b615bdc96430ced15a0&label=Sobolev%20Andrey) [UBERF-16](https://front.hc.engineering/open/?workspace=workspace&_class=github%3Aclass%3AGithubPullRequest&_id=64db123e602161ac4482475c&label=UBERF-16) link test'
    const data2 = jsonToMarkup({
      type: MarkupNodeType.doc,
      content: [
        {
          type: MarkupNodeType.paragraph,
          content: [
            {
              type: MarkupNodeType.reference,
              content: [
                {
                  type: MarkupNodeType.text,
                  text: 'Sobolev Andrey',
                  marks: []
                }
              ],
              attrs: {
                label: 'Sobolev Andrey',
                id: '629d8b615bdc96430ced15a0',
                objectclass: 'contact:class:Person'
              }
            },
            {
              type: MarkupNodeType.text,
              text: ' ',
              marks: []
            },
            {
              type: MarkupNodeType.reference,
              content: [
                {
                  type: MarkupNodeType.text,
                  text: 'UBERF-16',
                  marks: []
                }
              ],
              attrs: {
                label: 'UBERF-16',
                id: '64db123e602161ac4482475c',
                objectclass: 'github:class:GithubPullRequest'
              }
            },
            {
              type: MarkupNodeType.text,
              text: ' link test',
              marks: []
            }
          ]
        }
      ]
    })
    const markup = markdownToMarkup(data, 'https://front.hc.engineering/open/?workspace=workspace')
    expect(markup).toEqual(data2)
  })

  it('test conversion', async () => {
    const data = jsonToMarkup({
      type: MarkupNodeType.doc,
      content: [
        {
          type: MarkupNodeType.paragraph,
          content: [
            {
              type: MarkupNodeType.text,
              text: 'Yahoo',
              marks: [{ type: MarkupMarkType.bold, attrs: {} }]
            },
            {
              type: MarkupNodeType.text,
              text: ' something is strange'
            },
            {
              type: MarkupNodeType.hard_break
            },
            {
              type: MarkupNodeType.text,
              text: 'some more line 2'
            }
          ]
        },
        {
          type: MarkupNodeType.heading,
          attrs: {
            level: 2
          },
          content: [
            {
              type: MarkupNodeType.text,
              text: 'Header'
            }
          ]
        },
        {
          type: MarkupNodeType.paragraph,
          content: [
            {
              type: MarkupNodeType.text,
              text: 'Test 3'
            },
            {
              type: MarkupNodeType.hard_break
            },
            {
              type: MarkupNodeType.hard_break
            }
          ]
        },
        {
          type: MarkupNodeType.bullet_list,
          content: [
            {
              type: MarkupNodeType.list_item,
              content: [
                {
                  type: MarkupNodeType.paragraph,
                  content: [
                    {
                      type: MarkupNodeType.text,
                      text: 'qeqwe'
                    }
                  ]
                }
              ]
            },
            {
              type: MarkupNodeType.list_item,
              content: [
                {
                  type: MarkupNodeType.paragraph,
                  content: [
                    {
                      type: MarkupNodeType.text,
                      text: 'qwewqe'
                    }
                  ]
                }
              ]
            }
          ]
        },
        {
          type: MarkupNodeType.paragraph
        },
        {
          type: MarkupNodeType.taskList,
          content: [
            {
              type: MarkupNodeType.taskItem,
              attrs: {
                checked: 'false'
              },
              content: [
                {
                  type: MarkupNodeType.paragraph,
                  content: [
                    {
                      type: MarkupNodeType.text,
                      text: 'qweqwewq'
                    }
                  ]
                }
              ]
            }
          ]
        }
      ]
    })
    const markdown = await markupToMarkdown(data, 'https://front.hc.engineering/open/?workspace=workspace')
    const markup = markdownToMarkup(markdown, 'https://front.hc.engineering/open/?workspace=workspace')
    console.log(markdown, markup)
  })

  it('Check parsing header', () => {
    const t1 = '# This is header'
    const msg = parseMessageMarkdown(t1, 'ref://', 'http://', 'http://')
    expect(msg.type).toEqual(MarkupNodeType.doc)

    const md = serializeMessage(msg, 'ref://', 'http://')

    expect(md).toEqual(t1)
  })
  it('Check parsing bullets', () => {
    const t1 = '* Section A\n  Some text\n* Section B\n  Some more text'
    const msg = parseMessageMarkdown(t1, 'ref://', 'http://', 'http://')
    expect(msg.type).toEqual(MarkupNodeType.doc)

    const md = serializeMessage(msg, 'ref://', 'http://')

    expect(md).toEqual(t1)
  })
  it('Check parsing bullets-2', () => {
    const t1 = '* Section A\n* Some section2'
    const msg = parseMessageMarkdown(t1, 'ref://', 'http://', 'http://')
    expect(msg.type).toEqual(MarkupNodeType.doc)

    const md = serializeMessage(msg, 'ref://', 'http://')

    expect(md).toEqual('* Section A\n* Some section2')
  })

  it('Check ordered list', () => {
    const t1 = '1. Section A\n   Some text\n2. Section B\n   Some more text'
    const msg = parseMessageMarkdown(t1, 'ref://', 'http://', 'http://')
    expect(msg.type).toEqual(MarkupNodeType.doc)
    expect(msg.content?.[0].type).toEqual(MarkupNodeType.ordered_list)
    expect(msg.content?.[0].content?.[0].type).toEqual(MarkupNodeType.list_item)

    const md = serializeMessage(msg, 'ref://', 'http://')

    expect(md).toEqual(t1)
  })

  it('Check styles', () => {
    const t1 = '**BOLD _ITALIC_ BOLD**'
    const msg = parseMessageMarkdown(t1, 'ref://', 'http://', 'http://')
    expect(msg.type).toEqual(MarkupNodeType.doc)

    const md = serializeMessage(msg, 'ref://', 'http://')

    expect(md).toEqual(t1)
  })

  it('Check styles-2', () => {
    const t1 = '**BOLD *ITALIC* BOLD**'
    const msg = parseMessageMarkdown(t1, 'ref://', 'http://', 'http://')
    expect(msg.type).toEqual(MarkupNodeType.doc)

    const md = serializeMessage(msg, 'ref://', 'http://')

    expect(md).toEqual(t1)
  })

  it('Check styles-3', () => {
    const t1 = 'Some *EM **MORE EM***'
    const msg = parseMessageMarkdown(t1, 'ref://', 'http://', 'http://')
    expect(msg.type).toEqual(MarkupNodeType.doc)
    expect(msg.content?.[0].type).toEqual(MarkupNodeType.paragraph)
    expect(msg.content?.[0].content?.length).toEqual(3)
    expect(msg.content?.[0].content?.[2]?.marks?.length).toEqual(2)

    const md = serializeMessage(msg, 'ref://', 'http://')

    expect(md).toEqual(t1)
  })

  it('Check hardbreaks', () => {
    const t1 = 'foo\\\nbaz'
    const msg = parseMessageMarkdown(t1, 'ref://', 'http://', 'http://')
    expect(msg.type).toEqual(MarkupNodeType.doc)
    expect(msg.content?.[0].content?.[0].type).toEqual(MarkupNodeType.text)
    expect(msg.content?.[0].content?.[1].type).toEqual(MarkupNodeType.hard_break)
    expect(msg.content?.[0].content?.[2].type).toEqual(MarkupNodeType.text)

    const md = serializeMessage(msg, 'ref://', 'http://')

    expect(md).toEqual('foo\\\nbaz')
  })

  it('Check hardbreaks with spaces', () => {
    const t1 = 'foo  \nbaz'
    const msg = parseMessageMarkdown(t1, 'ref://', 'http://', 'http://')
    expect(msg.type).toEqual(MarkupNodeType.doc)
    expect(msg.content?.[0].content?.[0].type).toEqual(MarkupNodeType.text)
    expect(msg.content?.[0].content?.[1].type).toEqual(MarkupNodeType.hard_break)
    expect(msg.content?.[0].content?.[2].type).toEqual(MarkupNodeType.text)

    const md = serializeMessage(msg, 'ref://', 'http://')

    expect(md).toEqual('foo\\\nbaz')
  })

  it('Check softbreaks', () => {
    const t1 = 'foo\nbaz'
    const msg = parseMessageMarkdown(t1, 'ref://', 'http://', 'http://')
    expect(msg.type).toEqual(MarkupNodeType.doc)
    expect(msg.content?.[0].content?.[0].type).toEqual(MarkupNodeType.text)
    expect(msg.content?.[0].content?.[0].text).toEqual('foo\nbaz')

    const md = serializeMessage(msg, 'ref://', 'http://')

    expect(md).toEqual('foo\nbaz')
  })

  it('Check softbreaks with spaces', () => {
    const t1 = 'foo \n baz'
    const msg = parseMessageMarkdown(t1, 'ref://', 'http://', 'http://')
    expect(msg.type).toEqual(MarkupNodeType.doc)
    expect(msg.content?.[0].content?.[0].type).toEqual(MarkupNodeType.text)
    expect(msg.content?.[0].content?.[0].text).toEqual('foo\nbaz')

    const md = serializeMessage(msg, 'ref://', 'http://')

    expect(md).toEqual('foo\nbaz')
  })

  it('Check images', () => {
    const t1 = 'Some text\nsome text ![This is Alt](http://url/a.png "This is title") Some text'
    const msg = parseMessageMarkdown(t1, 'ref://', 'http://', 'http://')
    expect(msg.type).toEqual(MarkupNodeType.doc)
    expect(msg.content?.[0].content?.[1].type).toEqual(MarkupNodeType.image)
    expect(msg.content?.[0].content?.[1].attrs?.src).toEqual('http://url/a.png')
    expect(msg.content?.[0].content?.[1].attrs?.title).toEqual('This is title')

    const md = serializeMessage(msg, 'ref://', 'http://')

    expect(md).toEqual(t1)
  })

  it('Check block quote', () => {
    const t1 = '> Some quoted text\nand some more text'
    const msg = parseMessageMarkdown(t1, 'ref://', 'http://', 'http://')
    expect(msg.type).toEqual(MarkupNodeType.doc)
    expect(msg.content?.[0].type).toEqual(MarkupNodeType.blockquote)

    const md = serializeMessage(msg, 'ref://', 'http://')

    expect(md).toEqual('> Some quoted text\n> and some more text')
  })

  it('Check block quote-2', () => {
    const t1 = '> Some quoted text\n> and some more text'
    const msg = parseMessageMarkdown(t1, 'ref://', 'http://', 'http://')
    expect(msg.type).toEqual(MarkupNodeType.doc)
    expect(msg.content?.[0].type).toEqual(MarkupNodeType.blockquote)

    const md = serializeMessage(msg, 'ref://', 'http://')

    expect(md).toEqual(t1)
  })
  it('Check block quote-3', () => {
    const t1 = '> Some quoted text\n\nand some more text'
    const msg = parseMessageMarkdown(t1, 'ref://', 'http://', 'http://')
    expect(msg.type).toEqual(MarkupNodeType.doc)
    expect(msg.content?.[0].type).toEqual(MarkupNodeType.blockquote)

    const md = serializeMessage(msg, 'ref://', 'http://')

    expect(md).toEqual(t1)
  })

  it('Check code block', () => {
    const t1 = "```\n# code block\nprint '3 backticks or'\nprint 'indent 4 spaces'\n```"
    const msg = parseMessageMarkdown(t1, 'ref://', 'http://', 'http://')
    expect(msg.type).toEqual(MarkupNodeType.doc)
    expect(msg.content?.[0].type).toEqual(MarkupNodeType.code_block)

    const md = serializeMessage(msg, 'ref://', 'http://')

    expect(md).toEqual(t1)
  })

  it('Check inline block', () => {
    const t1 = 'Hello `Some code` block'
    const msg = parseMessageMarkdown(t1, 'ref://', 'http://', 'http://')
    expect(msg.type).toEqual(MarkupNodeType.doc)
    expect(msg.content?.[0].type).toEqual(MarkupNodeType.paragraph)
    expect(msg.content?.[0].content?.length).toEqual(3)
    expect(msg.content?.[0].content?.[1].marks?.[0].type).toEqual(MarkupMarkType.code)

    const md = serializeMessage(msg, 'ref://', 'http://')

    expect(md).toEqual(t1)
  })

  it('Check underline heading rule', () => {
    const t1 = 'Hello\n---\n\nSome text'
    const msg = parseMessageMarkdown(t1, 'ref://', 'http://', 'http://')
    expect(msg.type).toEqual(MarkupNodeType.doc)

    const md = serializeMessage(msg, 'ref://', 'http://')

<<<<<<< HEAD
    expect(md).toEqual(t1)
=======
    expect(md).toEqual('Hello\n---\n\nSome text')
>>>>>>> 461a0ace
  })

  it('Check horizontal line', () => {
    const t1 = 'Hello\n\n---\n\nSome text'
    const msg = parseMessageMarkdown(t1, 'ref://', 'http://', 'http://')
    expect(msg.type).toEqual(MarkupNodeType.doc)
    expect(msg.content?.length).toEqual(3)
    expect(msg.content?.[1].type).toEqual(MarkupNodeType.horizontal_rule)

    const md = serializeMessage(msg, 'ref://', 'http://')

    expect(md).toEqual(t1)
  })

  it('Check big inline block', () => {
    const t1 = 'Hello ```Some code``` block'
    const msg = parseMessageMarkdown(t1, 'ref://', 'http://', 'http://')
    expect(msg.type).toEqual(MarkupNodeType.doc)
    expect(msg.content?.[0].type).toEqual(MarkupNodeType.paragraph)
    expect(msg.content?.[0].content?.length).toEqual(3)
    expect(msg.content?.[0].content?.[1].marks?.[0].type).toEqual(MarkupMarkType.code)

    const md = serializeMessage(msg, 'ref://', 'http://')

    expect(md).toEqual('Hello `Some code` block')
  })
  it('Check code block language', () => {
    const t1 = "```typescript\n# code block\nprint '3 backticks or'\nprint 'indent 4 spaces'\n```"
    const msg = parseMessageMarkdown(t1, 'ref://', 'http://', 'http://')
    expect(msg.type).toEqual(MarkupNodeType.doc)
    expect(msg.content?.[0].type).toEqual(MarkupNodeType.code_block)

    const md = serializeMessage(msg, 'ref://', 'http://')

    expect(md).toEqual(t1)
  })

  it('Check link', () => {
    const t1 = 'Some text [Link Alt](http://a.com) some more text'
    const msg = parseMessageMarkdown(t1, 'ref://', 'http://', 'http://')
    expect(msg.type).toEqual(MarkupNodeType.doc)

    const md = serializeMessage(msg, 'ref://', 'http://')

    expect(md).toEqual(t1)
  })
  it('Check link bold', () => {
    const t1 = '**[link](foo) is bold**"'
    const msg = parseMessageMarkdown(t1, 'ref://', 'http://', 'http://')
    expect(msg.type).toEqual(MarkupNodeType.doc)
    expect(msg.content?.[0].content?.[1].marks?.[0]?.type).toEqual(MarkupMarkType.bold)
    const md = serializeMessage(msg, 'ref://', 'http://')

    expect(md).toEqual(t1)
  })

  it('Check overlapping inline marks', () => {
    const t1 = 'This is **strong *emphasized text with `code` in* it**'
    const msg = parseMessageMarkdown(t1, 'ref://', 'http://', 'http://')
    expect(msg.type).toEqual(MarkupNodeType.doc)
    expect(msg.content?.[0].content?.length).toEqual(6)

    const md = serializeMessage(msg, 'ref://', 'http://')

    expect(md).toEqual(t1)
  })
  it('Check emph url', () => {
    const t1 = 'Link to *<https://hardware.it>*'
    const msg = parseMessageMarkdown(t1, 'ref://', 'http://', 'http://')
    expect(msg.type).toEqual(MarkupNodeType.doc)
    expect(msg.content?.[0].content?.length).toEqual(2)

    const md = serializeMessage(msg, 'ref://', 'http://')
    expect(md).toEqual('Link to *<https://hardware.it>*')
  })
  it('check header hard_break serialize', () => {
    const doc: MarkupNode = {
      type: MarkupNodeType.doc,
      content: [
        {
          type: MarkupNodeType.paragraph,
          content: [
            {
              type: MarkupNodeType.text,
              text: '# Hello'
            },
            {
              type: MarkupNodeType.hard_break
            },
            {
              type: MarkupNodeType.text,
              text: 'World'
            }
          ]
        }
      ]
    }
    const md = serializeMessage(doc, 'ref://', 'http://')
    expect(md).toEqual('# Hello\\\nWorld')
  })
  it('Check inline html - 1', () => {
    const t1 = '<div><a href="bar">*foo*</a></div>'
    const msg = parseMessageMarkdown(t1, 'ref://', 'http://', 'http://')
    expect(msg).toEqual({
      type: MarkupNodeType.doc,
      content: [
        {
          type: MarkupNodeType.paragraph,
          attrs: { textAlign: null },
          content: [
            {
              type: MarkupNodeType.text,
              text: '*foo*',
              marks: [
                {
                  type: MarkupMarkType.link,
                  attrs: {
                    href: 'bar',
                    class: 'cursor-pointer',
                    rel: 'noopener noreferrer',
                    target: '_blank'
                  }
                }
              ]
            }
          ]
        }
      ]
    })
  })
  it('Check inline html - 2', () => {
    const t1 = '<h1>hello</h1>\n<h2>world</h2>'
    const msg = parseMessageMarkdown(t1, 'ref://', 'http://', 'http://')
    expect(msg).toEqual({
      type: MarkupNodeType.doc,
      content: [
        {
          type: MarkupNodeType.heading,
          attrs: { level: 1, textAlign: null },
          content: [
            {
              type: MarkupNodeType.text,
              text: 'hello'
            }
          ]
        },
        {
          type: MarkupNodeType.paragraph,
          attrs: { textAlign: null },
          content: [
            {
              text: '\n',
              type: MarkupNodeType.text
            }
          ]
        },
        {
          type: MarkupNodeType.heading,
          attrs: { level: 2, textAlign: null },
          content: [
            {
              type: MarkupNodeType.text,
              text: 'world'
            }
          ]
        }
      ]
    })
  })

  it('Check inline html - 3', () => {
    const t1 = '* line 1\n* line 2\n  <img width="320" src="http://example.com/image" alt="image">'
    const msg = parseMessageMarkdown(t1, 'ref://', 'http://', 'http://')
    expect(msg).toEqual({
      type: MarkupNodeType.doc,
      content: [
        {
          type: MarkupNodeType.bullet_list,
          attrs: {
            bullet: '*'
          },
          content: [
            {
              type: MarkupNodeType.list_item,
              content: [
                {
                  type: MarkupNodeType.paragraph,
                  content: [
                    {
                      type: MarkupNodeType.text,
                      text: 'line 1',
                      marks: []
                    }
                  ]
                }
              ]
            },
            {
              type: MarkupNodeType.list_item,
              content: [
                {
                  type: MarkupNodeType.paragraph,
                  content: [
                    {
                      type: MarkupNodeType.text,
                      text: 'line 2\n',
                      marks: []
                    },
                    {
                      type: MarkupNodeType.image,
                      attrs: {
                        src: 'http://example.com/image',
                        alt: 'image',
                        width: 320,
                        align: null,
                        height: null,
                        title: null,
                        'file-id': null,
                        'data-file-type': null
                      }
                    }
                  ]
                }
              ]
            }
          ]
        }
      ]
    })
  })

  it('Check traverse', () => {
    const t1 = '**[link](foo) is bold**"'
    const msg = parseMessageMarkdown(t1, 'ref://', 'http://', 'http://')

    const nodes = []
    traverseNode(msg, (node) => {
      nodes.push(node)
      return true
    })
    expect(nodes.length).toEqual(5)
    const marks = []
    traverseAllMarks(msg, (node, mark) => {
      marks.push(mark)
    })
    expect(marks.length).toEqual(3)
  })

  it('check serialize variant', () => {
    const node: MarkupNode = {
      content: [
        {
          content: [
            {
              content: [
                {
                  content: [
                    { text: 'test1 ', type: MarkupNodeType.text },
                    { text: undefined, type: MarkupNodeType.hard_break },
                    {
                      text: 'Italic',
                      marks: [{ type: MarkupMarkType.em, attrs: [] }],
                      type: MarkupNodeType.text
                    }
                  ],
                  type: MarkupNodeType.paragraph
                }
              ],
              type: MarkupNodeType.list_item
            },
            {
              content: [
                {
                  content: [
                    { text: 'test2 ', type: MarkupNodeType.text },
                    { text: 'BOLD', marks: [{ type: MarkupMarkType.bold, attrs: [] }], type: MarkupNodeType.text }
                  ],
                  type: MarkupNodeType.paragraph
                }
              ],
              type: MarkupNodeType.list_item
            }
          ],
          type: MarkupNodeType.bullet_list
        }
      ],
      type: MarkupNodeType.doc
    }
    const msg = serializeMessage(node, 'ref://', 'http://')

    expect(msg).toEqual('* test1 \\\n  *Italic*\n* test2 **BOLD**')
  })
  it('check serialize throw unsupported', () => {
    const node: MarkupNode = {
      content: [
        {
          content: [
            {
              content: [
                {
                  content: [
                    { text: 'test1 ', type: MarkupNodeType.text },
                    { text: undefined, type: MarkupNodeType.text },
                    { text: undefined, type: (MarkupNodeType.text + 'qwe') as MarkupNodeType },
                    { text: undefined, type: MarkupNodeType.text }
                  ],
                  type: MarkupNodeType.paragraph
                }
              ],
              type: MarkupNodeType.list_item
            }
          ],
          type: MarkupNodeType.bullet_list
        }
      ],
      type: MarkupNodeType.doc
    }
    expect(() => serializeMessage(node, 'ref://', 'http://')).toThrowError(
      'Token type `textqwe` not supported by Markdown renderer'
    )
  })

  it('check markdown state', () => {
    const st = new MarkdownState()

    st.text('qwe', true)
    expect(st.out).toEqual('qwe')
  })

  it('check markdown state', () => {
    const st = new MarkdownState()

    const o1 = st.quote("qwe'")
    const o2 = st.quote('qwe"')
    expect(o1).toEqual('"qwe\'"')
    expect(o2).toEqual("'qwe\"'")
  })

  it('check horizontal rule', () => {
    const node: MarkupNode = {
      content: [
        {
          attrs: {},
          type: MarkupNodeType.horizontal_rule
        }
      ],
      type: MarkupNodeType.doc
    }
    expect(serializeMessage(node, 'ref://', 'http://')).toEqual('---')
  })

  it('check code_text', () => {
    const node: MarkupNode = {
      type: MarkupNodeType.doc,
      content: [
        {
          type: MarkupNodeType.paragraph,
          content: [
            {
              type: MarkupNodeType.text,
              text: 'Link to '
            },
            {
              type: MarkupNodeType.text,
              text: 'https://hardware.it',
              marks: [
                {
                  type: MarkupMarkType.em,
                  attrs: {}
                },
                {
                  type: MarkupMarkType.link,
                  attrs: {
                    title: 'Some title',
                    href: 'https://hardware.it'
                  }
                }
              ]
            }
          ]
        }
      ]
    }
    expect(serializeMessage(node, 'ref://', 'http://')).toEqual(
      'Link to *[https://hardware.it](https://hardware.it "Some title")*'
    )
  })

  it('check swithc marks', () => {
    const node: MarkupNode = {
      type: MarkupNodeType.doc,
      content: [
        {
          type: MarkupNodeType.paragraph,
          content: [
            {
              type: MarkupNodeType.text,
              text: 'Link to ',
              marks: [
                {
                  type: MarkupMarkType.bold,
                  attrs: {}
                }
              ]
            },
            {
              type: MarkupNodeType.text,
              text: 'https://hardware.it',
              marks: [
                {
                  type: MarkupMarkType.em,
                  attrs: {}
                },
                {
                  type: MarkupMarkType.bold,
                  attrs: {}
                }
              ]
            }
          ]
        }
      ]
    }
    expect(serializeMessage(node, 'ref://', 'http://')).toEqual('**Link to *https://hardware.it***')
  })
})<|MERGE_RESOLUTION|>--- conflicted
+++ resolved
@@ -551,11 +551,7 @@
 
     const md = serializeMessage(msg, 'ref://', 'http://')
 
-<<<<<<< HEAD
-    expect(md).toEqual(t1)
-=======
     expect(md).toEqual('Hello\n---\n\nSome text')
->>>>>>> 461a0ace
   })
 
   it('Check horizontal line', () => {
