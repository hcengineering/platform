//
// Copyright © 2022 Hardcore Engineering Inc.
//
// Licensed under the Eclipse Public License, Version 2.0 (the "License");
// you may not use this file except in compliance with the License. You may
// obtain a copy of the License at https://www.eclipse.org/legal/epl-2.0
//
// Unless required by applicable law or agreed to in writing, software
// distributed under the License is distributed on an "AS IS" BASIS,
// WITHOUT WARRANTIES OR CONDITIONS OF ANY KIND, either express or implied.
//
// See the License for the specific language governing permissions and
// limitations under the License.
//

import core, {
  AccountUuid,
  Client,
  MeasureContext,
  PersonId,
  SocialId,
  SocialIdType,
  TxOperations,
  WorkspaceUuid
} from '@hcengineering/core'
import gmail, { type NewMessage } from '@hcengineering/gmail'
import { type StorageAdapter } from '@hcengineering/server-core'
import setting from '@hcengineering/setting'
import type { Credentials, OAuth2Client } from 'google-auth-library'
import { gmail_v1, google } from 'googleapis'
import {
  getClient as getAccountClient,
  Integration,
  WorkspaceLoginInfo,
  isWorkspaceLoginInfo,
  AccountClient
} from '@hcengineering/account-client'
import {
  MailRecipient,
  type SyncOptions,
  getChannel,
  getMailHeaders,
  isSyncedMessage
} from '@hcengineering/mail-common'
import chat from '@hcengineering/chat'

import { encode64 } from './base64'
import config from './config'
import { GmailController } from './gmailController'
import { RateLimiter } from './rateLimiter'
import { type ProjectCredentials, type Token, type User, type SyncState, GmailMessageType } from './types'
import { addFooter, isToken, serviceToken, getKvsClient, createGmailSearchQuery, getSpaceId } from './utils'
import type { WorkspaceClient } from './workspaceClient'
import { getOrCreateSocialId } from './accounts'
import { createIntegrationIfNotExists, disableIntegration, removeIntegration } from './integrations'
import { AttachmentHandler } from './message/attachments'
import { TokenStorage } from './tokens'
import { createMessageManager } from './message/adapter'
import { SyncManager } from './message/sync'
import { getEmail } from './gmail/utils'
import { IMessageManager } from './message/types'
import { CreateMessageEvent } from '@hcengineering/communication-sdk-types'
import { Card } from '@hcengineering/card'
import { makeHTMLBodyV2 } from './message/v2/send'

const SCOPES = ['https://www.googleapis.com/auth/gmail.modify']

function makeHTMLBody (message: NewMessage, from: string): string {
  const str = [
    'Content-Type: text/html; charset="UTF-8"\n',
    'MIME-Version: 1.0\n',
    'Content-Transfer-Encoding: 7bit\n',
    `To: ${message.to} \n`,
    `From: ${from} \n`,
    ...getMailHeaders(GmailMessageType, message._id)
  ]

  if (message.replyTo != null) {
    str.push(`In-Reply-To: ${message.replyTo}  \n`)
  }

  if (message.copy != null && message.copy.length > 0) {
    str.push(`Cc: ${message.copy.join(', ')}  \n`)
  }

  if (message.subject != null) {
    str.push(`Subject: =?UTF-8?B?${encode64(message.subject)}?= \n`)
  }

  str.push('\n\n')
  str.push(addFooter(message.content))
  const res = str.join('')
  return encode64(res).replace(/\+/g, '-').replace(/\//g, '_').replace(/=+$/, '')
}

async function wait (sec: number): Promise<void> {
  await new Promise<void>((resolve) => {
    setTimeout(() => {
      resolve()
    }, sec * 1000)
  })
}

export class GmailClient {
  private readonly account: AccountUuid
  private email: string
  private readonly tokenStorage: TokenStorage
  private readonly client: TxOperations
  private watchTimer: NodeJS.Timeout | undefined = undefined
  private refreshTimer: NodeJS.Timeout | undefined = undefined
  private readonly rateLimiter = new RateLimiter(1000, 200)
  private readonly attachmentHandler: AttachmentHandler
  private readonly messageManager: IMessageManager
  private readonly syncManager: SyncManager
  private readonly integrationToken: string
  private integration: Integration | undefined = undefined
  private syncStarted: boolean = false
  private channel: Card | undefined = undefined

  private constructor (
    private readonly ctx: MeasureContext,
    private readonly oAuth2Client: OAuth2Client,
    private readonly gmail: gmail_v1.Resource$Users,
    private readonly user: User,
    client: Client,
    private readonly accountClient: AccountClient,
    wsInfo: WorkspaceLoginInfo,
    storageAdapter: StorageAdapter,
    private readonly workspace: WorkspaceClient,
    email: string,
    private socialId: SocialId,
    private readonly allSocialIds: Set<PersonId>
  ) {
    this.email = email
    this.integrationToken = serviceToken(wsInfo.workspace)
    this.tokenStorage = new TokenStorage(this.ctx, wsInfo.workspace, this.integrationToken)
    this.client = new TxOperations(client, this.socialId._id)
    this.account = this.user.userId
    this.attachmentHandler = new AttachmentHandler(ctx, wsInfo, storageAdapter, this.gmail, this.client)
    const keyValueClient = getKvsClient(this.integrationToken)
    const recipient: MailRecipient = {
      email: this.email,
      socialId: this.socialId._id,
      uuid: this.user.userId
    }
    this.messageManager = createMessageManager(
      ctx,
      this.client,
      keyValueClient,
      accountClient,
      this.attachmentHandler,
      this.workspace,
      this.integrationToken,
      recipient
    )
    this.syncManager = new SyncManager(
      ctx,
      this.messageManager,
      this.gmail,
      this.user.workspace,
      keyValueClient,
      this.rateLimiter
    )
  }

  static async create (
    ctx: MeasureContext,
    credentials: ProjectCredentials,
    user: User | Token,
    client: Client,
    workspace: WorkspaceClient,
    workspaceId: WorkspaceUuid,
    storageAdapter: StorageAdapter,
    authCode?: string
  ): Promise<GmailClient> {
    // eslint-disable-next-line @typescript-eslint/naming-convention
    const { client_secret, client_id, redirect_uris } = credentials.web
    const oAuth2Client = new google.auth.OAuth2(client_id, client_secret, redirect_uris[0])
    const googleClient = google.gmail({ version: 'v1', auth: oAuth2Client }).users
    ctx.info('Google client created:', { client_id, workspace: user.workspace, socialId: user.socialId })

    let token: Credentials | undefined = isToken(user) ? user : undefined
    if (token === undefined && authCode !== undefined) {
      const tokenResponse = await oAuth2Client.getToken(authCode)
      token = {
        ...user,
        ...tokenResponse.tokens
      }
      oAuth2Client.setCredentials(token)
    } else if (token !== undefined) {
      oAuth2Client.setCredentials(token)
    }
    const email = user.email ?? (await getEmail(googleClient))
    if (email === undefined) {
      throw new Error('Cannot retrieve user email')
    }
    const isActualSocialId = user.socialId?.type === SocialIdType.EMAIL && user.socialId?.value === email
    const socialId = isActualSocialId ? user.socialId : await getOrCreateSocialId(user.userId, email)
    if (socialId?._id == null) {
      throw new Error(`Cannot create gmail client without social id: ${user.userId}, ${workspaceId}`)
    }
    user.socialId = socialId

    const integrationToken = serviceToken(workspaceId)
    const accountClient = getAccountClient(config.AccountsURL, integrationToken)
    const workspaceInfo = await accountClient.getLoginInfoByToken()
    if (!isWorkspaceLoginInfo(workspaceInfo)) {
      ctx.error('Unable to get workspace info', { workspaceId, email })
      throw new Error('Unable to get workspace info')
    }
    const info = await accountClient.getPersonInfo(user.userId)
    const allSocialIds = new Set(info.socialIds.map((socialId) => socialId._id))

    const gmailClient = new GmailClient(
      ctx,
      oAuth2Client,
      googleClient,
      user,
      client,
      accountClient,
      workspaceInfo,
      storageAdapter,
      workspace,
      email,
      socialId,
      allSocialIds
    )
    await gmailClient.createIntregration()
    if (token !== undefined) {
      ctx.info('Setting token while creating', { workspaceUuid: user.workspace, userId: user.userId })
      await gmailClient.setToken(token)
      await gmailClient.refreshToken()
      await gmailClient.addClient()
    }
    ctx.info('Created gmail client', { workspaceUuid: user.workspace, userId: user.userId })
    void gmailClient.initIntegration()
    return gmailClient
  }

  getAuthUrl (redirectURL: string): string {
    const { workspace, userId } = this.user
    const authUrl = this.oAuth2Client.generateAuthUrl({
      access_type: 'offline',
      scope: SCOPES,
      state: encode64(JSON.stringify({ workspace, userId, redirectURL }))
    })
    return authUrl
  }

  async initIntegration (): Promise<void> {
    try {
      this.ctx.info('Init integration', { workspaceUuid: this.user.workspace, userId: this.user.userId })

      void this.startSync()
      void this.getNewMessagesAfterAuth()

      const integrations = await this.client.findAll(setting.class.Integration, {
        createdBy: this.socialId._id,
        type: gmail.integrationType.Gmail,
        value: this.email
      })

      const sortedIntegrations = integrations.sort((a, b) => (b.createdOn ?? 0) - (a.createdOn ?? 0))
      const activeIntegration = sortedIntegrations.find((p) => !p.disabled)
      const existingIntegration =
        activeIntegration ?? (sortedIntegrations.length > 0 ? sortedIntegrations[0] : undefined)

      // Disable all other integrations for this social ID except the one we want to keep/update
      for (const integration of sortedIntegrations.filter((p) => p._id !== existingIntegration?._id)) {
        if (!integration.disabled) {
          this.ctx.warn('Found several active integrations for the same email, disabling one', {
            email: this.email,
            integrationId: integration._id
          })
          await this.client.update(integration, {
            disabled: true
          })
        }
      }

      if (existingIntegration !== undefined) {
        this.ctx.info('Found existing integration', {
          integrationId: existingIntegration._id,
          email: existingIntegration.value,
          workspaceUuid: this.user.workspace,
          userId: this.user.userId
        })
        if (existingIntegration.disabled) {
          await this.client.update(existingIntegration, {
            disabled: false
          })
        }
      } else {
        await this.client.createDoc(setting.class.Integration, core.space.Workspace, {
          type: gmail.integrationType.Gmail,
          disabled: false,
          value: this.email ?? this.socialId.value
        })
      }
    } catch (err: any) {
      this.ctx.info('Failed to start message sync', {
        workspaceUuid: this.user.workspace,
        userId: this.user.userId,
        error: err.message
      })
    }
  }

  async createIntregration (): Promise<void> {
    try {
      this.integration = await createIntegrationIfNotExists(this.socialId._id, this.user.workspace, this.email)
    } catch (err: any) {
      this.ctx.error('Failed to create integration', { socialdId: this.socialId, workspace: this.workspace })
    }
  }

  async getNewMessagesAfterAuth (): Promise<void> {
    const newMessages = await this.client.findAll(gmail.class.NewMessage, {
      status: 'new',
      from: this.socialId._id
    })
    await this.workspace.subscribeMessages()
    for (const message of newMessages) {
      await this.createMessage(message as NewMessage)
    }
  }

  async createMessage (message: NewMessage): Promise<void> {
    if (message.status === 'sent') return
    try {
      this.ctx.info('Send gmail message', { id: message._id, from: message.from, to: message.to })
      const email = await this.getEmail()
      const body =
        message.attachments != null && message.attachments > 0
          ? await this.makeAttachmentsBody(message, email)
          : makeHTMLBody(message, email)
      await this.rateLimiter.take(100)
      await this.gmail.messages.send({
        userId: 'me',
        requestBody: {
          raw: body
        }
      })

      await this.client.updateDoc(message._class, message.space, message._id, {
        status: 'sent'
      })
    } catch (err: any) {
      await this.client.updateDoc(message._class, message.space, message._id, {
        status: 'error',
        error: JSON.stringify(err)
      })
      this.ctx.error('Create message error', {
        workspaceUuid: this.user.workspace,
        userId: this.user.userId,
        message: err.message
      })
      if (err?.response?.data?.error === 'invalid_grant') {
        await this.refreshToken()
      }
    }
  }

  async handleNewMessage (message: CreateMessageEvent): Promise<void> {
    try {
      const personId = message.socialId
      if (personId !== this.socialId._id && !this.allSocialIds.has(personId)) {
        return
      }
<<<<<<< HEAD

      if (!this.isConfigured()) {
        return
      }

=======
      if (message.date !== undefined) {
        const messageDate = message.date instanceof Date ? message.date : new Date(message.date)
        if (messageDate < config.OutgoingSyncStartDate) {
          return
        }
      }
>>>>>>> c897d9ea
      const email = await this.getEmail()
      const thread = await this.client.findOne<Card>(chat.masterTag.Thread, { _id: message.cardId })
      const mailChannel = await this.getMailChannel()
      if (mailChannel === undefined) {
        this.ctx.error('Mail channel is not defined', { email, workspace: this.workspace })
      }
      if (thread === undefined || thread?.parent !== mailChannel?._id) {
        return
      }
      const isExisting = await this.isExistingGmailMessage(message, email)
      if (isExisting) {
        this.ctx.info('Skip existing message', { id: message._id, email })
        return
      }

      this.ctx.info('Sending gmail message', { id: message._id, email })
      const gmailBody = await makeHTMLBodyV2(this.ctx, this.accountClient, message, thread, this.socialId._id, email)
      await this.rateLimiter.take(100)
      await this.gmail.messages.send({
        userId: 'me',
        requestBody: {
          raw: gmailBody
        }
      })
    } catch (err: any) {
      this.ctx.error('Send gmail message v2 error', {
        workspaceUuid: this.user.workspace,
        userId: this.user.userId,
        message: err.message
      })
      if (err?.response?.data?.error === 'invalid_grant') {
        await this.refreshToken()
      }
    }
  }

  async getMailChannel (): Promise<Card | undefined> {
    if (this.channel === undefined) {
      this.channel = await getChannel(this.client, this.email)
    }
    return this.channel
  }

  async isExistingGmailMessage (message: CreateMessageEvent, from: string): Promise<boolean> {
    try {
      if (isSyncedMessage(message)) {
        return true
      }
      await this.rateLimiter.take(10)

      const rawDate = message.date ?? new Date()
      const messageDate = rawDate instanceof Date ? rawDate : new Date(rawDate)

      const startDate = new Date(messageDate.getTime() - 1000 * 60 * 60) // 1 hour before
      const endDate = new Date(messageDate.getTime() + 1000 * 60 * 60) // 1 hour after

      const query: gmail_v1.Params$Resource$Users$Messages$List = {
        userId: 'me',
        q: createGmailSearchQuery(startDate, endDate, from),
        maxResults: 20 // Limit results for performance
      }

      const existingMessages = await this.gmail.messages.list(query)

      for (const msg of existingMessages.data.messages ?? []) {
        const gmailDate = msg.internalDate != null ? new Date(Number.parseInt(msg.internalDate)) : undefined
        if (gmailDate !== undefined && gmailDate?.getTime() === message.date?.getTime()) {
          return true
        }
      }
      return false
    } catch (err: any) {
      this.ctx.error('Error checking existing Gmail message', {
        messageId: message.messageId,
        error: err.message
      })
      return false
    }
  }

  private checkError (err: any): boolean {
    return err?.response?.data?.error === 'invalid_grant'
  }

  async signout (byError: boolean = false): Promise<void> {
    this.ctx.info('Deactivate gmail client', { socialId: this.socialId, workspace: this.user.workspace })
    try {
      await this.close()
      await this.oAuth2Client.revokeCredentials()
    } catch {}
    await this.tokenStorage.deleteToken(this.socialId._id)
    await this.disableIntegration(byError)
    let integrations = await this.client.findAll(setting.class.Integration, {
      createdBy: this.socialId._id,
      type: gmail.integrationType.Gmail,
      value: this.email
    })
    if (integrations.length === 0) {
      this.ctx.info('No integrations found for the given email', { socialId: this.socialId._id, email: this.email })
      integrations = await this.client.findAll(setting.class.Integration, {
        createdBy: this.socialId._id,
        type: gmail.integrationType.Gmail
      })
    }
    for (const integration of integrations) {
      if (byError) {
        this.ctx.info('Disable integration', { integrationId: integration._id, email: integration.value })
        await this.client.update(integration, { disabled: true })
      } else {
        this.ctx.info('Remove integration', { integrationId: integration._id, email: integration.value })
        await this.client.remove(integration)
      }
    }
  }

  async disableIntegration (byError: boolean = false): Promise<void> {
    if (this.integration !== undefined) {
      if (byError) {
        await disableIntegration(this.integration)
      } else {
        await removeIntegration(this.socialId._id, this.user.workspace)
      }
    }
  }

  async startSync (): Promise<void> {
    if (this.syncStarted) {
      this.ctx.info('Sync already started, skipping duplicate call', {
        workspaceUuid: this.user.workspace,
        userId: this.user.userId,
        email: this.email
      })
      return
    }

    // Check for spaceId requirement in v2 configurations
    if (!this.isConfigured()) {
      this.ctx.info('Cannot start sync: spaceId is required for v2 configuration', {
        workspaceUuid: this.user.workspace,
        userId: this.user.userId,
        email: this.email,
        integrationVersion: this.integration?.data?.integrationVersion
      })
      return
    }

    try {
      this.syncStarted = true
      this.ctx.info('Start sync', { workspaceUuid: this.user.workspace, userId: this.user.userId, email: this.email })
      await this.syncManager.sync(this.socialId._id, { noNotify: true }, this.email)
      await this.watch()
      // recall every 24 hours https://developers.google.com/gmail/api/guides/push
      if (this.watchTimer !== undefined) clearInterval(this.watchTimer)
      this.watchTimer = setInterval(() => {
        void this.watch()
      }, 86400000)
    } catch (err: any) {
      this.ctx.error('Failed to start sync', {
        workspaceUuid: this.user.workspace,
        userId: this.user.userId,
        email: this.email,
        error: err.message
      })
      this.syncStarted = false
    }
  }

  async sync (options: SyncOptions): Promise<void> {
    if (!this.isConfigured()) {
      return
    }
    this.ctx.info('Sync', { workspaceUuid: this.user.workspace, userId: this.user.userId })
    await this.syncManager.sync(this.socialId._id, options, this.email)
  }

  async newChannel (value: string): Promise<void> {
    const query = `{from:${value} to:${value} cc:${value} bcc:${value}}`
    await this.fullSync(query)
  }

  private async getEmail (): Promise<string> {
    if (this.email !== undefined) {
      return this.email
    }
    for (let i = 0; i < 3; i++) {
      await this.rateLimiter.take(1)
      const profile = await this.gmail.getProfile({
        userId: 'me'
      })
      this.email = profile.data.emailAddress ?? this.email
      if (this.email !== undefined) return this.email
      await wait(5)
    }
    throw new Error("Can't get profile email after 3 attempts")
  }

  private async syncUserInfo (credentials: Credentials): Promise<void> {
    if (credentials.access_token == null) return
    if (this.email === undefined) {
      this.ctx.error('User email is missing', { workspaceUuid: this.user.workspace, userId: this.user.userId })
      return
    }
    this.socialId = await getOrCreateSocialId(this.account, this.email)
  }

  private async addClient (): Promise<void> {
    try {
      this.ctx.info('Register client', { socialId: this.socialId._id, email: this.email })
      const controller = GmailController.getGmailController()
      controller.addClient(this.socialId._id, this.user.workspace, this.email, this)
    } catch (err) {
      this.ctx.error('Add client error', {
        workspaceUuid: this.user.workspace,
        userId: this.user.userId,
        message: (err as any).message
      })
    }
  }

  private async setToken (token: Credentials): Promise<void> {
    try {
      this.oAuth2Client.setCredentials(token)
      const email = await this.getEmail()
      await this.syncUserInfo(token)
      await this.updateSocialId(email)
      await this.updateToken(token)
    } catch (err: any) {
      this.ctx.error('Set token error', {
        workspaceUuid: this.user.workspace,
        userId: this.user.userId,
        message: err.message
      })
      if (this.checkError(err)) {
        await this.signout(true)
      }
      throw err
    }
  }

  private async updateSocialId (email: string): Promise<void> {
    const existingEmail = this.socialId !== undefined ? this.socialId.value : undefined
    if (existingEmail === email) return
    this.socialId = await getOrCreateSocialId(this.user.userId, email)
  }

  private async updateToken (token: Credentials): Promise<void> {
    try {
      await this.tokenStorage.saveToken(this.socialId._id, token as Token)
    } catch (err) {
      this.ctx.error('update token error', {
        workspaceUuid: this.user.workspace,
        userId: this.user.userId,
        message: (err as any).message
      })
    }
  }

  private async fullSync (q?: string): Promise<void> {
    this.ctx.info('Full sync client', {
      workspaceUuid: this.user.workspace,
      userId: this.user.userId,
      email: this.email
    })
    await this.syncManager.fullSync(this.socialId._id, this.email, q)
  }

  private async refreshToken (): Promise<void> {
    try {
      clearTimeout(this.refreshTimer)
      const res = await this.oAuth2Client.refreshAccessToken()
      await this.updateToken(res.credentials)
      this.refreshTimer = setTimeout(
        () => {
          void this.refreshToken()
        },
        30 * 60 * 1000
      )
    } catch (err: any) {
      this.ctx.error("Couldn't refresh token", {
        workspaceUuid: this.user.workspace,
        userId: this.user.userId,
        message: err.message
      })
      if (err?.response?.data?.error === 'invalid_grant') {
        await this.workspace.signoutBySocialId(this.socialId._id, true)
      } else {
        this.refreshTimer = setTimeout(
          () => {
            void this.refreshToken()
          },
          15 * 60 * 1000
        )
      }
      throw err
    }
  }

  private async watch (): Promise<void> {
    try {
      await this.rateLimiter.take(100)
      await this.gmail.watch({
        userId: 'me',
        requestBody: {
          topicName: config.WATCH_TOPIC_NAME
        }
      })
      this.ctx.info('Gmail watch established successfully', {
        workspaceUuid: this.user.workspace,
        userId: this.user.userId,
        topicName: config.WATCH_TOPIC_NAME
      })
    } catch (err) {
      this.ctx.error('Watch error', {
        workspaceUuid: this.user.workspace,
        userId: this.user.userId,
        email: this.email,
        message: (err as any).message
      })
    }
  }

  private async makeAttachmentsBody (message: NewMessage, from: string): Promise<string> {
    try {
      return await this.attachmentHandler.makeAttachmentsBody(message, from)
    } catch (err: any) {
      this.ctx.error('Failed to make attachment body', err)
      return makeHTMLBody(message, from)
    }
  }

  private isConfigured (): boolean {
    if (this.integration?.data?.integrationVersion !== 'v2') return true
    return getSpaceId(this.integration) !== undefined
  }

  async getStateSummary (): Promise<SyncState> {
    let totalMessages: number | null | undefined
    try {
      const query: gmail_v1.Params$Resource$Users$Messages$List = {
        userId: 'me',
        maxResults: 1
      }
      const result = await this.gmail.getProfile(query)
      totalMessages = result.data.messagesTotal
    } catch (err: any) {
      this.ctx.error('Failed to get messages count', err.message)
    }

    const syncStatus = this.syncManager.getSyncStatus()

    return {
      status: this.syncStarted ? 'active' : 'inactive',
      email: this.email,
      totalMessages,
      syncInfo: syncStatus
    }
  }

  async close (): Promise<void> {
    if (this.watchTimer !== undefined) clearInterval(this.watchTimer)
    if (this.refreshTimer !== undefined) clearTimeout(this.refreshTimer)
    try {
      if (this.syncManager !== undefined) {
        this.syncManager.close()
      }
      await this.rateLimiter.take(50)
      await this.gmail.stop({
        userId: 'me'
      })
    } catch (err) {
      this.ctx.error('close error', {
        workspaceUuid: this.user.workspace,
        userId: this.user.userId,
        message: (err as any).message
      })
    }
  }
}<|MERGE_RESOLUTION|>--- conflicted
+++ resolved
@@ -367,20 +367,17 @@
       if (personId !== this.socialId._id && !this.allSocialIds.has(personId)) {
         return
       }
-<<<<<<< HEAD
 
       if (!this.isConfigured()) {
         return
       }
 
-=======
       if (message.date !== undefined) {
         const messageDate = message.date instanceof Date ? message.date : new Date(message.date)
         if (messageDate < config.OutgoingSyncStartDate) {
           return
         }
       }
->>>>>>> c897d9ea
       const email = await this.getEmail()
       const thread = await this.client.findOne<Card>(chat.masterTag.Thread, { _id: message.cardId })
       const mailChannel = await this.getMailChannel()
