//
// Copyright © 2024 Hardcore Engineering Inc.
//

export interface Config {
  Port: number
  Secret: string
<<<<<<< HEAD
  AccountsUrl: string
=======
  AllowedHostnames: string[]
>>>>>>> 84f0e530
}

const parseNumber = (str: string | undefined): number | undefined => (str !== undefined ? Number(str) : undefined)

const config: Config = (() => {
  const allowedHostnames = process.env.ALLOWED_HOSTNAMES

  const params: Partial<Config> = {
    Port: parseNumber(process.env.PORT) ?? 4005,
    Secret: process.env.SECRET,
<<<<<<< HEAD
    AccountsUrl: process.env.ACCOUNTS_URL
=======
    AllowedHostnames: allowedHostnames == null ? [] : allowedHostnames.split(',')
>>>>>>> 84f0e530
  }

  const missingEnv = (Object.keys(params) as Array<keyof Config>).filter((key) => params[key] === undefined)

  if (missingEnv.length > 0) {
    throw Error(`Missing config for attributes: ${missingEnv.join(', ')}`)
  }

  return params as Config
})()

export default config<|MERGE_RESOLUTION|>--- conflicted
+++ resolved
@@ -5,11 +5,8 @@
 export interface Config {
   Port: number
   Secret: string
-<<<<<<< HEAD
   AccountsUrl: string
-=======
   AllowedHostnames: string[]
->>>>>>> 84f0e530
 }
 
 const parseNumber = (str: string | undefined): number | undefined => (str !== undefined ? Number(str) : undefined)
@@ -20,11 +17,8 @@
   const params: Partial<Config> = {
     Port: parseNumber(process.env.PORT) ?? 4005,
     Secret: process.env.SECRET,
-<<<<<<< HEAD
-    AccountsUrl: process.env.ACCOUNTS_URL
-=======
+    AccountsUrl: process.env.ACCOUNTS_URL,
     AllowedHostnames: allowedHostnames == null ? [] : allowedHostnames.split(',')
->>>>>>> 84f0e530
   }
 
   const missingEnv = (Object.keys(params) as Array<keyof Config>).filter((key) => params[key] === undefined)
