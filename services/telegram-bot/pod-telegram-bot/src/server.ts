//
// Copyright © 2024 Hardcore Engineering Inc.
//
// Licensed under the Eclipse Public License, Version 2.0 (the "License");
// you may not use this file except in compliance with the License. You may
// obtain a copy of the License at https://www.eclipse.org/legal/epl-2.0
//
// Unless required by applicable law or agreed to in writing, software
// distributed under the License is distributed on an "AS IS" BASIS,
// WITHOUT WARRANTIES OR CONDITIONS OF ANY KIND, either express or implied.
//
// See the License for the specific language governing permissions and
// limitations under the License.
//
<<<<<<< HEAD

import { MeasureContext } from '@hcengineering/core'
import { translate } from '@hcengineering/platform'
import { extractToken } from '@hcengineering/server-client'
=======
>>>>>>> 461a0ace
import { Token } from '@hcengineering/server-token'
import telegram, { TelegramNotificationRequest } from '@hcengineering/telegram'
import cors from 'cors'
import express, { type Express, type NextFunction, type Request, type Response } from 'express'
import { type Server } from 'http'
import { Telegraf } from 'telegraf'
<<<<<<< HEAD
=======
import telegram from '@hcengineering/telegram'
import { translate } from '@hcengineering/platform'
import { extractToken } from '@hcengineering/server-client'
>>>>>>> 461a0ace
import { Readable } from 'stream'
import type { ReadableStream } from 'stream/web'

import { ApiError } from './error'
import { PlatformWorker } from './worker'
import config from './config'
import { TgContext } from './telegraf/types'
import {
  addWorkspace,
  listIntegrationsByAccount,
  getAccountPerson,
  enableIntegration,
  getAnyIntegrationByAccount
} from './account'

type AsyncRequestHandler = (req: Request, res: Response, token: Token, next: NextFunction) => Promise<void>

const handleRequest = async (
  fn: AsyncRequestHandler,
  req: Request,
  res: Response,
  next: NextFunction
): Promise<void> => {
  const token = extractToken(req.headers)
  if (token === undefined) {
    throw new ApiError(401)
  }
  try {
    await fn(req, res, token, next)
  } catch (err: unknown) {
    console.error(err)
    next(err)
  }
}

const wrapRequest = (fn: AsyncRequestHandler) => (req: Request, res: Response, next: NextFunction) => {
  void handleRequest(fn, req, res, next)
}

export function createServer (bot: Telegraf<TgContext>, worker: PlatformWorker, ctx: MeasureContext): Express {
  const app = express()

  app.use(cors())
  app.use(express.json())

  app.post(
    '/test',
    wrapRequest(async (_, res, token) => {
      const integrations = await listIntegrationsByAccount(token.account)
      if (integrations.length === 0) {
        throw new ApiError(404)
      }

      const integration = integrations[0]

      await worker.limiter.add(integration.telegramId, async () => {
        ctx.info('Sending test message', { account: token.account, username: integration.username })
        const testMessage = await translate(telegram.string.TestMessage, { app: config.App })
        await bot.telegram.sendMessage(integration.telegramId, testMessage)
      })

      const workspaceIntegration = integrations.find((it) => it.workspaceUuid === token.workspace)

      if (workspaceIntegration === undefined) {
        await addWorkspace(integrations[0], token.workspace)
      } else if (workspaceIntegration.data?.disabled === true) {
        await enableIntegration(workspaceIntegration)
      }

      res.status(200)
      res.json({})
    })
  )

  app.post(
    '/auth',
    wrapRequest(async (req, res, token) => {
      if (req.body == null || typeof req.body !== 'object') {
        throw new ApiError(400)
      }

      const { code } = req.body

      if (code == null || code === '' || typeof code !== 'string') {
        throw new ApiError(400)
      }

      const integration = await getAnyIntegrationByAccount(token.account)

      if (integration !== undefined) {
        throw new ApiError(409, 'User already authorized')
      }

      const person = await getAccountPerson(token.account)
      if (person === undefined) {
        throw new ApiError(404, 'Person not found')
      }

      const newRecord = await worker.authorizeUser(code, token.account, token.workspace)
      if (newRecord === undefined) {
        throw new ApiError(500)
      }

      void worker.limiter.add(newRecord.telegramId, async () => {
        ctx.info('Connected account', { account: token.account, username: newRecord.username })
        const message = await translate(telegram.string.AccountConnectedHtml, {
          app: config.App,
          name: `${person.firstName} ${person.lastName}`
        })
        await bot.telegram.sendMessage(newRecord.telegramId, message, { parse_mode: 'HTML' })
      })

      res.status(200)
      res.json({})
    })
  )

  app.get(
    '/info',
    wrapRequest(async (req, res) => {
<<<<<<< HEAD
      const me = await bot.telegram.getMe()
      const profilePhotos = await bot.telegram.getUserProfilePhotos(me.id)
      const photoId = profilePhotos.photos[0]?.[0]?.file_id ?? ''

      res.status(200)
      res.json({ username: me.username, name: me.first_name, photoId })
    })
  )

  app.get(
    '/photo/:fileId',
    wrapRequest(async (req, res) => {
      const { fileId } = req.params
      const fileLink = await bot.telegram.getFileLink(fileId)

      const response = await fetch(fileLink.toString())
      if (!response.ok) {
        res.status(response.status).send(response.statusText)
        return
      }

      if (response.body != null) {
        res.setHeader('Content-Type', response.headers.get('Content-Type') ?? 'application/octet-stream')
        res.setHeader('Content-Length', response.headers.get('Content-Length') ?? '0')

        const stream = Readable.fromWeb(response.body as ReadableStream<any>)
        stream.pipe(res)
      } else {
        res.status(500).send('Failed to fetch photo')
      }
=======
      const me = bot.botInfo ?? (await bot.telegram.getMe())
      const profilePhotos = await bot.telegram.getUserProfilePhotos(me.id)
      const photoId = profilePhotos.photos[0]?.[0]?.file_id ?? ''

      res.status(200)
      res.json({ username: me.username, name: me.first_name, photoId })
>>>>>>> 461a0ace
    })
  )

  app.get(
    '/photo/:fileId',
    wrapRequest(async (req, res) => {
      const { fileId } = req.params
      const fileLink = await bot.telegram.getFileLink(fileId)

      const response = await fetch(fileLink.toString())
      if (!response.ok) {
        res.status(response.status).send(response.statusText)
        return
      }

      if (response.body != null) {
        res.setHeader('Content-Type', response.headers.get('Content-Type') ?? 'application/octet-stream')
        res.setHeader('Content-Length', response.headers.get('Content-Length') ?? '0')

        const stream = Readable.fromWeb(response.body as ReadableStream<any>)
        stream.pipe(res)
      } else {
        res.status(500).send('Failed to fetch photo')
      }
    })
  )

  app.use((err: any, _req: any, res: any, _next: any) => {
    if (err instanceof ApiError) {
      res.status(err.code).send({ code: err.code, message: err.message })
      return
    }

    res.status(500).send(err.message?.length > 0 ? { message: err.message } : err)
  })

  return app
}

export function listen (e: Express, ctx: MeasureContext, port: number, host?: string): Server {
  const cb = (): void => {
    ctx.info(`Telegram bot service has been started at ${host ?? '*'}:${port}`)
  }

  return host !== undefined ? e.listen(port, host, cb) : e.listen(port, cb)
}<|MERGE_RESOLUTION|>--- conflicted
+++ resolved
@@ -12,25 +12,15 @@
 // See the License for the specific language governing permissions and
 // limitations under the License.
 //
-<<<<<<< HEAD
-
-import { MeasureContext } from '@hcengineering/core'
-import { translate } from '@hcengineering/platform'
-import { extractToken } from '@hcengineering/server-client'
-=======
->>>>>>> 461a0ace
 import { Token } from '@hcengineering/server-token'
-import telegram, { TelegramNotificationRequest } from '@hcengineering/telegram'
 import cors from 'cors'
 import express, { type Express, type NextFunction, type Request, type Response } from 'express'
 import { type Server } from 'http'
+import { MeasureContext } from '@hcengineering/core'
 import { Telegraf } from 'telegraf'
-<<<<<<< HEAD
-=======
 import telegram from '@hcengineering/telegram'
 import { translate } from '@hcengineering/platform'
 import { extractToken } from '@hcengineering/server-client'
->>>>>>> 461a0ace
 import { Readable } from 'stream'
 import type { ReadableStream } from 'stream/web'
 
@@ -151,45 +141,12 @@
   app.get(
     '/info',
     wrapRequest(async (req, res) => {
-<<<<<<< HEAD
-      const me = await bot.telegram.getMe()
-      const profilePhotos = await bot.telegram.getUserProfilePhotos(me.id)
-      const photoId = profilePhotos.photos[0]?.[0]?.file_id ?? ''
-
-      res.status(200)
-      res.json({ username: me.username, name: me.first_name, photoId })
-    })
-  )
-
-  app.get(
-    '/photo/:fileId',
-    wrapRequest(async (req, res) => {
-      const { fileId } = req.params
-      const fileLink = await bot.telegram.getFileLink(fileId)
-
-      const response = await fetch(fileLink.toString())
-      if (!response.ok) {
-        res.status(response.status).send(response.statusText)
-        return
-      }
-
-      if (response.body != null) {
-        res.setHeader('Content-Type', response.headers.get('Content-Type') ?? 'application/octet-stream')
-        res.setHeader('Content-Length', response.headers.get('Content-Length') ?? '0')
-
-        const stream = Readable.fromWeb(response.body as ReadableStream<any>)
-        stream.pipe(res)
-      } else {
-        res.status(500).send('Failed to fetch photo')
-      }
-=======
       const me = bot.botInfo ?? (await bot.telegram.getMe())
       const profilePhotos = await bot.telegram.getUserProfilePhotos(me.id)
       const photoId = profilePhotos.photos[0]?.[0]?.file_id ?? ''
 
       res.status(200)
       res.json({ username: me.username, name: me.first_name, photoId })
->>>>>>> 461a0ace
     })
   )
 
