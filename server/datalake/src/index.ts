//
// Copyright © 2024 Hardcore Engineering Inc.
//
// Licensed under the Eclipse Public License, Version 2.0 (the "License");
// you may not use this file except in compliance with the License. You may
// obtain a copy of the License at https://www.eclipse.org/legal/epl-2.0
//
// Unless required by applicable law or agreed to in writing, software
// distributed under the License is distributed on an "AS IS" BASIS,
// WITHOUT WARRANTIES OR CONDITIONS OF ANY KIND, either express or implied.
//
// See the License for the specific language governing permissions and
// limitations under the License.
//

import core, {
  type Blob,
  type MeasureContext,
  type Ref,
  type WorkspaceIds,
  systemAccountUuid,
  withContext
} from '@hcengineering/core'
import { getMetadata } from '@hcengineering/platform'
import {
  type BlobStorageIterator,
  type BucketInfo,
  type ListBlobResult,
  type StorageAdapter,
  type StorageConfig,
  type StorageConfiguration,
  type UploadedObjectInfo
} from '@hcengineering/server-core'
import serverToken, { generateToken } from '@hcengineering/server-token'
import { type Readable } from 'stream'
import { type UploadObjectParams, DatalakeClient, type WorkspaceStats } from './client'
import { NotFoundError } from './error'

export { DatalakeClient, type WorkspaceStats }

/**
 * @public
 */
export interface DatalakeConfig extends StorageConfig {
  kind: 'datalake'
}

/**
 * @public
 */
export function createDatalakeClient (cfg: DatalakeConfig, token: string): DatalakeClient {
  const endpoint = Number.isInteger(cfg.port) ? `${cfg.endpoint}:${cfg.port}` : cfg.endpoint
  return new DatalakeClient(endpoint, token)
}

export const CONFIG_KIND = 'datalake'

/**
 * @public
 */
export interface DatalakeClientOptions {
  retryCount?: number
  retryInterval?: number
}

/**
 * @public
 */
export class DatalakeService implements StorageAdapter {
  private readonly client: DatalakeClient
  private readonly retryCount: number
  private readonly retryInterval: number

  constructor (
    readonly cfg: DatalakeConfig,
    readonly options: DatalakeClientOptions = {}
  ) {
<<<<<<< HEAD
    const token = generateToken(systemAccountEmail, { name: '' }, { service: 'datalake' })
=======
    const secret = getMetadata(serverToken.metadata.Secret)
    if (secret === undefined) {
      console.warn('Server secret not set, datalake storage adapter initialized with default secret')
    }
    const token = generateToken(systemAccountUuid, undefined)
>>>>>>> 461a0ace
    this.client = createDatalakeClient(cfg, token)
    this.retryCount = options.retryCount ?? 5
    this.retryInterval = options.retryInterval ?? 50
  }

  async initialize (ctx: MeasureContext, wsIds: WorkspaceIds): Promise<void> {}

  async close (): Promise<void> {}

  async exists (ctx: MeasureContext, wsIds: WorkspaceIds): Promise<boolean> {
    // workspace/buckets not supported, assume that always exist
    return true
  }

  @withContext('make')
  async make (ctx: MeasureContext, wsIds: WorkspaceIds): Promise<void> {
    // workspace/buckets not supported, assume that always exist
  }

  async listBuckets (ctx: MeasureContext): Promise<BucketInfo[]> {
    return []
  }

  @withContext('remove')
  async remove (ctx: MeasureContext, wsIds: WorkspaceIds, objectNames: string[]): Promise<void> {
    await Promise.all(
      objectNames.map(async (objectName) => {
<<<<<<< HEAD
        await this.retry(ctx, () => this.client.deleteObject(ctx, workspaceId, objectName))
=======
        await this.retry(ctx, () => this.client.deleteObject(ctx, wsIds.uuid, objectName))
>>>>>>> 461a0ace
      })
    )
  }

  @withContext('delete')
  async delete (ctx: MeasureContext, wsIds: WorkspaceIds): Promise<void> {
    // not supported, just do nothing and pretend we deleted the workspace
  }

  @withContext('listStream')
  async listStream (ctx: MeasureContext, wsIds: WorkspaceIds): Promise<BlobStorageIterator> {
    let hasMore = true
    const buffer: ListBlobResult[] = []
    let cursor: string | undefined

    return {
      next: async () => {
        try {
          while (hasMore && buffer.length < 50) {
<<<<<<< HEAD
            const res = await this.retry(ctx, () => this.client.listObjects(ctx, workspaceId, cursor))
=======
            const res = await this.retry(ctx, () => this.client.listObjects(ctx, wsIds.uuid, cursor, 10000))
>>>>>>> 461a0ace
            hasMore = res.cursor !== undefined
            cursor = res.cursor

            for (const blob of res.blobs) {
              buffer.push({
                _id: blob.name as Ref<Blob>,
                _class: core.class.Blob,
                etag: blob.etag,
                size: (typeof blob.size === 'string' ? parseInt(blob.size) : blob.size) ?? 0,
                provider: this.cfg.name,
                space: core.space.Configuration,
                modifiedBy: core.account.System,
                modifiedOn: 0,
                contentType: blob.contentType
              })
            }
          }
        } catch (err: any) {
          ctx.error('Failed to get list', { error: err, workspace: wsIds.uuid })
        }
        return buffer.splice(0, 50)
      },
      close: async () => {}
    }
  }

  @withContext('stat')
<<<<<<< HEAD
  async stat (ctx: MeasureContext, workspaceId: WorkspaceId, objectName: string): Promise<Blob | undefined> {
    const result = await this.retry(ctx, () => this.client.statObject(ctx, workspaceId, objectName))
=======
  async stat (ctx: MeasureContext, wsIds: WorkspaceIds, objectName: string): Promise<Blob | undefined> {
    const result = await this.retry(ctx, () => this.client.statObject(ctx, wsIds.uuid, objectName))
>>>>>>> 461a0ace
    if (result !== undefined) {
      return {
        provider: '',
        _class: core.class.Blob,
        _id: objectName as Ref<Blob>,
        contentType: result.type,
        size: result.size ?? 0,
        etag: result.etag ?? '',
        space: core.space.Configuration,
        modifiedBy: core.account.System,
        modifiedOn: result.lastModified,
        version: null
      }
    }
  }

  @withContext('get')
<<<<<<< HEAD
  async get (ctx: MeasureContext, workspaceId: WorkspaceId, objectName: string): Promise<Readable> {
    return await this.retry(ctx, () => this.client.getObject(ctx, workspaceId, objectName))
=======
  async get (ctx: MeasureContext, wsIds: WorkspaceIds, objectName: string): Promise<Readable> {
    const object = await this.retry(ctx, () => this.client.getObject(ctx, wsIds.uuid, objectName))
    if (object === undefined) {
      throw new NotFoundError()
    }
    return object
>>>>>>> 461a0ace
  }

  @withContext('put')
  async put (
    ctx: MeasureContext,
    wsIds: WorkspaceIds,
    objectName: string,
    stream: Readable | Buffer | string,
    contentType: string,
    size?: number
  ): Promise<UploadedObjectInfo> {
    const params: UploadObjectParams = {
      lastModified: Date.now(),
      type: contentType,
      size
    }

<<<<<<< HEAD
    const { etag } = await ctx.with('put', {}, (ctx) =>
      this.retry(ctx, () => this.client.putObject(ctx, workspaceId, objectName, stream, params))
=======
    const { etag } = await ctx.with(
      'put',
      {},
      (ctx) => this.retry(ctx, () => this.client.putObject(ctx, wsIds.uuid, objectName, stream, params)),
      { workspace: wsIds.uuid, objectName }
>>>>>>> 461a0ace
    )

    return {
      etag,
      versionId: ''
    }
  }

  @withContext('read')
<<<<<<< HEAD
  async read (ctx: MeasureContext, workspaceId: WorkspaceId, objectName: string): Promise<Buffer[]> {
    const data = await this.retry(ctx, () => this.client.getObject(ctx, workspaceId, objectName))
    const chunks: Buffer[] = []
=======
  async read (ctx: MeasureContext, wsIds: WorkspaceIds, objectName: string): Promise<Buffer[]> {
    const data = await this.retry(ctx, () => this.client.getObject(ctx, wsIds.uuid, objectName))
    if (data === undefined) {
      throw new NotFoundError()
    }
>>>>>>> 461a0ace

    const chunks: Buffer[] = []
    for await (const chunk of data) {
      chunks.push(chunk)
    }

    return chunks
  }

  @withContext('partial')
  async partial (
    ctx: MeasureContext,
    wsIds: WorkspaceIds,
    objectName: string,
    offset: number,
    length?: number
  ): Promise<Readable> {
<<<<<<< HEAD
    return await this.retry(ctx, () => this.client.getPartialObject(ctx, workspaceId, objectName, offset, length))
=======
    const object = await this.retry(ctx, () =>
      this.client.getPartialObject(ctx, wsIds.uuid, objectName, offset, length)
    )
    if (object === undefined) {
      throw new NotFoundError()
    }
    return object
  }

  async getUrl (ctx: MeasureContext, wsIds: WorkspaceIds, objectName: string): Promise<string> {
    return this.client.getObjectUrl(ctx, wsIds.uuid, objectName)
>>>>>>> 461a0ace
  }

  async retry<T>(ctx: MeasureContext, op: () => Promise<T>): Promise<T> {
    return await withRetry(ctx, this.retryCount, op, this.retryInterval)
  }

  async retry<T>(ctx: MeasureContext, op: () => Promise<T>): Promise<T> {
    return await withRetry(ctx, this.retryCount, op, this.retryInterval)
  }
}

export function processConfigFromEnv (storageConfig: StorageConfiguration): string | undefined {
  const endpoint = process.env.DATALAKE_ENDPOINT
  if (endpoint === undefined) {
    return 'DATALAKE_ENDPOINT'
  }

  const config: DatalakeConfig = {
    kind: 'datalake',
    name: 'datalake',
    endpoint
  }
  storageConfig.storages.push(config)
  storageConfig.default = 'datalake'
}

async function withRetry<T> (
  ctx: MeasureContext,
  retries: number,
  op: () => Promise<T>,
  delay: number = 100
): Promise<T> {
  let error: any
  while (retries > 0) {
    retries--
    try {
      return await op()
    } catch (err: any) {
      error = err
      ctx.error('error', { err })
      if (retries !== 0 && delay > 0) {
        await new Promise((resolve) => setTimeout(resolve, delay))
      }
    }
  }
  throw error
}<|MERGE_RESOLUTION|>--- conflicted
+++ resolved
@@ -75,15 +75,11 @@
     readonly cfg: DatalakeConfig,
     readonly options: DatalakeClientOptions = {}
   ) {
-<<<<<<< HEAD
-    const token = generateToken(systemAccountEmail, { name: '' }, { service: 'datalake' })
-=======
     const secret = getMetadata(serverToken.metadata.Secret)
     if (secret === undefined) {
       console.warn('Server secret not set, datalake storage adapter initialized with default secret')
     }
     const token = generateToken(systemAccountUuid, undefined)
->>>>>>> 461a0ace
     this.client = createDatalakeClient(cfg, token)
     this.retryCount = options.retryCount ?? 5
     this.retryInterval = options.retryInterval ?? 50
@@ -111,11 +107,7 @@
   async remove (ctx: MeasureContext, wsIds: WorkspaceIds, objectNames: string[]): Promise<void> {
     await Promise.all(
       objectNames.map(async (objectName) => {
-<<<<<<< HEAD
-        await this.retry(ctx, () => this.client.deleteObject(ctx, workspaceId, objectName))
-=======
         await this.retry(ctx, () => this.client.deleteObject(ctx, wsIds.uuid, objectName))
->>>>>>> 461a0ace
       })
     )
   }
@@ -135,11 +127,7 @@
       next: async () => {
         try {
           while (hasMore && buffer.length < 50) {
-<<<<<<< HEAD
-            const res = await this.retry(ctx, () => this.client.listObjects(ctx, workspaceId, cursor))
-=======
             const res = await this.retry(ctx, () => this.client.listObjects(ctx, wsIds.uuid, cursor, 10000))
->>>>>>> 461a0ace
             hasMore = res.cursor !== undefined
             cursor = res.cursor
 
@@ -167,13 +155,8 @@
   }
 
   @withContext('stat')
-<<<<<<< HEAD
-  async stat (ctx: MeasureContext, workspaceId: WorkspaceId, objectName: string): Promise<Blob | undefined> {
-    const result = await this.retry(ctx, () => this.client.statObject(ctx, workspaceId, objectName))
-=======
   async stat (ctx: MeasureContext, wsIds: WorkspaceIds, objectName: string): Promise<Blob | undefined> {
     const result = await this.retry(ctx, () => this.client.statObject(ctx, wsIds.uuid, objectName))
->>>>>>> 461a0ace
     if (result !== undefined) {
       return {
         provider: '',
@@ -191,17 +174,12 @@
   }
 
   @withContext('get')
-<<<<<<< HEAD
-  async get (ctx: MeasureContext, workspaceId: WorkspaceId, objectName: string): Promise<Readable> {
-    return await this.retry(ctx, () => this.client.getObject(ctx, workspaceId, objectName))
-=======
   async get (ctx: MeasureContext, wsIds: WorkspaceIds, objectName: string): Promise<Readable> {
     const object = await this.retry(ctx, () => this.client.getObject(ctx, wsIds.uuid, objectName))
     if (object === undefined) {
       throw new NotFoundError()
     }
     return object
->>>>>>> 461a0ace
   }
 
   @withContext('put')
@@ -219,16 +197,11 @@
       size
     }
 
-<<<<<<< HEAD
-    const { etag } = await ctx.with('put', {}, (ctx) =>
-      this.retry(ctx, () => this.client.putObject(ctx, workspaceId, objectName, stream, params))
-=======
     const { etag } = await ctx.with(
       'put',
       {},
       (ctx) => this.retry(ctx, () => this.client.putObject(ctx, wsIds.uuid, objectName, stream, params)),
       { workspace: wsIds.uuid, objectName }
->>>>>>> 461a0ace
     )
 
     return {
@@ -238,17 +211,11 @@
   }
 
   @withContext('read')
-<<<<<<< HEAD
-  async read (ctx: MeasureContext, workspaceId: WorkspaceId, objectName: string): Promise<Buffer[]> {
-    const data = await this.retry(ctx, () => this.client.getObject(ctx, workspaceId, objectName))
-    const chunks: Buffer[] = []
-=======
   async read (ctx: MeasureContext, wsIds: WorkspaceIds, objectName: string): Promise<Buffer[]> {
     const data = await this.retry(ctx, () => this.client.getObject(ctx, wsIds.uuid, objectName))
     if (data === undefined) {
       throw new NotFoundError()
     }
->>>>>>> 461a0ace
 
     const chunks: Buffer[] = []
     for await (const chunk of data) {
@@ -266,9 +233,6 @@
     offset: number,
     length?: number
   ): Promise<Readable> {
-<<<<<<< HEAD
-    return await this.retry(ctx, () => this.client.getPartialObject(ctx, workspaceId, objectName, offset, length))
-=======
     const object = await this.retry(ctx, () =>
       this.client.getPartialObject(ctx, wsIds.uuid, objectName, offset, length)
     )
@@ -280,11 +244,6 @@
 
   async getUrl (ctx: MeasureContext, wsIds: WorkspaceIds, objectName: string): Promise<string> {
     return this.client.getObjectUrl(ctx, wsIds.uuid, objectName)
->>>>>>> 461a0ace
-  }
-
-  async retry<T>(ctx: MeasureContext, op: () => Promise<T>): Promise<T> {
-    return await withRetry(ctx, this.retryCount, op, this.retryInterval)
   }
 
   async retry<T>(ctx: MeasureContext, op: () => Promise<T>): Promise<T> {
