--- conflicted
+++ resolved
@@ -133,20 +133,17 @@
 
       let transactorRpc = rpcSessions.get(token)
 
-<<<<<<< HEAD
-    if (transactorRpc === undefined) {
-      const cs: ConnectionSocket = createClosingSocket(token, rpcSessions)
-      const s = await sessions.addSession(ctx, cs, decodedToken, token, pipelineFactory, communicationApiFactory, token)
-      if (!('session' in s)) {
-        sendError(res, 401, {
-          message: 'Failed to create session',
-          mode: 'specialError' in s ? s.specialError ?? '' : 'upgrading'
-        })
-        return
-=======
       if (transactorRpc === undefined) {
         const cs: ConnectionSocket = createClosingSocket(token, rpcSessions)
-        const s = await sessions.addSession(ctx, cs, decodedToken, token, pipelineFactory, token)
+        const s = await sessions.addSession(
+          ctx,
+          cs,
+          decodedToken,
+          token,
+          pipelineFactory,
+          communicationApiFactory,
+          token
+        )
         if (!('session' in s)) {
           sendError(res, 401, {
             message: 'Failed to create session',
@@ -156,7 +153,6 @@
         }
         transactorRpc = { session: s.session, client: cs, workspaceId: s.workspaceId }
         rpcSessions.set(token, transactorRpc)
->>>>>>> 36e7c8eb
       }
 
       const rpc = transactorRpc
