import core, {
  generateId,
  TxProcessor,
  type Class,
  type Doc,
  type MeasureContext,
  type Ref,
  type SearchOptions,
  type SearchQuery,
  type TxCUD
} from '@hcengineering/core'
import type {
  ClientSessionCtx,
  CommunicationApiFactory,
  ConnectionSocket,
  PipelineFactory,
  Session,
  SessionManager
} from '@hcengineering/server-core'
import { decodeToken } from '@hcengineering/server-token'

import { rpcJSONReplacer } from '@hcengineering/rpc'
import { createHash } from 'crypto'
import { type Express, type Response as ExpressResponse, type Request } from 'express'
import type { OutgoingHttpHeaders } from 'http2'
import { compress } from 'snappy'
import { promisify } from 'util'
import { gzip } from 'zlib'
import { retrieveJson } from './utils'
interface RPCClientInfo {
  client: ConnectionSocket
  session: Session
  workspaceId: string
}

const gzipAsync = promisify(gzip)

const sendError = (res: ExpressResponse, code: number, data: any): void => {
  res.writeHead(code, {
    'Content-Type': 'application/json',
    'Cache-Control': 'no-cache',
    Connection: 'keep-alive',
    'keep-alive': 'timeout=5, max=1000'
  })
  res.end(JSON.stringify(data))
}

async function sendJson (
  req: Request,
  res: ExpressResponse,
  result: any,
  extraHeaders?: OutgoingHttpHeaders
): Promise<void> {
  // Calculate ETag
  let body: any = JSON.stringify(result, rpcJSONReplacer)

  const etag = createHash('sha1').update(body).digest('hex')
  const headers: OutgoingHttpHeaders = {
    ...(extraHeaders ?? {}),
    'Content-Type': 'application/json',
    'Cache-Control': 'no-cache',
    connection: 'keep-alive',
    'keep-alive': 'timeout=5, max=1000',
    ETag: etag
  }

  // Check if the ETag matches
  if (req.headers['if-none-match'] === etag) {
    res.writeHead(304, headers)
    res.end()
    return
  }

  const contentEncodings: string[] =
    typeof req.headers['accept-encoding'] === 'string'
      ? req.headers['accept-encoding'].split(',').map((it) => it.trim())
      : req.headers['accept-encoding'] ?? []
  for (const contentEncoding of contentEncodings) {
    let done = false
    switch (contentEncoding) {
      case 'snappy':
        headers['content-encoding'] = 'snappy'
        body = await compress(body)
        done = true
        break
      case 'gzip':
        headers['content-encoding'] = 'gzip'
        body = await gzipAsync(body)
        done = true
        break
    }
    if (done) {
      break
    }
  }
  headers['content-length'] = body.length
  res.writeHead(200, headers)
  res.end(body)
}

export function registerRPC (
  app: Express,
  sessions: SessionManager,
  ctx: MeasureContext,
  pipelineFactory: PipelineFactory,
  communicationApiFactory: CommunicationApiFactory
): void {
  const rpcSessions = new Map<string, RPCClientInfo>()

  async function withSession (
    req: Request,
    res: ExpressResponse,
    operation: (ctx: ClientSessionCtx, session: Session) => Promise<void>
  ): Promise<void> {
    try {
      if (req.params.workspaceId === undefined || req.params.workspaceId === '') {
        res.writeHead(400, {})
        res.end('Missing workspace')
        return
      }
      let token = req.headers.authorization as string
      if (token === null) {
        sendError(res, 401, { message: 'Missing Authorization header' })
        return
      }
      const workspaceId = decodeURIComponent(req.params.workspaceId)
      token = token.split(' ')[1]

      const decodedToken = decodeToken(token)
      if (workspaceId !== decodedToken.workspace) {
        sendError(res, 401, { message: 'Invalid workspace', workspace: decodedToken.workspace })
        return
      }

      let transactorRpc = rpcSessions.get(token)

      if (transactorRpc === undefined) {
        const cs: ConnectionSocket = createClosingSocket(token, rpcSessions)
        const s = await sessions.addSession(
          ctx,
          cs,
          decodedToken,
          token,
          pipelineFactory,
          communicationApiFactory,
          token
        )
        if (!('session' in s)) {
          sendError(res, 401, {
            message: 'Failed to create session',
            mode: 'specialError' in s ? s.specialError ?? '' : 'upgrading'
          })
          return
        }
        transactorRpc = { session: s.session, client: cs, workspaceId: s.workspaceId }
        rpcSessions.set(token, transactorRpc)
      }

      const rpc = transactorRpc
      await sessions.handleRPC(ctx, rpc.session, rpc.client, async (ctx) => {
        await operation(ctx, rpc.session)
      })
    } catch (err: any) {
      sendError(res, 500, { message: 'Failed to execute operation', error: err.message, stack: err.stack })
    }
  }

  app.get('/api/v1/ping/:workspaceId', (req, res) => {
    void withSession(req, res, async (ctx, session) => {
      await session.ping(ctx)
      await sendJson(req, res, {
        pong: true,
        lastTx: ctx.pipeline.context.lastTx,
        lastHash: ctx.pipeline.context.lastHash
      })
    })
  })

  app.get('/api/v1/find-all/:workspaceId', (req, res) => {
    void withSession(req, res, async (ctx, session) => {
      const _class = req.query.class as Ref<Class<Doc>>
      const query = req.query.query !== undefined ? JSON.parse(req.query.query as string) : {}
      const options = req.query.options !== undefined ? JSON.parse(req.query.options as string) : {}

      const result = await session.findAllRaw(ctx, _class, query, options)
      await sendJson(req, res, result)
    })
  })

  app.post('/api/v1/find-all/:workspaceId', (req, res) => {
    void withSession(req, res, async (ctx, session) => {
      const { _class, query, options }: any = (await retrieveJson(req)) ?? {}

      const result = await session.findAllRaw(ctx, _class, query, options)
      await sendJson(req, res, result)
    })
  })

  app.post('/api/v1/tx/:workspaceId', (req, res) => {
    void withSession(req, res, async (ctx, session) => {
      const tx: any = (await retrieveJson(req)) ?? {}

      const result = await session.txRaw(ctx, tx)
      await sendJson(req, res, result.result)
    })
  })
  app.get('/api/v1/account/:workspaceId', (req, res) => {
    void withSession(req, res, async (ctx, session) => {
      const result = session.getRawAccount()
      await sendJson(req, res, result)
    })
  })

  app.get('/api/v1/load-model/:workspaceId', (req, res) => {
    void withSession(req, res, async (ctx, session) => {
      const lastModelTx = parseInt((req.query.lastModelTx as string) ?? '0')
      const lastHash = req.query.lastHash as string
      const result = await session.loadModelRaw(ctx, lastModelTx, lastHash)
      const txes = Array.isArray(result) ? result : result.transactions
      // we need to filter only hierarchy related txes.
      const allowedClasess: Ref<Class<Doc>>[] = [
        core.class.Class,
        core.class.Attribute,
        core.class.Mixin,
        core.class.Type,
        core.class.Status,
        core.class.Permission,
        core.class.Space,
        core.class.Tx
      ]
      const h = ctx.pipeline.context.hierarchy
      const filtered = txes.filter(
        (it) =>
          TxProcessor.isExtendsCUD(it._class) &&
          allowedClasess.some((cl) => h.isDerived((it as TxCUD<Doc>).objectClass, cl))
      )

      await sendJson(req, res, filtered)
    })
  })

  app.get('/api/v1/search-fulltext/:workspaceId', (req, res) => {
    void withSession(req, res, async (ctx, session) => {
      const query: SearchQuery = {
        query: req.query.query as string,
        classes: req.query.classes !== undefined ? JSON.parse(req.query.classes as string) : undefined,
        spaces: req.query.spaces !== undefined ? JSON.parse(req.query.spaces as string) : undefined
      }
      const options: SearchOptions = {
        limit: req.query.limit !== undefined ? parseInt(req.query.limit as string) : undefined
      }
      const result = await session.searchFulltextRaw(ctx, query, options)
      await sendJson(req, res, result)
    })
  })

<<<<<<< HEAD
  app.get('/api/v1/find-messages/:workspaceId', (req, res) => {
    void withSession(req, res, async (ctx, session) => {
      const params = req.query.params !== undefined ? JSON.parse(req.query.params as string) : {}

      const result = await session.findMessagesRaw(ctx, params)
      await sendJson(req, res, result)
    })
  })
  app.get('/api/v1/find-messages-groups/:workspaceId', (req, res) => {
    void withSession(req, res, async (ctx, session) => {
      const params = req.query.params !== undefined ? JSON.parse(req.query.params as string) : {}

      const result = await session.findMessagesGroupsRaw(ctx, params)
      await sendJson(req, res, result)
    })
  })
  app.post('/api/v1/event/:workspaceId', (req, res) => {
    void withSession(req, res, async (ctx, session) => {
      const event: any = (await retrieveJson(req)) ?? {}

      const result = await session.eventRaw(ctx, event)
=======
  // To use in non-js (rust) clients that can't link to @hcengineering/core
  app.get('/api/v1/generate-id/:workspaceId', (req, res) => {
    void withSession(req, res, async () => {
      const result = { id: generateId() }
>>>>>>> 49ea7852
      await sendJson(req, res, result)
    })
  })
}

function createClosingSocket (rawToken: string, rpcSessions: Map<string, RPCClientInfo>): ConnectionSocket {
  return {
    id: rawToken,
    isClosed: false,
    close: () => {
      rpcSessions.delete(rawToken)
    },
    send: async (ctx, msg, binary, compression) => {},
    isBackpressure: () => false,
    backpressure: async (ctx) => {},
    sendPong: () => {},
    data: () => ({}),
    readRequest: (buffer, binary) => ({ method: '', params: [], id: -1, time: Date.now() }),
    checkState: () => true
  }
}<|MERGE_RESOLUTION|>--- conflicted
+++ resolved
@@ -254,7 +254,6 @@
     })
   })
 
-<<<<<<< HEAD
   app.get('/api/v1/find-messages/:workspaceId', (req, res) => {
     void withSession(req, res, async (ctx, session) => {
       const params = req.query.params !== undefined ? JSON.parse(req.query.params as string) : {}
@@ -276,12 +275,14 @@
       const event: any = (await retrieveJson(req)) ?? {}
 
       const result = await session.eventRaw(ctx, event)
-=======
+      await sendJson(req, res, result)
+    })
+  })
+
   // To use in non-js (rust) clients that can't link to @hcengineering/core
   app.get('/api/v1/generate-id/:workspaceId', (req, res) => {
     void withSession(req, res, async () => {
       const result = { id: generateId() }
->>>>>>> 49ea7852
       await sendJson(req, res, result)
     })
   })
