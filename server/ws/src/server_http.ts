//
// Copyright © 2023 Hardcore Engineering Inc.
//
// Licensed under the Eclipse Public License, Version 2.0 (the "License");
// you may not use this file except in compliance with the License. You may
// obtain a copy of the License at https://www.eclipse.org/legal/epl-2.0
//
// Unless required by applicable law or agreed to in writing, software
// distributed under the License is distributed on an "AS IS" BASIS,
// WITHOUT WARRANTIES OR CONDITIONS OF ANY KIND, either express or implied.
//
// See the License for the specific language governing permissions and
// limitations under the License.
//

import {
  getClient as getAccountClientRaw,
  isWorkspaceLoginInfo,
  type AccountClient
} from '@hcengineering/account-client'
import { Analytics } from '@hcengineering/analytics'
import {
  generateId,
  platformNow,
  systemAccountUuid,
  type MeasureContext,
  type Tx,
  type WorkspaceIds,
  type WorkspaceUuid
} from '@hcengineering/core'
import platform, { Severity, Status, UNAUTHORIZED, unknownStatus } from '@hcengineering/platform'
import { RPCHandler, type Response } from '@hcengineering/rpc'
import {
  doSessionOp,
  getFile,
  getFileRange,
  getStatistics,
  processRequest,
  wipeStatistics,
  type BlobResponse,
  type WebsocketData
} from '@hcengineering/server'
import {
  LOGGING_ENABLED,
  pingConst,
  pongConst,
  type ConnectionSocket,
  type HandleRequestFunction,
  type PipelineFactory,
  type SessionManager,
  type StorageAdapter
} from '@hcengineering/server-core'
import { decodeToken, type Token } from '@hcengineering/server-token'
import cors from 'cors'
import express, { type Response as ExpressResponse, type NextFunction, type Request } from 'express'
import http, { type IncomingMessage } from 'http'
import os from 'os'
import { WebSocketServer, type RawData, type WebSocket } from 'ws'

import 'bufferutil'
import { compress } from 'snappy'
import 'utf-8-validate'
import { registerRPC } from './rpc'
import { retrieveJson } from './utils'
import morgan from 'morgan'

import { setImmediate } from 'timers/promises'
<<<<<<< HEAD

export type RequestHandler = (req: Request, res: ExpressResponse, next?: NextFunction) => Promise<void>

const catchError = (fn: RequestHandler) => (req: Request, res: ExpressResponse, next: NextFunction) => {
  void (async () => {
    try {
      await fn(req, res, next)
    } catch (err: unknown) {
      next(err)
    }
  })()
}
=======
>>>>>>> 2844a83c

let profiling = false
const rpcHandler = new RPCHandler()

const backpressureSize = 100 * 1024
/**
 * @public
 * @param sessionFactory -
 * @param port -
 * @param host -
 */
export function startHttpServer (
  sessions: SessionManager,
  handleRequest: HandleRequestFunction,
  ctx: MeasureContext,
  pipelineFactory: PipelineFactory,
  port: number,
  accountsUrl: string,
  externalStorage: StorageAdapter
): () => Promise<void> {
  function getAccountClient (token?: string): AccountClient {
    return getAccountClientRaw(accountsUrl, token)
  }

  async function getWorkspaceIds (token: string): Promise<WorkspaceIds> {
    const wsLoginInfo = await getAccountClient(token).getLoginInfoByToken()

    if (!isWorkspaceLoginInfo(wsLoginInfo)) {
      throw new Error('Invalid workspace login info by token')
    }

    return {
      uuid: wsLoginInfo.workspace,
      dataId: wsLoginInfo.workspaceDataId,
      url: wsLoginInfo.workspaceUrl
    }
  }

  if (LOGGING_ENABLED) {
    ctx.info('starting server on', {
      port,
      accountsUrl,
      parallel: os.availableParallelism()
    })
  }

  const app = express()
  app.use(cors())

  const childLogger = ctx.logger.childLogger?.('requests', {
    enableConsole: 'true'
  })
  const requests = ctx.newChild('requests', {}, {}, childLogger)

  class MyStream {
    write (text: string): void {
      requests.info(text)
    }
  }

  const myStream = new MyStream()

  app.use(morgan('short', { stream: myStream }))

  const getUsers = (): any => Array.from(sessions.sessions.entries()).map(([k, v]) => v.session.getUser())

  app.get('/api/v1/version', (req, res) => {
    res.writeHead(200, {
      'Content-Type': 'application/json',
      Connection: 'keep-alive',
      'keep-alive': 'timeout=5, max=1000'
    })
    res.end(
      JSON.stringify({
        version: process.env.MODEL_VERSION
      })
    )
  })

  app.get('/api/v1/statistics', (req, res) => {
    try {
      const token = (req.query.token as string) ?? (req.headers.authorization ?? '').split(' ')[1]
      const payload = decodeToken(token)
      const admin = payload.extra?.admin === 'true'
      const jsonData = {
        ...getStatistics(ctx, sessions, admin),
        users: getUsers(),
        admin,
        profiling
      }
      const json = JSON.stringify(jsonData)
      res.writeHead(200, {
        'Content-Type': 'application/json',
        Connection: 'keep-alive',
        'keep-alive': 'timeout=5, max=1000'
      })
      res.end(json)
    } catch (err: any) {
      Analytics.handleError(err)
      ctx.error('error', { err })
      res.writeHead(404, {})
      res.end()
    }
  })

  app.get('/api/v1/profiling', (req, res) => {
    try {
      const token = req.query.token as string
      decodeToken(token)
      const jsonData = {
        profiling
      }
      const json = JSON.stringify(jsonData)
      res.writeHead(200, { 'Content-Type': 'application/json' })
      res.end(json)
    } catch (err: any) {
      Analytics.handleError(err)
      ctx.error('error', { err })
      res.writeHead(404, {})
      res.end()
    }
  })
  app.put('/api/v1/manage', (req, res) => {
    try {
      const token = (req.query.token as string) ?? (req.headers.authorization ?? '').split(' ')[1]
      const payload = decodeToken(token)
      if (payload.extra?.admin !== 'true' && payload.account !== systemAccountUuid) {
        console.warn('Non admin attempt to maintenance action', { payload })
        res.writeHead(404, {})
        res.end()
        return
      }

      const operation = req.query.operation

      switch (operation) {
        case 'maintenance': {
          const timeMinutes = parseInt((req.query.timeout as string) ?? '5')
          sessions.scheduleMaintenance(timeMinutes)

          res.writeHead(200)
          res.end()
          return
        }
        case 'wipe-statistics': {
          wipeStatistics(ctx)

          res.writeHead(200)
          res.end()
          return
        }
        case 'profile-start': {
          ctx.warn(
            '---------------------------------------------PROFILING SESSION STARTED---------------------------------------------'
          )
          profiling = true
          sessions.profiling?.start()

          res.writeHead(200)
          res.end()
          return
        }
        case 'profile-stop': {
          profiling = false
          if (sessions.profiling?.stop != null) {
            void sessions.profiling.stop().then((profile) => {
              ctx.warn(
                '---------------------------------------------PROFILING SESSION STOPPED---------------------------------------------',
                {}
              )
              res.writeHead(200, { 'Content-Type': 'application/json' })
              res.end(profile ?? '{ error: "no profiling" }')
            })
          } else {
            res.writeHead(404)
            res.end()
          }

          return
        }
        case 'force-close': {
          const wsId = req.query.wsId as WorkspaceUuid
          void sessions.forceClose(wsId ?? payload.workspace)
          res.writeHead(200)
          res.end()
          return
        }
        case 'reboot': {
          process.exit(0)
        }
      }

      res.writeHead(404, {})
      res.end()
    } catch (err: any) {
      Analytics.handleError(err)
      ctx.error('error', { err })
      res.writeHead(404, {})
      res.end()
    }
  })

  app.put(
    '/api/v1/blob',
    catchError(async (req, res) => {
      try {
        const authHeader = req.headers.authorization
        if (authHeader === undefined) {
          res.status(403).send({ error: 'Unauthorized' })
          return
        }

        const token = authHeader.split(' ')[1]
        const wsIds = await getWorkspaceIds(token)

        if (wsIds.uuid == null) {
          res.status(401).send({ error: 'No workspace found' })
        }

<<<<<<< HEAD
        const name = req.query.name as string
        const contentType = req.query.contentType as string
        const size = parseInt((req.query.size as string) ?? '-1')
        const MAX_FILE_SIZE = 100 * 1024 * 1024 // 100MB limit

        if (size > MAX_FILE_SIZE) {
          res.writeHead(413, { 'Content-Type': 'application/json' })
          res.end(JSON.stringify({ error: 'File too large' }))
          return
        }
        if (Number.isNaN(size)) {
          ctx.error('/api/v1/blob put error', {
            message: 'invalid NaN file size',
            name,
            workspace: wsIds.uuid
          })
=======
      if (size > MAX_FILE_SIZE) {
        res.writeHead(413, { 'Content-Type': 'application/json' })
        res.end(JSON.stringify({ error: 'File too large' }))
        return
      }
      if (Number.isNaN(size)) {
        ctx.error('/api/v1/blob put error', {
          message: 'invalid NaN file size',
          name,
          workspace: payload.workspace.name
        })
        res.writeHead(404, {})
        res.end()
        return
      }
      ctx
        .with(
          'storage upload',
          { workspace: payload.workspace.name },
          (ctx) => externalStorage.put(ctx, payload.workspace, name, req, contentType, size !== -1 ? size : undefined),
          { file: name, contentType }
        )
        .then(() => {
          res.writeHead(200, {
            'Cache-Control': 'no-cache',
            Connection: 'keep-alive',
            'keep-alive': 'timeout=5, max=1000'
          })
          res.end()
        })
        .catch((err) => {
          Analytics.handleError(err)
          ctx.error('/api/v1/blob put error', { err })
>>>>>>> 2844a83c
          res.writeHead(404, {})
          res.end()
          return
        }
        ctx
          .with(
            'storage upload',
            { workspace: wsIds.uuid },
            (ctx) => externalStorage.put(ctx, wsIds, name, req, contentType, size !== -1 ? size : undefined),
            { file: name, contentType }
          )
          .then(() => {
            res.writeHead(200, { 'Cache-Control': 'no-cache' })
            res.end()
          })
          .catch((err) => {
            Analytics.handleError(err)
            ctx.error('/api/v1/blob put error', { err })
            res.writeHead(404, {})
            res.end()
          })
      } catch (err: any) {
        Analytics.handleError(err)
        ctx.error('/api/v1/blob put error', { err })
        res.writeHead(404, {})
        res.end()
      }
    })
  )

  app.get(
    '/api/v1/blob',
    catchError(async (req, res) => {
      try {
        const authHeader = req.headers.authorization
        if (authHeader === undefined) {
          res.status(403).send({ error: 'Unauthorized' })
          return
        }

        const token = authHeader.split(' ')[1]
        const wsIds = await getWorkspaceIds(token)

        if (wsIds.uuid == null) {
          res.status(401).send({ error: 'No workspace found' })
        }

        const name = req.query.name as string

        const range = req.headers.range
        if (range !== undefined) {
          ctx
            .with('file-range', { workspace: wsIds.uuid }, (ctx) =>
              getFileRange(ctx, range, externalStorage, wsIds, name, wrapRes(res))
            )
            .catch((err) => {
              Analytics.handleError(err)
              ctx.error('/api/v1/blob get error', { err })
              res.writeHead(404, {})
              res.end()
            })
        } else {
          void getFile(ctx, externalStorage, wsIds, name, wrapRes(res)).catch((err) => {
            Analytics.handleError(err)
            ctx.error('/api/v1/blob get error', { err })
            res.writeHead(404, {})
            res.end()
          })
        }
      } catch (err: any) {
        Analytics.handleError(err)
        ctx.error('/api/v1/blob get error', { err })
      }
    })
  )

  registerRPC(app, sessions, ctx, pipelineFactory)

  registerRPC(app, sessions, ctx, pipelineFactory)

  registerRPC(app, sessions, ctx, pipelineFactory)

  app.put('/api/v1/broadcast', (req, res) => {
    try {
      const token = req.query.token as string
      decodeToken(token)
      const ws = sessions.workspaces.get(req.query.workspace as WorkspaceUuid)
      if (ws !== undefined) {
        // push the data to body
        void retrieveJson(req)
          .then((data) => {
            if (Array.isArray(data)) {
              sessions.broadcastAll(ws, data as Tx[])
            } else {
              sessions.broadcastAll(ws, [data as unknown as Tx])
            }
            res.end()
          })
          .catch((err) => {
            ctx.error('JSON parse error', { err })
            res.writeHead(400, {})
            res.end()
          })
      } else {
        res.writeHead(404, {})
        res.end()
      }
    } catch (err: any) {
      Analytics.handleError(err)
      ctx.error('error', { err })
      res.writeHead(404, {})
      res.end()
    }
  })

  const httpServer = http.createServer(app)
  const wss = new WebSocketServer({
    noServer: true,
    perMessageDeflate: false,
    skipUTF8Validation: true,
    maxPayload: 250 * 1024 * 1024,
    clientTracking: false // We do not need to track clients inside clients.
  })
  // eslint-disable-next-line @typescript-eslint/no-misused-promises
  const handleConnection = async (
    ws: WebSocket,
    request: IncomingMessage,
    token: Token,
    rawToken: string,
    sessionId?: string
  ): Promise<void> => {
    const data = {
      remoteAddress: request.socket.remoteAddress ?? '',
      userAgent: request.headers['user-agent'] ?? '',
      language: request.headers['accept-language'] ?? '',
      account: token.account,
      mode: token.extra?.mode,
      model: token.extra?.model
    }
    const cs: ConnectionSocket = createWebsocketClientSocket(ws, data)

    const webSocketData: WebsocketData = {
      connectionSocket: cs,
      payload: token,
      token: rawToken,
      session: sessions.addSession(ctx, cs, token, rawToken, pipelineFactory, sessionId),
      url: ''
    }

    if (webSocketData.session instanceof Promise) {
      void webSocketData.session.then((s) => {
        if ('error' in s) {
          if (s.specialError === 'archived') {
            void cs.send(
              ctx,
              {
                id: -1,
                error: new Status(Severity.ERROR, platform.status.WorkspaceArchived, {
                  workspaceUuid: token.workspace
                }),
                terminate: s.terminate
              },
              false,
              false
            )
          } else if (s.specialError === 'migration') {
            void cs.send(
              ctx,
              {
                id: -1,
                error: new Status(Severity.ERROR, platform.status.WorkspaceMigration, {
                  workspaceUuid: token.workspace
                }),
                terminate: s.terminate
              },
              false,
              false
            )
          } else {
            void cs.send(
              ctx,
              { id: -1, error: unknownStatus(s.error.message ?? 'Unknown error'), terminate: s.terminate },
              false,
              false
            )
          }
          // No connection to account service, retry from client.
          setTimeout(() => {
            cs.close()
          }, 1000)
        }
        if ('upgrade' in s) {
          void cs.send(ctx, { id: -1, result: { state: 'upgrading', stats: (s as any).upgradeInfo } }, false, false)
          setTimeout(() => {
            cs.close()
          }, 5000)
        }
      })
      void webSocketData.session.catch((err) => {
        ctx.error('unexpected error in websocket', { err })
      })
    }

    // eslint-disable-next-line @typescript-eslint/no-misused-promises
    ws.on('message', (msg: RawData) => {
      try {
        let buff: Buffer | undefined
        if (msg instanceof Buffer) {
          buff = msg
        } else if (Array.isArray(msg)) {
          buff = Buffer.concat(msg as any)
        }
        if (buff !== undefined) {
          doSessionOp(
            webSocketData,
            (s, buff) => {
              s.context.measure('receive-data', buff?.length ?? 0)
              processRequest(s.session, cs, s.context, s.workspaceId, buff, handleRequest)
            },
            buff
          )
        }
      } catch (err: any) {
        Analytics.handleError(err)
        if (LOGGING_ENABLED) {
          ctx.error('message error', { err })
        }
      }
    })
    // eslint-disable-next-line @typescript-eslint/no-misused-promises
    ws.on('close', (code: number, reason: Buffer) => {
      doSessionOp(
        webSocketData,
        (s) => {
          if (!(s.session.workspaceClosed ?? false)) {
            // remove session after 1seconds, give a time to reconnect.
            void sessions.close(ctx, cs, token.workspace)
          }
        },
        Buffer.from('')
      )
    })

    ws.on('error', (err) => {
      doSessionOp(
        webSocketData,
        (s) => {
          ctx.error('error', { err, user: s.session.getUser() })
          if (!(s.session.workspaceClosed ?? false)) {
            // remove session after 1seconds, give a time to reconnect.
            void sessions.close(ctx, cs, token.workspace)
          }
        },
        Buffer.from('')
      )
    })
  }
  wss.on('connection', handleConnection as any)

  httpServer.on('upgrade', (request: IncomingMessage, socket: any, head: Buffer) => {
    const url = new URL('http://localhost' + (request.url ?? ''))
    const token = url.pathname.substring(1)

    try {
      const payload = decodeToken(token ?? '')
      const sessionId = url.searchParams.get('sessionId')

      wss.handleUpgrade(request, socket, head, (ws) => {
        void handleConnection(ws, request, payload, token, sessionId ?? undefined)
      })
    } catch (err: any) {
      Analytics.handleError(err)
      if (LOGGING_ENABLED) {
        ctx.error('invalid token', err)
      }
      wss.handleUpgrade(request, socket, head, (ws) => {
        const resp: Response<any> = {
          id: -1,
          error: UNAUTHORIZED,
          result: 'hello'
        }
        ws.send(rpcHandler.serialize(resp, false), { binary: false })
        ws.onmessage = (msg) => {
          const resp: Response<any> = {
            error: UNAUTHORIZED
          }
          ws.send(rpcHandler.serialize(resp, false), { binary: false })
        }
      })
    }
  })
  httpServer.on('error', (err) => {
    if (LOGGING_ENABLED) {
      ctx.error('server error', err)
    }
  })

  httpServer.listen(port)
  return async () => {
    await sessions.closeWorkspaces(ctx)
    await new Promise<void>((resolve, reject) => {
      wss.close((err) => {
        if (err != null) {
          reject(err)
        }
        resolve()
      })
    })
    await new Promise<void>((resolve, reject) =>
      httpServer.close((err) => {
        if (err != null) {
          reject(err)
        }
        resolve()
      })
    )
  }
}
function createWebsocketClientSocket (
  ws: WebSocket,
  data: {
    remoteAddress: string
    userAgent: string
    language: string
    account: string
    mode: any
    model: any
  }
): ConnectionSocket {
  const cs: ConnectionSocket = {
    id: generateId(),
    isClosed: false,
    close: () => {
      cs.isClosed = true
      ws.close()
      ws.terminate()
    },
    isBackpressure: () => ws.bufferedAmount > backpressureSize,
    backpressure: async (ctx) => {
      if (ws.bufferedAmount < backpressureSize) {
        return
      }
      await ctx.with('backpressure', {}, async () => {
        while (ws.bufferedAmount > backpressureSize) {
          await setImmediate()
        }
      })
    },
    checkState: () => {
      if (ws.readyState === ws.CLOSED || ws.readyState === ws.CLOSING) {
        ws.terminate()
        return false
      }
      return true
    },
    readRequest: (buffer: Buffer, binary: boolean) => {
      if (buffer.length === pingConst.length && buffer.toString() === pingConst) {
        return { method: pingConst, params: [], id: -1, time: Date.now() }
      }
      return rpcHandler.readRequest(buffer, binary)
    },
    data: () => data,
    sendPong: () => {
      if (ws.readyState !== ws.OPEN || cs.isClosed) {
        return
      }
      ws.send(pongConst)
    },
    send: async (ctx: MeasureContext, msg, binary, _compression): Promise<void> => {
      const smsg = rpcHandler.serialize(msg, binary)
      if (ws.readyState !== ws.OPEN || cs.isClosed) {
        return
      }

      // We need to be sure all data is send before we will send more.
      if (cs.isBackpressure()) {
        await cs.backpressure(ctx)
      }

      let sendMsg = smsg
      if (_compression) {
        sendMsg = await compress(smsg)
      }
<<<<<<< HEAD
      const st = platformNow()
      await new Promise<void>((resolve) => {
        const handleErr = (err?: Error): void => {
          ctx.measure('msg-send-delta', platformNow() - st)
=======
      await new Promise<void>((resolve) => {
        const handleErr = (err?: Error): void => {
          ctx.measure('msg-send-delta', Date.now() - st)
>>>>>>> 2844a83c
          if (err != null) {
            if (!`${err.message}`.includes('WebSocket is not open')) {
              ctx.error('send error', { err })
              Analytics.handleError(err)
            }
          }
          resolve() // In any case we need to resolve.
        }
        ws.send(sendMsg, { binary: true }, handleErr)
      })
    }
  }
  return cs
}
function wrapRes (res: ExpressResponse): BlobResponse {
  return {
    aborted: false,
    cork: (cb) => {
      cb()
    },
    end: () => res.end(),
    pipeFrom: (readable) => readable.pipe(res),
    status: (code) => res.status(code),
    writeHead: (code, header) => res.writeHead(code, header)
  }
}<|MERGE_RESOLUTION|>--- conflicted
+++ resolved
@@ -58,14 +58,13 @@
 import { WebSocketServer, type RawData, type WebSocket } from 'ws'
 
 import 'bufferutil'
+import morgan from 'morgan'
 import { compress } from 'snappy'
 import 'utf-8-validate'
 import { registerRPC } from './rpc'
 import { retrieveJson } from './utils'
-import morgan from 'morgan'
 
 import { setImmediate } from 'timers/promises'
-<<<<<<< HEAD
 
 export type RequestHandler = (req: Request, res: ExpressResponse, next?: NextFunction) => Promise<void>
 
@@ -78,8 +77,6 @@
     }
   })()
 }
-=======
->>>>>>> 2844a83c
 
 let profiling = false
 const rpcHandler = new RPCHandler()
@@ -299,7 +296,6 @@
           res.status(401).send({ error: 'No workspace found' })
         }
 
-<<<<<<< HEAD
         const name = req.query.name as string
         const contentType = req.query.contentType as string
         const size = parseInt((req.query.size as string) ?? '-1')
@@ -316,41 +312,6 @@
             name,
             workspace: wsIds.uuid
           })
-=======
-      if (size > MAX_FILE_SIZE) {
-        res.writeHead(413, { 'Content-Type': 'application/json' })
-        res.end(JSON.stringify({ error: 'File too large' }))
-        return
-      }
-      if (Number.isNaN(size)) {
-        ctx.error('/api/v1/blob put error', {
-          message: 'invalid NaN file size',
-          name,
-          workspace: payload.workspace.name
-        })
-        res.writeHead(404, {})
-        res.end()
-        return
-      }
-      ctx
-        .with(
-          'storage upload',
-          { workspace: payload.workspace.name },
-          (ctx) => externalStorage.put(ctx, payload.workspace, name, req, contentType, size !== -1 ? size : undefined),
-          { file: name, contentType }
-        )
-        .then(() => {
-          res.writeHead(200, {
-            'Cache-Control': 'no-cache',
-            Connection: 'keep-alive',
-            'keep-alive': 'timeout=5, max=1000'
-          })
-          res.end()
-        })
-        .catch((err) => {
-          Analytics.handleError(err)
-          ctx.error('/api/v1/blob put error', { err })
->>>>>>> 2844a83c
           res.writeHead(404, {})
           res.end()
           return
@@ -426,10 +387,6 @@
       }
     })
   )
-
-  registerRPC(app, sessions, ctx, pipelineFactory)
-
-  registerRPC(app, sessions, ctx, pipelineFactory)
 
   registerRPC(app, sessions, ctx, pipelineFactory)
 
@@ -734,16 +691,10 @@
       if (_compression) {
         sendMsg = await compress(smsg)
       }
-<<<<<<< HEAD
       const st = platformNow()
       await new Promise<void>((resolve) => {
         const handleErr = (err?: Error): void => {
           ctx.measure('msg-send-delta', platformNow() - st)
-=======
-      await new Promise<void>((resolve) => {
-        const handleErr = (err?: Error): void => {
-          ctx.measure('msg-send-delta', Date.now() - st)
->>>>>>> 2844a83c
           if (err != null) {
             if (!`${err.message}`.includes('WebSocket is not open')) {
               ctx.error('send error', { err })
