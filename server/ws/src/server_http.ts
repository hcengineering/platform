--- conflicted
+++ resolved
@@ -224,13 +224,8 @@
           return
         }
         case 'force-close': {
-<<<<<<< HEAD
           const wsId = req.query.wsId as WorkspaceUuid
           void sessions.forceClose(wsId ?? payload.workspace)
-=======
-          const wsId = req.query.wsId as string
-          void sessions.forceClose(wsId ?? payload.workspace.name)
->>>>>>> 8d57e0aa
           res.writeHead(200)
           res.end()
           return
