//
// Copyright © 2022 Hardcore Engineering Inc.
//
// Licensed under the Eclipse Public License, Version 2.0 (the "License");
// you may not use this file except in compliance with the License. You may
// obtain a copy of the License at https://www.eclipse.org/legal/epl-2.0
//
// Unless required by applicable law or agreed to in writing, software
// distributed under the License is distributed on an "AS IS" BASIS,
// WITHOUT WARRANTIES OR CONDITIONS OF ANY KIND, either express or implied.
//
// See the License for the specific language governing permissions and
// limitations under the License.
//

import { Client, type BucketItem, type BucketStream } from 'minio'

import core, {
  withContext,
  type WorkspaceIds,
  type WorkspaceDataId,
  type Blob,
  type MeasureContext,
  type Ref,
  type WorkspaceUuid
} from '@hcengineering/core'
import { getMetadata } from '@hcengineering/platform'
import serverCore, {
  removeAllObjects,
  getDataId,
  type BlobStorageIterator,
  type BucketInfo,
  type ListBlobResult,
  type StorageAdapter,
  type StorageConfig,
  type StorageConfiguration,
  type UploadedObjectInfo
} from '@hcengineering/server-core'
import { type Readable } from 'stream'

export interface MinioConfig extends StorageConfig {
  kind: 'minio'
  accessKey: string
  secretKey: string
  useSSL?: string
  region?: string

  // If defined, all resources will be inside selected root bucket.
  rootBucket?: string

  // A prefix string to be added to a bucketId in case rootBucket not used
  bucketPrefix?: string
}

export const CONFIG_KIND = 'minio'

/**
 * @public
 */
export class MinioService implements StorageAdapter {
  client: Client
  constructor (readonly opt: MinioConfig) {
    this.client = new Client({
      endPoint: opt.endpoint,
      accessKey: opt.accessKey,
      secretKey: opt.secretKey,
      region: opt.region ?? 'us-east-1',
      port: opt.port ?? 9000,
      useSSL: opt.useSSL === 'true'
    })
  }

  async initialize (ctx: MeasureContext, wsIds: WorkspaceIds): Promise<void> {}

  /**
   * @public
   */
  getBucketId (wsIds: WorkspaceIds): string {
    return this.opt.rootBucket ?? (this.opt.bucketPrefix ?? '') + getDataId(wsIds)
  }

  getBucketFolder (wsIds: WorkspaceIds): string {
    return getDataId(wsIds)
  }

  async close (): Promise<void> {}
  async exists (ctx: MeasureContext, wsIds: WorkspaceIds): Promise<boolean> {
    return await this.client.bucketExists(this.getBucketId(wsIds))
  }

  @withContext('make')
  async make (ctx: MeasureContext, wsIds: WorkspaceIds): Promise<void> {
    try {
      await this.client.makeBucket(this.getBucketId(wsIds), this.opt.region ?? 'us-east-1')
    } catch (err: any) {
      if (err.code === 'BucketAlreadyOwnedByYou') {
        return
      }
      throw err
    }
  }

  async listBuckets (ctx: MeasureContext): Promise<BucketInfo[]> {
    if (this.opt.rootBucket !== undefined) {
      const info = new Map<string, BucketInfo>()
      if (!(await this.client.bucketExists(this.opt.rootBucket))) {
        return []
      }
      const stream = this.client.listObjectsV2(this.opt.rootBucket, '', false)
      await new Promise<void>((resolve, reject) => {
        stream.on('end', () => {
          stream.destroy()
          resolve()
        })
        stream.on('error', (err) => {
          console.error(err)
          stream?.destroy()
          reject(err)
        })
        stream.on('data', (data) => {
          const wsDataId = data.prefix?.split('/')?.[0] as WorkspaceDataId
          if (wsDataId !== undefined && !info.has(wsDataId)) {
            const wsIds = {
              uuid: wsDataId as unknown as WorkspaceUuid,
              dataId: wsDataId,
              url: ''
            }
            info.set(wsDataId, {
              name: wsDataId,
              delete: async () => {
                await this.delete(ctx, wsIds)
              },
              list: async () => await this.listStream(ctx, wsIds)
            })
          }
        })
      })
      stream.destroy()
      return Array.from(info.values())
    } else {
      const productPostfix = this.getBucketFolder({ uuid: '' as WorkspaceUuid, dataId: '' as WorkspaceDataId, url: '' })
      const buckets = await this.client.listBuckets()
      return buckets
        .filter((it) => it.name.endsWith(productPostfix))
        .map((it) => {
          let name = it.name as WorkspaceDataId
          name = name.slice(0, name.length - productPostfix.length) as WorkspaceDataId
          const wsIds = {
            uuid: name as unknown as WorkspaceUuid,
            dataId: name,
            url: ''
          }
          return {
            name,
            delete: async () => {
              await this.delete(ctx, wsIds)
            },
            list: async () => await this.listStream(ctx, wsIds)
          }
        })
    }
  }

  getDocumentKey (wsIds: WorkspaceIds, name: string): string {
    return this.opt.rootBucket === undefined ? name : `${this.getBucketFolder(wsIds)}/${name}`
  }

  @withContext('remove')
  async remove (ctx: MeasureContext, wsIds: WorkspaceIds, objectNames: string[]): Promise<void> {
    const toRemove = objectNames.map((it) => this.getDocumentKey(wsIds, it))
    await this.client.removeObjects(this.getBucketId(wsIds), toRemove)
  }

  @withContext('delete')
  async delete (ctx: MeasureContext, wsIds: WorkspaceIds): Promise<void> {
    try {
      await removeAllObjects(ctx, this, wsIds)
    } catch (err: any) {
      ctx.error('failed to clean all objects', { error: err })
    }
    if (this.opt.rootBucket === undefined) {
      // Also delete a bucket
      await this.client.removeBucket(this.getBucketId(wsIds))
    }
  }

  stripPrefix (prefix: string | undefined, key: string): string {
    if (prefix !== undefined && key.startsWith(prefix)) {
      return key.slice(prefix.length)
    }
    return key
  }

  rootPrefix (wsIds: WorkspaceIds): string | undefined {
    return this.opt.rootBucket !== undefined ? this.getBucketFolder(wsIds) + '/' : undefined
  }

  @withContext('listStream')
  async listStream (ctx: MeasureContext, wsIds: WorkspaceIds): Promise<BlobStorageIterator> {
    let hasMore = true
    let stream: BucketStream<BucketItem> | undefined
    let done = false
    let error: Error | undefined
    let onNext: () => void = () => {}
    const buffer: ListBlobResult[] = []

    const rootPrefix = this.rootPrefix(wsIds)
    return {
      next: async (): Promise<ListBlobResult[]> => {
        try {
          if (stream === undefined && !done) {
            const rprefix = rootPrefix ?? ''
<<<<<<< HEAD
            stream = this.client.listObjectsV2(this.getBucketId(workspaceId), rprefix, true)
=======
            stream = this.client.listObjectsV2(this.getBucketId(wsIds), rprefix, true)
>>>>>>> 461a0ace
            stream.on('end', () => {
              stream?.destroy()
              done = true
              stream = undefined
              hasMore = false
              onNext()
            })
            stream.on('error', (err) => {
              stream?.destroy()
              stream = undefined
              error = err
              hasMore = false
              onNext()
            })
            stream.on('data', (data) => {
              if (data.name !== undefined) {
                const _id = this.stripPrefix(rootPrefix, data.name)
                buffer.push({
                  _id: _id as Ref<Blob>,
                  _class: core.class.Blob,
                  etag: data.etag,
                  size: data.size,
                  provider: this.opt.name,
                  space: core.space.Configuration,
                  modifiedBy: core.account.System,
                  modifiedOn: data.lastModified.getTime()
                })
              }
              onNext()
              if (buffer.length > 100) {
                stream?.pause()
              }
            })
          }
        } catch (err: any) {
          const msg = (err?.message as string) ?? ''
          if (msg.includes('Invalid bucket name') || msg.includes('The specified bucket does not exist')) {
            hasMore = false
            return []
          }
          error = err
        }

        if (buffer.length > 0) {
          return buffer.splice(0, 50)
        }
        if (!hasMore) {
          return []
        }
        return await new Promise<ListBlobResult[]>((resolve, reject) => {
          onNext = () => {
            if (error != null) {
              reject(error)
            }
            onNext = () => {}
            resolve(buffer.splice(0, 50))
          }
          stream?.resume()
        })
      },
      close: async () => {
        stream?.destroy()
      }
    }
  }

  @withContext('stat')
  async stat (ctx: MeasureContext, wsIds: WorkspaceIds, objectName: string): Promise<Blob | undefined> {
    try {
      const result = await this.client.statObject(this.getBucketId(wsIds), this.getDocumentKey(wsIds, objectName))
      const rootPrefix = this.rootPrefix(wsIds)
      return {
        provider: '',
        _class: core.class.Blob,
        _id: this.stripPrefix(rootPrefix, objectName) as Ref<Blob>,
        contentType: result.metaData['content-type'],
        size: result.size,
        etag: result.etag,
        space: core.space.Configuration,
        modifiedBy: core.account.System,
        modifiedOn: result.lastModified.getTime(),
        version: result.versionId ?? null
      }
    } catch (err: any) {
      if (
        err?.code === 'NoSuchKey' ||
        err?.code === 'NotFound' ||
        err?.message === 'No such key' ||
        err?.Code === 'NoSuchKey'
      ) {
        // Do not print error in this case
        return
      }
<<<<<<< HEAD
      ctx.error('no object found', { error: err, objectName, workspaceId: workspaceId.name })
=======

      ctx.error('failed to stat object', { error: err, objectName, wsIds })
>>>>>>> 461a0ace
      throw err
    }
  }

  @withContext('get')
  async get (ctx: MeasureContext, wsIds: WorkspaceIds, objectName: string): Promise<Readable> {
    return await this.client.getObject(this.getBucketId(wsIds), this.getDocumentKey(wsIds, objectName))
  }

  @withContext('put')
  async put (
    ctx: MeasureContext,
    wsIds: WorkspaceIds,
    objectName: string,
    stream: Readable | Buffer | string,
    contentType: string,
    size?: number
  ): Promise<UploadedObjectInfo> {
    return await this.client.putObject(this.getBucketId(wsIds), this.getDocumentKey(wsIds, objectName), stream, size, {
      'Content-Type': contentType
    })
  }

  @withContext('read')
  async read (ctx: MeasureContext, wsIds: WorkspaceIds, objectName: string): Promise<Buffer[]> {
    const data = await this.client.getObject(this.getBucketId(wsIds), this.getDocumentKey(wsIds, objectName))
    const chunks: Buffer[] = []

    await new Promise((resolve, reject) => {
      data.on('readable', () => {
        let chunk
        while ((chunk = data.read()) !== null) {
          const b = chunk as Buffer
          chunks.push(b)
        }
      })

      data.on('end', () => {
        data.destroy()
        resolve(null)
      })
      data.on('error', (err) => {
        reject(err)
      })
    })
    return chunks
  }

  @withContext('partial')
  async partial (
    ctx: MeasureContext,
    wsIds: WorkspaceIds,
    objectName: string,
    offset: number,
    length?: number
  ): Promise<Readable> {
    return await this.client.getPartialObject(
      this.getBucketId(wsIds),
      this.getDocumentKey(wsIds, objectName),
      offset,
      length
    )
  }

  @withContext('getUrl')
  async getUrl (ctx: MeasureContext, wsIds: WorkspaceIds, objectName: string): Promise<string> {
    const filesUrl = getMetadata(serverCore.metadata.FilesUrl) ?? ''
    return filesUrl.replaceAll(':workspace', getDataId(wsIds)).replaceAll(':blobId', objectName)
  }
}

export function processConfigFromEnv (storageConfig: StorageConfiguration): string | undefined {
  let minioEndpoint = process.env.MINIO_ENDPOINT
  if (minioEndpoint === undefined) {
    return 'MINIO_ENDPOINT'
  }
  const minioAccessKey = process.env.MINIO_ACCESS_KEY
  if (minioAccessKey === undefined) {
    return 'MINIO_ACCESS_KEY'
  }

  let minioPort = 9000
  const sp = minioEndpoint.split(':')
  if (sp.length > 1) {
    minioEndpoint = sp[0]
    minioPort = parseInt(sp[1])
  }

  const minioSecretKey = process.env.MINIO_SECRET_KEY
  if (minioSecretKey === undefined) {
    return 'MINIO_SECRET_KEY'
  }

  const minioConfig: MinioConfig = {
    kind: 'minio',
    name: 'minio',
    port: minioPort,
    region: 'us-east-1',
    useSSL: 'false',
    endpoint: minioEndpoint,
    accessKey: minioAccessKey,
    secretKey: minioSecretKey
  }
  storageConfig.storages.push(minioConfig)
  storageConfig.default = 'minio'
}

export function addMinioFallback (storageConfig: StorageConfiguration): void {
  const required = processConfigFromEnv(storageConfig)
  if (required !== undefined) {
    console.error(`Required ${required} env to be configured`)
    process.exit(1)
  }
}<|MERGE_RESOLUTION|>--- conflicted
+++ resolved
@@ -210,11 +210,7 @@
         try {
           if (stream === undefined && !done) {
             const rprefix = rootPrefix ?? ''
-<<<<<<< HEAD
-            stream = this.client.listObjectsV2(this.getBucketId(workspaceId), rprefix, true)
-=======
             stream = this.client.listObjectsV2(this.getBucketId(wsIds), rprefix, true)
->>>>>>> 461a0ace
             stream.on('end', () => {
               stream?.destroy()
               done = true
@@ -308,12 +304,8 @@
         // Do not print error in this case
         return
       }
-<<<<<<< HEAD
-      ctx.error('no object found', { error: err, objectName, workspaceId: workspaceId.name })
-=======
 
       ctx.error('failed to stat object', { error: err, objectName, wsIds })
->>>>>>> 461a0ace
       throw err
     }
   }
