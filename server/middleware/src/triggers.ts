//
// Copyright © 2024 Hardcore Engineering Inc.
//
// Licensed under the Eclipse Public License, Version 2.0 (the "License");
// you may not use this file except in compliance with the License. You may
// obtain a copy of the License at https://www.eclipse.org/legal/epl-2.0
//
// Unless required by applicable law or agreed to in writing, software
// distributed under the License is distributed on an "AS IS" BASIS,
// WITHOUT WARRANTIES OR CONDITIONS OF ANY KIND, either express or implied.
//
// See the License for the specific language governing permissions and
// limitations under the License.
//

import core, {
  type AttachedDoc,
  type Class,
  ClassifierKind,
  type Collection,
  DOMAIN_MODEL,
  type Doc,
  type DocumentUpdate,
  type LowLevelStorage,
  type MeasureContext,
  type Mixin,
  type PersonId,
  type Ref,
  type SessionData,
  type Tx,
  type TxCUD,
  TxFactory,
  type TxRemoveDoc,
  type TxUpdateDoc,
  addOperation,
  toFindResult,
  withContext
} from '@hcengineering/core'
import { PlatformError, getResource, unknownError } from '@hcengineering/platform'
import serverCore, {
  type Middleware,
  type ObjectDDParticipant,
  type PipelineContext,
  type ServerFindOptions,
  type ServiceAdaptersManager,
  type StorageAdapter,
  type TriggerControl,
  type TxMiddlewareResult,
  BaseMiddleware,
  SessionDataImpl,
  type SessionFindAll,
  Triggers
} from '@hcengineering/server-core'
import { filterBroadcastOnly } from './utils'

/**
 * @public
 */
export class TriggersMiddleware extends BaseMiddleware implements Middleware {
  triggers: Triggers
  storageAdapter!: StorageAdapter
  cache = new Map<string, any>()
  intervalId: NodeJS.Timeout

  constructor (context: PipelineContext, next: Middleware | undefined) {
    super(context, next)
    this.triggers = new Triggers(this.context.hierarchy)
    this.intervalId = setInterval(
      () => {
        this.cache.clear()
      },
      30 * 60 * 1000
    )
  }

  async close (): Promise<void> {
    clearInterval(this.intervalId)
  }

  static async create (ctx: MeasureContext, context: PipelineContext, next?: Middleware): Promise<Middleware> {
    // we need to init triggers from model first.
    const triggers = new TriggersMiddleware(context, next)
    await triggers.init(ctx)
    return triggers
  }

  async init (ctx: MeasureContext): Promise<void> {
    if (this.context.storageAdapter == null) {
      throw new PlatformError(unknownError('Storage adapter should be specified'))
    }
    if (this.context.lowLevelStorage == null) {
      throw new PlatformError(unknownError('Low level storage should be specified'))
    }
    this.storageAdapter = this.context.storageAdapter
    this.triggers.init(this.context.modelDb)
  }

  async tx (ctx: MeasureContext<SessionData>, tx: Tx[]): Promise<TxMiddlewareResult> {
    await this.triggers.tx(tx)
    const result = await this.provideTx(ctx, tx)

    const ftx = filterBroadcastOnly(tx, this.context.hierarchy)
    if (ftx.length > 0) {
      await this.processDerived(ctx, ftx)
    }
    return result
  }

  private async processDerived (ctx: MeasureContext<SessionData>, txes: Tx[]): Promise<void> {
    const findAll: SessionFindAll = async (ctx, _class, query, options) => {
      const _ctx: MeasureContext = (options as ServerFindOptions<Doc>)?.ctx ?? ctx
      delete (options as ServerFindOptions<Doc>)?.ctx
      if (_ctx.contextData !== undefined) {
        _ctx.contextData.isTriggerCtx = true
      }

      // Use live query
      const results = await this.findAll(_ctx, _class, query, options)
      return toFindResult(
        results.map((v) => {
          return this.context.hierarchy.updateLookupMixin(_class, v, options)
        }),
        results.total
      )
    }

    const removed = await ctx.with('process-remove', {}, (ctx) => this.processRemove(ctx, txes, findAll))
    const collections = await ctx.with('process-collection', {}, (ctx) => this.processCollection(ctx, txes, findAll))
    const moves = await ctx.with('process-move', {}, (ctx) => this.processMove(ctx, txes, findAll))

    const triggerControl: Omit<TriggerControl, 'txFactory' | 'ctx' | 'txes'> = {
      removedMap: ctx.contextData.removedMap,
      workspace: this.context.workspace,
      lowLevel: this.context.lowLevelStorage as LowLevelStorage,
      branding: this.context.branding,
      storageAdapter: this.storageAdapter,
      serviceAdaptersManager: this.context.serviceAdapterManager as ServiceAdaptersManager,
      findAll,
      queue: this.context.queue,
      contextCache: ctx.contextData.contextCache,
      modelDb: this.context.modelDb,
      hierarchy: this.context.hierarchy,
      cache: this.cache,
      userStatusMap: this.context.userStatusMap ?? new Map(),
      domainRequest: async (ctx, domain, params) => {
        return (await this.context.head?.domainRequest(ctx, domain, params)) ?? { domain, value: undefined }
      },
      apply: async (ctx, tx, needResult) => {
        if (needResult === true) {
          return (await this.context.derived?.tx(ctx, tx)) ?? {}
        }
        return {}
      },
      // Will create a live query if missing and return values immediately if already asked.
      queryFind: (ctx: MeasureContext, _class, query, options) => {
        const domain = this.context.hierarchy.findDomain(_class)
        return ctx.with('query-find', { domain }, (ctx) => {
          const { ctx: octx, ...pureOptions } = (options as ServerFindOptions<Doc>) ?? {}
          return addOperation(
            ctx,
            'query-find',
            { domain, _class, query: query as any, options: pureOptions as any },
            () =>
              // We sure ctx is required to be passed
              this.context.liveQuery?.queryFind(_class, query) ??
              this.provideFindAll(ctx, _class, query, { ...options })
          )
        })
      }
    }

    const triggers = await this.processSyncTriggers(ctx, txes, triggerControl, findAll)

    const derived = [...removed, ...collections, ...moves, ...triggers]

    if (derived.length > 0) {
      await this.processDerivedTxes(ctx, derived)
    }

    const performSync = (ctx as MeasureContext<SessionDataImpl>).contextData.isAsyncContext ?? false

    if (performSync) {
      await this.processAsyncTriggers(ctx, triggerControl, findAll, txes, triggers)
    } else {
      ctx.contextData.asyncRequests = [
        ...(ctx.contextData.asyncRequests ?? []),
        async (_ctx, id?: string) => {
          // Just replace id of previous context
          ctx.id = id
          // In case of async context, we execute both async and sync triggers as sync
          await this.processAsyncTriggers(ctx, triggerControl, findAll, txes, triggers)
        }
      ]
    }
  }

  @withContext('process-sync-triggers')
  processSyncTriggers (
    ctx: MeasureContext<SessionData>,
    txes: Tx[],
    triggerControl: Omit<TriggerControl, 'txFactory' | 'ctx' | 'txes'>,
    findAll: SessionFindAll
  ): Promise<Tx[]> {
    return this.triggers.apply(
      ctx,
      txes,
      {
        ...triggerControl,
        ctx,
        findAll,
        txes: [...txes]
      },
      'sync'
    )
  }

  @withContext('process-async-triggers')
  async processAsyncTriggers (
    ctx: MeasureContext<SessionData>,
    triggerControl: Omit<TriggerControl, 'txFactory' | 'ctx' | 'txes'>,
    findAll: Middleware['findAll'],
    txes: Tx[], // original txes
    syncResult: Tx[] // sync result txes
  ): Promise<void> {
    const sctx = ctx.contextData
    const asyncContextData: SessionDataImpl = new SessionDataImpl(
      sctx.account,
      sctx.sessionId,
      sctx.admin,
      { txes: [], targets: {}, queue: [], sessions: {} },
      this.context.workspace,
      true,
      sctx.removedMap,
      sctx.contextCache,
      this.context.modelDb,
      sctx.socialStringsToUsers,
      sctx.service
    )
    ctx.contextData = asyncContextData
    const aresult = await this.triggers.apply(
      ctx,
      txes,
      {
        ...triggerControl,
        ctx,
        findAll,
        txes: [...txes, ...syncResult]
      },
      'async'
    )

    if (aresult.length > 0) {
      await ctx.with('process-async-result', {}, async (ctx) => {
        await this.processDerivedTxes(ctx, aresult)
        // We need to send all to recipients
        await this.context.head?.handleBroadcast(ctx)
      })
    } else if (ctx.contextData.hasDomainBroadcast === true) {
      await ctx.with('broadcast-async-domain-request', {}, async (ctx) => {
        await this.context.head?.handleBroadcast(ctx)
      })
    }
  }

  private async processDerivedTxes (ctx: MeasureContext<SessionData>, derived: Tx[]): Promise<void> {
    if (derived.length > 0) {
      derived.sort((a, b) => a.modifiedOn - b.modifiedOn)
      await this.context.derived?.tx(ctx, derived)
      // We need to perform broadcast here
    }
  }

  private getCollectionUpdateTx<D extends Doc>(
    _id: Ref<D>,
    _class: Ref<Class<D>>,
    modifiedBy: PersonId,
    modifiedOn: number,
    attachedTo: Pick<Doc, '_class' | 'space'>,
    update: DocumentUpdate<D>
  ): Tx {
    const txFactory = new TxFactory(modifiedBy, true)
    const baseClass = this.context.hierarchy.getBaseClass(_class)
    if (baseClass !== _class) {
      // Mixin operation is required.
      const tx = txFactory.createTxMixin<Doc, Doc>(_id, attachedTo._class, attachedTo.space, _class, update)
      tx.modifiedOn = modifiedOn

      return tx
    } else {
      const tx = txFactory.createTxUpdateDoc(_class, attachedTo.space, _id, update)
      tx.modifiedOn = modifiedOn

      return tx
    }
  }

  private async processRemove (ctx: MeasureContext<SessionData>, txes: Tx[], findAll: SessionFindAll): Promise<Tx[]> {
    const result: Tx[] = []

    for (const tx of txes) {
      if (!this.context.hierarchy.isDerived(tx._class, core.class.TxRemoveDoc)) {
        continue
      }
      const rtx = tx as TxRemoveDoc<Doc>
      const object = ctx.contextData.removedMap.get(rtx.objectId)
      if (object === undefined) {
        continue
      }
      result.push(...(await this.deleteClassCollections(ctx, object._class, rtx.objectId, findAll)))
      const _class = this.context.hierarchy.findClass(object._class)
      if (_class !== undefined) {
        const mixins = this.getMixins(object._class, object)
        for (const mixin of mixins) {
          result.push(...(await this.deleteClassCollections(ctx, mixin, rtx.objectId, findAll, object._class)))
        }
<<<<<<< HEAD

        result.push(...(await this.deleteRelatedDocuments(ctx, object, findAll)))
      }
=======
>>>>>>> 461a0ace

        result.push(...(await this.deleteRelatedDocuments(ctx, object, findAll)))
      }
    }
    return result
  }

  private async deleteClassCollections (
    ctx: MeasureContext<SessionData>,
    _class: Ref<Class<Doc>>,
    objectId: Ref<Doc>,
    findAll: SessionFindAll,
    to?: Ref<Class<Doc>>
  ): Promise<Tx[]> {
    const attributes = this.context.hierarchy.getAllAttributes(_class, to)
    const result: Tx[] = []
    for (const attribute of attributes) {
      if (this.context.hierarchy.isDerived(attribute[1].type._class, core.class.Collection)) {
        const collection = attribute[1].type as Collection<AttachedDoc>
        const allAttached = await findAll(ctx, collection.of, { attachedTo: objectId })
        for (const attached of allAttached) {
          result.push(...this.deleteObject(ctx, attached, ctx.contextData.removedMap))
        }
      }
    }
    return result
  }

  private async updateCollection (
    ctx: MeasureContext,
    colTx: TxUpdateDoc<AttachedDoc>,
    findAll: SessionFindAll
  ): Promise<Tx[]> {
    if (colTx.attachedTo === undefined || colTx.attachedToClass === undefined || colTx.collection === undefined) {
      return []
    }

    const _id = colTx.attachedTo
    const _class = colTx.attachedToClass
    const { operations } = colTx

    if (
      this.context.hierarchy.getDomain(_class) === DOMAIN_MODEL // We could not update increments for model classes
    ) {
      return []
    }

    if (operations?.attachedTo === undefined || operations.attachedTo === _id) {
      return []
    }

    const oldAttachedTo = (await findAll(ctx, _class, { _id }, { limit: 1 }))[0]
    let oldTx: Tx | null = null
    if (oldAttachedTo !== undefined) {
      const attr = this.context.hierarchy.findAttribute(oldAttachedTo._class, colTx.collection)

      if (attr !== undefined) {
        oldTx = this.getCollectionUpdateTx(_id, _class, colTx.modifiedBy, colTx.modifiedOn, oldAttachedTo, {
          $inc: { [colTx.collection]: -1 }
        })
      }
    }

    const newAttachedToClass = operations.attachedToClass ?? _class
    const newAttachedToCollection = operations.collection ?? colTx.collection
    const newAttachedTo = (await findAll(ctx, newAttachedToClass, { _id: operations.attachedTo }, { limit: 1 }))[0]
    let newTx: Tx | null = null
    const newAttr = this.context.hierarchy.findAttribute(newAttachedToClass, newAttachedToCollection)
    if (newAttachedTo !== undefined && newAttr !== undefined) {
      newTx = this.getCollectionUpdateTx(
        newAttachedTo._id,
        newAttachedTo._class,
        colTx.modifiedBy,
        colTx.modifiedOn,
        newAttachedTo,
        { $inc: { [newAttachedToCollection]: 1 } }
      )
    }

    return [...(oldTx !== null ? [oldTx] : []), ...(newTx !== null ? [newTx] : [])]
  }

  private async processCollection (
    ctx: MeasureContext<SessionData>,
    txes: Tx[],
    findAll: SessionFindAll
  ): Promise<Tx[]> {
    const result: Tx[] = []
    for (const tx of txes) {
      const colTx = tx as TxCUD<AttachedDoc>
      if (colTx.attachedTo !== undefined && colTx.attachedToClass !== undefined && colTx.collection !== undefined) {
        const _id = colTx.attachedTo
        const _class = colTx.attachedToClass

        // Skip model operations
        if (this.context.hierarchy.getDomain(_class) === DOMAIN_MODEL) {
          // We could not update increments for model classes
          continue
        }

        const isCreateTx = colTx._class === core.class.TxCreateDoc
        const isDeleteTx = colTx._class === core.class.TxRemoveDoc
        const isUpdateTx = colTx._class === core.class.TxUpdateDoc
        if (isUpdateTx) {
          result.push(...(await this.updateCollection(ctx, colTx as TxUpdateDoc<AttachedDoc>, findAll)))
        }

        if ((isCreateTx || isDeleteTx) && !ctx.contextData.removedMap.has(_id)) {
          // TODO: Why we need attachedTo to be found? It uses attachedTo._class, attachedTo.space only inside
          // We found case for Todos, we could attach a collection with
          const attachedTo = (await findAll(ctx, _class, { _id }, { limit: 1 }))[0]
          if (attachedTo !== undefined) {
            result.push(
              this.getCollectionUpdateTx(
                _id,
                _class,
                tx.modifiedBy,
                colTx.modifiedOn,
                attachedTo, // { _class: colTx.objectClass, space: colTx.objectSpace },
                {
                  $inc: { [colTx.collection]: isCreateTx ? 1 : -1 }
                }
              )
            )
          }
        }
      }
    }
    return result
  }

  private getParentClass (_class: Ref<Class<Doc>>): Ref<Class<Doc>> {
    const baseDomain = this.context.hierarchy.getDomain(_class)
    const ancestors = this.context.hierarchy.getAncestors(_class)
    let result: Ref<Class<Doc>> = _class
    for (const ancestor of ancestors) {
      try {
        const domain = this.context.hierarchy.getClass(ancestor).domain
        if (domain === baseDomain) {
          result = ancestor
        }
      } catch {}
    }
    return result
  }

  private getMixins (_class: Ref<Class<Doc>>, object: Doc): Array<Ref<Mixin<Doc>>> {
    const parentClass = this.getParentClass(_class)
    const descendants = this.context.hierarchy.getDescendants(parentClass)
    return descendants.filter(
      (m) =>
        this.context.hierarchy.getClass(m).kind === ClassifierKind.MIXIN && this.context.hierarchy.hasMixin(object, m)
    )
  }

  private deleteObject (ctx: MeasureContext, object: Doc, removedMap: Map<Ref<Doc>, Doc>): Tx[] {
    const result: Tx[] = []
    const factory = new TxFactory(object.modifiedBy, true)
    if (this.context.hierarchy.isDerived(object._class, core.class.AttachedDoc)) {
      const adoc = object as AttachedDoc
      const nestedTx = factory.createTxRemoveDoc(adoc._class, adoc.space, adoc._id)
      const tx = factory.createTxCollectionCUD(
        adoc.attachedToClass,
        adoc.attachedTo,
        adoc.space,
        adoc.collection,
        nestedTx
      )
      removedMap.set(adoc._id, adoc)
      result.push(tx)
    } else {
      result.push(factory.createTxRemoveDoc(object._class, object.space, object._id))
      removedMap.set(object._id, object)
    }
    return result
  }

  private async deleteRelatedDocuments (
    ctx: MeasureContext<SessionData>,
    object: Doc,
    findAll: SessionFindAll
  ): Promise<Tx[]> {
    const result: Tx[] = []
    const objectClass = this.context.hierarchy.getClass(object._class)
    if (this.context.hierarchy.hasMixin(objectClass, serverCore.mixin.ObjectDDParticipant)) {
      const removeParticipand: ObjectDDParticipant = this.context.hierarchy.as(
        objectClass,
        serverCore.mixin.ObjectDDParticipant
      )
      const collector = await getResource(removeParticipand.collectDocs)
      const docs = await collector(object, this.context.hierarchy, (_class, query, options) => {
        return findAll(ctx, _class, query, options)
      })
      for (const d of docs) {
        result.push(...this.deleteObject(ctx, d, ctx.contextData.removedMap))
      }
    }
    return result
  }

  private async processMove (ctx: MeasureContext, txes: Tx[], findAll: SessionFindAll): Promise<Tx[]> {
    const result: Tx[] = []
    for (const tx of txes) {
      if (!this.context.hierarchy.isDerived(tx._class, core.class.TxUpdateDoc)) {
        continue
      }
      const rtx = tx as TxUpdateDoc<Doc>
      if (rtx.operations.space === undefined || rtx.operations.space === rtx.objectSpace) {
        continue
      }
      const factory = new TxFactory(tx.modifiedBy, true)
      for (const [, attribute] of this.context.hierarchy.getAllAttributes(rtx.objectClass)) {
        if (!this.context.hierarchy.isDerived(attribute.type._class, core.class.Collection)) {
          continue
        }
        const collection = attribute.type as Collection<AttachedDoc>
        const allAttached = await findAll(ctx, collection.of, { attachedTo: rtx.objectId, space: rtx.objectSpace })
        const allTx = allAttached.map(({ _class, space, _id }) =>
          factory.createTxUpdateDoc(_class, space, _id, { space: rtx.operations.space })
        )
        result.push(...allTx)
      }
    }
    return result
  }
}<|MERGE_RESOLUTION|>--- conflicted
+++ resolved
@@ -313,12 +313,6 @@
         for (const mixin of mixins) {
           result.push(...(await this.deleteClassCollections(ctx, mixin, rtx.objectId, findAll, object._class)))
         }
-<<<<<<< HEAD
-
-        result.push(...(await this.deleteRelatedDocuments(ctx, object, findAll)))
-      }
-=======
->>>>>>> 461a0ace
 
         result.push(...(await this.deleteRelatedDocuments(ctx, object, findAll)))
       }
