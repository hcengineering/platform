--- conflicted
+++ resolved
@@ -35,13 +35,8 @@
 export * from './spaceSecurity'
 export * from './triggers'
 export * from './txPush'
-<<<<<<< HEAD
-export * from './identity'
-export * from './pluginConfig'
-=======
 export * from './queue'
 export * from './identity'
 export * from './pluginConfig'
 export * from './userStatus'
-export * from './findSecurity'
->>>>>>> 461a0ace
+export * from './findSecurity'