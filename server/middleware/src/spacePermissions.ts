--- conflicted
+++ resolved
@@ -45,11 +45,7 @@
 export class SpacePermissionsMiddleware extends BaseMiddleware implements Middleware {
   private whitelistSpaces = new Set<Ref<Space>>()
   private assignmentBySpace: Record<Ref<Space>, RolesAssignment> = {}
-<<<<<<< HEAD
-  private permissionsBySpace: Record<Ref<Space>, Record<Ref<Account>, Set<Permission>>> = {}
-=======
   private permissionsBySpace: Record<Ref<Space>, Record<AccountUuid, Set<Ref<Permission>>>> = {}
->>>>>>> 461a0ace
   private typeBySpace: Record<Ref<Space>, Ref<SpaceType>> = {}
   wasInit: Promise<void> | boolean = false
 
@@ -84,20 +80,11 @@
     }
   }
 
-  private getPermissions (): Permission[] {
-    return this.context.modelDb.findAllSync(core.class.Permission, {})
-  }
-
   private getRoles (spaceTypeId: Ref<SpaceType>): Role[] {
     return this.context.modelDb.findAllSync(core.class.Role, { attachedTo: spaceTypeId })
   }
 
-  private setPermissions (
-    spaceId: Ref<Space>,
-    roles: Role[],
-    assignment: RolesAssignment,
-    permissions: Permission[]
-  ): void {
+  private setPermissions (spaceId: Ref<Space>, roles: Role[], assignment: RolesAssignment): void {
     for (const role of roles) {
       const roleMembers: AccountUuid[] = assignment[role._id] ?? []
 
@@ -107,9 +94,7 @@
         }
 
         for (const permission of role.permissions) {
-          const p = permissions.find((p) => p._id === permission)
-          if (p === undefined) continue
-          this.permissionsBySpace[spaceId][member].add(p)
+          this.permissionsBySpace[spaceId][member].add(permission)
         }
       }
     }
@@ -142,7 +127,7 @@
 
     this.assignmentBySpace[space._id] = requiredValues
 
-    this.setPermissions(space._id, this.getRoles(spaceType._id), asMixin, this.getPermissions())
+    this.setPermissions(space._id, this.getRoles(spaceType._id), asMixin)
   }
 
   private isTypedSpaceClass (_class: Ref<Class<Space>>): boolean {
@@ -160,21 +145,11 @@
    *
    * Checks if the required permission is present in the space for the given context
    */
-  private checkPermission (ctx: MeasureContext<SessionData>, space: Ref<TypedSpace>, tx: TxCUD<Doc>): boolean {
+  private checkPermission (ctx: MeasureContext<SessionData>, space: Ref<TypedSpace>, id: Ref<Permission>): boolean {
     const account = ctx.contextData.account
     const permissions = this.permissionsBySpace[space]?.[account.uuid] ?? null
 
-<<<<<<< HEAD
-    for (const permission of permissions) {
-      if (permission.txClass === undefined || permission.txClass !== tx._class) continue
-      if (permission.objectClass !== undefined && permission.objectClass !== tx.objectClass) continue
-      return permission.forbid !== undefined ? !permission.forbid : true
-    }
-
-    return true
-=======
     return permissions !== null && permissions.has(id)
->>>>>>> 461a0ace
   }
 
   private throwForbidden (): void {
@@ -247,7 +222,7 @@
     this.assignmentBySpace[spaceId] = requiredValues
 
     this.permissionsBySpace[tx.objectId] = {}
-    this.setPermissions(spaceId, this.getRoles(spaceType._id), assignment, this.getPermissions())
+    this.setPermissions(spaceId, this.getRoles(spaceType._id), assignment)
   }
 
   private handleRemove (tx: TxCUD<Space>): void {
@@ -318,7 +293,7 @@
       targetRole.permissions = updateTx.operations.permissions
 
       this.permissionsBySpace[spaceId] = {}
-      this.setPermissions(spaceId, roles, assignment, this.getPermissions())
+      this.setPermissions(spaceId, roles, assignment)
     }
   }
 
@@ -374,21 +349,20 @@
     const cudTx = tx as TxCUD<Doc>
     const h = this.context.hierarchy
     const isSpace = h.isDerived(cudTx.objectClass, core.class.Space)
-
-    this.checkSpacePermissions(ctx, cudTx, cudTx.objectSpace)
-    if (isSpace) {
-      this.checkSpacePermissions(ctx, cudTx, cudTx.objectId as Ref<Space>)
-    }
-  }
-
-  private checkSpacePermissions (ctx: MeasureContext, cudTx: TxCUD<Doc>, targetSpaceId: Ref<Space>): void {
+    // NOTE: in assumption that we want to control permissions for space itself on that space level
+    // and not on the system's spaces space level for now
+    const targetSpaceId = (isSpace ? cudTx.objectId : cudTx.objectSpace) as Ref<Space>
+
     if (this.whitelistSpaces.has(targetSpaceId)) {
       return
     }
+
     // NOTE: move this checking logic later to be defined in some server plugins?
     // so they can contribute checks into the middleware for their custom permissions?
-    if (!this.checkPermission(ctx, targetSpaceId as Ref<TypedSpace>, cudTx)) {
-      this.throwForbidden()
+    if (tx._class === core.class.TxRemoveDoc) {
+      if (this.checkPermission(ctx, targetSpaceId as Ref<TypedSpace>, core.permission.ForbidDeleteObject)) {
+        this.throwForbidden()
+      }
     }
   }
 }