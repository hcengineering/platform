--- conflicted
+++ resolved
@@ -38,15 +38,10 @@
 } from '@hcengineering/server-core'
 import { generateToken } from '@hcengineering/server-token'
 import { clearInterval } from 'node:timers'
-<<<<<<< HEAD
-import { backup, restore } from '.'
-import { createStorageBackupStorage } from './storage'
-=======
 import { createStorageBackupStorage } from './storage'
 import { backup } from './backup'
 import { restore } from './restore'
 
->>>>>>> 461a0ace
 export interface BackupConfig {
   AccountsURL: string
   AccountsDbURL: string
@@ -81,18 +76,11 @@
       externalStorage: StorageAdapter
     ) => DbConfiguration,
     readonly region: string,
-<<<<<<< HEAD
-    readonly contextVars: Record<string, any>,
-    readonly skipDomains: string[] = [],
-    readonly fullCheck: boolean = false
-  ) {}
-=======
     readonly skipDomains: string[] = [],
     readonly fullCheck: boolean = false
   ) {
     this.rateLimiter = new RateLimiter(this.config.Parallel)
   }
->>>>>>> 461a0ace
 
   canceled = false
   async close (): Promise<void> {
@@ -232,24 +220,6 @@
 
   activeWorkspaces = new Set<string>()
 
-<<<<<<< HEAD
-    const times: number[] = []
-    const activeWorkspaces = new Set<string>()
-
-    const infoTo = setInterval(() => {
-      const avgTime = times.length > 0 ? Math.round(times.reduce((p, c) => p + c, 0) / times.length) / 1000 : 0
-      ctx.warn('********** backup info **********', {
-        processed,
-        toGo: workspaces.length - processed,
-        avgTime,
-        index,
-        Elapsed: (Date.now() - startTime) / 1000,
-        ETA: Math.round((workspaces.length - processed) * avgTime),
-        activeLen: activeWorkspaces.size,
-        active: Array.from(activeWorkspaces).join(',')
-      })
-    }, 10000)
-=======
   allBackupTime: number = 0
 
   async backup (ctx: MeasureContext): Promise<void> {
@@ -275,18 +245,11 @@
           this.workspacesToBackup.set(ws.uuid, ws)
         }
       }
->>>>>>> 461a0ace
 
       await this.rateLimiter.add(
         async () => {
           try {
-<<<<<<< HEAD
-            activeWorkspaces.add(ws.workspace)
-            index++
-            if (this.canceled || Date.now() - startTime > recheckTimeout) {
-=======
             if (this.canceled) {
->>>>>>> 461a0ace
               return // If canceled, we should stop
             }
             const st = Date.now()
@@ -301,15 +264,9 @@
             }
           } catch (err: any) {
             ctx.error('Backup failed', { err })
-<<<<<<< HEAD
-            failedWorkspaces.push(ws)
-          } finally {
-            activeWorkspaces.delete(ws.workspace)
-=======
             handleFailedBackup(ws)
           } finally {
             this.activeWorkspaces.delete(ws.uuid)
->>>>>>> 461a0ace
           }
         },
         (err: any) => {
@@ -319,21 +276,11 @@
     }
   }
 
-<<<<<<< HEAD
-      ctx.info('waiting for rate limiter to finish processing', { active: rateLimiter.processingQueue.size })
-      await rateLimiter.waitProcessing()
-    } catch (err: any) {
-      ctx.error('Backup failed', { err })
-      throw err
-    } finally {
-      clearInterval(infoTo)
-=======
   private async getWorkspacesList (): Promise<WorkspaceInfoWithStatus[]> {
     const client = getAccountClient(this.config.Token)
     if (process.env.WORKSPACES_OVERRIDE !== undefined) {
       const wsIds = process.env.WORKSPACES_OVERRIDE.split(',')
       return await client.getWorkspacesInfo(wsIds as WorkspaceUuid[])
->>>>>>> 461a0ace
     }
     return await client.listWorkspaces(this.region, 'active')
   }
@@ -349,12 +296,8 @@
       url: ws.url,
       dataId: ws.dataId
     })
-<<<<<<< HEAD
-    const ctx = rootCtx.newChild('doBackup', {})
-=======
     const ctx = rootCtx.newChild('doBackup', {}, { span: false })
     const dataId = ws.dataId ?? (ws.uuid as unknown as WorkspaceDataId)
->>>>>>> 461a0ace
     let pipeline: Pipeline | undefined
     const backupIds = {
       uuid: this.config.BucketName as WorkspaceUuid,
@@ -380,54 +323,6 @@
       if (pipeline === undefined) {
         throw new Error('Pipeline is undefined, cannot proceed with backup')
       }
-<<<<<<< HEAD
-      const result = await ctx.with('backup', { workspace: ws.workspace }, (ctx) =>
-        backup(ctx, '', getWorkspaceId(ws.workspace), storage, {
-          skipDomains: this.skipDomains,
-          force: true,
-          timeout: this.config.Timeout * 1000,
-          connectTimeout: 5 * 60 * 1000, // 5 minutes to,
-          blobDownloadLimit: this.downloadLimit,
-          skipBlobContentTypes: [],
-          fullVerify: this.fullCheck,
-          storageAdapter: this.workspaceStorageAdapter,
-          getLastTx: async (): Promise<Tx | undefined> => {
-            const config = this.getConfig(ctx, wsUrl, null, this.workspaceStorageAdapter)
-            const adapterConf = config.adapters[config.domains[DOMAIN_TX]]
-            const hierarchy = new Hierarchy()
-            const modelDb = new ModelDb(hierarchy)
-            const txAdapter = await adapterConf.factory(
-              ctx,
-              this.contextVars,
-              hierarchy,
-              adapterConf.url,
-              wsUrl,
-              modelDb,
-              this.workspaceStorageAdapter
-            )
-            try {
-              await txAdapter.init?.(ctx, this.contextVars)
-
-              return (
-                await txAdapter.rawFindAll<Tx>(
-                  DOMAIN_TX,
-                  { objectSpace: { $ne: core.space.Model } },
-                  { limit: 1, sort: { modifiedOn: SortingOrder.Descending } }
-                )
-              ).shift()
-            } finally {
-              await txAdapter.close()
-            }
-          },
-          getConnection: async () => {
-            if (pipeline === undefined) {
-              pipeline = await this.pipelineFactory(ctx, wsUrl, true, () => {}, null)
-            }
-            return wrapPipeline(ctx, pipeline, wsUrl)
-          },
-          progress: (progress) => {
-            return notify?.(progress) ?? Promise.resolve()
-=======
       const [accountDB, closeAccountDB] = await getAccountDB(this.config.AccountsDbURL, this.config.AccountsDbNS)
       const result = await ctx.with(
         'backup',
@@ -453,7 +348,6 @@
             })
           } finally {
             closeAccountDB()
->>>>>>> 461a0ace
           }
         },
         { workspace: ws.uuid, url: ws.url }
@@ -475,15 +369,6 @@
           time: Math.round((Date.now() - st) / 1000)
         })
         // We need to report update for stats to account service
-<<<<<<< HEAD
-        const token = generateToken(systemAccountEmail, { name: ws.workspace }, { service: 'backup' })
-        await updateBackupInfo(token, backupInfo)
-      } else {
-        rootCtx.error('BACKUP FAILED', {
-          workspace: ws.workspace,
-          workspaceUrl: ws.workspaceUrl,
-          workspaceName: ws.workspaceName,
-=======
         const token = generateToken(systemAccountUuid, ws.uuid, { service: 'backup' })
         await getAccountClient(token).updateBackupInfo(backupInfo)
       } else {
@@ -491,7 +376,6 @@
           workspace: ws.uuid,
           workspaceUrl: ws.url,
           workspaceName: ws.name,
->>>>>>> 461a0ace
           time: Math.round((Date.now() - st) / 1000)
         })
         return false
@@ -547,28 +431,10 @@
   region: string,
   downloadLimit: number,
   skipDomains: string[],
-<<<<<<< HEAD
-  contextVars: Record<string, any>,
-  fullCheck: boolean = false,
-  notify?: (progress: number) => Promise<void>
-): Promise<boolean> {
-  const backupWorker = new BackupWorker(
-    storage,
-    config,
-    pipelineFactory,
-    workspaceStorageAdapter,
-    getConfig,
-    region,
-    contextVars,
-    skipDomains,
-    fullCheck
-  )
-=======
   fullCheck: boolean = false,
   notify?: (progress: number) => Promise<void>
 ): Promise<boolean> {
   const backupWorker = new BackupWorker(storage, config, pipelineFactory, getConfig, region, skipDomains, fullCheck)
->>>>>>> 461a0ace
   backupWorker.downloadLimit = downloadLimit
   const result = await backupWorker.doBackup(ctx, workspace, notify)
   await backupWorker.close()
@@ -589,11 +455,7 @@
     workspace: wsIds.uuid,
     dataId: wsIds.dataId
   })
-<<<<<<< HEAD
-  const ctx = rootCtx.newChild('doRestoreWorkspace', {})
-=======
   const ctx = rootCtx.newChild('doRestore', {}, { span: false })
->>>>>>> 461a0ace
   let pipeline: Pipeline | undefined
   try {
     pipeline = await pipelineFactory(
@@ -608,18 +470,6 @@
     if (pipeline === undefined) {
       throw new Error('Pipeline is undefined, cannot proceed with restore')
     }
-<<<<<<< HEAD
-    const result: boolean = await ctx.with('restore', { workspace: ws.workspace }, (ctx) =>
-      restore(ctx, '', getWorkspaceId(ws.workspace), storage, {
-        date: -1,
-        skip: new Set(skipDomains),
-        recheck: false, // Do not need to recheck
-        storageAdapter: workspaceStorageAdapter,
-        cleanIndexState,
-        getConnection: async () => {
-          if (pipeline === undefined) {
-            pipeline = await pipelineFactory(ctx, wsUrl, true, () => {}, null)
-=======
     const restoreIds = { uuid: bucketName as WorkspaceUuid, dataId: bucketName as WorkspaceDataId, url: '' }
     const storage = await createStorageBackupStorage(ctx, backupAdapter, restoreIds, wsIds.dataId ?? wsIds.uuid)
     const result: boolean = await ctx.with(
@@ -633,7 +483,6 @@
           cleanIndexState,
           progress: (progress) => {
             return notify?.(progress) ?? Promise.resolve()
->>>>>>> 461a0ace
           }
         }),
       { workspace: wsIds.uuid }
