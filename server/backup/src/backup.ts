//
// Copyright © 2020, 2021 Anticrm Platform Contributors.
// Copyright © 2021 Hardcore Engineering Inc.
//
// Licensed under the Eclipse Public License, Version 2.0 (the "License");
// you may not use this file except in compliance with the License. You may
// obtain a copy of the License at https://www.eclipse.org/legal/epl-2.0
//
// Unless required by applicable law or agreed to in writing, software
// distributed under the License is distributed on an "AS IS" BASIS,
// WITHOUT WARRANTIES OR CONDITIONS OF ANY KIND, either express or implied.
//
// See the License for the specific language governing permissions and
// limitations under the License.
//

import core, {
  Doc,
  Domain,
  DOMAIN_BLOB,
  DOMAIN_MODEL,
  DOMAIN_MODEL_TX,
  DOMAIN_TRANSIENT,
  DOMAIN_TX,
  MeasureContext,
  PersonUuid,
  Ref,
  SortingOrder,
  toIdMap,
  TxProcessor,
  type Blob,
  type LowLevelStorage,
  type Tx,
  type TxCUD,
  type WorkspaceIds
} from '@hcengineering/core'
import { type Person as GlobalPerson, type SocialId, type AccountDB } from '@hcengineering/account'
import contact, { type Person, type SocialIdentity, type SocialIdentityRef } from '@hcengineering/contact'
import { DOMAIN_CHANNEL, DOMAIN_CONTACT } from '@hcengineering/model-contact'
import { BlobClient } from '@hcengineering/server-client'
import { BackupClientOps, createDummyStorageAdapter, estimateDocSize, type Pipeline } from '@hcengineering/server-core'
import { deepEqual } from 'fast-equals'
import { createReadStream, createWriteStream, mkdtempSync } from 'node:fs'
import { rm } from 'node:fs/promises'
import { basename } from 'node:path'
import { PassThrough } from 'node:stream'
import { createGzip } from 'node:zlib'
import { join } from 'path'
import { Pack, pack } from 'tar-stream'
import { gunzipSync, gzipSync } from 'zlib'
import { BackupStorage } from './storage'
import {
  BackupDocId,
  type BackupInfo,
  type BackupResult,
  type BackupSnapshot,
  type DomainData,
  type Snapshot
} from './types'
import {
  checkBackupIntegrity,
  chunkArray,
  compactBackup,
  doTrimHash,
  extendZero,
  getObjectHash,
  isAccountDomain,
  loadDigest,
  rebuildSizeInfo,
  toAccountDomain,
  verifyDocsFromSnapshot,
  writeChanges
} from './utils'
export * from './storage'

const dataBlobSize = 250 * 1024 * 1024
const batchSize = 5000

const defaultLevel = 9

/**
<<<<<<< HEAD
 * Blob data from s3 storage
 * @public
 */
interface BlobData extends Doc {
  name: string
  size: number
  type: string
  provider?: string // If node defined, will be default one
  base64Data: string // base64 encoded data
}

/**
 * @public
 */
export interface Snapshot {
  added: Map<Ref<Doc>, string>
  updated: Map<Ref<Doc>, string>
  removed: Ref<Doc>[]
}

/**
 * @public
 */
export interface SnapshotV6 {
  added: Record<Ref<Doc>, string>
  updated: Record<Ref<Doc>, string>
  removed: Ref<Doc>[]
}

/**
 * @public
 */
export interface DomainData {
  snapshot?: string // 0.6 json snapshot
  snapshots?: string[]
  storage?: string[]

  // Some statistics
  added: number
  updated: number
  removed: number
}

/**
 * @public
 */
export interface BackupSnapshot {
  // _id => hash of added items.
  domains: Record<Domain, DomainData>
  date: number
}

/**
 * @public
 */
export interface BackupInfo {
  workspace: string
  version: string
  snapshots: BackupSnapshot[]
  snapshotsIndex?: number
  lastTxId?: string

  // A hash of current domain transactions, so we could skip all other checks if same.
  domainHashes: Record<Domain, string>
}

async function loadDigest (
  ctx: MeasureContext,
  storage: BackupStorage,
  snapshots: BackupSnapshot[],
  domain: Domain,
  date?: number
): Promise<Map<Ref<Doc>, string>> {
  const result = new Map<Ref<Doc>, string>()
  for (const s of snapshots) {
    const d = s.domains[domain]

    // Load old JSON snapshot
    if (d?.snapshot !== undefined) {
      const dChanges: SnapshotV6 = JSON.parse(gunzipSync(new Uint8Array(await storage.loadFile(d.snapshot))).toString())
      for (const [k, v] of Object.entries(dChanges.added)) {
        result.set(k as Ref<Doc>, v)
      }
      for (const [k, v] of Object.entries(dChanges.updated)) {
        result.set(k as Ref<Doc>, v)
      }
      for (const d of dChanges.removed) {
        result.delete(d)
      }
    }
    for (const snapshot of d?.snapshots ?? []) {
      try {
        const dataBlob = gunzipSync(new Uint8Array(await storage.loadFile(snapshot)))
          .toString()
          .split('\n')
        const addedCount = parseInt(dataBlob.shift() ?? '0')
        const added = dataBlob.splice(0, addedCount)
        for (const it of added) {
          const [k, v] = it.split(';')
          result.set(k as Ref<Doc>, v)
        }

        const updatedCount = parseInt(dataBlob.shift() ?? '0')
        const updated = dataBlob.splice(0, updatedCount)
        for (const it of updated) {
          const [k, v] = it.split(';')
          result.set(k as Ref<Doc>, v)
        }

        const removedCount = parseInt(dataBlob.shift() ?? '0')
        const removed = dataBlob.splice(0, removedCount)
        for (const k of removed) {
          result.delete(k as Ref<Doc>)
        }
      } catch (err: any) {
        ctx.warn('digest is broken, will do full backup for', { domain, err: err.message, snapshot })
      }
    }
    // Stop if stop date is matched and provided
    if (date !== undefined && date === s.date) {
      break
    }
  }
  // ctx.info('load-digest', { domain, snapshots: snapshots.length, documents: result.size })
  return result
}
async function verifyDigest (
  ctx: MeasureContext,
  storage: BackupStorage,
  snapshots: BackupSnapshot[],
  domain: Domain
): Promise<{ modified: boolean, modifiedFiles: string[] }> {
  ctx = ctx.newChild('verify digest', { domain, count: snapshots.length })
  ctx.info('verify-digest', { domain, count: snapshots.length })
  let modified = false
  const modifiedFiles: string[] = []
  for (const s of snapshots) {
    const d = s.domains[domain]
    if (d === undefined) {
      continue
    }

    const storageToRemove = new Set<string>()
    // We need to verify storage has all necessary resources
    ctx.info('checking', { domain })
    // We have required documents here.
    const validDocs = new Set<Ref<Doc>>()

    for (const sf of d.storage ?? []) {
      const blobs = new Map<string, { doc: Doc | undefined, buffer: Buffer | undefined }>()
      try {
        ctx.info('checking storage', { sf })
        const readStream = await storage.load(sf)
        const ex = extract()

        ex.on('entry', (headers, stream, next) => {
          const name = headers.name ?? ''
          // We found blob data
          if (name.endsWith('.json')) {
            const chunks: Buffer[] = []
            const bname = name.substring(0, name.length - 5)
            stream.on('data', (chunk) => {
              chunks.push(chunk)
            })
            stream.on('end', () => {
              try {
                const bf = Buffer.concat(chunks as any)
                const doc = JSON.parse(bf.toString()) as Doc
                if (doc._class === core.class.Blob || doc._class === 'core:class:BlobData') {
                  const data = migradeBlobData(doc as Blob, '')
                  const d = blobs.get(bname) ?? (data !== '' ? Buffer.from(data, 'base64') : undefined)
                  if (d === undefined) {
                    blobs.set(bname, { doc, buffer: undefined })
                  } else {
                    blobs.delete(bname)
                  }
                }
                validDocs.add(bname as Ref<Doc>)
              } catch (err: any) {
                // Ignore not json
              }
              next()
            })
          } else {
            next()
          }
          stream.resume() // just auto drain the stream
        })

        const unzip = createGunzip({ level: defaultLevel })
        const endPromise = new Promise((resolve) => {
          ex.on('finish', () => {
            resolve(null)
          })
          unzip.on('error', (err) => {
            ctx.error('error during reading of', { sf, err })
            modified = true
            storageToRemove.add(sf)
            resolve(null)
          })
        })

        readStream.on('end', () => {
          readStream.destroy()
        })
        readStream.pipe(unzip)
        unzip.pipe(ex)

        await endPromise
      } catch (err: any) {
        ctx.error('error during reading of', { sf, err })
        // In case of invalid archive, we need to
        // We need to remove broken storage file
        modified = true
        storageToRemove.add(sf)
      }
    }
    if (storageToRemove.size > 0) {
      modified = true
      d.storage = (d.storage ?? []).filter((it) => !storageToRemove.has(it))
      modifiedFiles.push(...Array.from(storageToRemove))
      for (const sf of storageToRemove) {
        await storage.delete(sf)
      }
    }
    let mfiles: string[] = []
    ;({ modified, modifiedFiles: mfiles } = await updateDigest(d, ctx, storage, validDocs, modified, domain))
    modifiedFiles.push(...mfiles)
  }
  ctx.end()
  return { modified, modifiedFiles }
}

async function updateDigest (
  d: DomainData,
  ctx: MeasureContext<any>,
  storage: BackupStorage,
  validDocs: Set<Ref<Doc>>,
  modified: boolean,
  domain: Domain
): Promise<{ modified: boolean, modifiedFiles: string[] }> {
  const digestToRemove = new Set<string>()
  const modifiedFiles: string[] = []
  for (const snapshot of d?.snapshots ?? []) {
    try {
      ctx.info('checking', { snapshot })
      const changes: Snapshot = {
        added: new Map(),
        removed: [],
        updated: new Map()
      }
      let lmodified = false
      try {
        const dataBlob = gunzipSync(new Uint8Array(await storage.loadFile(snapshot)))
          .toString()
          .split('\n')
        const addedCount = parseInt(dataBlob.shift() ?? '0')
        const added = dataBlob.splice(0, addedCount)
        for (const it of added) {
          const [k, v] = it.split(';')
          if (validDocs.has(k as any)) {
            changes.added.set(k as Ref<Doc>, v)
          } else {
            lmodified = true
          }
        }

        const updatedCount = parseInt(dataBlob.shift() ?? '0')
        const updated = dataBlob.splice(0, updatedCount)
        for (const it of updated) {
          const [k, v] = it.split(';')
          if (validDocs.has(k as any)) {
            changes.updated.set(k as Ref<Doc>, v)
          } else {
            lmodified = true
          }
        }

        const removedCount = parseInt(dataBlob.shift() ?? '0')
        const removed = dataBlob.splice(0, removedCount)
        changes.removed = removed as Ref<Doc>[]
        if (addedCount === 0 && removedCount === 0 && updatedCount === 0) {
          // Empty digest, need to clean
          digestToRemove.add(snapshot)
          lmodified = true
        }
      } catch (err: any) {
        ctx.warn('failed during processing of snapshot file, it will be skipped', { snapshot })
        digestToRemove.add(snapshot)
        modified = true
      }

      if (lmodified) {
        modified = true
        if (digestToRemove.has(snapshot)) {
          await storage.delete(snapshot) // No need for digest, lets' remove it
        } else {
          // Store changes without missing files
          await writeChanges(storage, snapshot, changes)
        }
      }
    } catch (err: any) {
      digestToRemove.add(snapshot)
      modifiedFiles.push(snapshot)
      ctx.warn('digest is broken, will do full backup for', { domain, err: err.message, snapshot })
      modified = true
    }
  }
  d.snapshots = (d.snapshots ?? []).filter((it) => !digestToRemove.has(it))
  return { modified, modifiedFiles }
}

async function write (chunk: any, stream: Writable): Promise<void> {
  let needDrain = false
  await new Promise((resolve, reject) => {
    needDrain = !stream.write(chunk, (err) => {
      if (err != null) {
        reject(err)
      } else {
        resolve(null)
      }
    })
  })
  if (needDrain) {
    await new Promise((resolve) => stream.once('drain', resolve))
  }
}

async function writeChanges (storage: BackupStorage, snapshot: string, changes: Snapshot): Promise<void> {
  const snapshotWritable = await storage.write(snapshot)
  const writable = createGzip({ level: defaultLevel })
  writable.pipe(snapshotWritable)

  // Write size
  await write(`${changes.added.size}\n`, writable)
  for (const [k, v] of changes.added.entries()) {
    await write(`${k};${v}\n`, writable)
  }
  await write(`${changes.updated.size}\n`, writable)
  for (const [k, v] of changes.updated.entries()) {
    await write(`${k};${v}\n`, writable)
  }
  await write(`${changes.removed.length}\n`, writable)
  for (const k of changes.removed) {
    await write(`${k}\n`, writable)
  }
  writable.end()
  await new Promise((resolve) => {
    writable.flush(() => {
      resolve(null)
    })
  })
}

/**
 * @public
 */
export async function cloneWorkspace (
  ctx: MeasureContext,
  transactorUrl: string,
  sourceWorkspaceId: WorkspaceId,
  targetWorkspaceId: WorkspaceId,
  clearTime: boolean = true,
  progress: (value: number) => Promise<void>,
  storageAdapter: StorageAdapter
): Promise<void> {
  await ctx.with(
    'clone-workspace',
    {},
    async (ctx) => {
      const sourceConnection = await ctx.with(
        'connect-source',
        {},
        async () =>
          (await connect(transactorUrl, sourceWorkspaceId, undefined, {
            mode: 'backup'
          })) as unknown as CoreClient & BackupClient
      )
      const targetConnection = await ctx.with(
        'connect-target',
        {},
        async () =>
          (await connect(transactorUrl, targetWorkspaceId, undefined, {
            mode: 'backup',
            model: 'upgrade',
            admin: 'true'
          })) as unknown as CoreClient & BackupClient
      )
      try {
        const domains = sourceConnection
          .getHierarchy()
          .domains()
          .filter((it) => it !== DOMAIN_TRANSIENT && it !== DOMAIN_MODEL)

        let i = 0
        for (const c of domains) {
          ctx.info('clone domain...', { domain: c, workspace: targetWorkspaceId.name })

          // We need to clean target connection before copying something.
          await ctx.with('clean-domain', { domain: c }, (ctx) => cleanDomain(ctx, targetConnection, c))

          const changes: Snapshot = {
            added: new Map(),
            updated: new Map(),
            removed: []
          }

          let idx: number | undefined

          // update digest tar
          const needRetrieveChunks: Ref<Doc>[][] = []

          let processed = 0
          let domainProgress = 0
          let st = Date.now()
          // Load all digest from collection.
          await ctx.with('retrieve-domain-info', { domain: c }, async (ctx) => {
            while (true) {
              try {
                const it = await ctx.with('load-chunk', {}, () => sourceConnection.loadChunk(c, idx))
                idx = it.idx

                let needRetrieve: Ref<Doc>[] = []

                for (const { id, hash } of it.docs) {
                  processed++
                  if (Date.now() - st > 2500) {
                    ctx.info('processed', { processed, time: Date.now() - st, workspace: targetWorkspaceId.name })
                    st = Date.now()
                  }

                  changes.added.set(id as Ref<Doc>, hash)
                  needRetrieve.push(id as Ref<Doc>)

                  if (needRetrieve.length > 200) {
                    needRetrieveChunks.push(needRetrieve)
                    needRetrieve = []
                  }
                }
                if (needRetrieve.length > 0) {
                  needRetrieveChunks.push(needRetrieve)
                }
                if (it.finished) {
                  ctx.info('processed-end', { processed, time: Date.now() - st, workspace: targetWorkspaceId.name })
                  await ctx.with('close-chunk', {}, async () => {
                    await sourceConnection.closeChunk(idx as number)
                  })
                  break
                }
              } catch (err: any) {
                ctx.error('failed to clone', { err, workspace: targetWorkspaceId.name })
                if (idx !== undefined) {
                  await ctx.with('load-chunk', {}, () => sourceConnection.closeChunk(idx as number))
                }
                // Try again
                idx = undefined
                processed = 0
              }
            }
          })
          await ctx.with('clone-domain', { domain: c }, async (ctx) => {
            while (needRetrieveChunks.length > 0) {
              const needRetrieve = needRetrieveChunks.shift() as Ref<Doc>[]

              ctx.info('Retrieve chunk:', { count: needRetrieve.length })
              let docs: Doc[] = []
              try {
                docs = await ctx.with('load-docs', {}, () => sourceConnection.loadDocs(c, needRetrieve))
                if (clearTime) {
                  docs = prepareClonedDocuments(docs)
                }
                const executor = new RateLimiter(10)
                for (const d of docs) {
                  if (d._class === core.class.Blob) {
                    const blob = d as Blob
                    await executor.add(async () => {
                      try {
                        ctx.info('clone blob', { name: blob._id, contentType: blob.contentType })
                        const readable = await storageAdapter.get(ctx, sourceWorkspaceId, blob._id)
                        const passThrue = new PassThrough()
                        readable.pipe(passThrue)
                        await storageAdapter.put(
                          ctx,
                          targetWorkspaceId,
                          blob._id,
                          passThrue,
                          blob.contentType,
                          blob.size
                        )
                      } catch (err: any) {
                        Analytics.handleError(err)
                        console.error(err)
                      }
                      domainProgress++
                      await progress((100 / domains.length) * i + (100 / domains.length / processed) * domainProgress)
                    })
                  } else {
                    domainProgress++
                  }
                }
                await executor.waitProcessing()
                await ctx.with('upload-docs', {}, () => targetConnection.upload(c, docs), { length: docs.length })
                await progress((100 / domains.length) * i + (100 / domains.length / processed) * domainProgress)
              } catch (err: any) {
                console.log(err)
                Analytics.handleError(err)
                // Put back.
                needRetrieveChunks.push(needRetrieve)
                continue
              }
            }
          })

          i++
          await progress((100 / domains.length) * i)
        }
      } catch (err: any) {
        console.error(err)
        Analytics.handleError(err)
      } finally {
        ctx.info('end clone')
        await ctx.with('close-source', {}, async () => {
          await sourceConnection.close()
        })
        await ctx.with('close-target', {}, async () => {
          await targetConnection.sendForceClose()
          await targetConnection.close()
        })
      }
    },
    {
      source: sourceWorkspaceId.name,
      target: targetWorkspaceId.name
    }
  )
}

function prepareClonedDocuments (docs: Doc[]): Doc[] {
  docs = docs.map((p) => {
    // if full text is skipped, we need to clean stages for indexes.
    if (p._class === core.class.DocIndexState) {
      ;(p as DocIndexState).needIndex = true
    }

    return {
      ...p,
      modifiedOn: Date.now(),
      createdOn: Date.now()
    }
  })
  return docs
}

async function cleanDomain (ctx: MeasureContext, connection: CoreClient & BackupClient, domain: Domain): Promise<void> {
  // Load all digest from collection.
  let idx: number | undefined
  const ids: Ref<Doc>[] = []
  while (true) {
    try {
      const it = await ctx.with('load-chunk', {}, () => connection.loadChunk(domain, idx))
      idx = it.idx

      ids.push(...it.docs.map((it) => it.id as Ref<Doc>))
      if (it.finished) {
        break
      }
    } catch (err: any) {
      console.error(err)
      if (idx !== undefined) {
        await connection.closeChunk(idx)
      }
    }
  }
  while (ids.length > 0) {
    const part = ids.splice(0, 5000)
    await ctx.with('clean', {}, () => connection.clean(domain, part))
  }
}

function doTrimHash (s: string | undefined): string | undefined {
  if (s == null) {
    return undefined
  }
  if (s.startsWith('"') && s.endsWith('"')) {
    return s.slice(1, s.length - 1)
  }
  return s
}

export interface BackupResult extends Omit<BackupStatus, 'backups' | 'lastBackup'> {
  result: boolean
}

/**
=======
>>>>>>> 461a0ace
 * @public
 */
export async function backup (
  ctx: MeasureContext,
  pipeline: Pipeline,
  wsIds: WorkspaceIds,
  storage: BackupStorage,
  accountDb: AccountDB,
  options: {
    include?: Set<string>
    skipDomains: string[]
    force: boolean
    timeout: number
    connectTimeout: number
    skipBlobContentTypes: string[]
    blobDownloadLimit: number
    // Return true in case
    isCanceled?: () => boolean
    progress?: (progress: number) => Promise<void>
    token?: string
    fullVerify?: boolean
<<<<<<< HEAD
=======
    keepSnapshots: number
    msg?: Record<string, any>
>>>>>>> 461a0ace
  } = {
    force: false,
    timeout: 0,
    skipDomains: [],
    connectTimeout: 30000,
    skipBlobContentTypes: ['video/', 'image/', 'audio/'],
    blobDownloadLimit: 5,
    keepSnapshots: 7 * 12
  }
): Promise<BackupResult> {
  const result: BackupResult = {
    result: false,
    dataSize: 0,
    blobsSize: 0,
    backupSize: 0
  }
<<<<<<< HEAD
  ctx = ctx.newChild('backup', {})
=======
  const workspaceId = wsIds.uuid
  ctx = ctx.newChild('backup', {}, { span: false })
>>>>>>> 461a0ace

  let _canceled = false
  const canceled = (): boolean => {
    return _canceled || (options.isCanceled?.() ?? false)
  }

  let timer: any
  let ops = 0

  if (options.timeout > 0) {
    timer = setInterval(() => {
      if (ops === 0) {
        ctx.error('Timeout during backup', { workspace: workspaceId, timeout: options.timeout / 1000 })
        ops = 0
        _canceled = true
      }
    }, options.timeout)
  }

  const st = Date.now()
  const connection = new BackupClientOps(pipeline.context.lowLevelStorage as LowLevelStorage)
  const printEnd = true

  const tmpRoot = mkdtempSync('huly')

  const forcedFullCheck = '4'

  try {
    let backupInfo: BackupInfo = {
      workspace: workspaceId,
      version: '0.6.2',
      snapshots: [],
      domainHashes: {},
      migrations: {
        zeroCheckSize: true, // Assume already checked for new backups
        forcedFullCheck // A force to full recheck.
      },
      dataSize: 0,
      blobsSize: 0,
      backupSize: 0
    }

    const blobInfo: Record<string, [string, number]> = {}
    const affectedPersons = new Set<PersonUuid>()
    const affectedSocialIds = new Set<SocialIdentityRef>()

    // Version 0.6.2, format of digest file is changed to

    const infoFile = 'backup.json.gz'

    const blobInfoFile = 'blob-info.json.gz'

    if (await storage.exists(infoFile)) {
      backupInfo = JSON.parse(gunzipSync(new Uint8Array(await storage.loadFile(infoFile))).toString())
    }
    backupInfo.version = '0.6.2'

    if (backupInfo.migrations == null) {
      backupInfo.migrations = {}
    }

    // Apply verification to backup, since we know it should have broken blobs
    if (backupInfo.migrations.zeroCheckSize == null) {
      await checkBackupIntegrity(ctx, storage)
      if (await storage.exists(infoFile)) {
        backupInfo = JSON.parse(gunzipSync(new Uint8Array(await storage.loadFile(infoFile))).toString())
      }
      if (backupInfo.migrations == null) {
        backupInfo.migrations = {}
      }
      backupInfo.migrations.zeroCheckSize = true
      await storage.writeFile(infoFile, gzipSync(JSON.stringify(backupInfo, undefined, 2), { level: defaultLevel }))
    }

    backupInfo.workspace = workspaceId

    if (backupInfo.domainHashes === undefined) {
      // Migration
      backupInfo.domainHashes = {}
    }

<<<<<<< HEAD
    const fullCheck = options.fullVerify === true

    let lastTx: Tx | undefined

    let lastTxChecked = false
    // Skip backup if there is no transaction changes.
    if (options.getLastTx !== undefined && !fullCheck) {
      lastTx = await options.getLastTx()
      if (lastTx !== undefined) {
        if (lastTx._id === backupInfo.lastTxId && !options.force) {
          printEnd = false
          ctx.info('No transaction changes. Skipping backup.', { workspace: workspaceId.name })
          result.result = false
          return result
        }
      }
      lastTxChecked = true
=======
    let fullCheck = options.fullVerify === true

    if (backupInfo.migrations.forcedFullCheck !== forcedFullCheck) {
      // We have forced full check to be performed.
      fullCheck = true
>>>>>>> 461a0ace
    }
    if (backupInfo.snapshots.length > options.keepSnapshots) {
      // We need to perform compaction
      ctx.warn('Compacting backup')
      await compactBackup(ctx, storage, true, {
        blobLimit: options.blobDownloadLimit,
        skipContentTypes: options.skipBlobContentTypes,
        msg: { workspaceId, url: wsIds.url }
      })
      backupInfo = JSON.parse(gunzipSync(new Uint8Array(await storage.loadFile(infoFile))).toString())

      // Enable full check, just in case.
      fullCheck = true
    }

    let lastTx: Tx | undefined

    ctx.warn('starting backup', { workspace: workspaceId })

<<<<<<< HEAD
    if (!lastTxChecked && !fullCheck) {
      lastTx = await connection.findOne(
        core.class.Tx,
        { objectSpace: { $ne: core.space.Model } },
        { limit: 1, sort: { modifiedOn: SortingOrder.Descending } }
      )
=======
    let skipWorkspaceDomains = false
    if (!fullCheck) {
      lastTx = (
        await pipeline.findAll(
          ctx,
          core.class.Tx,
          { objectSpace: { $ne: core.space.Model } },
          { limit: 1, sort: { modifiedOn: SortingOrder.Descending } }
        )
      ).shift()
>>>>>>> 461a0ace
      if (lastTx !== undefined) {
        if (lastTx._id === backupInfo.lastTxId && !options.force) {
          ctx.info('No transaction changes. Skipping workspace domains backup.', { workspace: workspaceId })
          skipWorkspaceDomains = true
        }
      }
    }

    const blobClient = new BlobClient(pipeline.context.storageAdapter ?? createDummyStorageAdapter(), wsIds)
    const accountDomains = [toAccountDomain('person'), toAccountDomain('socialId')]
    const domains = skipWorkspaceDomains
      ? accountDomains
      : [
          DOMAIN_BLOB,
          DOMAIN_MODEL_TX,
          DOMAIN_TX,
          ...pipeline.context.hierarchy
            .domains()
            .filter(
              (it) =>
                it !== DOMAIN_TRANSIENT &&
                it !== DOMAIN_MODEL &&
                it !== DOMAIN_MODEL_TX &&
                it !== DOMAIN_TX &&
                it !== DOMAIN_BLOB &&
                it !== ('fulltext-blob' as Domain) &&
                !options.skipDomains.includes(it) &&
                (options.include === undefined || options.include.has(it))
            ),
          ...accountDomains
        ]

    ctx.info('domains for dump', { domains: domains.length, workspace: workspaceId, url: wsIds.url })

    if (!skipWorkspaceDomains) {
      backupInfo.lastTxId = '' // Clear until full backup will be complete
    }

    const recheckSizes: string[] = []

    const recheckSizes: string[] = []

    const snapshot: BackupSnapshot = {
      date: Date.now(),
      domains: {},
      stIndex: 0
    }

    // Increment snapshot index
    backupInfo.snapshotsIndex = (backupInfo.snapshotsIndex ?? backupInfo.snapshots.length) + 1
    let backupIndex = `${backupInfo.snapshotsIndex}`
    backupInfo.snapshots.push(snapshot)
    while (backupIndex.length < 6) {
      backupIndex = '0' + backupIndex
    }

    let downloadedMb = 0
    let downloaded = 0

    const printDownloaded = (msg: string, size?: number | null, pending?: number): void => {
      if (size == null || Number.isNaN(size) || !Number.isInteger(size)) {
        return
      }
      ops++
      downloaded += size
      const newDownloadedMb = Math.round(downloaded / (1024 * 1024))
      const newId = Math.round(newDownloadedMb / 10)
      if (downloadedMb !== newId) {
        downloadedMb = newId
        ctx.info('downloaded', {
          msg,
          written: newDownloadedMb,
          pending,
          workspace: workspaceId,
          url: wsIds.url
        })
      }
    }

    type RetriavableChunks = Map<Ref<Doc>, { size?: number, contentType?: string, hash: string }>
    async function loadChangesFromServer (
      ctx: MeasureContext,
      domain: Domain,
<<<<<<< HEAD
      digest: Map<Ref<Doc>, string>,
      changes: Snapshot,
      same: Map<Ref<Doc>, string>
    ): Promise<{ changed: number, needRetrieveChunks: Ref<Doc>[][] }> {
=======
      digest: Map<BackupDocId, string>,
      changes: Snapshot,
      same: Map<Ref<Doc>, string>
    ): Promise<{ changed: number, needRetrieveChunks: RetriavableChunks[] }> {
>>>>>>> 461a0ace
      let idx: number | undefined
      let processed = 0
      let st = Date.now()
      let changed: number = 0
      const needRetrieveChunks: RetriavableChunks[] = []
      const oldHash = new Map<Ref<Doc>, string>()

      function removeFromNeedRetrieve (needRetrieve: RetriavableChunks, id: Ref<Doc>): void {
        if (needRetrieve.delete(id)) {
          processed--
          changed--
        }
        for (const ch of needRetrieveChunks) {
          if (ch.delete(id)) {
            processed--
            changed--
          }
        }
      }

      while (true) {
        try {
          const currentChunk = await ctx.with('loadChunk', {}, () => connection.loadChunk(ctx, domain, idx))
          if (domain === DOMAIN_BLOB) {
            result.blobsSize += currentChunk.size ?? 0
          } else {
            result.dataSize += currentChunk.size ?? 0
          }

          idx = currentChunk.idx
          ops++

          let needRetrieve: RetriavableChunks = new Map()

          for (const { id, hash, contentType, size } of currentChunk.docs) {
            processed++
            if (
              domain === DOMAIN_BLOB &&
              contentType !== undefined &&
              options.skipBlobContentTypes.length > 0 &&
              options.skipBlobContentTypes.some((it) => contentType.includes(it))
            ) {
              blobInfo[id] = [contentType ?? '', size ?? 0]
              continue
            }

            if (domain === DOMAIN_BLOB && size !== undefined && size > options.blobDownloadLimit * 1024 * 1024) {
              blobInfo[id] = [contentType ?? '', size ?? 0]
              continue
            }

            if (Date.now() - st > 2500) {
              ctx.info('processed', {
                processed,
                digest: digest.size,
                time: Date.now() - st,
                workspace: workspaceId,
                url: wsIds.url
              })
              st = Date.now()
            }
            const serverDocHash = doTrimHash(hash) as string
            const currentHash = doTrimHash(digest.get(id as Ref<Doc>) ?? oldHash.get(id as Ref<Doc>))
            if (currentHash !== undefined) {
              const oldD = digest.get(id as Ref<Doc>)
              if (digest.delete(id as Ref<Doc>)) {
                if (oldD !== undefined) {
                  same.set(id as Ref<Doc>, oldD)
                }
                oldHash.set(id as Ref<Doc>, currentHash)
              }
              if (currentHash !== serverDocHash) {
                if (changes.updated.has(id as Ref<Doc>)) {
                  removeFromNeedRetrieve(needRetrieve, id as Ref<Doc>)
                }
                changes.updated.set(id as Ref<Doc>, serverDocHash)
                needRetrieve.set(id as Ref<Doc>, { size, contentType, hash })
                changed++
              } else if (changes.updated.has(id as Ref<Doc>)) {
                // We have same
                changes.updated.delete(id as Ref<Doc>)
                removeFromNeedRetrieve(needRetrieve, id as Ref<Doc>)
                processed -= 1
              }
            } else {
              if (domain === DOMAIN_BLOB && changes.added.has(id as Ref<Doc>)) {
                // We need to clean old need retrieve in case of duplicates.
                removeFromNeedRetrieve(needRetrieve, id as Ref<Doc>)
              }
              changes.added.set(id as Ref<Doc>, serverDocHash)
              needRetrieve.set(id as Ref<Doc>, { size, contentType, hash })
              changed++
            }

            if (needRetrieve.size > batchSize) {
              needRetrieveChunks.push(needRetrieve)
              needRetrieve = new Map()
            }
          }
          if (needRetrieve.size > 0) {
            needRetrieveChunks.push(needRetrieve)
            needRetrieve = new Map()
          }
          if (currentChunk.finished) {
            ctx.info('processed', {
              processed,
              digest: digest.size,
              time: Date.now() - st,
              workspace: workspaceId,
              url: wsIds.url
            })
            await ctx.with('closeChunk', {}, async () => {
              await connection.closeChunk(ctx, idx as number)
            })
            break
          }
        } catch (err: any) {
          ctx.error('failed to load chunks', { error: err })
          if (idx !== undefined) {
            await ctx.with('closeChunk', {}, async () => {
              await connection.closeChunk(ctx, idx as number)
            })
          }
          // Try again
          idx = undefined
          processed = 0
        }
      }
      return { changed, needRetrieveChunks }
    }

    let domainChanges = 0
    async function processDomain (
      ctx: MeasureContext,
      domain: Domain,
      progress: (value: number) => Promise<void>
    ): Promise<void> {
      const changes: Snapshot = {
        added: new Map(),
        updated: new Map(),
        removed: []
      }

      const processedChanges: Snapshot = {
        added: new Map(),
        updated: new Map(),
        removed: []
      }

      let stIndex = 0
      let snapshotIndex = 0
      const domainInfo: DomainData = {
        snapshot: undefined,
        snapshots: [],
        storage: [],
        added: 0,
        updated: 0,
        removed: 0
      }

<<<<<<< HEAD
      const dHash = await connection.getDomainHash(domain)
      if (backupInfo.domainHashes[domain] === dHash && !fullCheck) {
        ctx.info('no changes in domain', { domain })
        return
      }
      // Cumulative digest
      const digest = await ctx.with('load-digest', {}, (ctx) => loadDigest(ctx, storage, backupInfo.snapshots, domain))
=======
      const dHash = await connection.getDomainHash(ctx, domain)
      if (backupInfo.domainHashes[domain] === dHash && !fullCheck) {
        ctx.info('no changes in domain', { domain, workspaceId, url: wsIds.url })
        return
      }
      // Cumulative digest
      const digest = await ctx.with('load-digest', {}, (ctx) =>
        loadDigest(ctx, storage, backupInfo.snapshots, domain, undefined, options.msg)
      )
>>>>>>> 461a0ace
      const same = new Map<Ref<Doc>, string>()

      let _pack: Pack | undefined
      let _packClose = async (): Promise<void> => {}
      let addedDocuments = (): number => 0

      if (progress !== undefined) {
        await progress(0)
      }
      let { changed, needRetrieveChunks } = await ctx.with('load-chunks', { domain }, (ctx) =>
        loadChangesFromServer(ctx, domain, digest, changes, same)
      )
      processedChanges.removed = Array.from(digest.keys())
      digest.clear()

<<<<<<< HEAD
      if (options.fullVerify === true && domain !== DOMAIN_BLOB && same.size > 0) {
=======
      if (fullCheck && domain !== DOMAIN_BLOB && same.size > 0) {
>>>>>>> 461a0ace
        // We need to verify existing documents are correct
        const rsnapshots = Array.from(backupInfo.snapshots).reverse()
        // We need to load all documents locally and from server and compare
        for (const s of rsnapshots) {
          const d = s.domains[domain]
          if (d == null) {
            continue
          }
<<<<<<< HEAD
          let needRetrieve: Ref<Doc>[] = []
          const batchSize = 200
=======
          let needRetrieve: RetriavableChunks = new Map()
>>>>>>> 461a0ace
          const { modified, modifiedFiles } = await verifyDocsFromSnapshot(
            ctx,
            domain,
            d,
            s,
            storage,
            same,
            async (docs) => {
              const serverDocs = await connection.loadDocs(
<<<<<<< HEAD
=======
                ctx,
>>>>>>> 461a0ace
                domain,
                docs.map((it) => it._id)
              )
              const smap = toIdMap(serverDocs)
              for (const localDoc of docs) {
                if (TxProcessor.isExtendsCUD(localDoc._class)) {
                  const tx = localDoc as TxCUD<Doc>
                  if (tx.objectSpace == null) {
                    tx.objectSpace = core.space.Workspace
                  }
                }
                const serverDoc = smap.get(localDoc._id)
                if (serverDoc === undefined) {
                  // We do not have a doc on server already, ignore it.
                } else {
                  const { '%hash%': _h1, ...dData } = localDoc as any
                  const { '%hash%': _h2, ...sData } = serverDoc as any

                  const dsame = deepEqual(dData, sData)
                  if (!dsame) {
<<<<<<< HEAD
                    needRetrieve.push(localDoc._id)
                    changes.updated.set(localDoc._id, same.get(localDoc._id) ?? '')
                    // Docs are not same
                    if (needRetrieve.length > 200) {
                      needRetrieveChunks.push(needRetrieve)
                      needRetrieve = []
=======
                    needRetrieve.set(localDoc._id, { hash: _h1 })
                    changes.updated.set(localDoc._id, same.get(localDoc._id) ?? '')
                    // Docs are not same
                    if (needRetrieve.size > batchSize) {
                      needRetrieveChunks.push(needRetrieve)
                      needRetrieve = new Map()
>>>>>>> 461a0ace
                    }
                  }
                }
              }
            },
            batchSize
          )
          if (modified) {
            changed++
            recheckSizes.push(...modifiedFiles)
          }
<<<<<<< HEAD
          if (needRetrieve.length > 0) {
            needRetrieveChunks.push(needRetrieve)
            needRetrieve = []
=======
          if (needRetrieve.size > 0) {
            needRetrieveChunks.push(needRetrieve)
            needRetrieve = new Map()
>>>>>>> 461a0ace
          }
        }
        // We need to retrieve all documents from same not matched
        const sameArray: Ref<Doc>[] = Array.from(same.keys())
        while (sameArray.length > 0) {
<<<<<<< HEAD
          const docs = sameArray.splice(0, 200)
=======
          const docs: RetriavableChunks = new Map(sameArray.splice(0, batchSize).map((it) => [it, { hash: '' }]))
>>>>>>> 461a0ace
          needRetrieveChunks.push(docs)
        }
      } else {
        same.clear()
      }

      if (progress !== undefined) {
        await progress(10)
      }
      const totalChunks = needRetrieveChunks.flatMap((it) => it.size).reduce((p, c) => p + c, 0)
      let processed = 0

      try {
        global.gc?.()
      } catch (err) {}

      let lastSize = 0

      while (needRetrieveChunks.length > 0) {
        if (canceled()) {
          return
        }
        const needRetrieve = needRetrieveChunks.shift() as RetriavableChunks

        if (needRetrieve.size === 0) {
          continue
        }
        ctx.info('<<<< chunk', {
          needRetrieve: needRetrieveChunks.reduce((v, docs) => v + docs.size, 0),
          toLoad: needRetrieve.size,
          workspace: workspaceId,
          url: wsIds.url,
          lastSize: Math.round((lastSize * 100) / (1024 * 1024)) / 100
        })
        let docs: Doc[] = []
        try {
          if (domain === DOMAIN_BLOB) {
            // Try if all info already pressent
            const toRetrieve: Ref<Doc>[] = []
            docs = []
            for (const [id, val] of needRetrieve) {
              if (val.size !== undefined && val.contentType !== undefined) {
                const b: Blob = {
                  _id: id as Ref<Blob>,
                  _class: core.class.Blob,
                  contentType: val.contentType,
                  size: val.size,
                  etag: val.hash,
                  modifiedBy: core.account.System,
                  modifiedOn: Date.now(),
                  provider: '',
                  space: core.space.Workspace,
                  version: null
                }
                docs.push(b)
              } else {
                toRetrieve.push(id)
              }
            }
            if (toRetrieve.length > 0) {
              docs = docs.concat(
                await ctx.with('<<<< load-docs', {}, async () => await connection.loadDocs(ctx, domain, toRetrieve))
              )
            }
          } else {
            docs = await ctx.with(
              '<<<< load-docs',
              {},
              async () => await connection.loadDocs(ctx, domain, Array.from(needRetrieve.keys()))
            )
          }
          lastSize = docs.reduce((p, it) => p + estimateDocSize(it), 0)
<<<<<<< HEAD
          if (docs.length !== needRetrieve.length) {
            ctx.error('failed to retrieve all documents', {
              docsLen: docs.length,
              needRetrieve: needRetrieve.length
=======
          if (docs.length !== needRetrieve.size) {
            ctx.error('failed to retrieve all documents', {
              docsLen: docs.length,
              needRetrieve: needRetrieve.size
>>>>>>> 461a0ace
            })
          }
          ops++
        } catch (err: any) {
          ctx.error('error loading docs', { domain, err, workspace: workspaceId })
          // Put back.
          needRetrieveChunks.push(needRetrieve)
          continue
        }

        while (docs.length > 0) {
          // Chunk data into small pieces
          if (addedDocuments() > dataBlobSize && _pack !== undefined) {
            await _packClose()

            if (changed > 0) {
              try {
                global.gc?.()
              } catch (err) {}
              snapshot.domains[domain] = domainInfo
              domainInfo.added += processedChanges.added.size
              domainInfo.updated += processedChanges.updated.size
              domainInfo.removed += processedChanges.removed.length

              snapshotIndex++
              const snapshotFile = join(backupIndex, `${domain}-${snapshot.date}-${extendZero(snapshotIndex)}.snp.gz`)
              domainInfo.snapshots = [...(domainInfo.snapshots ?? []), snapshotFile]
              await writeChanges(storage, snapshotFile, processedChanges)

              processedChanges.added.clear()
              processedChanges.removed = []
              processedChanges.updated.clear()
              domainChanges++
              await storage.writeFile(
                infoFile,
                gzipSync(JSON.stringify(backupInfo, undefined, 2), { level: defaultLevel, memLevel: 9 })
              )
            }
          }
          if (_pack === undefined) {
            _pack = pack()
            stIndex++
            const storageFile = join(backupIndex, `${domain}-data-${snapshot.date}-${extendZero(stIndex)}.tar.gz`)
            domainInfo.storage = [...(domainInfo.storage ?? []), storageFile]
            const tmpFile = join(tmpRoot, basename(storageFile) + '.tmp')
            const tempFile = createWriteStream(tmpFile)
            // const dataStream = await storage.write(storageFile)

            const sizePass = new PassThrough()
            let sz = 0
            sizePass._transform = (chunk, encoding, cb) => {
              // No transformation, just pass through data
              sz += chunk.length
              sizePass.push(chunk)
              cb()
            }

            sizePass.pipe(tempFile)

            const storageZip = createGzip({ level: defaultLevel, memLevel: 9 })
            addedDocuments = () => sz
            _pack.pipe(storageZip)
            storageZip.pipe(sizePass)

            _packClose = async () => {
              await new Promise<void>((resolve) => {
                tempFile.on('close', () => {
                  resolve()
                })
                _pack?.finalize()
              })

              // We need to upload file to storage
              ctx.info('>>>> upload pack', { storageFile, size: sz, url: wsIds.url, workspace: workspaceId })
              await storage.writeFile(storageFile, createReadStream(tmpFile))
              await rm(tmpFile)

              _pack = undefined
            }
          }
          if (canceled()) {
            return
          }
          const d = docs.shift()
          if (d === undefined) {
            break
          }

          function processChanges (d: Doc, error: boolean = false): void {
            processed++
            // Move processed document to processedChanges
            if (changes.added.has(d._id)) {
              if (!error) {
                processedChanges.added.set(d._id, changes.added.get(d._id) ?? '')
              }
              changes.added.delete(d._id)
            } else {
              if (!error) {
                processedChanges.updated.set(d._id, changes.updated.get(d._id) ?? '')
              }
              changes.updated.delete(d._id)
            }
          }
          if (d._class === core.class.Blob) {
            const blob = d as Blob
            const descrJson = JSON.stringify(d)

            if (blob.size > options.blobDownloadLimit * 1024 * 1024) {
              ctx.info('skip blob download, limit excheed', {
                blob: blob._id,
                provider: blob.provider,
                size: Math.round(blob.size / (1024 * 1024)),
                limit: options.blobDownloadLimit,
                workspace: workspaceId,
                url: wsIds.url
              })
              processChanges(d, true)
              if (progress !== undefined) {
                await progress(10 + (processed / totalChunks) * 90)
              }
              continue
            }

            if (
              options.skipBlobContentTypes.length > 0 &&
              options.skipBlobContentTypes.some((it) => blob.contentType.includes(it))
            ) {
              processChanges(d, true)
              if (progress !== undefined) {
                await progress(10 + (processed / totalChunks) * 90)
              }
              continue
            }

            let blobFiled = false

            printDownloaded(
              '',
              descrJson.length,
              needRetrieveChunks.reduce((v, docs) => v + docs.size, 0) + docs.length
            )
            try {
              const buffers: Buffer[] = []
              await blobClient.writeTo(ctx, blob._id, blob.size, {
                write (buffer, cb) {
                  buffers.push(buffer)
                  cb()
                },
                end: (cb: () => void) => {
                  cb()
                }
              })

              const finalBuffer = Buffer.concat(buffers as any)
              if (finalBuffer.length !== blob.size) {
                ctx.error('download blob size mismatch', {
                  _id: blob._id,
                  contentType: blob.contentType,
                  size: blob.size,
                  bufferSize: finalBuffer.length,
                  provider: blob.provider
                })
              }
              await new Promise<void>((resolve, reject) => {
                _pack?.entry({ name: d._id + '.json' }, descrJson, (err) => {
                  if (err != null) reject(err)
                  resolve()
                })
              })
              await new Promise<void>((resolve, reject) => {
                _pack?.entry({ name: d._id, size: finalBuffer.length }, finalBuffer, (err) => {
                  if (err != null) {
                    reject(err)
                  }
                  resolve()
                })
              })

              printDownloaded('', blob.size, needRetrieveChunks.reduce((v, docs) => v + docs.size, 0) + docs.length)
            } catch (err: any) {
              if (err.message?.startsWith('No file for') === true) {
                ctx.error('failed to download blob', { message: err.message })
              } else {
                ctx.error('failed to download blob', { err })
              }
              blobFiled = true
            }

            processChanges(d, blobFiled)
          } else {
            // Remember changes of Persons and SocialIdentities
            // to process them later in account domains
            if (domain === DOMAIN_CONTACT && d._class === contact.class.Person) {
              const person = d as Person
              if (person.personUuid !== undefined) {
                affectedPersons.add(person.personUuid)
              }
            } else if (domain === DOMAIN_CHANNEL && d._class === contact.class.SocialIdentity) {
              const sid = d as SocialIdentity
              affectedSocialIds.add(sid._id)
            }

            const data = JSON.stringify(d)
            await new Promise<void>((resolve, reject) => {
              _pack?.entry({ name: d._id + '.json' }, data, function (err) {
                if (err != null) reject(err)
                resolve()
              })
            })
            processChanges(d)
            printDownloaded('', data.length, needRetrieveChunks.reduce((v, docs) => v + docs.size, 0) + docs.length)
          }
        }
      }

      if (processedChanges.removed.length > 0) {
        changed++
      }

      if (changed > 0 || (domain !== DOMAIN_BLOB && backupInfo.domainHashes[domain] !== dHash)) {
        // Store domain hash, to be used on next time.
        backupInfo.domainHashes[domain] = dHash

        domainInfo.added += processedChanges.added.size
        domainInfo.updated += processedChanges.updated.size
        domainInfo.removed += processedChanges.removed.length
        if (domainInfo.added + domainInfo.updated + domainInfo.removed > 0) {
          snapshot.domains[domain] = domainInfo

<<<<<<< HEAD
          const snapshotFile = join(backupIndex, `${domain}-${snapshot.date}-${snapshotIndex}.snp.gz`)
          snapshotIndex++
=======
          snapshotIndex++
          const snapshotFile = join(backupIndex, `${domain}-${snapshot.date}-${extendZero(snapshotIndex)}.snp.gz`)
>>>>>>> 461a0ace
          domainInfo.snapshots = [...(domainInfo.snapshots ?? []), snapshotFile]
          await writeChanges(storage, snapshotFile, processedChanges)
        }

        processedChanges.added.clear()
        processedChanges.removed = []
        processedChanges.updated.clear()
        await _packClose()
        domainChanges++
        // This will allow to retry in case of critical error.
        await storage.writeFile(infoFile, gzipSync(JSON.stringify(backupInfo, undefined, 2), { level: defaultLevel }))
      }
    }

<<<<<<< HEAD
    let domainProgress = 0
    for (const domain of domains) {
      if (canceled()) {
        break
      }
      const oldUsed = process.memoryUsage().heapUsed
      try {
        global.gc?.()
      } catch (err) {}

      const mm = {
        old: Math.round(oldUsed / (1024 * 1024)),
        current: Math.round(process.memoryUsage().heapUsed / (1024 * 1024))
      }
      if (mm.old > mm.current + mm.current / 10) {
        ctx.info('memory-stats', mm)
      }
      await ctx.with('process-domain', { domain }, async (ctx) => {
        await processDomain(
          ctx,
          domain,
          (value) =>
            options.progress?.(Math.round(((domainProgress + value / 100) / domains.length) * 100)) ?? Promise.resolve()
        )
      })
      domainProgress++
      await options.progress?.(Math.round((domainProgress / domains.length) * 10000) / 100)
    }
    if (!canceled()) {
      backupInfo.lastTxId = lastTx?._id ?? '0' // We could store last tx, since full backup is complete
      await storage.writeFile(infoFile, gzipSync(JSON.stringify(backupInfo, undefined, 2), { level: defaultLevel }))
    }
    result.result = true

    if (!canceled()) {
      backupInfo.lastTxId = lastTx?._id ?? '0' // We could store last tx, since full backup is complete
      await storage.writeFile(infoFile, gzipSync(JSON.stringify(backupInfo, undefined, 2), { level: defaultLevel }))
    }

    await rebuildSizeInfo(storage, recheckSizes, ctx, result, backupInfo, infoFile)

    return result
  } catch (err: any) {
    ctx.error('backup error', { err, workspace: workspaceId.name })
    return result
  } finally {
    await rm(tmpRoot, { recursive: true })
    if (printEnd) {
      ctx.info('end backup', { workspace: workspaceId.name, totalTime: Date.now() - st })
    }
    if (options.getConnection === undefined && connection !== undefined) {
      await connection.close()
    }
    ctx.end()
    if (options.timeout !== -1) {
      clearInterval(timer)
    }
  }
}

async function rebuildSizeInfo (
  storage: BackupStorage,
  recheckSizes: string[],
  ctx: MeasureContext<any>,
  result: BackupResult,
  backupInfo: BackupInfo,
  infoFile: string
): Promise<void> {
  const sizeFile = 'backup.size.gz'

  let sizeInfo: Record<string, number> = {}

  if (await storage.exists(sizeFile)) {
    sizeInfo = JSON.parse(gunzipSync(new Uint8Array(await storage.loadFile(sizeFile))).toString())
  }
  let processed = 0

  for (const file of recheckSizes) {
    // eslint-disable-next-line @typescript-eslint/no-dynamic-delete
    delete sizeInfo[file]
  }

  const addFileSize = async (file: string | undefined | null): Promise<void> => {
    if (file != null) {
      try {
        const sz = sizeInfo[file]
        const fileSize = sz ?? (await storage.stat(file))
        if (sz === undefined) {
          sizeInfo[file] = fileSize
          processed++
          if (processed % 10 === 0) {
            ctx.info('Calculate size processed', { processed, size: Math.round(result.backupSize / (1024 * 1024)) })
          }
        }
        result.backupSize += fileSize
      } catch (err: any) {
        ctx.error('failed to calculate size', { file, err })
      }
    }
  }

  // Let's calculate data size for backup
  for (const sn of backupInfo.snapshots) {
    for (const [, d] of Object.entries(sn.domains)) {
      await addFileSize(d.snapshot)
      for (const snp of d.snapshots ?? []) {
        await addFileSize(snp)
      }
      for (const snp of d.storage ?? []) {
        await addFileSize(snp)
      }
    }
  }
  await addFileSize(infoFile)

  await storage.writeFile(sizeFile, gzipSync(JSON.stringify(sizeInfo, undefined, 2), { level: defaultLevel }))
}

/**
 * @public
 */
export async function backupList (storage: BackupStorage): Promise<void> {
  const infoFile = 'backup.json.gz'

  if (!(await storage.exists(infoFile))) {
    throw new Error(`${infoFile} should present to restore`)
  }
  const backupInfo: BackupInfo = JSON.parse(gunzipSync(new Uint8Array(await storage.loadFile(infoFile))).toString())
  console.log('workspace:', backupInfo.workspace ?? '', backupInfo.version)
  for (const s of backupInfo.snapshots) {
    console.log('snapshot: id:', s.date, ' date:', new Date(s.date))
  }
}

/**
 * @public
 */
export async function backupRemoveLast (storage: BackupStorage, date: number): Promise<void> {
  const infoFile = 'backup.json.gz'

  if (!(await storage.exists(infoFile))) {
    throw new Error(`${infoFile} should present to restore`)
  }
  const backupInfo: BackupInfo = JSON.parse(gunzipSync(new Uint8Array(await storage.loadFile(infoFile))).toString())
  console.log('workspace:', backupInfo.workspace ?? '', backupInfo.version)
  const old = backupInfo.snapshots.length
  backupInfo.snapshots = backupInfo.snapshots.filter((it) => it.date < date)
  if (old !== backupInfo.snapshots.length) {
    console.log('removed snapshots: id:', old - backupInfo.snapshots.length)

    await storage.writeFile(infoFile, gzipSync(JSON.stringify(backupInfo, undefined, 2), { level: defaultLevel }))
  }
}

/**
 * @public
 */
export async function backupSize (storage: BackupStorage): Promise<void> {
  const infoFile = 'backup.json.gz'

  if (!(await storage.exists(infoFile))) {
    throw new Error(`${infoFile} should present to restore`)
  }
  let size = 0

  const backupInfo: BackupInfo = JSON.parse(gunzipSync(new Uint8Array(await storage.loadFile(infoFile))).toString())
  console.log('workspace:', backupInfo.workspace ?? '', backupInfo.version)
  const addFileSize = async (file: string | undefined | null): Promise<void> => {
    if (file != null && (await storage.exists(file))) {
      try {
        const fileSize = await storage.stat(file)
        console.log(file, fileSize)
        size += fileSize
      } catch (err: any) {
        console.error('failed to calculate size', { file, err })
      }
    }
  }

  // Let's calculate data size for backup
  for (const sn of backupInfo.snapshots) {
    for (const [, d] of Object.entries(sn.domains)) {
      await addFileSize(d.snapshot)
      for (const snp of d.snapshots ?? []) {
        await addFileSize(snp)
      }
      for (const snp of d.storage ?? []) {
        await addFileSize(snp)
      }
    }
  }
  await addFileSize(infoFile)

  console.log('Backup size', size / (1024 * 1024), 'Mb')
}

/**
 * @public
 */
export async function backupDownload (storage: BackupStorage, storeIn: string): Promise<void> {
  const infoFile = 'backup.json.gz'
  const sizeFile = 'backup.size.gz'

  if (!(await storage.exists(infoFile))) {
    throw new Error(`${infoFile} should present to restore`)
  }
  let size = 0

  const backupInfo: BackupInfo = JSON.parse(gunzipSync(new Uint8Array(await storage.loadFile(infoFile))).toString())
  console.log('workspace:', backupInfo.workspace ?? '', backupInfo.version)

  let sizeInfo: Record<string, number> = {}
  if (await storage.exists(sizeFile)) {
    sizeInfo = JSON.parse(gunzipSync(new Uint8Array(await storage.loadFile(sizeFile))).toString())
  }
  console.log('workspace:', backupInfo.workspace ?? '', backupInfo.version)

  const addFileSize = async (file: string | undefined | null, force: boolean = false): Promise<void> => {
    if (file != null) {
      const target = join(storeIn, file)
      const dir = dirname(target)
      if (!existsSync(dir)) {
        mkdirSync(dir, { recursive: true })
      }

      const serverSize: number | undefined = sizeInfo[file]

      if (!existsSync(target) || force || (serverSize !== undefined && serverSize !== statSync(target).size)) {
        try {
          const fileSize = serverSize ?? (await storage.stat(file))
          console.log('downloading', file, fileSize)
          const readStream = await storage.load(file)
          const outp = createWriteStream(target)

          readStream.pipe(outp)
          await new Promise<void>((resolve) => {
            readStream.on('end', () => {
              readStream.destroy()
              outp.close()
              resolve()
            })
          })
          size += fileSize
        } catch (err: any) {
          console.error('failed to calculate size', { file, err })
        }
      } else {
        console.log('file-same', file)
      }
    }
  }

  // Let's calculate data size for backup
  for (const sn of backupInfo.snapshots) {
    for (const [, d] of Object.entries(sn.domains)) {
      await addFileSize(d.snapshot)
      for (const snp of d.snapshots ?? []) {
        await addFileSize(snp)
      }
      for (const snp of d.storage ?? []) {
        await addFileSize(snp)
      }
    }
  }
  await addFileSize(infoFile, true)

  console.log('Backup size', size / (1024 * 1024), 'Mb')
}

/**
 * @public
 */
export async function backupFind (
  storage: BackupStorage,
  id: Ref<Doc>,
  showAll: boolean,
  domain?: string
): Promise<void> {
  const infoFile = 'backup.json.gz'

  if (!(await storage.exists(infoFile))) {
    throw new Error(`${infoFile} should present to restore`)
  }
  const backupInfo: BackupInfo = JSON.parse(gunzipSync(new Uint8Array(await storage.loadFile(infoFile))).toString())
  console.log('workspace:', backupInfo.workspace ?? '', backupInfo.version)

  const toolCtx = new MeasureMetricsContext('', {})

  const snapshots = backupInfo.snapshots
  const rnapshots = Array.from(backupInfo.snapshots).reverse()

  // Collect all possible domains
  const domains = new Set<Domain>()
  for (const s of snapshots) {
    Object.keys(s.domains).forEach((it) => domains.add(it as Domain))
  }

  for (const dd of domains) {
    if (domain !== undefined && dd !== domain) {
      continue
    }
    console.log('checking:', dd)
    const sDigest = await loadDigest(toolCtx, storage, snapshots, dd)
    if (sDigest.has(id)) {
      console.log('we found file')
      let found = false
      for (const sn of rnapshots) {
        const ssDigest = await loadDigest(toolCtx, storage, [sn], dd)
        if (!ssDigest.has(id)) {
          continue
        }
        const d = sn.domains[dd]
        if (found && !showAll) {
          break
        }
        for (const sf of d?.storage ?? []) {
          if (found && !showAll) {
            break
          }
          console.log('processing', sf)
          const readStream = await storage.load(sf)
          const ex = extract()
          ex.on('entry', (headers, stream, next) => {
            if (headers.name === id + '.json') {
              console.log('file found in:', sf)

              const chunks: Buffer[] = []
              stream.on('data', (chunk) => {
                chunks.push(chunk)
              })
              stream.on('end', () => {
                const bf = Buffer.concat(chunks as any)
                console.log('>>>>>>>>>>>')
                console.log(JSON.stringify(JSON.parse(bf.toString()), undefined, 2))
                console.log('>>>>>>>>>>>')
                next()
              })

              found = true
            } else {
              stream.resume() // auto drain for non-matching entries
              next() // continue to the next entry
            }
          })

          const endPromise = new Promise((resolve) => {
            ex.on('finish', () => {
              resolve(null)
            })
          })
          const unzip = createGunzip({ level: defaultLevel })

          readStream.on('end', () => {
            readStream.destroy()
          })
          readStream.pipe(unzip)
          unzip.pipe(ex)

          await endPromise
        }
      }
    }
  }
}

/**
 * @public
 * Restore state of DB to specified point.
 *
 * Recheck mean we download and compare every document on our side and if found difference upload changed version to server.
 */
export async function restore (
  ctx: MeasureContext,
  transactorUrl: string,
  workspaceId: WorkspaceId,
  storage: BackupStorage,
  opt: {
    date: number
    merge?: boolean
    parallel?: number
    recheck?: boolean
    include?: Set<string>
    skip?: Set<string>
    getConnection?: () => Promise<CoreClient & BackupClient>
    storageAdapter?: StorageAdapter
    token?: string
    progress?: (progress: number) => Promise<void>
    cleanIndexState?: boolean
    historyFile?: string
  }
): Promise<boolean> {
  const infoFile = 'backup.json.gz'

  if (!(await storage.exists(infoFile))) {
    ctx.error('file not pressent', { file: infoFile })
    throw new Error(`${infoFile} should present to restore`)
  }
  const backupInfo: BackupInfo = JSON.parse(gunzipSync(new Uint8Array(await storage.loadFile(infoFile))).toString())
  let snapshots = backupInfo.snapshots
  if (opt.date !== -1) {
    const bk = backupInfo.snapshots.findIndex((it) => it.date === opt.date)
    if (bk === -1) {
      ctx.error('could not restore to', { date: opt.date, file: infoFile, workspaceId: workspaceId.name })
      throw new Error(`${infoFile} could not restore to ${opt.date}. Snapshot is missing.`)
    }
    snapshots = backupInfo.snapshots.slice(0, bk + 1)
  } else {
    opt.date = snapshots[snapshots.length - 1].date
  }

  if (backupInfo.domainHashes === undefined) {
    backupInfo.domainHashes = {}
  }
  ctx.info('restore to ', { id: opt.date, date: new Date(opt.date).toDateString() })
  const rsnapshots = Array.from(snapshots).reverse()

  // Collect all possible domains
  const domains = new Set<Domain>()
  for (const s of snapshots) {
    Object.keys(s.domains).forEach((it) => domains.add(it as Domain))
  }

  ctx.info('connecting:', { transactorUrl, workspace: workspaceId.name })

  const historyFile: Record<string, string> =
    opt.historyFile !== undefined && existsSync(opt.historyFile)
      ? JSON.parse(readFileSync(opt.historyFile).toString())
      : {}

  const token =
    opt.token ??
    generateToken(systemAccountEmail, workspaceId, {
      mode: 'backup',
      model: 'upgrade'
    })

  const connection =
    opt.getConnection !== undefined
      ? await opt.getConnection()
      : ((await createClient(transactorUrl, token)) as CoreClient & BackupClient)

  if (opt.getConnection === undefined) {
    try {
      let serverEndpoint = await getTransactorEndpoint(token, 'external')
      serverEndpoint = serverEndpoint.replaceAll('wss://', 'https://').replace('ws://', 'http://')
      await fetch(serverEndpoint + `/api/v1/manage?token=${token}&operation=force-close`, {
        method: 'PUT'
      })
    } catch (err: any) {
      // Ignore
    }
  }

  const blobClient = new BlobClient(transactorUrl, token, workspaceId, { storageAdapter: opt.storageAdapter })
  console.log('connected')

  // We need to find empty domains and clean them.
  const allDomains = connection.getHierarchy().domains()
  for (const d of allDomains) {
    domains.add(d)
  }

  // We do not backup elastic anymore
  domains.delete('fulltext-blob' as Domain)

  let uploadedMb = 0
  let uploaded = 0

  let domainProgress = 0

  const printUploaded = (msg: string, size: number): void => {
    if (size == null) {
      return
    }
    uploaded += size
    const newDownloadedMb = Math.round(uploaded / (1024 * 1024))
    const newId = Math.round(newDownloadedMb / 10)
    if (uploadedMb !== newId) {
      uploadedMb = newId
      ctx.info('Uploaded', {
        msg,
        written: newDownloadedMb,
        workspace: workspaceId.name
      })
    }
  }

  async function processDomain (c: Domain): Promise<void> {
    const dHash = await connection.getDomainHash(c)
    if (backupInfo.domainHashes[c] === dHash) {
      ctx.info('no changes in domain', { domain: c })
      return
    }
    const changeset = await loadDigest(ctx, storage, snapshots, c, opt.date)
    // We need to load full changeset from server
    const serverChangeset = new Map<Ref<Doc>, string>()

    const oldUsed = process.memoryUsage().heapUsed
    try {
      global.gc?.()
    } catch (err) {}
    const mm = { old: oldUsed / (1024 * 1024), current: process.memoryUsage().heapUsed / (1024 * 1024) }
    if (mm.old > mm.current + mm.current / 10) {
      ctx.info('memory-stats', mm)
    }

    let idx: number | undefined
    let loaded = 0
    let el = 0
    let chunks = 0
    let dataSize = 0
    try {
      while (true) {
        if (opt.progress !== undefined) {
          await opt.progress?.(domainProgress)
        }
        const st = Date.now()
        const it = await connection.loadChunk(c, idx)
        dataSize += it.size ?? 0
        chunks++

        idx = it.idx
        el += Date.now() - st

        for (const { id, hash } of it.docs) {
          serverChangeset.set(id as Ref<Doc>, hash)
          loaded++
        }

        if (el > 2500) {
          ctx.info('loaded from server', { domain: c, loaded, el, chunks, workspace: workspaceId.name })
          el = 0
          chunks = 0
        }
        if (it.finished) {
          break
        }
      }
    } finally {
      if (idx !== undefined) {
        await connection.closeChunk(idx)
      }
    }
    ctx.info('loaded', {
      domain: c,
      loaded,
      workspace: workspaceId.name,
      dataSize: Math.round((dataSize / (1024 * 1024)) * 100) / 100
    })
    ctx.info('\tcompare documents', {
      size: changeset.size,
      serverSize: serverChangeset.size,
      workspace: workspaceId.name
    })

    // Let's find difference
    const docsToAdd = new Map(
      opt.recheck === true // If recheck we check all documents.
        ? Array.from(changeset.entries())
        : Array.from(changeset.entries()).filter(
          ([it]) =>
            !serverChangeset.has(it) ||
              (serverChangeset.has(it) && doTrimHash(serverChangeset.get(it)) !== doTrimHash(changeset.get(it)))
        )
    )
    const docsToRemove = Array.from(serverChangeset.keys()).filter((it) => !changeset.has(it))

    const docs: Doc[] = []
    const blobs = new Map<string, { doc: Doc | undefined, buffer: Buffer | undefined }>()
    let sendSize = 0
    let totalSend = 0
    async function sendChunk (doc: Doc | undefined, len: number): Promise<void> {
      if (opt.progress !== undefined) {
        await opt.progress?.(domainProgress)
      }
      if (doc !== undefined) {
        docsToAdd.delete(doc._id)
        docs.push(doc)
      }
      sendSize = sendSize + len

      if (sendSize > dataUploadSize || (doc === undefined && docs.length > 0)) {
        let docsToSend = docs
        totalSend += docs.length
        ctx.info('upload-' + c, {
          docs: docs.length,
          totalSend,
          from: docsToAdd.size + totalSend,
          sendSize,
          workspace: workspaceId.name
        })
        // Correct docs without space
        for (const d of docs) {
          if (d.space == null) {
            d.space = core.space.Workspace
          }

          if (TxProcessor.isExtendsCUD(d._class)) {
            const tx = d as TxCUD<Doc>
            if (tx.objectSpace == null) {
              tx.objectSpace = core.space.Workspace
            }
          }
          if (opt.cleanIndexState === true) {
            if (d._class === core.class.DocIndexState) {
              ;(d as DocIndexState).needIndex = true
            }
          }
        }

        if (opt.recheck === true) {
          // We need to download all documents and compare them.
          const serverDocs = toIdMap(
            await connection.loadDocs(
              c,
              docs.map((it) => it._id)
            )
          )
          docsToSend = docs.filter((doc) => {
            const serverDoc = serverDocs.get(doc._id)
            if (serverDoc !== undefined) {
              const { '%hash%': _h1, ...dData } = doc as any
              const { '%hash%': _h2, ...sData } = serverDoc as any

              return !deepEqual(dData, sData)
            }
            return true
          })
        }
        try {
          await connection.upload(c, docsToSend)
        } catch (err: any) {
          ctx.error('error during upload', { err, docs: JSON.stringify(docs) })
        }

        docs.length = 0
        sendSize = 0
      }
      printUploaded('upload', len)
    }

    let processed = 0

    const blobUploader = new RateLimiter(10)

    for (const s of rsnapshots) {
      const d = s.domains[c]

      if (d !== undefined && docsToAdd.size > 0) {
        const sDigest = await loadDigest(ctx, storage, [s], c)
        const requiredDocs = new Map(Array.from(sDigest.entries()).filter(([it]) => docsToAdd.has(it)))

        let lastSendTime = Date.now()
        async function sendBlob (blob: Blob, data: Buffer, next: (err?: any) => void): Promise<void> {
          await blobUploader.add(async () => {
            next()
            let needSend = true
            if (opt.historyFile !== undefined) {
              if (historyFile[blob._id] === blob.etag) {
                needSend = false
              }
            }

            if (needSend) {
              try {
                await blobClient.upload(ctx, blob._id, blob.size, blob.contentType, data)
                if (opt.historyFile !== undefined) {
                  historyFile[blob._id] = blob.etag
                  if (totalSend % 1000 === 0) {
                    writeFileSync(opt.historyFile, JSON.stringify(historyFile, undefined, 2))
                  }
                }
              } catch (err: any) {
                ctx.warn('failed to upload blob', { _id: blob._id, err, workspace: workspaceId.name })
                next(err)
=======
    async function processAccountDomain (
      ctx: MeasureContext,
      domain: Domain,
      progress: (value: number) => Promise<void>
    ): Promise<void> {
      const isPersonDomain = domain === toAccountDomain('person')
      let collection: 'person' | 'socialId'
      let key: 'uuid' | '_id'
      let getObjKey: (obj: any) => string
      let affectedObjects: Set<BackupDocId>

      if (isPersonDomain) {
        collection = 'person'
        key = 'uuid'
        getObjKey = (obj: GlobalPerson) => obj.uuid

        if (fullCheck) {
          let idx: number | undefined
          while (true) {
            const currentChunk = await ctx.with('loadChunk', {}, () => connection.loadChunk(ctx, DOMAIN_CONTACT, idx))
            idx = currentChunk.idx
            const chuckDocs = await connection.loadDocs(
              ctx,
              DOMAIN_CONTACT,
              currentChunk.docs.map((it) => it.id) as Ref<Doc>[]
            )
            for (const doc of chuckDocs) {
              if (doc._class === contact.class.Person) {
                const person = doc as Person
                if (person.personUuid !== undefined) {
                  affectedPersons.add(person.personUuid)
                }
>>>>>>> 461a0ace
              }
            }
            if (currentChunk.finished) {
              break
            }
<<<<<<< HEAD
            ctx.info('processing', { storageFile: sf, processed, workspace: workspaceId.name })
            try {
              const readStream = await storage.load(sf)
              const ex = extract()

              ex.on('entry', (headers, stream, next) => {
                const name = headers.name ?? ''
                processed++
                // We found blob data
                if (requiredDocs.has(name as Ref<Doc>)) {
                  const chunks: Buffer[] = []
                  stream.on('data', (chunk) => {
                    chunks.push(chunk)
                  })
                  stream.on('end', () => {
                    const bf = Buffer.concat(chunks as any)
                    const d = blobs.get(name)
                    if (d === undefined) {
                      blobs.set(name, { doc: undefined, buffer: bf })
                      next()
                    } else {
                      blobs.delete(name)
                      const blob = d?.doc as Blob
                      ;(blob as any)['%hash%'] = changeset.get(blob._id)
                      let sz = blob.size
                      if (Number.isNaN(sz) || sz !== bf.length) {
                        sz = bf.length
                      }
                      void sendBlob(blob, bf, next).catch((err) => {
                        ctx.error('failed to send blob', { err })
                      })
                    }
                  })
                } else if (name.endsWith('.json') && requiredDocs.has(name.substring(0, name.length - 5) as Ref<Doc>)) {
                  const chunks: Buffer[] = []
                  const bname = name.substring(0, name.length - 5)
                  stream.on('data', (chunk) => {
                    chunks.push(chunk)
                  })
                  stream.on('end', () => {
                    const bf = Buffer.concat(chunks as any)
                    let doc: Doc
                    try {
                      doc = JSON.parse(bf.toString()) as Doc
                    } catch (err) {
                      ctx.warn('failed to parse blob metadata', { name, workspace: workspaceId.name, err })
                      next()
                      return
                    }

                    if (doc._class === core.class.Blob || doc._class === 'core:class:BlobData') {
                      const data = migradeBlobData(doc as Blob, changeset.get(doc._id) as string)
                      const d = blobs.get(bname) ?? (data !== '' ? Buffer.from(data, 'base64') : undefined)
                      if (d === undefined) {
                        blobs.set(bname, { doc, buffer: undefined })
                        next()
                      } else {
                        blobs.delete(bname)
                        const blob = doc as Blob
                        const buff = d instanceof Buffer ? d : d.buffer
                        if (buff != null) {
                          void sendBlob(blob, d instanceof Buffer ? d : (d.buffer as Buffer), next).catch((err) => {
                            ctx.error('failed to send blob', { err })
                          })
                        } else {
                          next()
                        }
                      }
                    } else {
                      ;(doc as any)['%hash%'] = changeset.get(doc._id)
                      void sendChunk(doc, bf.length)
                        .finally(() => {
                          requiredDocs.delete(doc._id)
                          next()
                        })
                        .catch((err) => {
                          ctx.error('failed to sendChunk', { err })
                          next(err)
                        })
                    }
                  })
                } else {
                  next()
                }
                stream.resume() // just auto drain the stream
              })

              await blobUploader.waitProcessing()

              const unzip = createGunzip({ level: defaultLevel })

              const endPromise = new Promise((resolve, reject) => {
                ex.on('finish', () => {
                  resolve(null)
                })

                readStream.on('end', () => {
                  readStream.destroy()
                })
                readStream.pipe(unzip).on('error', (err) => {
                  readStream.destroy()
                  reject(err)
                })
                unzip.pipe(ex)
              })

              await endPromise
            } catch (err: any) {
              ctx.error('failed to processing', { storageFile: sf, processed, workspace: workspaceId.name })
            }
=======
>>>>>>> 461a0ace
          }
        }
        affectedObjects = affectedPersons
      } else {
        collection = 'socialId'
        key = '_id'
        getObjKey = (obj: SocialId) => obj._id

        if (fullCheck) {
          let idx: number | undefined
          while (true) {
            const currentChunk = await ctx.with('loadChunk', {}, () => connection.loadChunk(ctx, DOMAIN_CHANNEL, idx))
            idx = currentChunk.idx
            const chuckDocs = await connection.loadDocs(
              ctx,
              DOMAIN_CHANNEL,
              currentChunk.docs.map((it) => it.id) as Ref<Doc>[]
            )
            for (const doc of chuckDocs) {
              if (doc._class === contact.class.SocialIdentity) {
                const sid = doc as SocialIdentity
                affectedSocialIds.add(sid._id)
              }
            }
            if (currentChunk.finished) {
              break
            }
          }
        }
<<<<<<< HEAD
        domainProgress = Math.round(i / domains.size) * 100
        i++
      })
    }
    await limiter.waitProcessing()
  } catch (err: any) {
    Analytics.handleError(err)
    return false
  } finally {
    if (opt.getConnection === undefined && connection !== undefined) {
      await connection.sendForceClose()
      await connection.close()
    }
  }
  return true
}

async function verifyDocsFromSnapshot (
  ctx: MeasureContext,
  domain: Domain,
  d: DomainData,
  s: BackupSnapshot,
  storage: BackupStorage,
  digest: Map<Ref<Doc>, string>,
  verify: (docs: Doc[]) => Promise<void>,
  chunkSize: number
): Promise<{ modified: boolean, modifiedFiles: string[] }> {
  let result: Doc[] = []
  const storageToRemove = new Set<string>()
  const validDocs = new Set<Ref<Doc>>()
  const modifiedFiles: string[] = []
  if (digest.size > 0) {
    const sDigest = await loadDigest(ctx, storage, [s], domain)
    const requiredDocs = new Map(Array.from(sDigest.entries()).filter(([it]) => digest.has(it)))

    if (requiredDocs.size > 0) {
      ctx.info('updating', { domain, requiredDocs: requiredDocs.size })
      // We have required documents here.
      for (const sf of d.storage ?? []) {
        if (digest.size === 0) {
          break
        }
        try {
          const readStream = await storage.load(sf)
          const ex = extract()

          ex.on('entry', (headers, stream, next) => {
            const name = headers.name ?? ''
            // We found blob data
            const rdoc = name.substring(0, name.length - 5) as Ref<Doc>
            if (name.endsWith('.json') && requiredDocs.has(rdoc)) {
              const chunks: Buffer[] = []
              const bname = name.substring(0, name.length - 5)
              stream.on('data', (chunk) => {
                chunks.push(chunk)
              })
              stream.on('end', () => {
                const bf = Buffer.concat(chunks as any)
                let doc: Doc
                try {
                  doc = JSON.parse(bf.toString()) as Doc
                } catch (err) {
                  // Do not failure on this.
                  next()
                  return
                }

                if (doc._class === core.class.Blob || doc._class === 'core:class:BlobData') {
                  // Skip blob
                  validDocs.add(bname as Ref<Doc>)
                } else {
                  ;(doc as any)['%hash%'] = digest.get(rdoc)
                  digest.delete(rdoc)
                  result.push(doc)
                  validDocs.add(bname as Ref<Doc>)

                  if (result.length > chunkSize) {
                    void verify(result)
                      .then(() => {
                        result = []
                        next()
                      })
                      .catch((err) => {
                        ctx.error('failed to verify', { err })
                        next(err)
                      })
                  } else {
                    next()
                  }
                }
              })
            } else {
              next()
            }
            stream.resume() // just auto drain the stream
          })

          const unzip = createGunzip({ level: defaultLevel })

          const endPromise = new Promise((resolve, reject) => {
            ex.on('finish', () => {
              resolve(null)
            })

            readStream.on('end', () => {
              readStream.destroy()
            })
            readStream.pipe(unzip).on('error', (err) => {
              readStream.destroy()
              storageToRemove.add(sf)
              reject(err)
            })
            unzip.pipe(ex)
          })

          await endPromise
          if (result.length > 0) {
            await verify(result)
          }
        } catch (err: any) {
          storageToRemove.add(sf)
          ctx.error('failed to processing', { storageFile: sf })
        }
      }
    }
  }
  let modified = false
  if (storageToRemove.size > 0) {
    modifiedFiles.push(...Array.from(storageToRemove))
    d.storage = (d.storage ?? []).filter((it) => !storageToRemove.has(it))
    for (const sf of storageToRemove) {
      await storage.delete(sf)
    }
    modified = true
  }
  let smodifiedFiles: string[] = []
  ;({ modified, modifiedFiles: smodifiedFiles } = await updateDigest(d, ctx, storage, validDocs, modified, domain))
  modifiedFiles.push(...smodifiedFiles)
  return { modified, modifiedFiles }
}

/**
 * Compacting backup into just one snapshot.
 * @public
 */
export async function compactBackup (
  ctx: MeasureContext,
  storage: BackupStorage,
  force: boolean = false
): Promise<void> {
  console.log('starting backup compaction')
  try {
    let backupInfo: BackupInfo

    // Version 0.6.2, format of digest file is changed to

    const infoFile = 'backup.json.gz'

    if (await storage.exists(infoFile)) {
      backupInfo = JSON.parse(gunzipSync(new Uint8Array(await storage.loadFile(infoFile))).toString())
    } else {
      console.log('No backup found')
      return
    }
    if (backupInfo.version !== '0.6.2') {
      console.log('Invalid backup version')
      return
    }

    if (backupInfo.snapshots.length < 5 && !force) {
      console.log('No need to compact, less 5 snapshots')
      return
    }

    const snapshot: BackupSnapshot = {
      date: Date.now(),
      domains: {}
    }

    const oldSnapshots = [...backupInfo.snapshots]

    backupInfo.snapshots = [snapshot]
    let backupIndex = `${(backupInfo.snapshotsIndex ?? oldSnapshots.length) + 1}`
    while (backupIndex.length < 6) {
      backupIndex = '0' + backupIndex
    }

    const domains: Domain[] = []
    for (const sn of oldSnapshots) {
      for (const d of Object.keys(sn.domains)) {
        if (!domains.includes(d as Domain)) {
          domains.push(d as Domain)
        }
=======
        affectedObjects = affectedSocialIds
>>>>>>> 461a0ace
      }

      const processedChanges: Snapshot = {
        added: new Map(),
        updated: new Map(),
        removed: []
      }

      let stIndex = 0
      let snapshotIndex = 0
      const domainInfo: DomainData = {
        snapshots: [],
        storage: [],
        added: 0,
        updated: 0,
        removed: 0
      }

      // Load cumulative digest from existing snapshots
      const digest = await ctx.with('load-digest', {}, (ctx) =>
        loadDigest(ctx, storage, backupInfo.snapshots, domain, undefined, options.msg)
      )

      let _pack: Pack | undefined
      let _packClose = async (): Promise<void> => {}
      let addedDocuments = (): number => 0
      let changed = false

      if (progress !== undefined) {
        await progress(0)
      }

      // 1. We need to include global records based on persons/socialIdentities info which are missing in digest
      // 2. We need to check updates for all records present in digest
      const batchSize = 1000
      const toLoad = new Set([...digest.keys(), ...affectedObjects]) as Set<PersonUuid>
      if (toLoad.size === 0) {
        ctx.info('No records updates')
        return
      }

      const toLoadSorted = Array.from(toLoad).sort()
      const chunks = chunkArray(toLoadSorted, batchSize)
      for (const chunk of chunks) {
        const objs = await accountDb[collection].find({
          [key]: { $in: chunk, $gte: chunk[0], $lte: chunk[chunk.length - 1] }
        })
        for (const obj of objs) {
          // check if existing package need to be dumped
          if (addedDocuments() > dataBlobSize && _pack !== undefined) {
            await _packClose()

            try {
              global.gc?.()
            } catch (err) {}

            snapshot.domains[domain] = domainInfo
            domainInfo.added += processedChanges.added.size
            domainInfo.updated += processedChanges.updated.size
            domainInfo.removed += processedChanges.removed.length

            snapshotIndex++
            const snapshotFile = join(backupIndex, `${domain}-${snapshot.date}-${extendZero(snapshotIndex)}.snp.gz`)
            domainInfo.snapshots = [...(domainInfo.snapshots ?? []), snapshotFile]
            await writeChanges(storage, snapshotFile, processedChanges)

            processedChanges.added.clear()
            processedChanges.removed = []
            processedChanges.updated.clear()
            changed = false
            domainChanges++

            await storage.writeFile(
              infoFile,
              gzipSync(JSON.stringify(backupInfo, undefined, 2), { level: defaultLevel, memLevel: 9 })
            )
          }

          // prepare new snapshot package if needed
          if (_pack === undefined) {
            _pack = pack()
            stIndex++
            const storageFile = join(backupIndex, `${domain}-data-${snapshot.date}-${extendZero(stIndex)}.tar.gz`)
            domainInfo.storage = [...(domainInfo.storage ?? []), storageFile]
            const tmpFile = join(tmpRoot, basename(storageFile) + '.tmp')
            const tempFile = createWriteStream(tmpFile)
            // const dataStream = await storage.write(storageFile)

            const sizePass = new PassThrough()
            let sz = 0
            sizePass._transform = (chunk, encoding, cb) => {
              // No transformation, just pass through data
              sz += chunk.length
              sizePass.push(chunk)
              cb()
            }

            sizePass.pipe(tempFile)

            const storageZip = createGzip({ level: defaultLevel, memLevel: 9 })
            addedDocuments = () => sz
            _pack.pipe(storageZip)
            storageZip.pipe(sizePass)

            _packClose = async () => {
              await new Promise<void>((resolve) => {
                tempFile.on('close', () => {
                  resolve()
                })
                _pack?.finalize()
              })

              // We need to upload file to storage
              ctx.info('>>>> upload pack', { storageFile, size: sz, url: wsIds.url, workspace: workspaceId })
              await storage.writeFile(storageFile, createReadStream(tmpFile))
              await rm(tmpFile)

              _pack = undefined
            }
          }

<<<<<<< HEAD
      for (const s of rsnapshots) {
        const d = s.domains[domain]

        if (d !== undefined && digest.size > 0) {
          const sDigest = await loadDigest(ctx, storage, [s], domain)
          const requiredDocs = new Map(Array.from(sDigest.entries()).filter(([it]) => digest.has(it)))
          if (requiredDocs.size > 0) {
            console.log('updating', domain, requiredDocs.size)
            // We have required documents here.
            for (const sf of d.storage ?? []) {
              if (digest.size === 0) {
                break
              }
              console.log('processing', sf, processed)

              const readStream = await storage.load(sf)
              const ex = extract()

              ex.on('entry', (headers, stream, next) => {
                const name = headers.name ?? ''
                processed++
                // We found blob data
                if (requiredDocs.has(name as Ref<Doc>)) {
                  const chunks: Buffer[] = []
                  stream.on('data', (chunk) => {
                    chunks.push(chunk)
                  })
                  stream.on('end', () => {
                    const bf = Buffer.concat(chunks as any)
                    const d = blobs.get(name)
                    if (d === undefined) {
                      blobs.set(name, { doc: undefined, buffer: bf })
                      next()
                    } else {
                      const d = blobs.get(name)
                      blobs.delete(name)
                      const doc = d?.doc as Blob
                      void sendChunk(doc, bf.length, { [doc._id]: bf })
                        .finally(() => {
                          requiredDocs.delete(doc._id)
                          next()
                        })
                        .catch((err) => {
                          next(err)
                        })
                    }
                  })
                } else if (name.endsWith('.json') && requiredDocs.has(name.substring(0, name.length - 5) as Ref<Doc>)) {
                  const chunks: Buffer[] = []
                  const bname = name.substring(0, name.length - 5)
                  stream.on('data', (chunk) => {
                    chunks.push(chunk)
                  })
                  stream.on('end', () => {
                    const bf = Buffer.concat(chunks as any)
                    const doc = JSON.parse(bf.toString()) as Doc
                    if (doc._class === core.class.Blob || doc._class === 'core:class:BlobData') {
                      const d = blobs.get(bname)
                      if (d === undefined) {
                        blobs.set(bname, { doc, buffer: undefined })
                        next()
                      } else {
                        blobs.delete(bname)
                        ;(doc as any)['%hash%'] = digest.get(doc._id)
                        void sendChunk(doc, bf.length, { [doc._id]: d?.buffer as Buffer })
                          .finally(() => {
                            requiredDocs.delete(doc._id)
                            next()
                          })
                          .catch((err) => {
                            ctx.error('failed to sendChunk', { err })
                            next(err)
                          })
                      }
                    } else {
                      ;(doc as any)['%hash%'] = digest.get(doc._id)
                      void sendChunk(doc, bf.length, {})
                        .finally(() => {
                          requiredDocs.delete(doc._id)
                          next()
                        })
                        .catch((err) => {
                          ctx.error('failed to sendChunk', { err })
                          next(err)
                        })
                    }
                  })
                } else {
                  next()
                }
                stream.resume() // just auto drain the stream
              })
=======
          // return early if canceled
          if (canceled()) {
            return
          }
>>>>>>> 461a0ace

          // add new document file to the snapshot package if needed
          const newHash = getObjectHash(obj)
          const objKey = getObjKey(obj)
          let include = false

          if (!digest.has(objKey)) {
            // new person
            processedChanges.added.set(objKey, newHash)
            include = true
          } else {
            const oldHash = digest.get(objKey)

            if (oldHash !== newHash) {
              // updated person
              processedChanges.updated.set(objKey, newHash)
              include = true
            }
          }

          if (include) {
            const data = JSON.stringify(obj)
            await new Promise<void>((resolve, reject) => {
              _pack?.entry({ name: getObjKey(obj) + '.json' }, data, function (err) {
                if (err != null) reject(err)
                resolve()
              })
            })
            changed = true
          }
        }
      }

<<<<<<< HEAD
      if (changed > 0) {
=======
      if (changed && _pack !== undefined) {
>>>>>>> 461a0ace
        domainInfo.added += processedChanges.added.size
        domainInfo.updated += processedChanges.updated.size
        domainInfo.removed += processedChanges.removed.length
        if (domainInfo.added + domainInfo.updated + domainInfo.removed > 0) {
          snapshot.domains[domain] = domainInfo

<<<<<<< HEAD
        if (domainInfo.added + domainInfo.updated + domainInfo.removed > 0) {
          snapshot.domains[domain] = domainInfo

          const snapshotFile = join(backupIndex, `${domain}-${snapshot.date}-${snapshotIndex}.snp.gz`)
          snapshotIndex++
=======
          snapshotIndex++
          const snapshotFile = join(backupIndex, `${domain}-${snapshot.date}-${extendZero(snapshotIndex)}.snp.gz`)
>>>>>>> 461a0ace
          domainInfo.snapshots = [...(domainInfo.snapshots ?? []), snapshotFile]
          await writeChanges(storage, snapshotFile, processedChanges)
        }

        processedChanges.added.clear()
        processedChanges.removed = []
        processedChanges.updated.clear()
        changed = false
        await _packClose()
        domainChanges++
        // This will allow to retry in case of critical error.
        await storage.writeFile(infoFile, gzipSync(JSON.stringify(backupInfo, undefined, 2), { level: defaultLevel }))
      }
    }

    let domainProgress = 0

    for (const domain of domains) {
      if (canceled()) {
        break
      }
      const oldUsed = process.memoryUsage().heapUsed
      try {
        global.gc?.()
      } catch (err) {}

<<<<<<< HEAD
/**
 * Will check backup integrity, and in case of some missing resources, will update digest files, so next backup will backup all missing parts.
 * @public
 */
export async function checkBackupIntegrity (ctx: MeasureContext, storage: BackupStorage): Promise<void> {
  console.log('check backup integrity')
  try {
    let backupInfo: BackupInfo
=======
      const mm = {
        old: Math.round(oldUsed / (1024 * 1024)),
        current: Math.round(process.memoryUsage().heapUsed / (1024 * 1024))
      }
      if (mm.old > mm.current + mm.current / 10) {
        ctx.info('memory-stats', { ...mm, workspace: workspaceId })
      }
      const doProcessDomain = isAccountDomain(domain) ? processAccountDomain : processDomain
      await ctx.with('process-domain', { domain }, async (ctx) => {
        await doProcessDomain(
          ctx,
          domain,
          (value) =>
            options.progress?.(Math.round(((domainProgress + value / 100) / domains.length) * 100)) ?? Promise.resolve()
        )
      })
      domainProgress++
      await options.progress?.(Math.round((domainProgress / domains.length) * 10000) / 100)
    }
>>>>>>> 461a0ace

    result.result = true

    if (!canceled() && domainChanges > 0) {
      backupInfo.lastTxId = lastTx?._id ?? '0' // We could store last tx, since full backup is complete
      backupInfo.migrations.forcedFullCheck = forcedFullCheck
      backupInfo.dataSize = result.dataSize
      backupInfo.blobsSize = result.blobsSize
      backupInfo.backupSize = result.backupSize
      await storage.writeFile(infoFile, gzipSync(JSON.stringify(backupInfo, undefined, 2), { level: defaultLevel }))

      await storage.writeFile(blobInfoFile, gzipSync(JSON.stringify(blobInfo), { level: defaultLevel }))

<<<<<<< HEAD
    const recheckSizes: string[] = []

    const domains: Domain[] = []
    for (const sn of backupInfo.snapshots) {
      for (const d of Object.keys(sn.domains)) {
        if (!domains.includes(d as Domain)) {
          domains.push(d as Domain)
        }
      }
    }
    let modified = false

    for (const domain of domains) {
      console.log('checking domain...', domain)
      const { modified: mm, modifiedFiles } = await verifyDigest(ctx, storage, backupInfo.snapshots, domain)
      if (mm) {
        recheckSizes.push(...modifiedFiles)
        modified = true
      }
    }
    if (modified) {
      await storage.writeFile(infoFile, gzipSync(JSON.stringify(backupInfo, undefined, 2), { level: defaultLevel }))
    }

    const bresult: BackupResult = {
      backupSize: 0,
      blobsSize: 0,
      dataSize: 0,
      result: true
    }
    await rebuildSizeInfo(storage, recheckSizes, ctx, bresult, backupInfo, infoFile)
=======
      await rebuildSizeInfo(storage, recheckSizes, ctx, result, backupInfo, infoFile, blobInfoFile)

      // Same one more time with recalculated sizes
      await storage.writeFile(infoFile, gzipSync(JSON.stringify(backupInfo, undefined, 2), { level: defaultLevel }))
    }

    return result
>>>>>>> 461a0ace
  } catch (err: any) {
    ctx.error('backup error', { err, workspace: workspaceId })
    return result
  } finally {
    await rm(tmpRoot, { recursive: true })
    if (printEnd) {
      ctx.info('end backup', { workspace: workspaceId, totalTime: Date.now() - st })
    }
    ctx.end()
    if (options.timeout !== -1) {
      clearInterval(timer)
    }
  }
}<|MERGE_RESOLUTION|>--- conflicted
+++ resolved
@@ -79,603 +79,6 @@
 const defaultLevel = 9
 
 /**
-<<<<<<< HEAD
- * Blob data from s3 storage
- * @public
- */
-interface BlobData extends Doc {
-  name: string
-  size: number
-  type: string
-  provider?: string // If node defined, will be default one
-  base64Data: string // base64 encoded data
-}
-
-/**
- * @public
- */
-export interface Snapshot {
-  added: Map<Ref<Doc>, string>
-  updated: Map<Ref<Doc>, string>
-  removed: Ref<Doc>[]
-}
-
-/**
- * @public
- */
-export interface SnapshotV6 {
-  added: Record<Ref<Doc>, string>
-  updated: Record<Ref<Doc>, string>
-  removed: Ref<Doc>[]
-}
-
-/**
- * @public
- */
-export interface DomainData {
-  snapshot?: string // 0.6 json snapshot
-  snapshots?: string[]
-  storage?: string[]
-
-  // Some statistics
-  added: number
-  updated: number
-  removed: number
-}
-
-/**
- * @public
- */
-export interface BackupSnapshot {
-  // _id => hash of added items.
-  domains: Record<Domain, DomainData>
-  date: number
-}
-
-/**
- * @public
- */
-export interface BackupInfo {
-  workspace: string
-  version: string
-  snapshots: BackupSnapshot[]
-  snapshotsIndex?: number
-  lastTxId?: string
-
-  // A hash of current domain transactions, so we could skip all other checks if same.
-  domainHashes: Record<Domain, string>
-}
-
-async function loadDigest (
-  ctx: MeasureContext,
-  storage: BackupStorage,
-  snapshots: BackupSnapshot[],
-  domain: Domain,
-  date?: number
-): Promise<Map<Ref<Doc>, string>> {
-  const result = new Map<Ref<Doc>, string>()
-  for (const s of snapshots) {
-    const d = s.domains[domain]
-
-    // Load old JSON snapshot
-    if (d?.snapshot !== undefined) {
-      const dChanges: SnapshotV6 = JSON.parse(gunzipSync(new Uint8Array(await storage.loadFile(d.snapshot))).toString())
-      for (const [k, v] of Object.entries(dChanges.added)) {
-        result.set(k as Ref<Doc>, v)
-      }
-      for (const [k, v] of Object.entries(dChanges.updated)) {
-        result.set(k as Ref<Doc>, v)
-      }
-      for (const d of dChanges.removed) {
-        result.delete(d)
-      }
-    }
-    for (const snapshot of d?.snapshots ?? []) {
-      try {
-        const dataBlob = gunzipSync(new Uint8Array(await storage.loadFile(snapshot)))
-          .toString()
-          .split('\n')
-        const addedCount = parseInt(dataBlob.shift() ?? '0')
-        const added = dataBlob.splice(0, addedCount)
-        for (const it of added) {
-          const [k, v] = it.split(';')
-          result.set(k as Ref<Doc>, v)
-        }
-
-        const updatedCount = parseInt(dataBlob.shift() ?? '0')
-        const updated = dataBlob.splice(0, updatedCount)
-        for (const it of updated) {
-          const [k, v] = it.split(';')
-          result.set(k as Ref<Doc>, v)
-        }
-
-        const removedCount = parseInt(dataBlob.shift() ?? '0')
-        const removed = dataBlob.splice(0, removedCount)
-        for (const k of removed) {
-          result.delete(k as Ref<Doc>)
-        }
-      } catch (err: any) {
-        ctx.warn('digest is broken, will do full backup for', { domain, err: err.message, snapshot })
-      }
-    }
-    // Stop if stop date is matched and provided
-    if (date !== undefined && date === s.date) {
-      break
-    }
-  }
-  // ctx.info('load-digest', { domain, snapshots: snapshots.length, documents: result.size })
-  return result
-}
-async function verifyDigest (
-  ctx: MeasureContext,
-  storage: BackupStorage,
-  snapshots: BackupSnapshot[],
-  domain: Domain
-): Promise<{ modified: boolean, modifiedFiles: string[] }> {
-  ctx = ctx.newChild('verify digest', { domain, count: snapshots.length })
-  ctx.info('verify-digest', { domain, count: snapshots.length })
-  let modified = false
-  const modifiedFiles: string[] = []
-  for (const s of snapshots) {
-    const d = s.domains[domain]
-    if (d === undefined) {
-      continue
-    }
-
-    const storageToRemove = new Set<string>()
-    // We need to verify storage has all necessary resources
-    ctx.info('checking', { domain })
-    // We have required documents here.
-    const validDocs = new Set<Ref<Doc>>()
-
-    for (const sf of d.storage ?? []) {
-      const blobs = new Map<string, { doc: Doc | undefined, buffer: Buffer | undefined }>()
-      try {
-        ctx.info('checking storage', { sf })
-        const readStream = await storage.load(sf)
-        const ex = extract()
-
-        ex.on('entry', (headers, stream, next) => {
-          const name = headers.name ?? ''
-          // We found blob data
-          if (name.endsWith('.json')) {
-            const chunks: Buffer[] = []
-            const bname = name.substring(0, name.length - 5)
-            stream.on('data', (chunk) => {
-              chunks.push(chunk)
-            })
-            stream.on('end', () => {
-              try {
-                const bf = Buffer.concat(chunks as any)
-                const doc = JSON.parse(bf.toString()) as Doc
-                if (doc._class === core.class.Blob || doc._class === 'core:class:BlobData') {
-                  const data = migradeBlobData(doc as Blob, '')
-                  const d = blobs.get(bname) ?? (data !== '' ? Buffer.from(data, 'base64') : undefined)
-                  if (d === undefined) {
-                    blobs.set(bname, { doc, buffer: undefined })
-                  } else {
-                    blobs.delete(bname)
-                  }
-                }
-                validDocs.add(bname as Ref<Doc>)
-              } catch (err: any) {
-                // Ignore not json
-              }
-              next()
-            })
-          } else {
-            next()
-          }
-          stream.resume() // just auto drain the stream
-        })
-
-        const unzip = createGunzip({ level: defaultLevel })
-        const endPromise = new Promise((resolve) => {
-          ex.on('finish', () => {
-            resolve(null)
-          })
-          unzip.on('error', (err) => {
-            ctx.error('error during reading of', { sf, err })
-            modified = true
-            storageToRemove.add(sf)
-            resolve(null)
-          })
-        })
-
-        readStream.on('end', () => {
-          readStream.destroy()
-        })
-        readStream.pipe(unzip)
-        unzip.pipe(ex)
-
-        await endPromise
-      } catch (err: any) {
-        ctx.error('error during reading of', { sf, err })
-        // In case of invalid archive, we need to
-        // We need to remove broken storage file
-        modified = true
-        storageToRemove.add(sf)
-      }
-    }
-    if (storageToRemove.size > 0) {
-      modified = true
-      d.storage = (d.storage ?? []).filter((it) => !storageToRemove.has(it))
-      modifiedFiles.push(...Array.from(storageToRemove))
-      for (const sf of storageToRemove) {
-        await storage.delete(sf)
-      }
-    }
-    let mfiles: string[] = []
-    ;({ modified, modifiedFiles: mfiles } = await updateDigest(d, ctx, storage, validDocs, modified, domain))
-    modifiedFiles.push(...mfiles)
-  }
-  ctx.end()
-  return { modified, modifiedFiles }
-}
-
-async function updateDigest (
-  d: DomainData,
-  ctx: MeasureContext<any>,
-  storage: BackupStorage,
-  validDocs: Set<Ref<Doc>>,
-  modified: boolean,
-  domain: Domain
-): Promise<{ modified: boolean, modifiedFiles: string[] }> {
-  const digestToRemove = new Set<string>()
-  const modifiedFiles: string[] = []
-  for (const snapshot of d?.snapshots ?? []) {
-    try {
-      ctx.info('checking', { snapshot })
-      const changes: Snapshot = {
-        added: new Map(),
-        removed: [],
-        updated: new Map()
-      }
-      let lmodified = false
-      try {
-        const dataBlob = gunzipSync(new Uint8Array(await storage.loadFile(snapshot)))
-          .toString()
-          .split('\n')
-        const addedCount = parseInt(dataBlob.shift() ?? '0')
-        const added = dataBlob.splice(0, addedCount)
-        for (const it of added) {
-          const [k, v] = it.split(';')
-          if (validDocs.has(k as any)) {
-            changes.added.set(k as Ref<Doc>, v)
-          } else {
-            lmodified = true
-          }
-        }
-
-        const updatedCount = parseInt(dataBlob.shift() ?? '0')
-        const updated = dataBlob.splice(0, updatedCount)
-        for (const it of updated) {
-          const [k, v] = it.split(';')
-          if (validDocs.has(k as any)) {
-            changes.updated.set(k as Ref<Doc>, v)
-          } else {
-            lmodified = true
-          }
-        }
-
-        const removedCount = parseInt(dataBlob.shift() ?? '0')
-        const removed = dataBlob.splice(0, removedCount)
-        changes.removed = removed as Ref<Doc>[]
-        if (addedCount === 0 && removedCount === 0 && updatedCount === 0) {
-          // Empty digest, need to clean
-          digestToRemove.add(snapshot)
-          lmodified = true
-        }
-      } catch (err: any) {
-        ctx.warn('failed during processing of snapshot file, it will be skipped', { snapshot })
-        digestToRemove.add(snapshot)
-        modified = true
-      }
-
-      if (lmodified) {
-        modified = true
-        if (digestToRemove.has(snapshot)) {
-          await storage.delete(snapshot) // No need for digest, lets' remove it
-        } else {
-          // Store changes without missing files
-          await writeChanges(storage, snapshot, changes)
-        }
-      }
-    } catch (err: any) {
-      digestToRemove.add(snapshot)
-      modifiedFiles.push(snapshot)
-      ctx.warn('digest is broken, will do full backup for', { domain, err: err.message, snapshot })
-      modified = true
-    }
-  }
-  d.snapshots = (d.snapshots ?? []).filter((it) => !digestToRemove.has(it))
-  return { modified, modifiedFiles }
-}
-
-async function write (chunk: any, stream: Writable): Promise<void> {
-  let needDrain = false
-  await new Promise((resolve, reject) => {
-    needDrain = !stream.write(chunk, (err) => {
-      if (err != null) {
-        reject(err)
-      } else {
-        resolve(null)
-      }
-    })
-  })
-  if (needDrain) {
-    await new Promise((resolve) => stream.once('drain', resolve))
-  }
-}
-
-async function writeChanges (storage: BackupStorage, snapshot: string, changes: Snapshot): Promise<void> {
-  const snapshotWritable = await storage.write(snapshot)
-  const writable = createGzip({ level: defaultLevel })
-  writable.pipe(snapshotWritable)
-
-  // Write size
-  await write(`${changes.added.size}\n`, writable)
-  for (const [k, v] of changes.added.entries()) {
-    await write(`${k};${v}\n`, writable)
-  }
-  await write(`${changes.updated.size}\n`, writable)
-  for (const [k, v] of changes.updated.entries()) {
-    await write(`${k};${v}\n`, writable)
-  }
-  await write(`${changes.removed.length}\n`, writable)
-  for (const k of changes.removed) {
-    await write(`${k}\n`, writable)
-  }
-  writable.end()
-  await new Promise((resolve) => {
-    writable.flush(() => {
-      resolve(null)
-    })
-  })
-}
-
-/**
- * @public
- */
-export async function cloneWorkspace (
-  ctx: MeasureContext,
-  transactorUrl: string,
-  sourceWorkspaceId: WorkspaceId,
-  targetWorkspaceId: WorkspaceId,
-  clearTime: boolean = true,
-  progress: (value: number) => Promise<void>,
-  storageAdapter: StorageAdapter
-): Promise<void> {
-  await ctx.with(
-    'clone-workspace',
-    {},
-    async (ctx) => {
-      const sourceConnection = await ctx.with(
-        'connect-source',
-        {},
-        async () =>
-          (await connect(transactorUrl, sourceWorkspaceId, undefined, {
-            mode: 'backup'
-          })) as unknown as CoreClient & BackupClient
-      )
-      const targetConnection = await ctx.with(
-        'connect-target',
-        {},
-        async () =>
-          (await connect(transactorUrl, targetWorkspaceId, undefined, {
-            mode: 'backup',
-            model: 'upgrade',
-            admin: 'true'
-          })) as unknown as CoreClient & BackupClient
-      )
-      try {
-        const domains = sourceConnection
-          .getHierarchy()
-          .domains()
-          .filter((it) => it !== DOMAIN_TRANSIENT && it !== DOMAIN_MODEL)
-
-        let i = 0
-        for (const c of domains) {
-          ctx.info('clone domain...', { domain: c, workspace: targetWorkspaceId.name })
-
-          // We need to clean target connection before copying something.
-          await ctx.with('clean-domain', { domain: c }, (ctx) => cleanDomain(ctx, targetConnection, c))
-
-          const changes: Snapshot = {
-            added: new Map(),
-            updated: new Map(),
-            removed: []
-          }
-
-          let idx: number | undefined
-
-          // update digest tar
-          const needRetrieveChunks: Ref<Doc>[][] = []
-
-          let processed = 0
-          let domainProgress = 0
-          let st = Date.now()
-          // Load all digest from collection.
-          await ctx.with('retrieve-domain-info', { domain: c }, async (ctx) => {
-            while (true) {
-              try {
-                const it = await ctx.with('load-chunk', {}, () => sourceConnection.loadChunk(c, idx))
-                idx = it.idx
-
-                let needRetrieve: Ref<Doc>[] = []
-
-                for (const { id, hash } of it.docs) {
-                  processed++
-                  if (Date.now() - st > 2500) {
-                    ctx.info('processed', { processed, time: Date.now() - st, workspace: targetWorkspaceId.name })
-                    st = Date.now()
-                  }
-
-                  changes.added.set(id as Ref<Doc>, hash)
-                  needRetrieve.push(id as Ref<Doc>)
-
-                  if (needRetrieve.length > 200) {
-                    needRetrieveChunks.push(needRetrieve)
-                    needRetrieve = []
-                  }
-                }
-                if (needRetrieve.length > 0) {
-                  needRetrieveChunks.push(needRetrieve)
-                }
-                if (it.finished) {
-                  ctx.info('processed-end', { processed, time: Date.now() - st, workspace: targetWorkspaceId.name })
-                  await ctx.with('close-chunk', {}, async () => {
-                    await sourceConnection.closeChunk(idx as number)
-                  })
-                  break
-                }
-              } catch (err: any) {
-                ctx.error('failed to clone', { err, workspace: targetWorkspaceId.name })
-                if (idx !== undefined) {
-                  await ctx.with('load-chunk', {}, () => sourceConnection.closeChunk(idx as number))
-                }
-                // Try again
-                idx = undefined
-                processed = 0
-              }
-            }
-          })
-          await ctx.with('clone-domain', { domain: c }, async (ctx) => {
-            while (needRetrieveChunks.length > 0) {
-              const needRetrieve = needRetrieveChunks.shift() as Ref<Doc>[]
-
-              ctx.info('Retrieve chunk:', { count: needRetrieve.length })
-              let docs: Doc[] = []
-              try {
-                docs = await ctx.with('load-docs', {}, () => sourceConnection.loadDocs(c, needRetrieve))
-                if (clearTime) {
-                  docs = prepareClonedDocuments(docs)
-                }
-                const executor = new RateLimiter(10)
-                for (const d of docs) {
-                  if (d._class === core.class.Blob) {
-                    const blob = d as Blob
-                    await executor.add(async () => {
-                      try {
-                        ctx.info('clone blob', { name: blob._id, contentType: blob.contentType })
-                        const readable = await storageAdapter.get(ctx, sourceWorkspaceId, blob._id)
-                        const passThrue = new PassThrough()
-                        readable.pipe(passThrue)
-                        await storageAdapter.put(
-                          ctx,
-                          targetWorkspaceId,
-                          blob._id,
-                          passThrue,
-                          blob.contentType,
-                          blob.size
-                        )
-                      } catch (err: any) {
-                        Analytics.handleError(err)
-                        console.error(err)
-                      }
-                      domainProgress++
-                      await progress((100 / domains.length) * i + (100 / domains.length / processed) * domainProgress)
-                    })
-                  } else {
-                    domainProgress++
-                  }
-                }
-                await executor.waitProcessing()
-                await ctx.with('upload-docs', {}, () => targetConnection.upload(c, docs), { length: docs.length })
-                await progress((100 / domains.length) * i + (100 / domains.length / processed) * domainProgress)
-              } catch (err: any) {
-                console.log(err)
-                Analytics.handleError(err)
-                // Put back.
-                needRetrieveChunks.push(needRetrieve)
-                continue
-              }
-            }
-          })
-
-          i++
-          await progress((100 / domains.length) * i)
-        }
-      } catch (err: any) {
-        console.error(err)
-        Analytics.handleError(err)
-      } finally {
-        ctx.info('end clone')
-        await ctx.with('close-source', {}, async () => {
-          await sourceConnection.close()
-        })
-        await ctx.with('close-target', {}, async () => {
-          await targetConnection.sendForceClose()
-          await targetConnection.close()
-        })
-      }
-    },
-    {
-      source: sourceWorkspaceId.name,
-      target: targetWorkspaceId.name
-    }
-  )
-}
-
-function prepareClonedDocuments (docs: Doc[]): Doc[] {
-  docs = docs.map((p) => {
-    // if full text is skipped, we need to clean stages for indexes.
-    if (p._class === core.class.DocIndexState) {
-      ;(p as DocIndexState).needIndex = true
-    }
-
-    return {
-      ...p,
-      modifiedOn: Date.now(),
-      createdOn: Date.now()
-    }
-  })
-  return docs
-}
-
-async function cleanDomain (ctx: MeasureContext, connection: CoreClient & BackupClient, domain: Domain): Promise<void> {
-  // Load all digest from collection.
-  let idx: number | undefined
-  const ids: Ref<Doc>[] = []
-  while (true) {
-    try {
-      const it = await ctx.with('load-chunk', {}, () => connection.loadChunk(domain, idx))
-      idx = it.idx
-
-      ids.push(...it.docs.map((it) => it.id as Ref<Doc>))
-      if (it.finished) {
-        break
-      }
-    } catch (err: any) {
-      console.error(err)
-      if (idx !== undefined) {
-        await connection.closeChunk(idx)
-      }
-    }
-  }
-  while (ids.length > 0) {
-    const part = ids.splice(0, 5000)
-    await ctx.with('clean', {}, () => connection.clean(domain, part))
-  }
-}
-
-function doTrimHash (s: string | undefined): string | undefined {
-  if (s == null) {
-    return undefined
-  }
-  if (s.startsWith('"') && s.endsWith('"')) {
-    return s.slice(1, s.length - 1)
-  }
-  return s
-}
-
-export interface BackupResult extends Omit<BackupStatus, 'backups' | 'lastBackup'> {
-  result: boolean
-}
-
-/**
-=======
->>>>>>> 461a0ace
  * @public
  */
 export async function backup (
@@ -697,11 +100,8 @@
     progress?: (progress: number) => Promise<void>
     token?: string
     fullVerify?: boolean
-<<<<<<< HEAD
-=======
     keepSnapshots: number
     msg?: Record<string, any>
->>>>>>> 461a0ace
   } = {
     force: false,
     timeout: 0,
@@ -718,12 +118,8 @@
     blobsSize: 0,
     backupSize: 0
   }
-<<<<<<< HEAD
-  ctx = ctx.newChild('backup', {})
-=======
   const workspaceId = wsIds.uuid
   ctx = ctx.newChild('backup', {}, { span: false })
->>>>>>> 461a0ace
 
   let _canceled = false
   const canceled = (): boolean => {
@@ -805,31 +201,11 @@
       backupInfo.domainHashes = {}
     }
 
-<<<<<<< HEAD
-    const fullCheck = options.fullVerify === true
-
-    let lastTx: Tx | undefined
-
-    let lastTxChecked = false
-    // Skip backup if there is no transaction changes.
-    if (options.getLastTx !== undefined && !fullCheck) {
-      lastTx = await options.getLastTx()
-      if (lastTx !== undefined) {
-        if (lastTx._id === backupInfo.lastTxId && !options.force) {
-          printEnd = false
-          ctx.info('No transaction changes. Skipping backup.', { workspace: workspaceId.name })
-          result.result = false
-          return result
-        }
-      }
-      lastTxChecked = true
-=======
     let fullCheck = options.fullVerify === true
 
     if (backupInfo.migrations.forcedFullCheck !== forcedFullCheck) {
       // We have forced full check to be performed.
       fullCheck = true
->>>>>>> 461a0ace
     }
     if (backupInfo.snapshots.length > options.keepSnapshots) {
       // We need to perform compaction
@@ -849,14 +225,6 @@
 
     ctx.warn('starting backup', { workspace: workspaceId })
 
-<<<<<<< HEAD
-    if (!lastTxChecked && !fullCheck) {
-      lastTx = await connection.findOne(
-        core.class.Tx,
-        { objectSpace: { $ne: core.space.Model } },
-        { limit: 1, sort: { modifiedOn: SortingOrder.Descending } }
-      )
-=======
     let skipWorkspaceDomains = false
     if (!fullCheck) {
       lastTx = (
@@ -867,7 +235,6 @@
           { limit: 1, sort: { modifiedOn: SortingOrder.Descending } }
         )
       ).shift()
->>>>>>> 461a0ace
       if (lastTx !== undefined) {
         if (lastTx._id === backupInfo.lastTxId && !options.force) {
           ctx.info('No transaction changes. Skipping workspace domains backup.', { workspace: workspaceId })
@@ -908,8 +275,6 @@
 
     const recheckSizes: string[] = []
 
-    const recheckSizes: string[] = []
-
     const snapshot: BackupSnapshot = {
       date: Date.now(),
       domains: {},
@@ -951,17 +316,10 @@
     async function loadChangesFromServer (
       ctx: MeasureContext,
       domain: Domain,
-<<<<<<< HEAD
-      digest: Map<Ref<Doc>, string>,
-      changes: Snapshot,
-      same: Map<Ref<Doc>, string>
-    ): Promise<{ changed: number, needRetrieveChunks: Ref<Doc>[][] }> {
-=======
       digest: Map<BackupDocId, string>,
       changes: Snapshot,
       same: Map<Ref<Doc>, string>
     ): Promise<{ changed: number, needRetrieveChunks: RetriavableChunks[] }> {
->>>>>>> 461a0ace
       let idx: number | undefined
       let processed = 0
       let st = Date.now()
@@ -1122,15 +480,6 @@
         removed: 0
       }
 
-<<<<<<< HEAD
-      const dHash = await connection.getDomainHash(domain)
-      if (backupInfo.domainHashes[domain] === dHash && !fullCheck) {
-        ctx.info('no changes in domain', { domain })
-        return
-      }
-      // Cumulative digest
-      const digest = await ctx.with('load-digest', {}, (ctx) => loadDigest(ctx, storage, backupInfo.snapshots, domain))
-=======
       const dHash = await connection.getDomainHash(ctx, domain)
       if (backupInfo.domainHashes[domain] === dHash && !fullCheck) {
         ctx.info('no changes in domain', { domain, workspaceId, url: wsIds.url })
@@ -1140,7 +489,6 @@
       const digest = await ctx.with('load-digest', {}, (ctx) =>
         loadDigest(ctx, storage, backupInfo.snapshots, domain, undefined, options.msg)
       )
->>>>>>> 461a0ace
       const same = new Map<Ref<Doc>, string>()
 
       let _pack: Pack | undefined
@@ -1156,11 +504,7 @@
       processedChanges.removed = Array.from(digest.keys())
       digest.clear()
 
-<<<<<<< HEAD
-      if (options.fullVerify === true && domain !== DOMAIN_BLOB && same.size > 0) {
-=======
       if (fullCheck && domain !== DOMAIN_BLOB && same.size > 0) {
->>>>>>> 461a0ace
         // We need to verify existing documents are correct
         const rsnapshots = Array.from(backupInfo.snapshots).reverse()
         // We need to load all documents locally and from server and compare
@@ -1169,12 +513,7 @@
           if (d == null) {
             continue
           }
-<<<<<<< HEAD
-          let needRetrieve: Ref<Doc>[] = []
-          const batchSize = 200
-=======
           let needRetrieve: RetriavableChunks = new Map()
->>>>>>> 461a0ace
           const { modified, modifiedFiles } = await verifyDocsFromSnapshot(
             ctx,
             domain,
@@ -1184,10 +523,7 @@
             same,
             async (docs) => {
               const serverDocs = await connection.loadDocs(
-<<<<<<< HEAD
-=======
                 ctx,
->>>>>>> 461a0ace
                 domain,
                 docs.map((it) => it._id)
               )
@@ -1208,21 +544,12 @@
 
                   const dsame = deepEqual(dData, sData)
                   if (!dsame) {
-<<<<<<< HEAD
-                    needRetrieve.push(localDoc._id)
-                    changes.updated.set(localDoc._id, same.get(localDoc._id) ?? '')
-                    // Docs are not same
-                    if (needRetrieve.length > 200) {
-                      needRetrieveChunks.push(needRetrieve)
-                      needRetrieve = []
-=======
                     needRetrieve.set(localDoc._id, { hash: _h1 })
                     changes.updated.set(localDoc._id, same.get(localDoc._id) ?? '')
                     // Docs are not same
                     if (needRetrieve.size > batchSize) {
                       needRetrieveChunks.push(needRetrieve)
                       needRetrieve = new Map()
->>>>>>> 461a0ace
                     }
                   }
                 }
@@ -1234,25 +561,15 @@
             changed++
             recheckSizes.push(...modifiedFiles)
           }
-<<<<<<< HEAD
-          if (needRetrieve.length > 0) {
-            needRetrieveChunks.push(needRetrieve)
-            needRetrieve = []
-=======
           if (needRetrieve.size > 0) {
             needRetrieveChunks.push(needRetrieve)
             needRetrieve = new Map()
->>>>>>> 461a0ace
           }
         }
         // We need to retrieve all documents from same not matched
         const sameArray: Ref<Doc>[] = Array.from(same.keys())
         while (sameArray.length > 0) {
-<<<<<<< HEAD
-          const docs = sameArray.splice(0, 200)
-=======
           const docs: RetriavableChunks = new Map(sameArray.splice(0, batchSize).map((it) => [it, { hash: '' }]))
->>>>>>> 461a0ace
           needRetrieveChunks.push(docs)
         }
       } else {
@@ -1325,17 +642,10 @@
             )
           }
           lastSize = docs.reduce((p, it) => p + estimateDocSize(it), 0)
-<<<<<<< HEAD
-          if (docs.length !== needRetrieve.length) {
-            ctx.error('failed to retrieve all documents', {
-              docsLen: docs.length,
-              needRetrieve: needRetrieve.length
-=======
           if (docs.length !== needRetrieve.size) {
             ctx.error('failed to retrieve all documents', {
               docsLen: docs.length,
               needRetrieve: needRetrieve.size
->>>>>>> 461a0ace
             })
           }
           ops++
@@ -1565,13 +875,8 @@
         if (domainInfo.added + domainInfo.updated + domainInfo.removed > 0) {
           snapshot.domains[domain] = domainInfo
 
-<<<<<<< HEAD
-          const snapshotFile = join(backupIndex, `${domain}-${snapshot.date}-${snapshotIndex}.snp.gz`)
-          snapshotIndex++
-=======
           snapshotIndex++
           const snapshotFile = join(backupIndex, `${domain}-${snapshot.date}-${extendZero(snapshotIndex)}.snp.gz`)
->>>>>>> 461a0ace
           domainInfo.snapshots = [...(domainInfo.snapshots ?? []), snapshotFile]
           await writeChanges(storage, snapshotFile, processedChanges)
         }
@@ -1586,683 +891,6 @@
       }
     }
 
-<<<<<<< HEAD
-    let domainProgress = 0
-    for (const domain of domains) {
-      if (canceled()) {
-        break
-      }
-      const oldUsed = process.memoryUsage().heapUsed
-      try {
-        global.gc?.()
-      } catch (err) {}
-
-      const mm = {
-        old: Math.round(oldUsed / (1024 * 1024)),
-        current: Math.round(process.memoryUsage().heapUsed / (1024 * 1024))
-      }
-      if (mm.old > mm.current + mm.current / 10) {
-        ctx.info('memory-stats', mm)
-      }
-      await ctx.with('process-domain', { domain }, async (ctx) => {
-        await processDomain(
-          ctx,
-          domain,
-          (value) =>
-            options.progress?.(Math.round(((domainProgress + value / 100) / domains.length) * 100)) ?? Promise.resolve()
-        )
-      })
-      domainProgress++
-      await options.progress?.(Math.round((domainProgress / domains.length) * 10000) / 100)
-    }
-    if (!canceled()) {
-      backupInfo.lastTxId = lastTx?._id ?? '0' // We could store last tx, since full backup is complete
-      await storage.writeFile(infoFile, gzipSync(JSON.stringify(backupInfo, undefined, 2), { level: defaultLevel }))
-    }
-    result.result = true
-
-    if (!canceled()) {
-      backupInfo.lastTxId = lastTx?._id ?? '0' // We could store last tx, since full backup is complete
-      await storage.writeFile(infoFile, gzipSync(JSON.stringify(backupInfo, undefined, 2), { level: defaultLevel }))
-    }
-
-    await rebuildSizeInfo(storage, recheckSizes, ctx, result, backupInfo, infoFile)
-
-    return result
-  } catch (err: any) {
-    ctx.error('backup error', { err, workspace: workspaceId.name })
-    return result
-  } finally {
-    await rm(tmpRoot, { recursive: true })
-    if (printEnd) {
-      ctx.info('end backup', { workspace: workspaceId.name, totalTime: Date.now() - st })
-    }
-    if (options.getConnection === undefined && connection !== undefined) {
-      await connection.close()
-    }
-    ctx.end()
-    if (options.timeout !== -1) {
-      clearInterval(timer)
-    }
-  }
-}
-
-async function rebuildSizeInfo (
-  storage: BackupStorage,
-  recheckSizes: string[],
-  ctx: MeasureContext<any>,
-  result: BackupResult,
-  backupInfo: BackupInfo,
-  infoFile: string
-): Promise<void> {
-  const sizeFile = 'backup.size.gz'
-
-  let sizeInfo: Record<string, number> = {}
-
-  if (await storage.exists(sizeFile)) {
-    sizeInfo = JSON.parse(gunzipSync(new Uint8Array(await storage.loadFile(sizeFile))).toString())
-  }
-  let processed = 0
-
-  for (const file of recheckSizes) {
-    // eslint-disable-next-line @typescript-eslint/no-dynamic-delete
-    delete sizeInfo[file]
-  }
-
-  const addFileSize = async (file: string | undefined | null): Promise<void> => {
-    if (file != null) {
-      try {
-        const sz = sizeInfo[file]
-        const fileSize = sz ?? (await storage.stat(file))
-        if (sz === undefined) {
-          sizeInfo[file] = fileSize
-          processed++
-          if (processed % 10 === 0) {
-            ctx.info('Calculate size processed', { processed, size: Math.round(result.backupSize / (1024 * 1024)) })
-          }
-        }
-        result.backupSize += fileSize
-      } catch (err: any) {
-        ctx.error('failed to calculate size', { file, err })
-      }
-    }
-  }
-
-  // Let's calculate data size for backup
-  for (const sn of backupInfo.snapshots) {
-    for (const [, d] of Object.entries(sn.domains)) {
-      await addFileSize(d.snapshot)
-      for (const snp of d.snapshots ?? []) {
-        await addFileSize(snp)
-      }
-      for (const snp of d.storage ?? []) {
-        await addFileSize(snp)
-      }
-    }
-  }
-  await addFileSize(infoFile)
-
-  await storage.writeFile(sizeFile, gzipSync(JSON.stringify(sizeInfo, undefined, 2), { level: defaultLevel }))
-}
-
-/**
- * @public
- */
-export async function backupList (storage: BackupStorage): Promise<void> {
-  const infoFile = 'backup.json.gz'
-
-  if (!(await storage.exists(infoFile))) {
-    throw new Error(`${infoFile} should present to restore`)
-  }
-  const backupInfo: BackupInfo = JSON.parse(gunzipSync(new Uint8Array(await storage.loadFile(infoFile))).toString())
-  console.log('workspace:', backupInfo.workspace ?? '', backupInfo.version)
-  for (const s of backupInfo.snapshots) {
-    console.log('snapshot: id:', s.date, ' date:', new Date(s.date))
-  }
-}
-
-/**
- * @public
- */
-export async function backupRemoveLast (storage: BackupStorage, date: number): Promise<void> {
-  const infoFile = 'backup.json.gz'
-
-  if (!(await storage.exists(infoFile))) {
-    throw new Error(`${infoFile} should present to restore`)
-  }
-  const backupInfo: BackupInfo = JSON.parse(gunzipSync(new Uint8Array(await storage.loadFile(infoFile))).toString())
-  console.log('workspace:', backupInfo.workspace ?? '', backupInfo.version)
-  const old = backupInfo.snapshots.length
-  backupInfo.snapshots = backupInfo.snapshots.filter((it) => it.date < date)
-  if (old !== backupInfo.snapshots.length) {
-    console.log('removed snapshots: id:', old - backupInfo.snapshots.length)
-
-    await storage.writeFile(infoFile, gzipSync(JSON.stringify(backupInfo, undefined, 2), { level: defaultLevel }))
-  }
-}
-
-/**
- * @public
- */
-export async function backupSize (storage: BackupStorage): Promise<void> {
-  const infoFile = 'backup.json.gz'
-
-  if (!(await storage.exists(infoFile))) {
-    throw new Error(`${infoFile} should present to restore`)
-  }
-  let size = 0
-
-  const backupInfo: BackupInfo = JSON.parse(gunzipSync(new Uint8Array(await storage.loadFile(infoFile))).toString())
-  console.log('workspace:', backupInfo.workspace ?? '', backupInfo.version)
-  const addFileSize = async (file: string | undefined | null): Promise<void> => {
-    if (file != null && (await storage.exists(file))) {
-      try {
-        const fileSize = await storage.stat(file)
-        console.log(file, fileSize)
-        size += fileSize
-      } catch (err: any) {
-        console.error('failed to calculate size', { file, err })
-      }
-    }
-  }
-
-  // Let's calculate data size for backup
-  for (const sn of backupInfo.snapshots) {
-    for (const [, d] of Object.entries(sn.domains)) {
-      await addFileSize(d.snapshot)
-      for (const snp of d.snapshots ?? []) {
-        await addFileSize(snp)
-      }
-      for (const snp of d.storage ?? []) {
-        await addFileSize(snp)
-      }
-    }
-  }
-  await addFileSize(infoFile)
-
-  console.log('Backup size', size / (1024 * 1024), 'Mb')
-}
-
-/**
- * @public
- */
-export async function backupDownload (storage: BackupStorage, storeIn: string): Promise<void> {
-  const infoFile = 'backup.json.gz'
-  const sizeFile = 'backup.size.gz'
-
-  if (!(await storage.exists(infoFile))) {
-    throw new Error(`${infoFile} should present to restore`)
-  }
-  let size = 0
-
-  const backupInfo: BackupInfo = JSON.parse(gunzipSync(new Uint8Array(await storage.loadFile(infoFile))).toString())
-  console.log('workspace:', backupInfo.workspace ?? '', backupInfo.version)
-
-  let sizeInfo: Record<string, number> = {}
-  if (await storage.exists(sizeFile)) {
-    sizeInfo = JSON.parse(gunzipSync(new Uint8Array(await storage.loadFile(sizeFile))).toString())
-  }
-  console.log('workspace:', backupInfo.workspace ?? '', backupInfo.version)
-
-  const addFileSize = async (file: string | undefined | null, force: boolean = false): Promise<void> => {
-    if (file != null) {
-      const target = join(storeIn, file)
-      const dir = dirname(target)
-      if (!existsSync(dir)) {
-        mkdirSync(dir, { recursive: true })
-      }
-
-      const serverSize: number | undefined = sizeInfo[file]
-
-      if (!existsSync(target) || force || (serverSize !== undefined && serverSize !== statSync(target).size)) {
-        try {
-          const fileSize = serverSize ?? (await storage.stat(file))
-          console.log('downloading', file, fileSize)
-          const readStream = await storage.load(file)
-          const outp = createWriteStream(target)
-
-          readStream.pipe(outp)
-          await new Promise<void>((resolve) => {
-            readStream.on('end', () => {
-              readStream.destroy()
-              outp.close()
-              resolve()
-            })
-          })
-          size += fileSize
-        } catch (err: any) {
-          console.error('failed to calculate size', { file, err })
-        }
-      } else {
-        console.log('file-same', file)
-      }
-    }
-  }
-
-  // Let's calculate data size for backup
-  for (const sn of backupInfo.snapshots) {
-    for (const [, d] of Object.entries(sn.domains)) {
-      await addFileSize(d.snapshot)
-      for (const snp of d.snapshots ?? []) {
-        await addFileSize(snp)
-      }
-      for (const snp of d.storage ?? []) {
-        await addFileSize(snp)
-      }
-    }
-  }
-  await addFileSize(infoFile, true)
-
-  console.log('Backup size', size / (1024 * 1024), 'Mb')
-}
-
-/**
- * @public
- */
-export async function backupFind (
-  storage: BackupStorage,
-  id: Ref<Doc>,
-  showAll: boolean,
-  domain?: string
-): Promise<void> {
-  const infoFile = 'backup.json.gz'
-
-  if (!(await storage.exists(infoFile))) {
-    throw new Error(`${infoFile} should present to restore`)
-  }
-  const backupInfo: BackupInfo = JSON.parse(gunzipSync(new Uint8Array(await storage.loadFile(infoFile))).toString())
-  console.log('workspace:', backupInfo.workspace ?? '', backupInfo.version)
-
-  const toolCtx = new MeasureMetricsContext('', {})
-
-  const snapshots = backupInfo.snapshots
-  const rnapshots = Array.from(backupInfo.snapshots).reverse()
-
-  // Collect all possible domains
-  const domains = new Set<Domain>()
-  for (const s of snapshots) {
-    Object.keys(s.domains).forEach((it) => domains.add(it as Domain))
-  }
-
-  for (const dd of domains) {
-    if (domain !== undefined && dd !== domain) {
-      continue
-    }
-    console.log('checking:', dd)
-    const sDigest = await loadDigest(toolCtx, storage, snapshots, dd)
-    if (sDigest.has(id)) {
-      console.log('we found file')
-      let found = false
-      for (const sn of rnapshots) {
-        const ssDigest = await loadDigest(toolCtx, storage, [sn], dd)
-        if (!ssDigest.has(id)) {
-          continue
-        }
-        const d = sn.domains[dd]
-        if (found && !showAll) {
-          break
-        }
-        for (const sf of d?.storage ?? []) {
-          if (found && !showAll) {
-            break
-          }
-          console.log('processing', sf)
-          const readStream = await storage.load(sf)
-          const ex = extract()
-          ex.on('entry', (headers, stream, next) => {
-            if (headers.name === id + '.json') {
-              console.log('file found in:', sf)
-
-              const chunks: Buffer[] = []
-              stream.on('data', (chunk) => {
-                chunks.push(chunk)
-              })
-              stream.on('end', () => {
-                const bf = Buffer.concat(chunks as any)
-                console.log('>>>>>>>>>>>')
-                console.log(JSON.stringify(JSON.parse(bf.toString()), undefined, 2))
-                console.log('>>>>>>>>>>>')
-                next()
-              })
-
-              found = true
-            } else {
-              stream.resume() // auto drain for non-matching entries
-              next() // continue to the next entry
-            }
-          })
-
-          const endPromise = new Promise((resolve) => {
-            ex.on('finish', () => {
-              resolve(null)
-            })
-          })
-          const unzip = createGunzip({ level: defaultLevel })
-
-          readStream.on('end', () => {
-            readStream.destroy()
-          })
-          readStream.pipe(unzip)
-          unzip.pipe(ex)
-
-          await endPromise
-        }
-      }
-    }
-  }
-}
-
-/**
- * @public
- * Restore state of DB to specified point.
- *
- * Recheck mean we download and compare every document on our side and if found difference upload changed version to server.
- */
-export async function restore (
-  ctx: MeasureContext,
-  transactorUrl: string,
-  workspaceId: WorkspaceId,
-  storage: BackupStorage,
-  opt: {
-    date: number
-    merge?: boolean
-    parallel?: number
-    recheck?: boolean
-    include?: Set<string>
-    skip?: Set<string>
-    getConnection?: () => Promise<CoreClient & BackupClient>
-    storageAdapter?: StorageAdapter
-    token?: string
-    progress?: (progress: number) => Promise<void>
-    cleanIndexState?: boolean
-    historyFile?: string
-  }
-): Promise<boolean> {
-  const infoFile = 'backup.json.gz'
-
-  if (!(await storage.exists(infoFile))) {
-    ctx.error('file not pressent', { file: infoFile })
-    throw new Error(`${infoFile} should present to restore`)
-  }
-  const backupInfo: BackupInfo = JSON.parse(gunzipSync(new Uint8Array(await storage.loadFile(infoFile))).toString())
-  let snapshots = backupInfo.snapshots
-  if (opt.date !== -1) {
-    const bk = backupInfo.snapshots.findIndex((it) => it.date === opt.date)
-    if (bk === -1) {
-      ctx.error('could not restore to', { date: opt.date, file: infoFile, workspaceId: workspaceId.name })
-      throw new Error(`${infoFile} could not restore to ${opt.date}. Snapshot is missing.`)
-    }
-    snapshots = backupInfo.snapshots.slice(0, bk + 1)
-  } else {
-    opt.date = snapshots[snapshots.length - 1].date
-  }
-
-  if (backupInfo.domainHashes === undefined) {
-    backupInfo.domainHashes = {}
-  }
-  ctx.info('restore to ', { id: opt.date, date: new Date(opt.date).toDateString() })
-  const rsnapshots = Array.from(snapshots).reverse()
-
-  // Collect all possible domains
-  const domains = new Set<Domain>()
-  for (const s of snapshots) {
-    Object.keys(s.domains).forEach((it) => domains.add(it as Domain))
-  }
-
-  ctx.info('connecting:', { transactorUrl, workspace: workspaceId.name })
-
-  const historyFile: Record<string, string> =
-    opt.historyFile !== undefined && existsSync(opt.historyFile)
-      ? JSON.parse(readFileSync(opt.historyFile).toString())
-      : {}
-
-  const token =
-    opt.token ??
-    generateToken(systemAccountEmail, workspaceId, {
-      mode: 'backup',
-      model: 'upgrade'
-    })
-
-  const connection =
-    opt.getConnection !== undefined
-      ? await opt.getConnection()
-      : ((await createClient(transactorUrl, token)) as CoreClient & BackupClient)
-
-  if (opt.getConnection === undefined) {
-    try {
-      let serverEndpoint = await getTransactorEndpoint(token, 'external')
-      serverEndpoint = serverEndpoint.replaceAll('wss://', 'https://').replace('ws://', 'http://')
-      await fetch(serverEndpoint + `/api/v1/manage?token=${token}&operation=force-close`, {
-        method: 'PUT'
-      })
-    } catch (err: any) {
-      // Ignore
-    }
-  }
-
-  const blobClient = new BlobClient(transactorUrl, token, workspaceId, { storageAdapter: opt.storageAdapter })
-  console.log('connected')
-
-  // We need to find empty domains and clean them.
-  const allDomains = connection.getHierarchy().domains()
-  for (const d of allDomains) {
-    domains.add(d)
-  }
-
-  // We do not backup elastic anymore
-  domains.delete('fulltext-blob' as Domain)
-
-  let uploadedMb = 0
-  let uploaded = 0
-
-  let domainProgress = 0
-
-  const printUploaded = (msg: string, size: number): void => {
-    if (size == null) {
-      return
-    }
-    uploaded += size
-    const newDownloadedMb = Math.round(uploaded / (1024 * 1024))
-    const newId = Math.round(newDownloadedMb / 10)
-    if (uploadedMb !== newId) {
-      uploadedMb = newId
-      ctx.info('Uploaded', {
-        msg,
-        written: newDownloadedMb,
-        workspace: workspaceId.name
-      })
-    }
-  }
-
-  async function processDomain (c: Domain): Promise<void> {
-    const dHash = await connection.getDomainHash(c)
-    if (backupInfo.domainHashes[c] === dHash) {
-      ctx.info('no changes in domain', { domain: c })
-      return
-    }
-    const changeset = await loadDigest(ctx, storage, snapshots, c, opt.date)
-    // We need to load full changeset from server
-    const serverChangeset = new Map<Ref<Doc>, string>()
-
-    const oldUsed = process.memoryUsage().heapUsed
-    try {
-      global.gc?.()
-    } catch (err) {}
-    const mm = { old: oldUsed / (1024 * 1024), current: process.memoryUsage().heapUsed / (1024 * 1024) }
-    if (mm.old > mm.current + mm.current / 10) {
-      ctx.info('memory-stats', mm)
-    }
-
-    let idx: number | undefined
-    let loaded = 0
-    let el = 0
-    let chunks = 0
-    let dataSize = 0
-    try {
-      while (true) {
-        if (opt.progress !== undefined) {
-          await opt.progress?.(domainProgress)
-        }
-        const st = Date.now()
-        const it = await connection.loadChunk(c, idx)
-        dataSize += it.size ?? 0
-        chunks++
-
-        idx = it.idx
-        el += Date.now() - st
-
-        for (const { id, hash } of it.docs) {
-          serverChangeset.set(id as Ref<Doc>, hash)
-          loaded++
-        }
-
-        if (el > 2500) {
-          ctx.info('loaded from server', { domain: c, loaded, el, chunks, workspace: workspaceId.name })
-          el = 0
-          chunks = 0
-        }
-        if (it.finished) {
-          break
-        }
-      }
-    } finally {
-      if (idx !== undefined) {
-        await connection.closeChunk(idx)
-      }
-    }
-    ctx.info('loaded', {
-      domain: c,
-      loaded,
-      workspace: workspaceId.name,
-      dataSize: Math.round((dataSize / (1024 * 1024)) * 100) / 100
-    })
-    ctx.info('\tcompare documents', {
-      size: changeset.size,
-      serverSize: serverChangeset.size,
-      workspace: workspaceId.name
-    })
-
-    // Let's find difference
-    const docsToAdd = new Map(
-      opt.recheck === true // If recheck we check all documents.
-        ? Array.from(changeset.entries())
-        : Array.from(changeset.entries()).filter(
-          ([it]) =>
-            !serverChangeset.has(it) ||
-              (serverChangeset.has(it) && doTrimHash(serverChangeset.get(it)) !== doTrimHash(changeset.get(it)))
-        )
-    )
-    const docsToRemove = Array.from(serverChangeset.keys()).filter((it) => !changeset.has(it))
-
-    const docs: Doc[] = []
-    const blobs = new Map<string, { doc: Doc | undefined, buffer: Buffer | undefined }>()
-    let sendSize = 0
-    let totalSend = 0
-    async function sendChunk (doc: Doc | undefined, len: number): Promise<void> {
-      if (opt.progress !== undefined) {
-        await opt.progress?.(domainProgress)
-      }
-      if (doc !== undefined) {
-        docsToAdd.delete(doc._id)
-        docs.push(doc)
-      }
-      sendSize = sendSize + len
-
-      if (sendSize > dataUploadSize || (doc === undefined && docs.length > 0)) {
-        let docsToSend = docs
-        totalSend += docs.length
-        ctx.info('upload-' + c, {
-          docs: docs.length,
-          totalSend,
-          from: docsToAdd.size + totalSend,
-          sendSize,
-          workspace: workspaceId.name
-        })
-        // Correct docs without space
-        for (const d of docs) {
-          if (d.space == null) {
-            d.space = core.space.Workspace
-          }
-
-          if (TxProcessor.isExtendsCUD(d._class)) {
-            const tx = d as TxCUD<Doc>
-            if (tx.objectSpace == null) {
-              tx.objectSpace = core.space.Workspace
-            }
-          }
-          if (opt.cleanIndexState === true) {
-            if (d._class === core.class.DocIndexState) {
-              ;(d as DocIndexState).needIndex = true
-            }
-          }
-        }
-
-        if (opt.recheck === true) {
-          // We need to download all documents and compare them.
-          const serverDocs = toIdMap(
-            await connection.loadDocs(
-              c,
-              docs.map((it) => it._id)
-            )
-          )
-          docsToSend = docs.filter((doc) => {
-            const serverDoc = serverDocs.get(doc._id)
-            if (serverDoc !== undefined) {
-              const { '%hash%': _h1, ...dData } = doc as any
-              const { '%hash%': _h2, ...sData } = serverDoc as any
-
-              return !deepEqual(dData, sData)
-            }
-            return true
-          })
-        }
-        try {
-          await connection.upload(c, docsToSend)
-        } catch (err: any) {
-          ctx.error('error during upload', { err, docs: JSON.stringify(docs) })
-        }
-
-        docs.length = 0
-        sendSize = 0
-      }
-      printUploaded('upload', len)
-    }
-
-    let processed = 0
-
-    const blobUploader = new RateLimiter(10)
-
-    for (const s of rsnapshots) {
-      const d = s.domains[c]
-
-      if (d !== undefined && docsToAdd.size > 0) {
-        const sDigest = await loadDigest(ctx, storage, [s], c)
-        const requiredDocs = new Map(Array.from(sDigest.entries()).filter(([it]) => docsToAdd.has(it)))
-
-        let lastSendTime = Date.now()
-        async function sendBlob (blob: Blob, data: Buffer, next: (err?: any) => void): Promise<void> {
-          await blobUploader.add(async () => {
-            next()
-            let needSend = true
-            if (opt.historyFile !== undefined) {
-              if (historyFile[blob._id] === blob.etag) {
-                needSend = false
-              }
-            }
-
-            if (needSend) {
-              try {
-                await blobClient.upload(ctx, blob._id, blob.size, blob.contentType, data)
-                if (opt.historyFile !== undefined) {
-                  historyFile[blob._id] = blob.etag
-                  if (totalSend % 1000 === 0) {
-                    writeFileSync(opt.historyFile, JSON.stringify(historyFile, undefined, 2))
-                  }
-                }
-              } catch (err: any) {
-                ctx.warn('failed to upload blob', { _id: blob._id, err, workspace: workspaceId.name })
-                next(err)
-=======
     async function processAccountDomain (
       ctx: MeasureContext,
       domain: Domain,
@@ -2295,125 +923,11 @@
                 if (person.personUuid !== undefined) {
                   affectedPersons.add(person.personUuid)
                 }
->>>>>>> 461a0ace
               }
             }
             if (currentChunk.finished) {
               break
             }
-<<<<<<< HEAD
-            ctx.info('processing', { storageFile: sf, processed, workspace: workspaceId.name })
-            try {
-              const readStream = await storage.load(sf)
-              const ex = extract()
-
-              ex.on('entry', (headers, stream, next) => {
-                const name = headers.name ?? ''
-                processed++
-                // We found blob data
-                if (requiredDocs.has(name as Ref<Doc>)) {
-                  const chunks: Buffer[] = []
-                  stream.on('data', (chunk) => {
-                    chunks.push(chunk)
-                  })
-                  stream.on('end', () => {
-                    const bf = Buffer.concat(chunks as any)
-                    const d = blobs.get(name)
-                    if (d === undefined) {
-                      blobs.set(name, { doc: undefined, buffer: bf })
-                      next()
-                    } else {
-                      blobs.delete(name)
-                      const blob = d?.doc as Blob
-                      ;(blob as any)['%hash%'] = changeset.get(blob._id)
-                      let sz = blob.size
-                      if (Number.isNaN(sz) || sz !== bf.length) {
-                        sz = bf.length
-                      }
-                      void sendBlob(blob, bf, next).catch((err) => {
-                        ctx.error('failed to send blob', { err })
-                      })
-                    }
-                  })
-                } else if (name.endsWith('.json') && requiredDocs.has(name.substring(0, name.length - 5) as Ref<Doc>)) {
-                  const chunks: Buffer[] = []
-                  const bname = name.substring(0, name.length - 5)
-                  stream.on('data', (chunk) => {
-                    chunks.push(chunk)
-                  })
-                  stream.on('end', () => {
-                    const bf = Buffer.concat(chunks as any)
-                    let doc: Doc
-                    try {
-                      doc = JSON.parse(bf.toString()) as Doc
-                    } catch (err) {
-                      ctx.warn('failed to parse blob metadata', { name, workspace: workspaceId.name, err })
-                      next()
-                      return
-                    }
-
-                    if (doc._class === core.class.Blob || doc._class === 'core:class:BlobData') {
-                      const data = migradeBlobData(doc as Blob, changeset.get(doc._id) as string)
-                      const d = blobs.get(bname) ?? (data !== '' ? Buffer.from(data, 'base64') : undefined)
-                      if (d === undefined) {
-                        blobs.set(bname, { doc, buffer: undefined })
-                        next()
-                      } else {
-                        blobs.delete(bname)
-                        const blob = doc as Blob
-                        const buff = d instanceof Buffer ? d : d.buffer
-                        if (buff != null) {
-                          void sendBlob(blob, d instanceof Buffer ? d : (d.buffer as Buffer), next).catch((err) => {
-                            ctx.error('failed to send blob', { err })
-                          })
-                        } else {
-                          next()
-                        }
-                      }
-                    } else {
-                      ;(doc as any)['%hash%'] = changeset.get(doc._id)
-                      void sendChunk(doc, bf.length)
-                        .finally(() => {
-                          requiredDocs.delete(doc._id)
-                          next()
-                        })
-                        .catch((err) => {
-                          ctx.error('failed to sendChunk', { err })
-                          next(err)
-                        })
-                    }
-                  })
-                } else {
-                  next()
-                }
-                stream.resume() // just auto drain the stream
-              })
-
-              await blobUploader.waitProcessing()
-
-              const unzip = createGunzip({ level: defaultLevel })
-
-              const endPromise = new Promise((resolve, reject) => {
-                ex.on('finish', () => {
-                  resolve(null)
-                })
-
-                readStream.on('end', () => {
-                  readStream.destroy()
-                })
-                readStream.pipe(unzip).on('error', (err) => {
-                  readStream.destroy()
-                  reject(err)
-                })
-                unzip.pipe(ex)
-              })
-
-              await endPromise
-            } catch (err: any) {
-              ctx.error('failed to processing', { storageFile: sf, processed, workspace: workspaceId.name })
-            }
-=======
->>>>>>> 461a0ace
           }
         }
         affectedObjects = affectedPersons
@@ -2443,203 +957,7 @@
             }
           }
         }
-<<<<<<< HEAD
-        domainProgress = Math.round(i / domains.size) * 100
-        i++
-      })
-    }
-    await limiter.waitProcessing()
-  } catch (err: any) {
-    Analytics.handleError(err)
-    return false
-  } finally {
-    if (opt.getConnection === undefined && connection !== undefined) {
-      await connection.sendForceClose()
-      await connection.close()
-    }
-  }
-  return true
-}
-
-async function verifyDocsFromSnapshot (
-  ctx: MeasureContext,
-  domain: Domain,
-  d: DomainData,
-  s: BackupSnapshot,
-  storage: BackupStorage,
-  digest: Map<Ref<Doc>, string>,
-  verify: (docs: Doc[]) => Promise<void>,
-  chunkSize: number
-): Promise<{ modified: boolean, modifiedFiles: string[] }> {
-  let result: Doc[] = []
-  const storageToRemove = new Set<string>()
-  const validDocs = new Set<Ref<Doc>>()
-  const modifiedFiles: string[] = []
-  if (digest.size > 0) {
-    const sDigest = await loadDigest(ctx, storage, [s], domain)
-    const requiredDocs = new Map(Array.from(sDigest.entries()).filter(([it]) => digest.has(it)))
-
-    if (requiredDocs.size > 0) {
-      ctx.info('updating', { domain, requiredDocs: requiredDocs.size })
-      // We have required documents here.
-      for (const sf of d.storage ?? []) {
-        if (digest.size === 0) {
-          break
-        }
-        try {
-          const readStream = await storage.load(sf)
-          const ex = extract()
-
-          ex.on('entry', (headers, stream, next) => {
-            const name = headers.name ?? ''
-            // We found blob data
-            const rdoc = name.substring(0, name.length - 5) as Ref<Doc>
-            if (name.endsWith('.json') && requiredDocs.has(rdoc)) {
-              const chunks: Buffer[] = []
-              const bname = name.substring(0, name.length - 5)
-              stream.on('data', (chunk) => {
-                chunks.push(chunk)
-              })
-              stream.on('end', () => {
-                const bf = Buffer.concat(chunks as any)
-                let doc: Doc
-                try {
-                  doc = JSON.parse(bf.toString()) as Doc
-                } catch (err) {
-                  // Do not failure on this.
-                  next()
-                  return
-                }
-
-                if (doc._class === core.class.Blob || doc._class === 'core:class:BlobData') {
-                  // Skip blob
-                  validDocs.add(bname as Ref<Doc>)
-                } else {
-                  ;(doc as any)['%hash%'] = digest.get(rdoc)
-                  digest.delete(rdoc)
-                  result.push(doc)
-                  validDocs.add(bname as Ref<Doc>)
-
-                  if (result.length > chunkSize) {
-                    void verify(result)
-                      .then(() => {
-                        result = []
-                        next()
-                      })
-                      .catch((err) => {
-                        ctx.error('failed to verify', { err })
-                        next(err)
-                      })
-                  } else {
-                    next()
-                  }
-                }
-              })
-            } else {
-              next()
-            }
-            stream.resume() // just auto drain the stream
-          })
-
-          const unzip = createGunzip({ level: defaultLevel })
-
-          const endPromise = new Promise((resolve, reject) => {
-            ex.on('finish', () => {
-              resolve(null)
-            })
-
-            readStream.on('end', () => {
-              readStream.destroy()
-            })
-            readStream.pipe(unzip).on('error', (err) => {
-              readStream.destroy()
-              storageToRemove.add(sf)
-              reject(err)
-            })
-            unzip.pipe(ex)
-          })
-
-          await endPromise
-          if (result.length > 0) {
-            await verify(result)
-          }
-        } catch (err: any) {
-          storageToRemove.add(sf)
-          ctx.error('failed to processing', { storageFile: sf })
-        }
-      }
-    }
-  }
-  let modified = false
-  if (storageToRemove.size > 0) {
-    modifiedFiles.push(...Array.from(storageToRemove))
-    d.storage = (d.storage ?? []).filter((it) => !storageToRemove.has(it))
-    for (const sf of storageToRemove) {
-      await storage.delete(sf)
-    }
-    modified = true
-  }
-  let smodifiedFiles: string[] = []
-  ;({ modified, modifiedFiles: smodifiedFiles } = await updateDigest(d, ctx, storage, validDocs, modified, domain))
-  modifiedFiles.push(...smodifiedFiles)
-  return { modified, modifiedFiles }
-}
-
-/**
- * Compacting backup into just one snapshot.
- * @public
- */
-export async function compactBackup (
-  ctx: MeasureContext,
-  storage: BackupStorage,
-  force: boolean = false
-): Promise<void> {
-  console.log('starting backup compaction')
-  try {
-    let backupInfo: BackupInfo
-
-    // Version 0.6.2, format of digest file is changed to
-
-    const infoFile = 'backup.json.gz'
-
-    if (await storage.exists(infoFile)) {
-      backupInfo = JSON.parse(gunzipSync(new Uint8Array(await storage.loadFile(infoFile))).toString())
-    } else {
-      console.log('No backup found')
-      return
-    }
-    if (backupInfo.version !== '0.6.2') {
-      console.log('Invalid backup version')
-      return
-    }
-
-    if (backupInfo.snapshots.length < 5 && !force) {
-      console.log('No need to compact, less 5 snapshots')
-      return
-    }
-
-    const snapshot: BackupSnapshot = {
-      date: Date.now(),
-      domains: {}
-    }
-
-    const oldSnapshots = [...backupInfo.snapshots]
-
-    backupInfo.snapshots = [snapshot]
-    let backupIndex = `${(backupInfo.snapshotsIndex ?? oldSnapshots.length) + 1}`
-    while (backupIndex.length < 6) {
-      backupIndex = '0' + backupIndex
-    }
-
-    const domains: Domain[] = []
-    for (const sn of oldSnapshots) {
-      for (const d of Object.keys(sn.domains)) {
-        if (!domains.includes(d as Domain)) {
-          domains.push(d as Domain)
-        }
-=======
         affectedObjects = affectedSocialIds
->>>>>>> 461a0ace
       }
 
       const processedChanges: Snapshot = {
@@ -2761,105 +1079,10 @@
             }
           }
 
-<<<<<<< HEAD
-      for (const s of rsnapshots) {
-        const d = s.domains[domain]
-
-        if (d !== undefined && digest.size > 0) {
-          const sDigest = await loadDigest(ctx, storage, [s], domain)
-          const requiredDocs = new Map(Array.from(sDigest.entries()).filter(([it]) => digest.has(it)))
-          if (requiredDocs.size > 0) {
-            console.log('updating', domain, requiredDocs.size)
-            // We have required documents here.
-            for (const sf of d.storage ?? []) {
-              if (digest.size === 0) {
-                break
-              }
-              console.log('processing', sf, processed)
-
-              const readStream = await storage.load(sf)
-              const ex = extract()
-
-              ex.on('entry', (headers, stream, next) => {
-                const name = headers.name ?? ''
-                processed++
-                // We found blob data
-                if (requiredDocs.has(name as Ref<Doc>)) {
-                  const chunks: Buffer[] = []
-                  stream.on('data', (chunk) => {
-                    chunks.push(chunk)
-                  })
-                  stream.on('end', () => {
-                    const bf = Buffer.concat(chunks as any)
-                    const d = blobs.get(name)
-                    if (d === undefined) {
-                      blobs.set(name, { doc: undefined, buffer: bf })
-                      next()
-                    } else {
-                      const d = blobs.get(name)
-                      blobs.delete(name)
-                      const doc = d?.doc as Blob
-                      void sendChunk(doc, bf.length, { [doc._id]: bf })
-                        .finally(() => {
-                          requiredDocs.delete(doc._id)
-                          next()
-                        })
-                        .catch((err) => {
-                          next(err)
-                        })
-                    }
-                  })
-                } else if (name.endsWith('.json') && requiredDocs.has(name.substring(0, name.length - 5) as Ref<Doc>)) {
-                  const chunks: Buffer[] = []
-                  const bname = name.substring(0, name.length - 5)
-                  stream.on('data', (chunk) => {
-                    chunks.push(chunk)
-                  })
-                  stream.on('end', () => {
-                    const bf = Buffer.concat(chunks as any)
-                    const doc = JSON.parse(bf.toString()) as Doc
-                    if (doc._class === core.class.Blob || doc._class === 'core:class:BlobData') {
-                      const d = blobs.get(bname)
-                      if (d === undefined) {
-                        blobs.set(bname, { doc, buffer: undefined })
-                        next()
-                      } else {
-                        blobs.delete(bname)
-                        ;(doc as any)['%hash%'] = digest.get(doc._id)
-                        void sendChunk(doc, bf.length, { [doc._id]: d?.buffer as Buffer })
-                          .finally(() => {
-                            requiredDocs.delete(doc._id)
-                            next()
-                          })
-                          .catch((err) => {
-                            ctx.error('failed to sendChunk', { err })
-                            next(err)
-                          })
-                      }
-                    } else {
-                      ;(doc as any)['%hash%'] = digest.get(doc._id)
-                      void sendChunk(doc, bf.length, {})
-                        .finally(() => {
-                          requiredDocs.delete(doc._id)
-                          next()
-                        })
-                        .catch((err) => {
-                          ctx.error('failed to sendChunk', { err })
-                          next(err)
-                        })
-                    }
-                  })
-                } else {
-                  next()
-                }
-                stream.resume() // just auto drain the stream
-              })
-=======
           // return early if canceled
           if (canceled()) {
             return
           }
->>>>>>> 461a0ace
 
           // add new document file to the snapshot package if needed
           const newHash = getObjectHash(obj)
@@ -2893,27 +1116,15 @@
         }
       }
 
-<<<<<<< HEAD
-      if (changed > 0) {
-=======
       if (changed && _pack !== undefined) {
->>>>>>> 461a0ace
         domainInfo.added += processedChanges.added.size
         domainInfo.updated += processedChanges.updated.size
         domainInfo.removed += processedChanges.removed.length
         if (domainInfo.added + domainInfo.updated + domainInfo.removed > 0) {
           snapshot.domains[domain] = domainInfo
 
-<<<<<<< HEAD
-        if (domainInfo.added + domainInfo.updated + domainInfo.removed > 0) {
-          snapshot.domains[domain] = domainInfo
-
-          const snapshotFile = join(backupIndex, `${domain}-${snapshot.date}-${snapshotIndex}.snp.gz`)
-          snapshotIndex++
-=======
           snapshotIndex++
           const snapshotFile = join(backupIndex, `${domain}-${snapshot.date}-${extendZero(snapshotIndex)}.snp.gz`)
->>>>>>> 461a0ace
           domainInfo.snapshots = [...(domainInfo.snapshots ?? []), snapshotFile]
           await writeChanges(storage, snapshotFile, processedChanges)
         }
@@ -2940,16 +1151,6 @@
         global.gc?.()
       } catch (err) {}
 
-<<<<<<< HEAD
-/**
- * Will check backup integrity, and in case of some missing resources, will update digest files, so next backup will backup all missing parts.
- * @public
- */
-export async function checkBackupIntegrity (ctx: MeasureContext, storage: BackupStorage): Promise<void> {
-  console.log('check backup integrity')
-  try {
-    let backupInfo: BackupInfo
-=======
       const mm = {
         old: Math.round(oldUsed / (1024 * 1024)),
         current: Math.round(process.memoryUsage().heapUsed / (1024 * 1024))
@@ -2969,7 +1170,6 @@
       domainProgress++
       await options.progress?.(Math.round((domainProgress / domains.length) * 10000) / 100)
     }
->>>>>>> 461a0ace
 
     result.result = true
 
@@ -2983,39 +1183,6 @@
 
       await storage.writeFile(blobInfoFile, gzipSync(JSON.stringify(blobInfo), { level: defaultLevel }))
 
-<<<<<<< HEAD
-    const recheckSizes: string[] = []
-
-    const domains: Domain[] = []
-    for (const sn of backupInfo.snapshots) {
-      for (const d of Object.keys(sn.domains)) {
-        if (!domains.includes(d as Domain)) {
-          domains.push(d as Domain)
-        }
-      }
-    }
-    let modified = false
-
-    for (const domain of domains) {
-      console.log('checking domain...', domain)
-      const { modified: mm, modifiedFiles } = await verifyDigest(ctx, storage, backupInfo.snapshots, domain)
-      if (mm) {
-        recheckSizes.push(...modifiedFiles)
-        modified = true
-      }
-    }
-    if (modified) {
-      await storage.writeFile(infoFile, gzipSync(JSON.stringify(backupInfo, undefined, 2), { level: defaultLevel }))
-    }
-
-    const bresult: BackupResult = {
-      backupSize: 0,
-      blobsSize: 0,
-      dataSize: 0,
-      result: true
-    }
-    await rebuildSizeInfo(storage, recheckSizes, ctx, bresult, backupInfo, infoFile)
-=======
       await rebuildSizeInfo(storage, recheckSizes, ctx, result, backupInfo, infoFile, blobInfoFile)
 
       // Same one more time with recalculated sizes
@@ -3023,7 +1190,6 @@
     }
 
     return result
->>>>>>> 461a0ace
   } catch (err: any) {
     ctx.error('backup error', { err, workspace: workspaceId })
     return result
