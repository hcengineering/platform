--- conflicted
+++ resolved
@@ -39,11 +39,8 @@
   TxResult,
   TxUpdateDoc,
   toFindResult,
-<<<<<<< HEAD
-  Account
-=======
+  Account,
   WithLookup
->>>>>>> 13750963
 } from '@anticrm/core'
 import platform, { PlatformError, Severity, Status } from '@anticrm/platform'
 import type { DbAdapter, TxAdapter } from '@anticrm/server-core'
