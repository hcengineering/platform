--- conflicted
+++ resolved
@@ -41,18 +41,12 @@
   "dependencies": {
     "@hcengineering/account-client": "^0.6.0",
     "@hcengineering/analytics": "^0.6.0",
-    "@hcengineering/communication-sdk-types": "^0.1.64",
-    "@hcengineering/communication-types": "^0.1.64",
+    "@hcengineering/communication-sdk-types": "^0.1.84",
+    "@hcengineering/communication-types": "^0.1.84",
     "@hcengineering/core": "^0.6.32",
     "@hcengineering/platform": "^0.6.11",
     "@hcengineering/rpc": "^0.6.5",
-<<<<<<< HEAD
     "@hcengineering/server-core": "^0.6.1",
     "@hcengineering/server-token": "^0.6.11"
-=======
-    "@hcengineering/analytics": "^0.6.0",
-    "@hcengineering/communication-types": "^0.1.84",
-    "@hcengineering/communication-sdk-types": "^0.1.84"
->>>>>>> 57df04ae
   }
 }