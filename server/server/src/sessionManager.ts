--- conflicted
+++ resolved
@@ -1304,19 +1304,11 @@
 
       // We do not need to wait for set-status, just return session to client
       const _workspace = service.workspace
-<<<<<<< HEAD
-      void ctx
-        .with('set-status', {}, (ctx) =>
-          this.trySetStatus(ctx, pipeline, communicationApi, service, true, _workspace.workspaceUuid)
-        )
-        .catch(() => {})
-=======
       if (helloResponse.account.role !== AccountRole.DocGuest) {
         void ctx
-          .with('set-status', {}, (ctx) => this.trySetStatus(ctx, pipeline, service, true, _workspace.workspaceUuid))
+          .with('set-status', {}, (ctx) => this.trySetStatus(ctx, pipeline, communicationApi, service, true, _workspace.workspaceUuid))
           .catch(() => {})
       }
->>>>>>> a3d9aac4
     } catch (err: any) {
       ctx.error('error', { err })
     }
