//
// Copyright © 2022 Hardcore Engineering Inc.
//
// Licensed under the Eclipse Public License, Version 2.0 (the "License");
// you may not use this file except in compliance with the License. You may
// obtain a copy of the License at https://www.eclipse.org/legal/epl-2.0
//
// Unless required by applicable law or agreed to in writing, software
// distributed under the License is distributed on an "AS IS" BASIS,
// WITHOUT WARRANTIES OR CONDITIONS OF ANY KIND, either express or implied.
//
// See the License for the specific language governing permissions and
// limitations under the License.
//

import { Analytics } from '@hcengineering/analytics'
import core, {
  cutObjectArray,
  generateId,
  isArchivingMode,
  isMigrationMode,
  isRestoringMode,
  isWorkspaceCreating,
  TxFactory,
  WorkspaceEvent,
  systemAccountUuid,
  versionToString,
  withContext,
  type Branding,
  type BrandingMap,
  type MeasureContext,
  type Tx,
  type TxWorkspaceEvent,
  type WorkspaceUuid,
  type WorkspaceInfoWithStatus,
  Account,
  pickPrimarySocialId,
  buildSocialIdString,
  type PersonId,
  type WorkspaceDataId,
  type PersonUuid,
  Data,
  Version,
  platformNow,
  platformNowDiff
} from '@hcengineering/core'
import { getClient as getAccountClient, isWorkspaceLoginInfo } from '@hcengineering/account-client'
import { unknownError, type Status } from '@hcengineering/platform'
import { type HelloRequest, type HelloResponse, type Request, type Response } from '@hcengineering/rpc'
import {
  LOGGING_ENABLED,
  pingConst,
  Pipeline,
  PipelineFactory,
  ServerFactory,
  SessionManager,
  StorageAdapter,
  type SessionFactory,
  type AddSessionResponse,
  type ClientSessionCtx,
  type ConnectionSocket,
  type Session,
  type Workspace
} from '@hcengineering/server-core'
import { generateToken, type Token } from '@hcengineering/server-token'

import { sendResponse } from './utils'

const ticksPerSecond = 20
const workspaceSoftShutdownTicks = 15 * ticksPerSecond
const guestAccount = 'b6996120-416f-49cd-841e-e4a5d2e49c9b'

function timeoutPromise (time: number): { promise: Promise<void>, cancelHandle: () => void } {
  let timer: any
  return {
    promise: new Promise((resolve) => {
      timer = setTimeout(resolve, time)
    }),
    cancelHandle: () => {
      clearTimeout(timer)
    }
  }
}

/**
 * @public
 */
export interface Timeouts {
  // Timeout preferences
  pingTimeout: number // Default 10 second
  reconnectTimeout: number // Default 3 seconds
}

export class TSessionManager implements SessionManager {
  private readonly statusPromises = new Map<string, Promise<void>>()
  readonly workspaces = new Map<WorkspaceUuid, Workspace>()
  checkInterval: any

  sessions = new Map<string, { session: Session, socket: ConnectionSocket }>()
  reconnectIds = new Set<string>()

  maintenanceTimer: any
  timeMinutes = 0

  modelVersion = process.env.MODEL_VERSION ?? ''
  serverVersion = process.env.VERSION ?? ''

  oldClientErrors: number = 0
  clientErrors: number = 0
  lastClients: string[] = []

  constructor (
    readonly ctx: MeasureContext,
    readonly sessionFactory: SessionFactory,
    readonly timeouts: Timeouts,
    readonly brandingMap: BrandingMap,
    readonly profiling:
    | {
      start: () => void
      stop: () => Promise<string | undefined>
    }
    | undefined,
    readonly accountsUrl: string,
    readonly enableCompression: boolean,
    readonly doHandleTick: boolean = true
  ) {
    if (this.doHandleTick) {
      this.checkInterval = setInterval(() => {
        this.handleTick()
      }, 1000 / ticksPerSecond)
    }
  }

  scheduleMaintenance (timeMinutes: number): void {
    this.timeMinutes = timeMinutes

    this.sendMaintenanceWarning()

    const nextTime = (): number => (this.timeMinutes > 1 ? 60 * 1000 : this.timeMinutes * 60 * 1000)

    const showMaintenance = (): void => {
      if (this.timeMinutes > 1) {
        this.timeMinutes -= 1
        clearTimeout(this.maintenanceTimer)
        this.maintenanceTimer = setTimeout(showMaintenance, nextTime())
      } else {
        this.timeMinutes = 0
      }

      this.sendMaintenanceWarning()
    }

    clearTimeout(this.maintenanceTimer)
    this.maintenanceTimer = setTimeout(showMaintenance, nextTime())
  }

  private sendMaintenanceWarning (): void {
    if (this.timeMinutes === 0) {
      return
    }
    const event: TxWorkspaceEvent = this.createMaintenanceWarning()
    for (const ws of this.workspaces.values()) {
      this.broadcastAll(ws, [event])
    }
  }

  private createMaintenanceWarning (): TxWorkspaceEvent {
    return {
      _id: generateId(),
      _class: core.class.TxWorkspaceEvent,
      event: WorkspaceEvent.MaintenanceNotification,
      modifiedBy: core.account.System,
      modifiedOn: Date.now(),
      objectSpace: core.space.DerivedTx,
      space: core.space.DerivedTx,
      createdBy: core.account.System,
      params: {
        timeMinutes: this.timeMinutes
      }
    }
  }

  ticks = 0

  handleTick (): void {
    const now = Date.now()
    for (const [wsId, workspace] of this.workspaces.entries()) {
      if (this.ticks % (60 * ticksPerSecond) === workspace.tickHash) {
        try {
          // update account lastVisit every minute per every workspace.∏
<<<<<<< HEAD
          void this.getWorkspaceInfo(workspace.token).catch(() => {
=======
          let connected: boolean = false
          for (const val of workspace.sessions.values()) {
            if (val.session.getUser() !== systemAccountEmail) {
              connected = true
              break
            }
          }
          void this.getWorkspaceInfo(this.ctx, workspace.token, connected).catch(() => {
>>>>>>> 2844a83c
            // Ignore
          })
        } catch (err: any) {
          // Ignore
        }
      }

      for (const [k, v] of Array.from(workspace.tickHandlers.entries())) {
        v.ticks--
        if (v.ticks === 0) {
          workspace.tickHandlers.delete(k)
          try {
            v.operation()
          } catch (err: any) {
            Analytics.handleError(err)
          }
        }
      }

      for (const s of workspace.sessions) {
        if (this.ticks % (5 * 60 * ticksPerSecond) === workspace.tickHash) {
          s[1].session.mins5.find = s[1].session.current.find
          s[1].session.mins5.tx = s[1].session.current.tx

          s[1].session.current = { find: 0, tx: 0 }
        }
        const lastRequestDiff = now - s[1].session.lastRequest

        let timeout = 60000
        if (s[1].session.getUser() === systemAccountUuid) {
          timeout = timeout * 10
        }

        const isCurrentUserTick = this.ticks % ticksPerSecond === s[1].tickHash

        if (isCurrentUserTick) {
          if (lastRequestDiff > timeout) {
            this.ctx.warn('session hang, closing...', { wsId, user: s[1].session.getUser() })

            // Force close workspace if only one client and it hang.
            void this.close(this.ctx, s[1].socket, wsId).catch((err) => {
              this.ctx.error('failed to close', err)
            })
            continue
          }
          if (
            lastRequestDiff + (1 / 10) * lastRequestDiff > this.timeouts.pingTimeout &&
            now - s[1].session.lastPing > this.timeouts.pingTimeout
          ) {
            // We need to check state and close socket if it broken
            // And ping other wize
            s[1].session.lastPing = now
            if (s[1].socket.checkState()) {
              void s[1].socket.send(
                workspace.context,
                { result: pingConst },
                s[1].session.binaryMode,
                s[1].session.useCompression
              )
            }
          }
          for (const r of s[1].session.requests.values()) {
            const sec = Math.round((now - r.start) / 1000)
            if (sec > 0 && sec % 30 === 0) {
              this.ctx.warn('request hang found', {
                sec,
                wsId,
                total: s[1].session.requests.size,
                user: s[1].session.getUser(),
                ...cutObjectArray(r.params)
              })
            }
          }
        }
      }

      // Wait some time for new client to appear before closing workspace.
      if (workspace.sessions.size === 0 && workspace.closing === undefined && workspace.workspaceInitCompleted) {
        workspace.softShutdown--
        if (workspace.softShutdown <= 0) {
          this.ctx.warn('closing workspace, no users', {
            workspace: workspace.workspaceUuid,
            wsId,
            upgrade: workspace.upgrade
          })
          workspace.closing = this.performWorkspaceCloseCheck(workspace, wsId)
        }
      } else {
        workspace.softShutdown = workspaceSoftShutdownTicks
      }

      if (this.clientErrors !== this.oldClientErrors) {
        this.ctx.warn('connection errors during interval', {
          diff: this.clientErrors - this.oldClientErrors,
          errors: this.clientErrors,
          lastClients: this.lastClients
        })
        this.oldClientErrors = this.clientErrors
      }
    }
    this.ticks++
  }

  createSession (token: Token, workspace: Workspace, account: Account): Session {
    return this.sessionFactory(token, workspace, account)
  }

<<<<<<< HEAD
  async getWorkspaceInfo (token: string): Promise<WorkspaceInfoWithStatus | undefined> {
    try {
      return await getAccountClient(this.accountsUrl, token).getWorkspaceInfo(true)
    } catch (err: any) {
      if (err?.cause?.code === 'ECONNRESET' || err?.cause?.code === 'ECONNREFUSED') {
        return undefined
      }
      throw err
    }
  }

  async getAccount (token: string): Promise<Account | undefined> {
    try {
      const accountClient = getAccountClient(this.accountsUrl, token)
      const loginInfo = await accountClient.getLoginInfoByToken()

      if (!isWorkspaceLoginInfo(loginInfo)) {
        return
      }

      if (loginInfo.account === guestAccount) {
        return {
          uuid: loginInfo.account,
          role: loginInfo.role,
          primarySocialId: '' as PersonId,
          socialIds: []
        }
      }

      if (loginInfo.account === systemAccountUuid) {
        return {
          uuid: loginInfo.account,
          role: loginInfo.role,
          primarySocialId: core.account.System,
          socialIds: []
        }
      }
=======
  async getWorkspaceInfo (
    ctx: MeasureContext,
    token: string,
    updateLastVisit: boolean
  ): Promise<WorkspaceLoginInfo | undefined> {
    try {
      const userInfo = await (
        await fetch(this.accountsUrl, {
          method: 'POST',
          keepalive: true,
          headers: {
            Authorization: 'Bearer ' + token,
            'Content-Type': 'application/json'
          },
          body: JSON.stringify({
            method: 'getWorkspaceInfo',
            params: [updateLastVisit]
          })
        })
      ).json()
>>>>>>> 2844a83c

      const socialIds = await accountClient.getSocialIds()

      return {
        uuid: loginInfo.account,
        role: loginInfo.role,
        primarySocialId: buildSocialIdString(pickPrimarySocialId(socialIds)),
        socialIds: socialIds.map((si) => si.key)
      }
    } catch (err: any) {
      if (err?.cause?.code === 'ECONNRESET' || err?.cause?.code === 'ECONNREFUSED') {
        return undefined
      }
      throw err
    }
  }

  tickCounter = 0

  @withContext('📲 add-session')
  async addSession (
    ctx: MeasureContext,
    ws: ConnectionSocket,
    token: Token,
    rawToken: string,
    pipelineFactory: PipelineFactory,
    sessionId: string | undefined
  ): Promise<AddSessionResponse> {
    const { workspace: workspaceUuid } = token

    let workspaceInfo: WorkspaceInfoWithStatus | undefined
    try {
<<<<<<< HEAD
      workspaceInfo = await this.getWorkspaceInfo(rawToken)
=======
      workspaceInfo = await this.getWorkspaceInfo(ctx, rawToken, token.email !== systemAccountEmail)
>>>>>>> 2844a83c
    } catch (err: any) {
      this.updateConnectErrorInfo(token)
      return { error: err }
    }

    if (workspaceInfo === undefined) {
      return { error: new Error('Workspace not found or not available'), terminate: true }
    }

    if (isArchivingMode(workspaceInfo.mode)) {
      // No access to disabled workspaces for regular users
      return { error: new Error('Workspace is archived'), terminate: true, specialError: 'archived' }
    }
    if (isMigrationMode(workspaceInfo.mode)) {
      // No access to disabled workspaces for regular users
      return { error: new Error('Workspace is in region migration'), terminate: true, specialError: 'migration' }
    }
    if (isRestoringMode(workspaceInfo.mode)) {
      // No access to disabled workspaces for regular users
      return { error: new Error('Workspace is in backup restore'), terminate: true, specialError: 'migration' }
    }

    if (workspaceInfo.isDisabled === true && token.account !== systemAccountUuid && token.extra?.admin !== 'true') {
      // No access to disabled workspaces for regular users
      return { error: new Error('Workspace not found or not available'), terminate: true }
    }

    if (isWorkspaceCreating(workspaceInfo.mode) && token.account !== systemAccountUuid) {
      // No access to workspace for token.
      return { error: new Error(`Workspace during creation phase ${token.account} ${token.workspace}`) }
    }

    let account: Account | undefined
    try {
      account = await this.getAccount(rawToken)
    } catch (err: any) {
      this.updateConnectErrorInfo(token)
      return { error: err }
    }

    if (account === undefined) {
      return { error: new Error('Account not found or not available'), terminate: true }
    }

    const wsVersion: Data<Version> = {
      major: workspaceInfo.versionMajor,
      minor: workspaceInfo.versionMinor,
      patch: workspaceInfo.versionPatch
    }

    if (
      this.modelVersion !== '' &&
      this.modelVersion !== versionToString(wsVersion) &&
      token.extra?.model !== 'upgrade' &&
      token.extra?.mode !== 'backup'
    ) {
      ctx.warn('Model version mismatch', {
        version: this.modelVersion,
        workspaceVersion: versionToString(wsVersion),
        workspace: workspaceInfo.uuid,
        workspaceUrl: workspaceInfo.url,
        account: token.account,
        extra: JSON.stringify(token.extra ?? {})
      })
      // Version mismatch, return upgrading.
      return { upgrade: true, progress: workspaceInfo.mode === 'upgrading' ? workspaceInfo.processingProgress ?? 0 : 0 }
    }

    let workspace = this.workspaces.get(workspaceUuid)
    if (workspace?.closing !== undefined) {
      await workspace?.closing
    }

    workspace = this.workspaces.get(workspaceUuid)

    const oldSession = sessionId !== undefined ? workspace?.sessions?.get(sessionId) : undefined
    if (oldSession !== undefined) {
      // Just close old socket for old session id.
      await this.close(ctx, oldSession.socket, workspaceUuid)
    }

    const workspaceName = workspaceInfo.name ?? workspaceInfo.url ?? workspaceInfo.uuid
    const branding =
      (workspaceInfo.branding !== undefined
        ? Object.values(this.brandingMap).find((b) => b.key === workspaceInfo?.branding)
        : null) ?? null

    if (workspace === undefined) {
      ctx.warn('open workspace', {
        account: token.account,
        workspace: workspaceInfo.uuid,
        wsUrl: workspaceInfo.url,
        ...token.extra
      })

      workspace = this.createWorkspace(
        ctx.parent ?? ctx,
        ctx,
        pipelineFactory,
        token,
        workspaceInfo.url ?? workspaceInfo.uuid,
        workspaceName,
        workspaceInfo.uuid,
        workspaceInfo.dataId,
        branding
      )
    }

    let pipeline: Pipeline
    if (token.extra?.model === 'upgrade') {
      if (workspace.upgrade) {
        ctx.warn('reconnect workspace in upgrade', {
          account: token.account,
          workspace: workspaceInfo.uuid,
          wsUrl: workspaceInfo.url
        })
        pipeline = await ctx.with('💤 wait-pipeline', {}, () => (workspace as Workspace).pipeline)
      } else {
        ctx.warn('reconnect workspace in upgrade switch', {
          email: token.account,
          workspace: workspaceInfo.uuid,
          wsUrl: workspaceInfo.url
        })

        // We need to wait in case previous upgrade connection is already closing.
        pipeline = await this.switchToUpgradeSession(
          token,
          sessionId,
          ctx.parent ?? ctx,
          workspaceInfo.uuid,
          workspace,
          pipelineFactory,
          ws,
          workspaceInfo.url ?? workspaceInfo.uuid,
          workspaceName
        )
      }
    } else {
      if (workspace.upgrade) {
        ctx.warn('connect during upgrade', {
          account: token.account,
          workspace: workspace.workspaceUuid,
          sessionUsers: Array.from(workspace.sessions.values()).map((it) => it.session.getUser()),
          sessionData: Array.from(workspace.sessions.values()).map((it) => it.socket.data())
        })

        return { upgrade: true }
      }

      try {
        if (workspace.pipeline instanceof Promise) {
          pipeline = await ctx.with('💤 wait-pipeline', {}, () => (workspace as Workspace).pipeline)
          workspace.pipeline = pipeline
        } else {
          pipeline = workspace.pipeline
        }
      } catch (err: any) {
        // Failed to create pipeline, etc
        Analytics.handleError(err)
        this.workspaces.delete(workspaceInfo.uuid)
        throw err
      }
    }

    const session = this.createSession(token, workspace, account)

    session.sessionId = sessionId !== undefined && (sessionId ?? '').trim().length > 0 ? sessionId : generateId()
    session.sessionInstanceId = generateId()
    this.sessions.set(ws.id, { session, socket: ws })
    // We need to delete previous session with Id if found.
    this.tickCounter++
    workspace.sessions.set(session.sessionId, { session, socket: ws, tickHash: this.tickCounter % ticksPerSecond })

    // Mark workspace as init completed and we had at least one client.
    if (!workspace.workspaceInitCompleted) {
      workspace.workspaceInitCompleted = true
    }

    if (this.timeMinutes > 0) {
      void ws.send(ctx, { result: this.createMaintenanceWarning() }, session.binaryMode, session.useCompression)
    }
    return { session, context: workspace.context, workspaceId: workspaceInfo.uuid }
  }

  private updateConnectErrorInfo (token: Token): void {
    this.clientErrors++
    if (!this.lastClients.includes(token.account)) {
      this.lastClients = [token.account, ...this.lastClients.slice(0, 9)]
    }
  }

  private async switchToUpgradeSession (
    token: Token,
    sessionId: string | undefined,
    ctx: MeasureContext,
    workspaceUuid: WorkspaceUuid,
    workspace: Workspace,
    pipelineFactory: PipelineFactory,
    ws: ConnectionSocket,
    workspaceUrl: string,
    workspaceName: string
  ): Promise<Pipeline> {
    if (LOGGING_ENABLED) {
      ctx.info('reloading workspace', { workspaceName, token: JSON.stringify(token) })
    }

    // Mark as upgrade, to prevent any new clients to connect during close
    workspace.upgrade = true
    // If upgrade client is used.
    // Drop all existing clients
    workspace.closing = this.closeAll(workspaceUuid, workspace, 0, 'upgrade')
    await workspace.closing
    workspace.closing = undefined
    // Wipe workspace and update values.
    workspace.workspaceName = workspaceName
    if (!workspace.upgrade) {
      // This is previous workspace, intended to be closed.
      workspace.id = generateId()
      workspace.sessions = new Map()
    }
    // Re-create pipeline.
    workspace.pipeline = pipelineFactory(
      ctx,
      {
        uuid: workspace.workspaceUuid,
        url: workspace.workspaceUrl,
        dataId: workspace.workspaceDataId
      },
      true,
      (ctx, tx, targets, exclude) => {
        this.broadcastAll(workspace, tx, targets, exclude)
      },
      workspace.branding
    )
    return await workspace.pipeline
  }

  broadcastAll (workspace: Workspace, tx: Tx[], target?: string | string[], exclude?: string[]): void {
    if (workspace.upgrade) {
      return
    }
    if (target !== undefined && !Array.isArray(target)) {
      target = [target]
    }
    const ctx = this.ctx.newChild('📬 broadcast-all', {})
    const sessions = [...workspace.sessions.values()].filter((it) => {
      if (it === undefined) {
        return false
      }
      const tt = it.session.getUser()
      return (target === undefined && !(exclude ?? []).includes(tt)) || (target?.includes(tt) ?? false)
    })
    function send (): void {
      for (const session of sessions) {
        try {
          void sendResponse(ctx, session.session, session.socket, { result: tx }).catch((err) => {
            ctx.error('failed to send', err)
          })
        } catch (err: any) {
          Analytics.handleError(err)
          ctx.error('error during send', { error: err })
        }
      }
      ctx.end()
    }
    if (sessions.length > 0) {
      // We need to send broadcast after our client response so put it after all IO
      send()
    } else {
      ctx.end()
    }
  }

  broadcast (
    from: Session | null,
    workspaceId: WorkspaceUuid,
    resp: Tx[],
    target: string | undefined,
    exclude?: string[]
  ): void {
    const workspace = this.workspaces.get(workspaceId)
    if (workspace === undefined) {
      this.ctx.error('internal: cannot find sessions', {
        workspaceId,
        target,
        userId: from?.getUser() ?? '$unknown'
      })
      return
    }
    if (workspace?.upgrade ?? false) {
      return
    }

    const sessions = [...workspace.sessions.values()]
    const ctx = this.ctx.newChild('📭 broadcast', {})
    const send = (): void => {
      for (const sessionRef of sessions) {
        const tt = sessionRef.session.getUser()
        if ((target === undefined && !(exclude ?? []).includes(tt)) || (target?.includes(tt) ?? false)) {
          sessionRef.session.broadcast(ctx, sessionRef.socket, resp)
        }
      }
      ctx.end()
    }
    if (sessions.length > 0) {
      // We need to send broadcast after our client response so put it after all IO
      send()
    } else {
      ctx.end()
    }
  }

  private createWorkspace (
    ctx: MeasureContext,
    pipelineCtx: MeasureContext,
    pipelineFactory: PipelineFactory,
    token: Token,
    workspaceUrl: string,
    workspaceName: string,
    workspaceUuid: WorkspaceUuid | undefined,
    workspaceDataId: WorkspaceDataId | undefined,
    branding: Branding | null
  ): Workspace {
    const upgrade = token.extra?.model === 'upgrade'
    const context = ctx.newChild('🧲 session', {})
    const workspace: Workspace = {
      context,
      id: generateId(),
      pipeline: pipelineFactory(
        pipelineCtx,
        {
          uuid: token.workspace,
          dataId: workspaceDataId,
          url: workspaceUrl
        },
        upgrade,
        (ctx, tx, targets, exclude) => {
          this.broadcastAll(workspace, tx, targets, exclude)
        },
        branding
      ),
      sessions: new Map(),
      softShutdown: workspaceSoftShutdownTicks,
      upgrade,
      workspaceUuid: token.workspace,
      workspaceName,
      workspaceUrl,
      workspaceDataId,
      branding,
      workspaceInitCompleted: false,
      tickHash: this.tickCounter % ticksPerSecond,
      tickHandlers: new Map(),
      token: generateToken(systemAccountUuid, token.workspace)
    }
    this.workspaces.set(token.workspace, workspace)

    return workspace
  }

  private async trySetStatus (
    ctx: MeasureContext,
    pipeline: Pipeline,
    session: Session,
    online: boolean,
    workspaceId: WorkspaceUuid
  ): Promise<void> {
    const current = this.statusPromises.get(session.getUser())
    if (current !== undefined) {
      await current
    }
    const promise = this.setStatus(ctx, pipeline, session, online, workspaceId)
    this.statusPromises.set(session.getUser(), promise)
    await promise
    this.statusPromises.delete(session.getUser())
  }

  private async setStatus (
    ctx: MeasureContext,
    pipeline: Pipeline,
    session: Session,
    online: boolean,
    workspaceId: WorkspaceUuid
  ): Promise<void> {
    try {
      const user = session.getUser()
      if (user === undefined) return

      const clientCtx: ClientSessionCtx = {
        requestId: undefined,
        pipeline,
        sendResponse: async () => {
          // No response
        },
        ctx,
        socialStringsToUsers: this.getActiveSocialStringsToUsersMap(workspaceId),
        sendError: async () => {
          // Assume no error send
        },
        sendPong: () => {}
      }

      const status = (await session.findAllRaw(clientCtx, core.class.UserStatus, { user }, { limit: 1 }))[0]
      const txFactory = new TxFactory(session.getRawAccount().primarySocialId, true)
      if (status === undefined) {
        const tx = txFactory.createTxCreateDoc(core.class.UserStatus, core.space.Space, {
          online,
          user
        })
        await session.tx(clientCtx, tx)
      } else if (status.online !== online) {
        const tx = txFactory.createTxUpdateDoc(status._class, status.space, status._id, {
          online
        })
        await session.tx(clientCtx, tx)
      }
    } catch (err: any) {
      ctx.error('failed to set status', { err })
      Analytics.handleError(err)
    }
  }

  async close (ctx: MeasureContext, ws: ConnectionSocket, workspaceUuid: WorkspaceUuid): Promise<void> {
    const workspace = this.workspaces.get(workspaceUuid)

    const sessionRef = this.sessions.get(ws.id)
    if (sessionRef !== undefined) {
      ctx.info('bye happen', {
        workspace: workspace?.workspaceName,
        user: sessionRef.session.getUser(),
        binary: sessionRef.session.binaryMode,
        compression: sessionRef.session.useCompression,
        totalTime: Date.now() - sessionRef.session.createTime,
        workspaceUsers: workspace?.sessions?.size,
        totalUsers: this.sessions.size
      })
      this.sessions.delete(ws.id)
      if (workspace !== undefined) {
        workspace.sessions.delete(sessionRef.session.sessionId)
        const pipeline = workspace.pipeline instanceof Promise ? await workspace.pipeline : workspace.pipeline

        if (this.doHandleTick) {
          workspace.tickHandlers.set(sessionRef.session.sessionId, {
            ticks: this.timeouts.reconnectTimeout * ticksPerSecond,
            operation: () => {
              this.reconnectIds.delete(sessionRef.session.sessionId)

              const user = sessionRef.session.getUser()
              if (workspace !== undefined) {
                const another = Array.from(workspace.sessions.values()).findIndex((p) => p.session.getUser() === user)
                if (another === -1 && !workspace.upgrade) {
                  void this.trySetStatus(
                    workspace.context,
                    pipeline,
                    sessionRef.session,
                    false,
                    workspace.workspaceUuid
                  ).catch(() => {})
                }
              }
            }
          })
        }
        this.reconnectIds.add(sessionRef.session.sessionId)
      }
      try {
        sessionRef.socket.close()
      } catch (err) {
        // Ignore if closed
      }
    }
  }

  async forceClose (wsId: WorkspaceUuid, ignoreSocket?: ConnectionSocket): Promise<void> {
    const ws = this.workspaces.get(wsId)
    if (ws !== undefined) {
      this.ctx.warn('force-close', { name: ws.workspaceName })
      ws.upgrade = true // We need to similare upgrade to refresh all clients.
      ws.closing = this.closeAll(wsId, ws, 99, 'force-close', ignoreSocket)
      this.workspaces.delete(wsId)
      await ws.closing
      ws.closing = undefined
    } else {
      this.ctx.warn('force-close-unknown', { wsId })
    }
  }

  async closeAll (
    wsId: WorkspaceUuid,
    workspace: Workspace,
    code: number,
    reason: 'upgrade' | 'shutdown' | 'force-close',
    ignoreSocket?: ConnectionSocket
  ): Promise<void> {
    if (LOGGING_ENABLED) {
      this.ctx.info('closing workspace', {
        workspace: workspace.id,
        wsName: workspace.workspaceName,
        code,
        reason,
        wsId
      })
    }

    const sessions = Array.from(workspace.sessions)
    workspace.sessions = new Map()

    const closeS = (s: Session, webSocket: ConnectionSocket): void => {
      s.workspaceClosed = true
      if (reason === 'upgrade' || reason === 'force-close') {
        // Override message handler, to wait for upgrading response from clients.
        this.sendUpgrade(workspace.context, webSocket, s.binaryMode, s.useCompression)
      }
      webSocket.close()
      this.reconnectIds.delete(s.sessionId)
    }

    if (LOGGING_ENABLED) {
      this.ctx.warn('Clients disconnected. Closing Workspace...', {
        wsId,
        workspace: workspace.id,
        wsName: workspace.workspaceName
      })
    }

    sessions
      .filter((it) => it[1].socket.id !== ignoreSocket?.id)
      .forEach((s) => {
        closeS(s[1].session, s[1].socket)
      })

    const closePipeline = async (): Promise<void> => {
      try {
        await this.ctx.with('close-pipeline', {}, async () => {
          await (await workspace.pipeline).close()
        })
      } catch (err: any) {
        Analytics.handleError(err)
        this.ctx.error('close-pipeline-error', { error: err })
      }
    }
    await this.ctx.with('closing', {}, async () => {
      const to = timeoutPromise(120000)
      await Promise.race([closePipeline(), to.promise])
      to.cancelHandle()
    })
    if (LOGGING_ENABLED) {
      this.ctx.warn('Workspace closed...', { workspace: workspace.id, wsId, wsName: workspace.workspaceName })
    }
  }

  private sendUpgrade (ctx: MeasureContext, webSocket: ConnectionSocket, binary: boolean, compression: boolean): void {
    void webSocket.send(
      ctx,
      {
        result: {
          _class: core.class.TxModelUpgrade
        }
      },
      binary,
      compression
    )
  }

  async closeWorkspaces (ctx: MeasureContext): Promise<void> {
    clearInterval(this.checkInterval)
    for (const w of this.workspaces) {
      await this.closeAll(w[0], w[1], 1, 'shutdown')
    }
  }

  private async performWorkspaceCloseCheck (workspace: Workspace, wsUuid: WorkspaceUuid): Promise<void> {
    const wsUID = workspace.id
    const logParams = { wsUuid, workspace: workspace.id, wsName: workspace.workspaceName }
    if (workspace.sessions.size === 0) {
      if (LOGGING_ENABLED) {
        this.ctx.warn('no sessions for workspace', logParams)
      }
      try {
        if (workspace.sessions.size === 0) {
          const pl = await workspace.pipeline
          let to = timeoutPromise(60000)
          await Promise.race([pl, to.promise])
          to.cancelHandle()
          to = timeoutPromise(60000)
          await Promise.race([pl.close(), to])
          to.cancelHandle()

          if (this.workspaces.get(wsUuid)?.id === wsUID) {
            this.workspaces.delete(wsUuid)
          }
          workspace.context.end()
          if (LOGGING_ENABLED) {
            this.ctx.warn('Closed workspace', logParams)
          }
        }
      } catch (err: any) {
        Analytics.handleError(err)
        this.workspaces.delete(wsUuid)
        if (LOGGING_ENABLED) {
          this.ctx.error('failed', { ...logParams, error: err })
        }
      }
    } else {
      if (LOGGING_ENABLED) {
        this.ctx.info('few sessions for workspace, close skipped', {
          ...logParams,
          sessions: workspace.sessions.size
        })
      }
    }
  }

  createOpContext (
    ctx: MeasureContext,
    sendCtx: MeasureContext,
    pipeline: Pipeline,
    requestId: Request<any>['id'],
    service: Session,
    ws: ConnectionSocket
  ): ClientSessionCtx {
    const st = platformNow()
    return {
      ctx,
      pipeline,
      requestId,
      sendResponse: (reqId, msg) =>
        sendResponse(sendCtx, service, ws, {
          id: reqId,
          result: msg,
          time: platformNowDiff(st),
          bfst: Date.now(),
          queue: service.requests.size
        }),
      sendPong: () => {
        ws.sendPong()
      },
      socialStringsToUsers: this.getActiveSocialStringsToUsersMap(service.workspace.workspaceUuid),
      sendError: (reqId, msg, error: Status) =>
        sendResponse(sendCtx, service, ws, {
          id: reqId,
          result: msg,
          error,
          time: platformNowDiff(st),
          bfst: Date.now(),
          queue: service.requests.size
        })
    }
  }

  // TODO: cache this map and update when sessions created/closed
  getActiveSocialStringsToUsersMap (workspace: WorkspaceUuid): Map<PersonId, PersonUuid> {
    const ws = this.workspaces.get(workspace)
    if (ws === undefined) {
      return new Map()
    }

    const res = new Map<PersonId, PersonUuid>()
    for (const s of ws.sessions.values()) {
      const sessionAccount = s.session.getUser()
      if (sessionAccount === systemAccountUuid) {
        continue
      }
      const userSocialIds = s.session.getUserSocialIds()
      for (const id of userSocialIds) {
        res.set(id, sessionAccount)
      }
    }
    return res
  }

  handleRequest<S extends Session>(
    requestCtx: MeasureContext,
    service: S,
    ws: ConnectionSocket,
    request: Request<any>,
    workspace: WorkspaceUuid
  ): Promise<void> {
    const userCtx = requestCtx.newChild('📞 client', {})

    // Calculate total number of clients
    const reqId = generateId()

    const st = platformNow()
    return userCtx
      .with('🧭 handleRequest', {}, async (ctx) => {
        if (request.time != null) {
          const delta = Date.now() - request.time
          requestCtx.measure('msg-receive-delta', delta)
        }
        if (service.workspace.closing !== undefined) {
          await ws.send(
            ctx,
            {
              id: request.id,
              error: unknownError('Workspace is closing')
            },
            service.binaryMode,
            service.useCompression
          )
          return
        }
        if (request.id === -1 && request.method === 'hello') {
          await this.handleHello<S>(request, service, ctx, workspace, ws, requestCtx)
          return
        }
        if (request.id === -2 && request.method === 'forceClose') {
          // TODO: we chould allow this only for admin or system accounts
          let done = false
          const wsRef = this.workspaces.get(workspace)
          if (wsRef?.upgrade ?? false) {
            done = true
            this.ctx.warn('FORCE CLOSE', { workspace })
            // In case of upgrade, we need to force close workspace not in interval handler
            await this.forceClose(workspace, ws)
          }
          const forceCloseResponse: Response<any> = {
            id: request.id,
            result: done
          }
          await ws.send(ctx, forceCloseResponse, service.binaryMode, service.useCompression)
          return
        }

        service.requests.set(reqId, {
          id: reqId,
          params: request,
          start: st
        })
        if (request.id === -1 && request.method === '#upgrade') {
          ws.close()
          return
        }

        const pipeline =
          service.workspace.pipeline instanceof Promise ? await service.workspace.pipeline : service.workspace.pipeline

        const f = (service as any)[request.method]
        try {
          const params = [...request.params]

          if (ws.isBackpressure()) {
            await ws.backpressure(ctx)
          }

          await ctx.with('🧨 process', {}, (callTx) =>
            f.apply(service, [this.createOpContext(callTx, userCtx, pipeline, request.id, service, ws), ...params])
          )
        } catch (err: any) {
          Analytics.handleError(err)
          if (LOGGING_ENABLED) {
            this.ctx.error('error handle request', { error: err, request })
          }
          await ws.send(
            userCtx,
            {
              id: request.id,
              error: unknownError(err),
              result: JSON.parse(JSON.stringify(err?.stack))
            },
            service.binaryMode,
            service.useCompression
          )
        }
      })
      .finally(() => {
        userCtx.end()
        service.requests.delete(reqId)
      })
  }

  handleRPC<S extends Session>(
    requestCtx: MeasureContext,
    service: S,
    ws: ConnectionSocket,
    operation: (ctx: ClientSessionCtx) => Promise<void>
  ): Promise<void> {
    const userCtx = requestCtx.newChild('📞 client', {})

    // Calculate total number of clients
    const reqId = generateId()

    const st = Date.now()
    return userCtx
      .with('🧭 handleRPC', {}, async (ctx) => {
        if (service.workspace.closing !== undefined) {
          throw new Error('Workspace is closing')
        }

        service.requests.set(reqId, {
          id: reqId,
          params: {},
          start: st
        })

        const pipeline =
          service.workspace.pipeline instanceof Promise ? await service.workspace.pipeline : service.workspace.pipeline

        try {
          const uctx = this.createOpContext(ctx, userCtx, pipeline, reqId, service, ws)
          await operation(uctx)
        } catch (err: any) {
          Analytics.handleError(err)
          if (LOGGING_ENABLED) {
            this.ctx.error('error handle request', { error: err })
          }
          await ws.send(
            userCtx,
            {
              id: reqId,
              error: unknownError(err),
              result: JSON.parse(JSON.stringify(err?.stack))
            },
            service.binaryMode,
            service.useCompression
          )
        }
      })
      .finally(() => {
        userCtx.end()
        service.requests.delete(reqId)
      })
  }

  private async handleHello<S extends Session>(
    request: Request<any>,
    service: S,
    ctx: MeasureContext<any>,
    workspace: WorkspaceUuid,
    ws: ConnectionSocket,
    requestCtx: MeasureContext<any>
  ): Promise<void> {
    try {
      const hello = request as HelloRequest
      service.binaryMode = hello.binary ?? false
      service.useCompression = this.enableCompression ? hello.compression ?? false : false

      if (LOGGING_ENABLED) {
        ctx.info('hello happen', {
          workspace,
          user: service.getUser(),
          binary: service.binaryMode,
          compression: service.useCompression,
          timeToHello: Date.now() - service.createTime,
          workspaceUsers: this.workspaces.get(workspace)?.sessions?.size,
          totalUsers: this.sessions.size
        })
      }
      const reconnect = this.reconnectIds.has(service.sessionId)
      if (reconnect) {
        this.reconnectIds.delete(service.sessionId)
      }
      const pipeline =
        service.workspace.pipeline instanceof Promise ? await service.workspace.pipeline : service.workspace.pipeline
      const helloResponse: HelloResponse = {
        id: -1,
        result: 'hello',
        binary: service.binaryMode,
        reconnect,
        serverVersion: this.serverVersion,
        lastTx: pipeline.context.lastTx,
        lastHash: pipeline.context.lastHash,
        account: service.getRawAccount(),
        useCompression: service.useCompression
      }
      await ws.send(requestCtx, helloResponse, false, false)

      // We do not need to wait for set-status, just return session to client
      const _workspace = service.workspace
      void ctx
        .with('set-status', {}, (ctx) => this.trySetStatus(ctx, pipeline, service, true, _workspace.workspaceUuid))
        .catch(() => {})
    } catch (err: any) {
      ctx.error('error', { err })
    }
  }
}

export function createSessionManager (
  ctx: MeasureContext,
  sessionFactory: SessionFactory,
  brandingMap: BrandingMap,
  timeouts: Timeouts,
  profiling:
  | {
    start: () => void
    stop: () => Promise<string | undefined>
  }
  | undefined,
  accountsUrl: string,
  enableCompression: boolean,
  doHandleTick: boolean = true
): SessionManager {
  return new TSessionManager(
    ctx,
    sessionFactory,
    timeouts,
    brandingMap ?? null,
    profiling,
    accountsUrl,
    enableCompression,
    doHandleTick
  )
}

/**
 * @public
 */
export function startSessionManager (
  ctx: MeasureContext,
  opt: {
    port: number
    pipelineFactory: PipelineFactory
    sessionFactory: SessionFactory
    brandingMap: BrandingMap
    serverFactory: ServerFactory
    enableCompression?: boolean
    accountsUrl: string
    externalStorage: StorageAdapter
    profiling?: {
      start: () => void
      stop: () => Promise<string | undefined>
    }
  } & Partial<Timeouts>
): { shutdown: () => Promise<void>, sessionManager: SessionManager } {
  const sessions = createSessionManager(
    ctx,
    opt.sessionFactory,
    opt.brandingMap,
    {
      pingTimeout: opt.pingTimeout ?? 10000,
      reconnectTimeout: 500
    },
    opt.profiling,
    opt.accountsUrl,
    opt.enableCompression ?? false
  )
  return {
    shutdown: opt.serverFactory(
      sessions,
      (rctx, service, ws, msg, workspace) => {
        void sessions.handleRequest(rctx, service, ws, msg, workspace).catch((err) => {
          ctx.error('failed to handle request', err)
        })
      },
      ctx,
      opt.pipelineFactory,
      opt.port,
      opt.accountsUrl,
      opt.externalStorage
    ),
    sessionManager: sessions
  }
}<|MERGE_RESOLUTION|>--- conflicted
+++ resolved
@@ -188,18 +188,14 @@
       if (this.ticks % (60 * ticksPerSecond) === workspace.tickHash) {
         try {
           // update account lastVisit every minute per every workspace.∏
-<<<<<<< HEAD
-          void this.getWorkspaceInfo(workspace.token).catch(() => {
-=======
           let connected: boolean = false
           for (const val of workspace.sessions.values()) {
-            if (val.session.getUser() !== systemAccountEmail) {
+            if (val.session.getUser() !== systemAccountUuid) {
               connected = true
               break
             }
           }
-          void this.getWorkspaceInfo(this.ctx, workspace.token, connected).catch(() => {
->>>>>>> 2844a83c
+          void this.getWorkspaceInfo(workspace.token, connected).catch(() => {
             // Ignore
           })
         } catch (err: any) {
@@ -307,10 +303,9 @@
     return this.sessionFactory(token, workspace, account)
   }
 
-<<<<<<< HEAD
-  async getWorkspaceInfo (token: string): Promise<WorkspaceInfoWithStatus | undefined> {
+  async getWorkspaceInfo (token: string, updateLastVisit = true): Promise<WorkspaceInfoWithStatus | undefined> {
     try {
-      return await getAccountClient(this.accountsUrl, token).getWorkspaceInfo(true)
+      return await getAccountClient(this.accountsUrl, token).getWorkspaceInfo(updateLastVisit)
     } catch (err: any) {
       if (err?.cause?.code === 'ECONNRESET' || err?.cause?.code === 'ECONNREFUSED') {
         return undefined
@@ -345,28 +340,6 @@
           socialIds: []
         }
       }
-=======
-  async getWorkspaceInfo (
-    ctx: MeasureContext,
-    token: string,
-    updateLastVisit: boolean
-  ): Promise<WorkspaceLoginInfo | undefined> {
-    try {
-      const userInfo = await (
-        await fetch(this.accountsUrl, {
-          method: 'POST',
-          keepalive: true,
-          headers: {
-            Authorization: 'Bearer ' + token,
-            'Content-Type': 'application/json'
-          },
-          body: JSON.stringify({
-            method: 'getWorkspaceInfo',
-            params: [updateLastVisit]
-          })
-        })
-      ).json()
->>>>>>> 2844a83c
 
       const socialIds = await accountClient.getSocialIds()
 
@@ -399,11 +372,7 @@
 
     let workspaceInfo: WorkspaceInfoWithStatus | undefined
     try {
-<<<<<<< HEAD
       workspaceInfo = await this.getWorkspaceInfo(rawToken)
-=======
-      workspaceInfo = await this.getWorkspaceInfo(ctx, rawToken, token.email !== systemAccountEmail)
->>>>>>> 2844a83c
     } catch (err: any) {
       this.updateConnectErrorInfo(token)
       return { error: err }
