//
// Copyright © 2022 Hardcore Engineering Inc.
//
// Licensed under the Eclipse Public License, Version 2.0 (the "License");
// you may not use this file except in compliance with the License. You may
// obtain a copy of the License at https://www.eclipse.org/legal/epl-2.0
//
// Unless required by applicable law or agreed to in writing, software
// distributed under the License is distributed on an "AS IS" BASIS,
// WITHOUT WARRANTIES OR CONDITIONS OF ANY KIND, either express or implied.
//
// See the License for the specific language governing permissions and
// limitations under the License.
//

import { getClient as getAccountClient, isWorkspaceLoginInfo } from '@hcengineering/account-client'
import { Analytics } from '@hcengineering/analytics'
import core, {
  AccountRole,
  cutObjectArray,
  Data,
  generateId,
  isArchivingMode,
  isMigrationMode,
  isRestoringMode,
  isWorkspaceCreating,
  pickPrimarySocialId,
  platformNow,
  platformNowDiff,
  systemAccountUuid,
  TxFactory,
  Version,
  versionToString,
  withContext,
  WorkspaceEvent,
  type Account,
  type AccountUuid,
  type Branding,
  type BrandingMap,
  type MeasureContext,
  type PersonId,
  type Tx,
  type TxWorkspaceEvent,
  type WorkspaceDataId,
  type WorkspaceInfoWithStatus,
  type WorkspaceUuid
} from '@hcengineering/core'
import { unknownError, type Status } from '@hcengineering/platform'
import { type HelloRequest, type HelloResponse, type Request, type Response } from '@hcengineering/rpc'
import {
  LOGGING_ENABLED,
  pingConst,
  Pipeline,
  PipelineFactory,
  QueueTopic,
  QueueUserMessage,
  ServerFactory,
  SessionManager,
  StorageAdapter,
  userEvents,
  workspaceEvents,
  type AddSessionResponse,
  type ClientSessionCtx,
  type ConnectionSocket,
  type PlatformQueue,
  type PlatformQueueProducer,
  type QueueWorkspaceMessage,
  type Session,
<<<<<<< HEAD
  type Workspace,
  CommunicationApiFactory
=======
  type SessionFactory,
  type Workspace
>>>>>>> 2a735553
} from '@hcengineering/server-core'
import { generateToken, type Token } from '@hcengineering/server-token'
import { type ServerApi as CommunicationApi } from '@hcengineering/communication-sdk-types'

import { sendResponse } from './utils'
import { WorkspaceIds } from '@hcengineering/core'

const ticksPerSecond = 20
const workspaceSoftShutdownTicks = 15 * ticksPerSecond
const guestAccount = 'b6996120-416f-49cd-841e-e4a5d2e49c9b'

function timeoutPromise (time: number): { promise: Promise<void>, cancelHandle: () => void } {
  let timer: any
  return {
    promise: new Promise((resolve) => {
      timer = setTimeout(resolve, time)
    }),
    cancelHandle: () => {
      clearTimeout(timer)
    }
  }
}

/**
 * @public
 */
export interface Timeouts {
  // Timeout preferences
  pingTimeout: number // Default 10 second
  reconnectTimeout: number // Default 3 seconds
}

export class TSessionManager implements SessionManager {
  private readonly statusPromises = new Map<string, Promise<void>>()
  readonly workspaces = new Map<WorkspaceUuid, Workspace>()
  checkInterval: any

  sessions = new Map<string, { session: Session, socket: ConnectionSocket }>()
  reconnectIds = new Set<string>()

  maintenanceTimer: any
  timeMinutes = 0

  modelVersion = process.env.MODEL_VERSION ?? ''
  serverVersion = process.env.VERSION ?? ''

  oldClientErrors: number = 0
  clientErrors: number = 0
  lastClients: string[] = []
  workspaceProducer: PlatformQueueProducer<QueueWorkspaceMessage>
  usersProducer: PlatformQueueProducer<QueueUserMessage>
  constructor (
    readonly ctx: MeasureContext,
    readonly sessionFactory: SessionFactory,
    readonly timeouts: Timeouts,
    readonly brandingMap: BrandingMap,
    readonly profiling:
    | {
      start: () => void
      stop: () => Promise<string | undefined>
    }
    | undefined,
    readonly accountsUrl: string,
    readonly enableCompression: boolean,
    readonly doHandleTick: boolean = true,
    readonly queue: PlatformQueue
  ) {
    if (this.doHandleTick) {
      this.checkInterval = setInterval(() => {
        this.handleTick()
      }, 1000 / ticksPerSecond)
    }
    this.workspaceProducer = this.queue.createProducer(ctx.newChild('queue', {}), QueueTopic.Workspace)
    this.usersProducer = this.queue.createProducer(ctx.newChild('queue', {}), QueueTopic.Users)
  }

  scheduleMaintenance (timeMinutes: number): void {
    this.timeMinutes = timeMinutes

    this.sendMaintenanceWarning()

    const nextTime = (): number => (this.timeMinutes > 1 ? 60 * 1000 : this.timeMinutes * 60 * 1000)

    const showMaintenance = (): void => {
      if (this.timeMinutes > 1) {
        this.timeMinutes -= 1
        clearTimeout(this.maintenanceTimer)
        this.maintenanceTimer = setTimeout(showMaintenance, nextTime())
      } else {
        this.timeMinutes = 0
      }

      this.sendMaintenanceWarning()
    }

    clearTimeout(this.maintenanceTimer)
    this.maintenanceTimer = setTimeout(showMaintenance, nextTime())
  }

  private sendMaintenanceWarning (): void {
    if (this.timeMinutes === 0) {
      return
    }
    const event: TxWorkspaceEvent = this.createMaintenanceWarning()
    for (const ws of this.workspaces.values()) {
      this.broadcastAll(ws, [event])
    }
  }

  private createMaintenanceWarning (): TxWorkspaceEvent {
    return {
      _id: generateId(),
      _class: core.class.TxWorkspaceEvent,
      event: WorkspaceEvent.MaintenanceNotification,
      modifiedBy: core.account.System,
      modifiedOn: Date.now(),
      objectSpace: core.space.DerivedTx,
      space: core.space.DerivedTx,
      createdBy: core.account.System,
      params: {
        timeMinutes: this.timeMinutes
      }
    }
  }

  ticks = 0

  handleTick (): void {
    const now = Date.now()
    for (const [wsId, workspace] of this.workspaces.entries()) {
      if (this.ticks % (60 * ticksPerSecond) === workspace.tickHash) {
        try {
          // update account lastVisit every minute per every workspace.∏
          let connected: boolean = false
          for (const val of workspace.sessions.values()) {
            if (val.session.getUser() !== systemAccountUuid) {
              connected = true
              break
            }
          }
          void this.getWorkspaceInfo(workspace.token, connected).catch(() => {
            // Ignore
          })
        } catch (err: any) {
          // Ignore
        }
      }

      for (const [k, v] of Array.from(workspace.tickHandlers.entries())) {
        v.ticks--
        if (v.ticks === 0) {
          workspace.tickHandlers.delete(k)
          try {
            v.operation()
          } catch (err: any) {
            Analytics.handleError(err)
          }
        }
      }

      for (const s of workspace.sessions) {
        if (this.ticks % (5 * 60 * ticksPerSecond) === workspace.tickHash) {
          s[1].session.mins5.find = s[1].session.current.find
          s[1].session.mins5.tx = s[1].session.current.tx

          s[1].session.current = { find: 0, tx: 0 }
        }
        const lastRequestDiff = now - s[1].session.lastRequest

        let timeout = 60000
        if (s[1].session.getUser() === systemAccountUuid) {
          timeout = timeout * 10
        }

        const isCurrentUserTick = this.ticks % ticksPerSecond === s[1].tickHash

        if (isCurrentUserTick) {
          if (lastRequestDiff > timeout) {
            this.ctx.warn('session hang, closing...', { wsId, user: s[1].session.getUser() })

            // Force close workspace if only one client and it hang.
            void this.close(this.ctx, s[1].socket, wsId).catch((err) => {
              this.ctx.error('failed to close', err)
            })
            continue
          }
          if (
            lastRequestDiff + (1 / 10) * lastRequestDiff > this.timeouts.pingTimeout &&
            now - s[1].session.lastPing > this.timeouts.pingTimeout
          ) {
            // We need to check state and close socket if it broken
            // And ping other wize
            s[1].session.lastPing = now
            if (s[1].socket.checkState()) {
              void s[1].socket.send(
                workspace.context,
                { result: pingConst },
                s[1].session.binaryMode,
                s[1].session.useCompression
              )
            }
          }
          for (const r of s[1].session.requests.values()) {
            const sec = Math.round((now - r.start) / 1000)
            if (sec > 0 && sec % 30 === 0) {
              this.ctx.warn('request hang found', {
                sec,
                wsId,
                total: s[1].session.requests.size,
                user: s[1].session.getUser(),
                ...cutObjectArray(r.params)
              })
            }
          }
        }
      }

      // Wait some time for new client to appear before closing workspace.
      if (workspace.sessions.size === 0 && workspace.closing === undefined && workspace.workspaceInitCompleted) {
        workspace.softShutdown--
        if (workspace.softShutdown <= 0) {
          this.ctx.warn('closing workspace, no users', {
            workspace: workspace.workspaceUuid,
            wsId,
            upgrade: workspace.upgrade
          })
          workspace.closing = this.performWorkspaceCloseCheck(workspace, wsId)
        }
      } else {
        workspace.softShutdown = workspaceSoftShutdownTicks
      }

      if (this.clientErrors !== this.oldClientErrors) {
        this.ctx.warn('connection errors during interval', {
          diff: this.clientErrors - this.oldClientErrors,
          errors: this.clientErrors,
          lastClients: this.lastClients
        })
        this.oldClientErrors = this.clientErrors
      }
    }
    this.ticks++
  }

  createSession (token: Token, workspace: Workspace, account: Account): Session {
    return this.sessionFactory(token, workspace, account)
  }

  async getWorkspaceInfo (token: string, updateLastVisit = true): Promise<WorkspaceInfoWithStatus | undefined> {
    try {
      return await getAccountClient(this.accountsUrl, token).getWorkspaceInfo(updateLastVisit)
    } catch (err: any) {
      if (err?.cause?.code === 'ECONNRESET' || err?.cause?.code === 'ECONNREFUSED') {
        return undefined
      }
      throw err
    }
  }

  async getAccount (token: string): Promise<Account | undefined> {
    try {
      const accountClient = getAccountClient(this.accountsUrl, token)
      const loginInfo = await accountClient.getLoginInfoByToken()

      if (!isWorkspaceLoginInfo(loginInfo)) {
        return
      }

      if (loginInfo.account === guestAccount) {
        return {
          uuid: loginInfo.account,
          role: loginInfo.role,
          primarySocialId: '' as PersonId,
          socialIds: []
        }
      }

      if (loginInfo.account === systemAccountUuid) {
        return {
          uuid: loginInfo.account,
          role: loginInfo.role,
          primarySocialId: core.account.System,
          socialIds: []
        }
      }

      const socialIds = await accountClient.getSocialIds()

      return {
        uuid: loginInfo.account,
        role: loginInfo.role,
        primarySocialId: pickPrimarySocialId(socialIds)._id,
        socialIds: socialIds.map((si) => si._id)
      }
    } catch (err: any) {
      if (err?.cause?.code === 'ECONNRESET' || err?.cause?.code === 'ECONNREFUSED') {
        return undefined
      }
      throw err
    }
  }

  countUserSessions (workspace: Workspace, accountUuid: AccountUuid): number {
    return Array.from(workspace.sessions.values())
      .filter((it) => it.session.getUser() === accountUuid)
      .reduce<number>((acc) => acc + 1, 0)
  }

  tickCounter = 0

  @withContext('📲 add-session')
  async addSession (
    ctx: MeasureContext,
    ws: ConnectionSocket,
    token: Token,
    rawToken: string,
    pipelineFactory: PipelineFactory,
    communicationApiFactory: CommunicationApiFactory,
    sessionId: string | undefined
  ): Promise<AddSessionResponse> {
    const { workspace: workspaceUuid } = token

    let workspaceInfo: WorkspaceInfoWithStatus | undefined
    try {
      workspaceInfo = await this.getWorkspaceInfo(rawToken)
    } catch (err: any) {
      this.updateConnectErrorInfo(token)
      return { error: err }
    }

    if (workspaceInfo === undefined) {
      return { error: new Error('Workspace not found or not available'), terminate: true }
    }

    if (isArchivingMode(workspaceInfo.mode)) {
      // No access to disabled workspaces for regular users
      return { error: new Error('Workspace is archived'), terminate: true, specialError: 'archived' }
    }
    if (isMigrationMode(workspaceInfo.mode)) {
      // No access to disabled workspaces for regular users
      return { error: new Error('Workspace is in region migration'), terminate: true, specialError: 'migration' }
    }
    if (isRestoringMode(workspaceInfo.mode)) {
      // No access to disabled workspaces for regular users
      return { error: new Error('Workspace is in backup restore'), terminate: true, specialError: 'migration' }
    }

    if (workspaceInfo.isDisabled === true && token.account !== systemAccountUuid && token.extra?.admin !== 'true') {
      // No access to disabled workspaces for regular users
      return { error: new Error('Workspace not found or not available'), terminate: true }
    }

    if (isWorkspaceCreating(workspaceInfo.mode) && token.account !== systemAccountUuid) {
      // No access to workspace for token.
      return { error: new Error(`Workspace during creation phase ${token.account} ${token.workspace}`) }
    }

    let account: Account | undefined
    try {
      account = await this.getAccount(rawToken)
    } catch (err: any) {
      this.updateConnectErrorInfo(token)
      return { error: err }
    }

    if (account === undefined) {
      return { error: new Error('Account not found or not available'), terminate: true }
    }

    const wsVersion: Data<Version> = {
      major: workspaceInfo.versionMajor,
      minor: workspaceInfo.versionMinor,
      patch: workspaceInfo.versionPatch
    }

    if (
      this.modelVersion !== '' &&
      this.modelVersion !== versionToString(wsVersion) &&
      token.extra?.model !== 'upgrade' &&
      token.extra?.mode !== 'backup'
    ) {
      ctx.warn('Model version mismatch', {
        version: this.modelVersion,
        workspaceVersion: versionToString(wsVersion),
        workspace: workspaceInfo.uuid,
        workspaceUrl: workspaceInfo.url,
        account: token.account,
        extra: JSON.stringify(token.extra ?? {})
      })
      // Version mismatch, return upgrading.
      return { upgrade: true, progress: workspaceInfo.mode === 'upgrading' ? workspaceInfo.processingProgress ?? 0 : 0 }
    }

    let workspace = this.workspaces.get(workspaceUuid)
    if (workspace?.closing !== undefined) {
      await workspace?.closing
    }

    workspace = this.workspaces.get(workspaceUuid)

    const oldSession = sessionId !== undefined ? workspace?.sessions?.get(sessionId) : undefined
    if (oldSession !== undefined) {
      // Just close old socket for old session id.
      await this.close(ctx, oldSession.socket, workspaceUuid)
    }

    const workspaceName = workspaceInfo.name ?? workspaceInfo.url ?? workspaceInfo.uuid
    const branding =
      (workspaceInfo.branding !== undefined
        ? Object.values(this.brandingMap).find((b) => b.key === workspaceInfo?.branding)
        : null) ?? null

    if (workspace === undefined) {
      ctx.warn('open workspace', {
        account: token.account,
        workspace: workspaceInfo.uuid,
        wsUrl: workspaceInfo.url,
        ...token.extra
      })

      workspace = this.createWorkspace(
        ctx.parent ?? ctx,
        ctx,
        pipelineFactory,
        communicationApiFactory,
        token,
        workspaceInfo.url ?? workspaceInfo.uuid,
        workspaceName,
        workspaceInfo.uuid,
        workspaceInfo.dataId,
        branding
      )
      await this.workspaceProducer.send(workspaceInfo.uuid, [workspaceEvents.open()])
    }

    let pipeline: Pipeline
    if (token.extra?.model === 'upgrade') {
      if (workspace.upgrade) {
        ctx.warn('reconnect workspace in upgrade', {
          account: token.account,
          workspace: workspaceInfo.uuid,
          wsUrl: workspaceInfo.url
        })
        pipeline = await ctx.with('💤 wait-pipeline', {}, () => (workspace as Workspace).pipeline)
      } else {
        ctx.warn('reconnect workspace in upgrade switch', {
          email: token.account,
          workspace: workspaceInfo.uuid,
          wsUrl: workspaceInfo.url
        })

        // We need to wait in case previous upgrade connection is already closing.
        pipeline = await this.switchToUpgradeSession(
          token,
          sessionId,
          ctx.parent ?? ctx,
          workspaceInfo.uuid,
          workspace,
          pipelineFactory,
          ws,
          workspaceInfo.url ?? workspaceInfo.uuid,
          workspaceName
        )
      }
    } else {
      if (workspace.upgrade) {
        ctx.warn('connect during upgrade', {
          account: token.account,
          workspace: workspace.workspaceUuid,
          sessionUsers: Array.from(workspace.sessions.values()).map((it) => it.session.getUser()),
          sessionData: Array.from(workspace.sessions.values()).map((it) => it.socket.data())
        })

        return { upgrade: true }
      }

      try {
        if (workspace.pipeline instanceof Promise) {
          pipeline = await ctx.with('💤 wait-pipeline', {}, () => (workspace as Workspace).pipeline)
          workspace.pipeline = pipeline
        } else {
          pipeline = workspace.pipeline
        }
      } catch (err: any) {
        // Failed to create pipeline, etc
        Analytics.handleError(err)
        this.workspaces.delete(workspaceInfo.uuid)
        throw err
      }
    }

    const session = this.createSession(token, workspace, account)

    session.sessionId = sessionId !== undefined && (sessionId ?? '').trim().length > 0 ? sessionId : generateId()
    session.sessionInstanceId = generateId()
    this.sessions.set(ws.id, { session, socket: ws })
    // We need to delete previous session with Id if found.
    this.tickCounter++
    workspace.sessions.set(session.sessionId, { session, socket: ws, tickHash: this.tickCounter % ticksPerSecond })

    const accountUuid = account.uuid
    await this.usersProducer.send(workspaceInfo.uuid, [
      userEvents.login({
        user: accountUuid,
        sessions: this.countUserSessions(workspace, accountUuid),
        socialIds: account.socialIds
      })
    ])

    // Mark workspace as init completed and we had at least one client.
    if (!workspace.workspaceInitCompleted) {
      workspace.workspaceInitCompleted = true
    }

    if (this.timeMinutes > 0) {
      void ws
        .send(ctx, { result: this.createMaintenanceWarning() }, session.binaryMode, session.useCompression)
        .catch((err) => {
          ctx.error('failed to send maintenance warning', err)
        })
    }
    return { session, context: workspace.context, workspaceId: workspaceInfo.uuid }
  }

  private updateConnectErrorInfo (token: Token): void {
    this.clientErrors++
    if (!this.lastClients.includes(token.account)) {
      this.lastClients = [token.account, ...this.lastClients.slice(0, 9)]
    }
  }

  private async switchToUpgradeSession (
    token: Token,
    sessionId: string | undefined,
    ctx: MeasureContext,
    workspaceUuid: WorkspaceUuid,
    workspace: Workspace,
    pipelineFactory: PipelineFactory,
    ws: ConnectionSocket,
    workspaceUrl: string,
    workspaceName: string
  ): Promise<Pipeline> {
    if (LOGGING_ENABLED) {
      ctx.info('reloading workspace', { workspaceName, token: JSON.stringify(token) })
    }

    // Mark as upgrade, to prevent any new clients to connect during close
    workspace.upgrade = true
    // If upgrade client is used.
    // Drop all existing clients
    workspace.closing = this.closeAll(workspaceUuid, workspace, 0, 'upgrade')
    await workspace.closing
    workspace.closing = undefined
    // Wipe workspace and update values.
    workspace.workspaceName = workspaceName
    if (!workspace.upgrade) {
      // This is previous workspace, intended to be closed.
      workspace.id = generateId()
      workspace.sessions = new Map()
    }
    // Re-create pipeline.
    workspace.pipeline = pipelineFactory(
      ctx,
      {
        uuid: workspace.workspaceUuid,
        url: workspace.workspaceUrl,
        dataId: workspace.workspaceDataId
      },
      true,
      (ctx, tx, targets, exclude) => {
        this.broadcastAll(workspace, tx, targets, exclude)
      },
      workspace.branding
    )
    return await workspace.pipeline
  }

  broadcastAll (workspace: Workspace, tx: Tx[], target?: string | string[], exclude?: string[]): void {
    if (workspace.upgrade) {
      return
    }
    if (target !== undefined && !Array.isArray(target)) {
      target = [target]
    }
    const ctx = this.ctx.newChild('📬 broadcast-all', {})
    const sessions = [...workspace.sessions.values()].filter((it) => {
      if (it === undefined) {
        return false
      }
      const tt = it.session.getUser()
      return (target === undefined && !(exclude ?? []).includes(tt)) || (target?.includes(tt) ?? false)
    })
    function send (): void {
      for (const session of sessions) {
        try {
          void sendResponse(ctx, session.session, session.socket, { result: tx }).catch((err) => {
            ctx.error('failed to send', err)
          })
        } catch (err: any) {
          Analytics.handleError(err)
          ctx.error('error during send', { error: err })
        }
      }
      ctx.end()
    }
    if (sessions.length > 0) {
      // We need to send broadcast after our client response so put it after all IO
      send()
    } else {
      ctx.end()
    }
  }

  broadcastSessions (measure: MeasureContext, workspace: Workspace, sessionIds: string[], result: any): void {
    if (workspace.upgrade) {
      return
    }
    const ctx = measure.newChild('📬 broadcast sessions', {})
    const sessions = [...workspace.sessions.values()].filter((it) => {
      if (it === undefined || it.session.sessionId === '') {
        return false
      }
      return sessionIds.includes(it.session.sessionId)
    })

    function send (): void {
      for (const session of sessions) {
        try {
          void sendResponse(ctx, session.session, session.socket, { result })
        } catch (err: any) {
          Analytics.handleError(err)
          ctx.error('error during send', { error: err })
        }
      }
      ctx.end()
    }
    if (sessions.length > 0) {
      // We need to send broadcast after our client response so put it after all IO
      send()
    } else {
      ctx.end()
    }
  }

  broadcast (
    from: Session | null,
    workspaceId: WorkspaceUuid,
    resp: Tx[],
    target: string | undefined,
    exclude?: string[]
  ): void {
    const workspace = this.workspaces.get(workspaceId)
    if (workspace === undefined) {
      this.ctx.error('internal: cannot find sessions', {
        workspaceId,
        target,
        userId: from?.getUser() ?? '$unknown'
      })
      return
    }
    if (workspace?.upgrade ?? false) {
      return
    }

    const sessions = [...workspace.sessions.values()]
    const ctx = this.ctx.newChild('📭 broadcast', {})
    const send = (): void => {
      for (const sessionRef of sessions) {
        const tt = sessionRef.session.getUser()
        if ((target === undefined && !(exclude ?? []).includes(tt)) || (target?.includes(tt) ?? false)) {
          sessionRef.session.broadcast(ctx, sessionRef.socket, resp)
        }
      }
      ctx.end()
    }
    if (sessions.length > 0) {
      // We need to send broadcast after our client response so put it after all IO
      send()
    } else {
      ctx.end()
    }
  }

  private createWorkspace (
    ctx: MeasureContext,
    pipelineCtx: MeasureContext,
    pipelineFactory: PipelineFactory,
    communicationApiFactory: CommunicationApiFactory,
    token: Token,
    workspaceUrl: string,
    workspaceName: string,
    workspaceUuid: WorkspaceUuid | undefined,
    workspaceDataId: WorkspaceDataId | undefined,
    branding: Branding | null
  ): Workspace {
    const upgrade = token.extra?.model === 'upgrade'
    const context = ctx.newChild('🧲 session', {})
    const workspaceIds: WorkspaceIds = {
      uuid: token.workspace,
      dataId: workspaceDataId,
      url: workspaceUrl
    }
    const workspace: Workspace = {
      context,
      id: generateId(),
      pipeline: pipelineFactory(
        pipelineCtx,
        workspaceIds,
        upgrade,
        (ctx, tx, targets, exclude) => {
          this.broadcastAll(workspace, tx, targets, exclude)
        },
        branding
      ),
      communicationApi: communicationApiFactory(pipelineCtx, workspaceIds, (ctx, sessionIds, result) => {
        this.broadcastSessions(ctx, workspace, sessionIds, result)
      }),
      sessions: new Map(),
      softShutdown: workspaceSoftShutdownTicks,
      upgrade,
      workspaceUuid: token.workspace,
      workspaceName,
      workspaceUrl,
      workspaceDataId,
      branding,
      workspaceInitCompleted: false,
      tickHash: this.tickCounter % ticksPerSecond,
      tickHandlers: new Map(),
      token: generateToken(systemAccountUuid, token.workspace)
    }
    this.workspaces.set(token.workspace, workspace)

    return workspace
  }

  private async trySetStatus (
    ctx: MeasureContext,
    pipeline: Pipeline,
    communicationApi: CommunicationApi,
    session: Session,
    online: boolean,
    workspaceId: WorkspaceUuid
  ): Promise<void> {
    const current = this.statusPromises.get(session.getUser())
    if (current !== undefined) {
      await current
    }
    const promise = this.setStatus(ctx, pipeline, communicationApi, session, online, workspaceId)
    this.statusPromises.set(session.getUser(), promise)
    await promise
    this.statusPromises.delete(session.getUser())
  }

  private async setStatus (
    ctx: MeasureContext,
    pipeline: Pipeline,
    communicationApi: CommunicationApi,
    session: Session,
    online: boolean,
    workspaceId: WorkspaceUuid
  ): Promise<void> {
    try {
      const user = session.getUser()
      if (user === undefined) return

      const clientCtx: ClientSessionCtx = {
        requestId: undefined,
        pipeline,
        communicationApi,
        sendResponse: async () => {
          // No response
        },
        ctx,
        socialStringsToUsers: this.getActiveSocialStringsToUsersMap(workspaceId),
        sendError: async () => {
          // Assume no error send
        },
        sendPong: () => {}
      }

      const status = (await session.findAllRaw(clientCtx, core.class.UserStatus, { user }, { limit: 1 }))[0]
      const txFactory = new TxFactory(session.getRawAccount().primarySocialId, true)
      if (status === undefined) {
        const tx = txFactory.createTxCreateDoc(core.class.UserStatus, core.space.Space, {
          online,
          user
        })
        await session.tx(clientCtx, tx)
      } else if (status.online !== online) {
        const tx = txFactory.createTxUpdateDoc(status._class, status.space, status._id, {
          online
        })
        await session.tx(clientCtx, tx)
      }
    } catch (err: any) {
      ctx.error('failed to set status', { err })
      Analytics.handleError(err)
    }
  }

  async close (ctx: MeasureContext, ws: ConnectionSocket, workspaceUuid: WorkspaceUuid): Promise<void> {
    const workspace = this.workspaces.get(workspaceUuid)

    const sessionRef = this.sessions.get(ws.id)
    if (sessionRef !== undefined) {
      ctx.info('bye happen', {
        workspace: workspace?.workspaceName,
        user: sessionRef.session.getUser(),
        binary: sessionRef.session.binaryMode,
        compression: sessionRef.session.useCompression,
        totalTime: Date.now() - sessionRef.session.createTime,
        workspaceUsers: workspace?.sessions?.size,
        totalUsers: this.sessions.size
      })
      this.sessions.delete(ws.id)

      if (workspace !== undefined) {
        workspace.sessions.delete(sessionRef.session.sessionId)

        const userUuid = sessionRef.session.getUser()
        await this.usersProducer.send(workspace.workspaceUuid, [
          userEvents.logout({
            user: userUuid,
            sessions: this.countUserSessions(workspace, userUuid),
            socialIds: sessionRef.session.getUserSocialIds()
          })
        ])

        const pipeline = workspace.pipeline instanceof Promise ? await workspace.pipeline : workspace.pipeline
        const communicationApi =
          workspace.communicationApi instanceof Promise ? await workspace.communicationApi : workspace.communicationApi

        if (this.doHandleTick) {
          workspace.tickHandlers.set(sessionRef.session.sessionId, {
            ticks: this.timeouts.reconnectTimeout * ticksPerSecond,
            operation: () => {
              this.reconnectIds.delete(sessionRef.session.sessionId)
              const user = sessionRef.session.getUser()
              if (workspace !== undefined) {
                const another = Array.from(workspace.sessions.values()).findIndex((p) => p.session.getUser() === user)
                if (another === -1 && !workspace.upgrade) {
                  void this.trySetStatus(
                    workspace.context,
                    pipeline,
                    communicationApi,
                    sessionRef.session,
                    false,
                    workspace.workspaceUuid
                  ).catch(() => {})
                }
              }
            }
          })
        }
        this.reconnectIds.add(sessionRef.session.sessionId)
      }
      try {
        sessionRef.socket.close()
      } catch (err) {
        // Ignore if closed
      }
    }
  }

  async forceClose (wsId: WorkspaceUuid, ignoreSocket?: ConnectionSocket): Promise<void> {
    const ws = this.workspaces.get(wsId)
    if (ws !== undefined) {
      this.ctx.warn('force-close', { name: ws.workspaceName })
      ws.upgrade = true // We need to similare upgrade to refresh all clients.
      ws.closing = this.closeAll(wsId, ws, 99, 'force-close', ignoreSocket)
      this.workspaces.delete(wsId)
      await ws.closing
      ws.closing = undefined
    } else {
      this.ctx.warn('force-close-unknown', { wsId })
    }
  }

  async closeAll (
    wsId: WorkspaceUuid,
    workspace: Workspace,
    code: number,
    reason: 'upgrade' | 'shutdown' | 'force-close',
    ignoreSocket?: ConnectionSocket
  ): Promise<void> {
    if (LOGGING_ENABLED) {
      this.ctx.info('closing workspace', {
        workspace: workspace.id,
        wsName: workspace.workspaceName,
        code,
        reason,
        wsId
      })
    }

    const sessions = Array.from(workspace.sessions)
    workspace.sessions = new Map()

    const closeS = (s: Session, webSocket: ConnectionSocket): void => {
      s.workspaceClosed = true
      if (reason === 'upgrade' || reason === 'force-close') {
        // Override message handler, to wait for upgrading response from clients.
        this.sendUpgrade(workspace.context, webSocket, s.binaryMode, s.useCompression)
      }
      webSocket.close()
      this.reconnectIds.delete(s.sessionId)
    }

    if (LOGGING_ENABLED) {
      this.ctx.warn('Clients disconnected. Closing Workspace...', {
        wsId,
        workspace: workspace.id,
        wsName: workspace.workspaceName
      })
    }

    sessions
      .filter((it) => it[1].socket.id !== ignoreSocket?.id)
      .forEach((s) => {
        closeS(s[1].session, s[1].socket)
      })

    const closePipeline = async (): Promise<void> => {
      try {
        await this.ctx.with('close-pipeline', {}, async () => {
          await (await workspace.pipeline).close()
        })
      } catch (err: any) {
        Analytics.handleError(err)
        this.ctx.error('close-pipeline-error', { error: err })
      }
    }
    await this.ctx.with('closing', {}, async () => {
      const to = timeoutPromise(120000)
      await Promise.race([closePipeline(), to.promise])
      to.cancelHandle()
    })
    if (LOGGING_ENABLED) {
      this.ctx.warn('Workspace closed...', { workspace: workspace.id, wsId, wsName: workspace.workspaceName })
    }
  }

  private sendUpgrade (ctx: MeasureContext, webSocket: ConnectionSocket, binary: boolean, compression: boolean): void {
    void webSocket.send(
      ctx,
      {
        result: {
          _class: core.class.TxModelUpgrade
        }
      },
      binary,
      compression
    )
  }

  async closeWorkspaces (ctx: MeasureContext): Promise<void> {
    clearInterval(this.checkInterval)
    for (const w of this.workspaces) {
      await this.closeAll(w[0], w[1], 1, 'shutdown')
    }
  }

  private async performWorkspaceCloseCheck (workspace: Workspace, wsUuid: WorkspaceUuid): Promise<void> {
    const wsUID = workspace.id
    const logParams = { wsUuid, workspace: workspace.id, wsName: workspace.workspaceName }
    if (workspace.sessions.size === 0) {
      if (LOGGING_ENABLED) {
        this.ctx.warn('no sessions for workspace', logParams)
      }
      try {
        if (workspace.sessions.size === 0) {
          const pl = await workspace.pipeline
          let to = timeoutPromise(60000)
          await Promise.race([pl, to.promise])
          to.cancelHandle()
          to = timeoutPromise(60000)
          await Promise.race([pl.close(), to])
          to.cancelHandle()

          if (this.workspaces.get(wsUuid)?.id === wsUID) {
            this.workspaces.delete(wsUuid)
          }
          workspace.context.end()
          if (LOGGING_ENABLED) {
            this.ctx.warn('Closed workspace', logParams)
          }

          await this.workspaceProducer.send(workspace.workspaceUuid, [workspaceEvents.down()])
        }
      } catch (err: any) {
        Analytics.handleError(err)
        this.workspaces.delete(wsUuid)
        if (LOGGING_ENABLED) {
          this.ctx.error('failed', { ...logParams, error: err })
        }
      }
    } else {
      if (LOGGING_ENABLED) {
        this.ctx.info('few sessions for workspace, close skipped', {
          ...logParams,
          sessions: workspace.sessions.size
        })
      }
    }
  }

  createOpContext (
    ctx: MeasureContext,
    sendCtx: MeasureContext,
    pipeline: Pipeline,
    communicationApi: CommunicationApi,
    requestId: Request<any>['id'],
    service: Session,
    ws: ConnectionSocket
  ): ClientSessionCtx {
    const st = platformNow()
    return {
      ctx,
      pipeline,
      communicationApi,
      requestId,
      sendResponse: (reqId, msg) =>
        sendResponse(sendCtx, service, ws, {
          id: reqId,
          result: msg,
          time: platformNowDiff(st),
          bfst: Date.now(),
          queue: service.requests.size
        }),
      sendPong: () => {
        ws.sendPong()
      },
      socialStringsToUsers: this.getActiveSocialStringsToUsersMap(service.workspace.workspaceUuid),
      sendError: (reqId, msg, error: Status) =>
        sendResponse(sendCtx, service, ws, {
          id: reqId,
          result: msg,
          error,
          time: platformNowDiff(st),
          bfst: Date.now(),
          queue: service.requests.size
        })
    }
  }

  // TODO: cache this map and update when sessions created/closed
  getActiveSocialStringsToUsersMap (workspace: WorkspaceUuid): Map<PersonId, AccountUuid> {
    const ws = this.workspaces.get(workspace)
    if (ws === undefined) {
      return new Map()
    }

    const res = new Map<PersonId, AccountUuid>()
    for (const s of ws.sessions.values()) {
      const sessionAccount = s.session.getUser()
      if (sessionAccount === systemAccountUuid) {
        continue
      }
      const userSocialIds = s.session.getUserSocialIds()
      for (const id of userSocialIds) {
        res.set(id, sessionAccount)
      }
    }
    return res
  }

  handleRequest<S extends Session>(
    requestCtx: MeasureContext,
    service: S,
    ws: ConnectionSocket,
    request: Request<any>,
    workspace: WorkspaceUuid
  ): Promise<void> {
    const userCtx = requestCtx.newChild('📞 client', {})

    // Calculate total number of clients
    const reqId = generateId()

    const st = platformNow()
    return userCtx
      .with('🧭 handleRequest', {}, async (ctx) => {
        if (request.time != null) {
          const delta = platformNow() - request.time
          requestCtx.measure('msg-receive-delta', delta)
        }
        if (service.workspace.closing !== undefined) {
          await ws.send(
            ctx,
            {
              id: request.id,
              error: unknownError('Workspace is closing')
            },
            service.binaryMode,
            service.useCompression
          )
          return
        }
        if (request.id === -1 && request.method === 'hello') {
          await this.handleHello<S>(request, service, ctx, workspace, ws, requestCtx)
          return
        }
        if (request.id === -2 && request.method === 'forceClose') {
          // TODO: we chould allow this only for admin or system accounts
          let done = false
          const wsRef = this.workspaces.get(workspace)
          if (wsRef?.upgrade ?? false) {
            done = true
            this.ctx.warn('FORCE CLOSE', { workspace })
            // In case of upgrade, we need to force close workspace not in interval handler
            await this.forceClose(workspace, ws)
          }
          const forceCloseResponse: Response<any> = {
            id: request.id,
            result: done
          }
          await ws.send(ctx, forceCloseResponse, service.binaryMode, service.useCompression)
          return
        }

        service.requests.set(reqId, {
          id: reqId,
          params: request,
          start: st
        })
        if (request.id === -1 && request.method === '#upgrade') {
          ws.close()
          return
        }

        const pipeline =
          service.workspace.pipeline instanceof Promise ? await service.workspace.pipeline : service.workspace.pipeline
        const communicationApi =
          service.workspace.communicationApi instanceof Promise
            ? await service.workspace.communicationApi
            : service.workspace.communicationApi

        const f = (service as any)[request.method]
        try {
          const params = [...request.params]

          if (ws.isBackpressure()) {
            await ws.backpressure(ctx)
          }

          await ctx.with('🧨 process', {}, (callTx) =>
            f.apply(service, [
              this.createOpContext(callTx, userCtx, pipeline, communicationApi, request.id, service, ws),
              ...params
            ])
          )
        } catch (err: any) {
          Analytics.handleError(err)
          if (LOGGING_ENABLED) {
            this.ctx.error('error handle request', { error: err, request })
          }
          await ws.send(
            userCtx,
            {
              id: request.id,
              error: unknownError(err),
              result: JSON.parse(JSON.stringify(err?.stack))
            },
            service.binaryMode,
            service.useCompression
          )
        }
      })
      .finally(() => {
        userCtx.end()
        service.requests.delete(reqId)
      })
  }

  handleRPC<S extends Session>(
    requestCtx: MeasureContext,
    service: S,
    ws: ConnectionSocket,
    operation: (ctx: ClientSessionCtx) => Promise<void>
  ): Promise<void> {
    const userCtx = requestCtx.newChild('📞 client', {})

    // Calculate total number of clients
    const reqId = generateId()

    const st = Date.now()
    return userCtx
      .with('🧭 handleRPC', {}, async (ctx) => {
        if (service.workspace.closing !== undefined) {
          throw new Error('Workspace is closing')
        }

        service.requests.set(reqId, {
          id: reqId,
          params: {},
          start: st
        })

        const pipeline =
          service.workspace.pipeline instanceof Promise ? await service.workspace.pipeline : service.workspace.pipeline
        const communicationApi =
          service.workspace.communicationApi instanceof Promise
            ? await service.workspace.communicationApi
            : service.workspace.communicationApi
        try {
          const uctx = this.createOpContext(ctx, userCtx, pipeline, communicationApi, reqId, service, ws)
          await operation(uctx)
        } catch (err: any) {
          Analytics.handleError(err)
          if (LOGGING_ENABLED) {
            this.ctx.error('error handle request', { error: err })
          }
          await ws.send(
            userCtx,
            {
              id: reqId,
              error: unknownError(err),
              result: JSON.parse(JSON.stringify(err?.stack))
            },
            service.binaryMode,
            service.useCompression
          )
          throw err
        }
      })
      .finally(() => {
        userCtx.end()
        service.requests.delete(reqId)
      })
  }

  private async handleHello<S extends Session>(
    request: Request<any>,
    service: S,
    ctx: MeasureContext<any>,
    workspace: WorkspaceUuid,
    ws: ConnectionSocket,
    requestCtx: MeasureContext<any>
  ): Promise<void> {
    try {
      const hello = request as HelloRequest
      service.binaryMode = hello.binary ?? false
      service.useCompression = this.enableCompression ? hello.compression ?? false : false

      if (LOGGING_ENABLED) {
        ctx.info('hello happen', {
          workspace,
          user: service.getUser(),
          binary: service.binaryMode,
          compression: service.useCompression,
          timeToHello: Date.now() - service.createTime,
          workspaceUsers: this.workspaces.get(workspace)?.sessions?.size,
          totalUsers: this.sessions.size
        })
      }
      const reconnect = this.reconnectIds.has(service.sessionId)
      if (reconnect) {
        this.reconnectIds.delete(service.sessionId)
      }
      const pipeline =
        service.workspace.pipeline instanceof Promise ? await service.workspace.pipeline : service.workspace.pipeline
      const communicationApi =
        service.workspace.communicationApi instanceof Promise
          ? await service.workspace.communicationApi
          : service.workspace.communicationApi
      const helloResponse: HelloResponse = {
        id: -1,
        result: 'hello',
        binary: service.binaryMode,
        reconnect,
        serverVersion: this.serverVersion,
        lastTx: pipeline.context.lastTx,
        lastHash: pipeline.context.lastHash,
        account: service.getRawAccount(),
        useCompression: service.useCompression
      }
      await ws.send(requestCtx, helloResponse, false, false)

      // We do not need to wait for set-status, just return session to client
      const _workspace = service.workspace
      if (helloResponse.account.role !== AccountRole.DocGuest) {
        void ctx
          .with('set-status', {}, (ctx) => this.trySetStatus(ctx, pipeline, communicationApi, service, true, _workspace.workspaceUuid))
          .catch(() => {})
      }
    } catch (err: any) {
      ctx.error('error', { err })
    }
  }
}

export function createSessionManager (
  ctx: MeasureContext,
  sessionFactory: SessionFactory,
  brandingMap: BrandingMap,
  timeouts: Timeouts,
  profiling:
  | {
    start: () => void
    stop: () => Promise<string | undefined>
  }
  | undefined,
  accountsUrl: string,
  enableCompression: boolean,
  doHandleTick: boolean = true,
  queue: PlatformQueue
): SessionManager {
  return new TSessionManager(
    ctx,
    sessionFactory,
    timeouts,
    brandingMap ?? null,
    profiling,
    accountsUrl,
    enableCompression,
    doHandleTick,
    queue
  )
}

/**
 * @public
 */
export function startSessionManager (
  ctx: MeasureContext,
  opt: {
    port: number
    pipelineFactory: PipelineFactory
    communicationApiFactory: CommunicationApiFactory
    sessionFactory: SessionFactory
    brandingMap: BrandingMap
    serverFactory: ServerFactory
    enableCompression?: boolean
    accountsUrl: string
    externalStorage: StorageAdapter
    profiling?: {
      start: () => void
      stop: () => Promise<string | undefined>
    }
    queue: PlatformQueue
  } & Partial<Timeouts>
): { shutdown: () => Promise<void>, sessionManager: SessionManager } {
  const sessions = createSessionManager(
    ctx,
    opt.sessionFactory,
    opt.brandingMap,
    {
      pingTimeout: opt.pingTimeout ?? 10000,
      reconnectTimeout: 500
    },
    opt.profiling,
    opt.accountsUrl,
    opt.enableCompression ?? false,
    true,
    opt.queue
  )
  return {
    shutdown: opt.serverFactory(
      sessions,
      (rctx, service, ws, msg, workspace) => {
        void sessions.handleRequest(rctx, service, ws, msg, workspace).catch((err) => {
          ctx.error('failed to handle request', err)
        })
      },
      ctx,
      opt.pipelineFactory,
      opt.communicationApiFactory,
      opt.port,
      opt.accountsUrl,
      opt.externalStorage
    ),
    sessionManager: sessions
  }
}<|MERGE_RESOLUTION|>--- conflicted
+++ resolved
@@ -66,13 +66,9 @@
   type PlatformQueueProducer,
   type QueueWorkspaceMessage,
   type Session,
-<<<<<<< HEAD
   type Workspace,
-  CommunicationApiFactory
-=======
-  type SessionFactory,
-  type Workspace
->>>>>>> 2a735553
+  CommunicationApiFactory,
+  type SessionFactory
 } from '@hcengineering/server-core'
 import { generateToken, type Token } from '@hcengineering/server-token'
 import { type ServerApi as CommunicationApi } from '@hcengineering/communication-sdk-types'
