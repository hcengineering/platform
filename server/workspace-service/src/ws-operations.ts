import core, {
  getWorkspaceId,
  systemAccountEmail,
  TxOperations,
  versionToString,
  type BaseWorkspaceInfo,
  type Branding,
  type Client,
  type Data,
  type MeasureContext,
  type Tx,
  type Version,
<<<<<<< HEAD
  type WorkspaceIdWithUrl,
  TxOperations,
  ModelDb,
  Hierarchy
=======
  type WorkspaceIdWithUrl
>>>>>>> 55b51b0f
} from '@hcengineering/core'
import { consoleModelLogger, type MigrateOperation, type ModelLogger } from '@hcengineering/model'
import { getTransactorEndpoint } from '@hcengineering/server-client'
import {
  DummyFullTextAdapter,
  SessionDataImpl,
  type Pipeline,
  type PipelineFactory,
  type StorageConfiguration
} from '@hcengineering/server-core'
import {
  createIndexStages,
  createServerPipeline,
  getServerPipeline,
  getTxAdapterFactory,
  registerServerPlugins,
  registerStringLoaders
} from '@hcengineering/server-pipeline'
import { buildStorageFromConfig, storageConfigFromEnv } from '@hcengineering/server-storage'
import { generateToken } from '@hcengineering/server-token'
import { initializeWorkspace, initModel, prepareTools, updateModel, upgradeModel } from '@hcengineering/server-tool'

function wrapPipeline (ctx: MeasureContext, pipeline: Pipeline, wsUrl: WorkspaceIdWithUrl): Client {
  const sctx = new SessionDataImpl(
    systemAccountEmail,
    'backup',
    true,
    { targets: {}, txes: [] },
    wsUrl,
    null,
    false,
    new Map(),
    new Map(),
    pipeline.context.modelDb
  )

  ctx.contextData = sctx

  return {
    findAll: async (_class, query, options) => {
      return await pipeline.findAll(ctx, _class, query, options)
    },
    findOne: async (_class, query, options) => {
      return (await pipeline.findAll(ctx, _class, query, { ...options, limit: 1 })).shift()
    },
    close: async () => {
      await pipeline.close()
    },
    getHierarchy: () => {
      return pipeline.context.hierarchy
    },
    getModel: () => {
      return pipeline.context.modelDb
    },
    searchFulltext: async (query, options) => {
      return {
        docs: [],
        total: 0
      }
    },
    tx: async (tx) => {
      return await pipeline.tx(ctx, [tx])
    },
    notify: (...tx) => {}
  }
}

/**
 * @public
 */
export async function createWorkspace (
  ctx: MeasureContext,
  version: Data<Version>,
  branding: Branding | null,
  workspaceInfo: BaseWorkspaceInfo,
  txes: Tx[],
  migrationOperation: [string, MigrateOperation][],
  handleWsEvent?: (
    event: 'ping' | 'create-started' | 'progress' | 'create-done',
    version: Data<Version>,
    progress: number,
    message?: string
  ) => Promise<void>
): Promise<void> {
  const childLogger = ctx.newChild('createWorkspace', {}, { workspace: workspaceInfo.workspace })
  const ctxModellogger: ModelLogger = {
    log: (msg, data) => {
      childLogger.info(msg, data)
    },
    error: (msg, data) => {
      childLogger.error(msg, data)
    }
  }

  const createPingHandle = setInterval(() => {
    void handleWsEvent?.('ping', version, 0)
  }, 5000)

  try {
    const wsUrl: WorkspaceIdWithUrl = {
      name: workspaceInfo.workspace,
      workspaceName: workspaceInfo.workspaceName ?? '',
      workspaceUrl: workspaceInfo.workspaceUrl ?? ''
    }

    const wsId = getWorkspaceId(workspaceInfo.workspace)

    await handleWsEvent?.('create-started', version, 10)

    const { mongodbUri, dbUrl } = prepareTools([])
    const dbUrls = dbUrl !== undefined ? `${dbUrl};${mongodbUri}` : mongodbUri
    const hierarchy = new Hierarchy()
    const modelDb = new ModelDb(hierarchy)

    const storageConfig: StorageConfiguration = storageConfigFromEnv()
    const storageAdapter = buildStorageFromConfig(storageConfig, mongodbUri)

    try {
      const txFactory = getTxAdapterFactory(ctx, dbUrls, wsUrl, null, {
        externalStorage: storageAdapter,
        fullTextUrl: 'http://localhost:9200',
        indexParallel: 0,
        indexProcessing: 0,
        rekoniUrl: '',
        usePassedCtx: true
      })
      const txAdapter = await txFactory(ctx, hierarchy, dbUrl ?? mongodbUri, wsId, modelDb, storageAdapter)

      await childLogger.withLog('init-workspace', {}, async (ctx) => {
        const deleteModelFirst = workspaceInfo.mode === 'creating'

        await initModel(
          ctx,
          wsId,
          txes,
          txAdapter,
          storageAdapter,
          ctxModellogger,
          async (value) => {
            await handleWsEvent?.('progress', version, 10 + Math.round((Math.min(value, 100) / 100) * 10))
          },
          deleteModelFirst
        )
      })
      registerServerPlugins()
      registerStringLoaders()
      const factory: PipelineFactory = createServerPipeline(
        ctx,
        dbUrls,
        {
          externalStorage: storageAdapter,
          fullTextUrl: 'http://localhost:9200',
          indexParallel: 0,
          indexProcessing: 0,
          rekoniUrl: '',
          usePassedCtx: true
        },
        {
          fulltextAdapter: {
            factory: async () => new DummyFullTextAdapter(),
            url: '',
            stages: (adapter, storage, storageAdapter, contentAdapter) =>
              createIndexStages(
                ctx.newChild('stages', {}),
                wsUrl,
                branding,
                adapter,
                storage,
                storageAdapter,
                contentAdapter,
                0,
                0
              )
          }
        }
      )

      const pipeline = await factory(ctx, wsUrl, true, () => {}, null)
      const client = new TxOperations(wrapPipeline(ctx, pipeline, wsUrl), core.account.System)

      await updateModel(ctx, wsId, migrationOperation, client, pipeline, ctxModellogger, async (value) => {
        await handleWsEvent?.('progress', version, 20 + Math.round((Math.min(value, 100) / 100) * 10))
      })

      await initializeWorkspace(ctx, branding, wsUrl, storageAdapter, client, ctxModellogger, async (value) => {
        await handleWsEvent?.('progress', version, 30 + Math.round((Math.min(value, 100) / 100) * 70))
      })

      await pipeline.close()

      await handleWsEvent?.('create-done', version, 100, '')
    } catch (err: any) {
      await handleWsEvent?.('ping', version, 0, `Create failed: ${err.message}`)
    } finally {
      await storageAdapter.close()
    }
  } finally {
    clearInterval(createPingHandle)
    childLogger.end()
  }
}

/**
 * @public
 */
export async function upgradeWorkspace (
  ctx: MeasureContext,
  version: Data<Version>,
  txes: Tx[],
  migrationOperation: [string, MigrateOperation][],
  ws: BaseWorkspaceInfo,
  logger: ModelLogger = consoleModelLogger,
  handleWsEvent?: (
    event: 'upgrade-started' | 'progress' | 'upgrade-done' | 'ping',
    version: Data<Version>,
    progress: number,
    message?: string
  ) => Promise<void>,
  forceUpdate: boolean = true,
  forceIndexes: boolean = false,
  external: boolean = false
): Promise<void> {
  const versionStr = versionToString(version)

  if (ws?.version !== undefined && !forceUpdate && versionStr === versionToString(ws.version)) {
    return
  }
  ctx.info('upgrading', {
    force: forceUpdate,
    currentVersion: ws?.version !== undefined ? versionToString(ws.version) : '',
    toVersion: versionStr,
    workspace: ws.workspace
  })
  const wsId: WorkspaceIdWithUrl = {
    name: ws.workspace,
    workspaceName: ws.workspaceName ?? '',
    workspaceUrl: ws.workspaceUrl ?? ''
  }

  const token = generateToken(systemAccountEmail, wsId, { service: 'workspace' })
  let progress = 0

  const updateProgressHandle = setInterval(() => {
    void handleWsEvent?.('progress', version, progress)
  }, 5000)

  const { mongodbUri, dbUrl } = prepareTools([])

  const wsUrl: WorkspaceIdWithUrl = {
    name: ws.workspace,
    workspaceName: ws.workspaceName ?? '',
    workspaceUrl: ws.workspaceUrl ?? ''
  }

  const { pipeline, storageAdapter } = await getServerPipeline(ctx, mongodbUri, dbUrl, wsUrl)

  try {
    await handleWsEvent?.('upgrade-started', version, 0)

    await upgradeModel(
      ctx,
      await getTransactorEndpoint(token, external ? 'external' : 'internal'),
      wsId,
      txes,
      pipeline,
      storageAdapter,
      migrationOperation,
      logger,
      false,
      async (value) => {
        progress = value
      },
      forceIndexes
    )

    await handleWsEvent?.('upgrade-done', version, 100, '')
  } catch (err: any) {
    await handleWsEvent?.('ping', version, 0, `Upgrade failed: ${err.message}`)
  } finally {
    await pipeline.close()
    await storageAdapter.close()
    clearInterval(updateProgressHandle)
  }
}<|MERGE_RESOLUTION|>--- conflicted
+++ resolved
@@ -1,5 +1,7 @@
 import core, {
   getWorkspaceId,
+  Hierarchy,
+  ModelDb,
   systemAccountEmail,
   TxOperations,
   versionToString,
@@ -10,14 +12,7 @@
   type MeasureContext,
   type Tx,
   type Version,
-<<<<<<< HEAD
-  type WorkspaceIdWithUrl,
-  TxOperations,
-  ModelDb,
-  Hierarchy
-=======
   type WorkspaceIdWithUrl
->>>>>>> 55b51b0f
 } from '@hcengineering/core'
 import { consoleModelLogger, type MigrateOperation, type ModelLogger } from '@hcengineering/model'
 import { getTransactorEndpoint } from '@hcengineering/server-client'
