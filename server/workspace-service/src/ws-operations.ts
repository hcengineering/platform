import { type AccountClient } from '@hcengineering/account-client'
import core, {
  Hierarchy,
  ModelDb,
  systemAccount,
  systemAccountUuid,
  TxOperations,
  versionToString,
  type Branding,
  type Client,
  type Data,
  type MeasureContext,
  type Tx,
  type Version,
  type WorkspaceIds,
  type WorkspaceInfoWithStatus
} from '@hcengineering/core'
import { consoleModelLogger, type MigrateMode, type MigrateOperation, type ModelLogger } from '@hcengineering/model'
import { getTransactorEndpoint } from '@hcengineering/server-client'
import {
  SessionDataImpl,
  wrapPipeline,
  type Pipeline,
  type PlatformQueueProducer,
  type QueueWorkspaceMessage,
  type StorageAdapter
} from '@hcengineering/server-core'
import { getServerPipeline, getTxAdapterFactory } from '@hcengineering/server-pipeline'
import { buildStorageFromConfig, storageConfigFromEnv } from '@hcengineering/server-storage'
import { generateToken } from '@hcengineering/server-token'
import { initializeWorkspace, initModel, prepareTools, updateModel, upgradeModel } from '@hcengineering/server-tool'

/**
 * @public
 */
export async function createWorkspace (
  ctx: MeasureContext,
  version: Data<Version>,
  branding: Branding | null,
  workspaceInfo: WorkspaceInfoWithStatus,
  txes: Tx[],
  migrationOperation: [string, MigrateOperation][],
  accountClient: AccountClient,
  queue: PlatformQueueProducer<QueueWorkspaceMessage>,
  handleWsEvent?: (
    event: 'ping' | 'create-started' | 'progress' | 'create-done',
    version: Data<Version>,
    progress: number,
    message?: string
  ) => Promise<void>,
  external: boolean = false
): Promise<void> {
<<<<<<< HEAD
  const childLogger = ctx.newChild('createWorkspace', {}, {})
=======
  const childLogger = ctx.newChild('createWorkspace', ctx.getParams())
>>>>>>> 461a0ace
  const ctxModellogger: ModelLogger = {
    log: (msg, data) => {
      childLogger.info(msg, data)
    },
    error: (msg, data) => {
      childLogger.error(msg, data)
    }
  }

  const createPingHandle = setInterval(() => {
    handleWsEvent?.('ping', version, 0).catch((err: any) => {
      ctx.error('Error while updating progress', { origErr: err })
    })
  }, 5000)

  try {
    const wsIds: WorkspaceIds = {
      uuid: workspaceInfo.uuid,
      url: workspaceInfo.url,
      dataId: workspaceInfo.dataId
    }

    const wsId = workspaceInfo.uuid

    await handleWsEvent?.('create-started', version, 10)

    const { dbUrl } = prepareTools([])
    const hierarchy = new Hierarchy()
    const modelDb = new ModelDb(hierarchy)

    const storageConfig = storageConfigFromEnv()
    const storageAdapter = buildStorageFromConfig(storageConfig)

    const pipeline = await getServerPipeline(ctx, txes, dbUrl, wsIds, storageAdapter, { queue: queue.getQueue() })

    try {
      const txFactory = getTxAdapterFactory(ctx, dbUrl, wsIds, null, {
        externalStorage: storageAdapter,
        usePassedCtx: true
      })
      const txAdapter = await txFactory(ctx, hierarchy, dbUrl, wsIds, modelDb, storageAdapter)
      await childLogger.with(
        'init-workspace',
        {},
        (ctx) => initModel(ctx, wsId, txes, txAdapter, storageAdapter, ctxModellogger, async (value) => {}),
        { workspace: wsId },
        { log: true }
      )

      const client = new TxOperations(wrapPipeline(ctx, pipeline, wsIds), core.account.ConfigUser)

      await updateModel(
        childLogger,
        wsId,
        migrationOperation,
        client,
        pipeline,
        ctxModellogger,
        async (value) => {
          await handleWsEvent?.('progress', version, 10 + Math.round((Math.min(value, 100) / 100) * 10))
        },
        'create'
      )

      ctx.info('Starting init script if any')
<<<<<<< HEAD
      await initializeWorkspace(childLogger, branding, wsUrl, storageAdapter, client, ctxModellogger, async (value) => {
        ctx.info('Init script progress', { value })
        await handleWsEvent?.('progress', version, 20 + Math.round((Math.min(value, 100) / 100) * 60))
      })
=======
      const creatorUuid = workspaceInfo.createdBy

      if (creatorUuid != null) {
        const personInfo = await accountClient.getPersonInfo(creatorUuid)

        if (personInfo?.socialIds.length > 0) {
          await initializeWorkspace(
            childLogger,
            branding,
            wsIds,
            personInfo,
            storageAdapter,
            client,
            ctxModellogger,
            async (value) => {
              ctx.info('Init script progress', { value })
              await handleWsEvent?.('progress', version, 20 + Math.round((Math.min(value, 100) / 100) * 60))
            }
          )
        } else {
          ctx.warn('No person info or verified social ids found for workspace creator. Skipping init script.')
        }
      } else {
        ctx.warn('No workspace creator found. Skipping init script.')
      }
>>>>>>> 461a0ace

      await upgradeWorkspaceWith(
        childLogger,
        version,
        txes,
        migrationOperation,
        workspaceInfo,
        pipeline,
        client,
        storageAdapter,
        accountClient,
        queue,
        ctxModellogger,
        async (event, version, value) => {
          ctx.info('upgrade workspace', { event, value })
          await handleWsEvent?.('progress', version, 80 + Math.round((Math.min(value, 100) / 100) * 20))
        },
        false,
        'disable',
        external,
        'create'
      )

      await handleWsEvent?.('create-done', version, 100, '')
    } catch (err: any) {
      void handleWsEvent?.('ping', version, 0, `Create failed: ${err.message}`)
      throw err
    } finally {
      await pipeline.close()
      await storageAdapter.close()
    }
  } finally {
    clearInterval(createPingHandle)
    childLogger.end()
  }
}

/**
 * @public
 */
export async function upgradeWorkspace (
  ctx: MeasureContext,
  version: Data<Version>,
  txes: Tx[],
  migrationOperation: [string, MigrateOperation][],
  accountClient: AccountClient,
  ws: WorkspaceInfoWithStatus,
  logger: ModelLogger = consoleModelLogger,
  queue: PlatformQueueProducer<QueueWorkspaceMessage>,
  handleWsEvent?: (
    event: 'upgrade-started' | 'progress' | 'upgrade-done' | 'ping',
    version: Data<Version>,
    progress: number,
    message?: string
  ) => Promise<void>,
  forceUpdate: boolean = true,
  forceIndexes: boolean = false,
  external: boolean = false
): Promise<void> {
  const { dbUrl } = prepareTools([])
  let pipeline: Pipeline | undefined

  const storageConfig = storageConfigFromEnv()
  const storageAdapter = buildStorageFromConfig(storageConfig)
  try {
    pipeline = await getServerPipeline(
      ctx,
      txes,
      dbUrl,
      {
        uuid: ws.uuid,
        url: ws.url ?? '',
        dataId: ws.dataId
      },
      storageAdapter,
      {
        queue: queue.getQueue()
      }
    )
    if (pipeline === undefined || storageAdapter === undefined) {
      return
    }

    const wsUrl: WorkspaceIds = {
      uuid: ws.uuid,
      url: ws.url ?? '',
      dataId: ws.dataId
    }

    await upgradeWorkspaceWith(
      ctx,
      version,
      txes,
      migrationOperation,
      ws,
      pipeline,
      wrapPipeline(ctx, pipeline, wsUrl),
      storageAdapter,
      accountClient,
      queue,
      logger,
      handleWsEvent,
      forceUpdate,
      forceIndexes ? 'perform' : 'skip',
      external,
      'upgrade'
    )
  } finally {
    await pipeline?.close()
    await storageAdapter?.close()
  }
}

/**
 * @public
 */
export async function upgradeWorkspaceWith (
  ctx: MeasureContext,
  version: Data<Version>,
  txes: Tx[],
  migrationOperation: [string, MigrateOperation][],
  ws: WorkspaceInfoWithStatus,
  pipeline: Pipeline,
  connection: Client,
  storageAdapter: StorageAdapter,
  accountClient: AccountClient,
  queue: PlatformQueueProducer<QueueWorkspaceMessage>,
  logger: ModelLogger = consoleModelLogger,
  handleWsEvent?: (
    event: 'upgrade-started' | 'progress' | 'upgrade-done' | 'ping',
    version: Data<Version>,
    progress: number,
    message?: string
  ) => Promise<void>,
  forceUpdate: boolean = true,
  updateIndexes: 'perform' | 'skip' | 'disable' = 'skip',
  external: boolean = false,
  mode: MigrateMode = 'create'
): Promise<void> {
  const versionStr = versionToString(version)
  const workspaceVersion = {
    major: ws.versionMajor,
    minor: ws.versionMinor,
    patch: ws.versionPatch
  }

  if (!forceUpdate && versionStr === versionToString(workspaceVersion)) {
    return
  }

  ctx.info('upgrading', {
    force: forceUpdate,
    currentVersion: versionToString(workspaceVersion),
    toVersion: versionStr,
    workspace: ws.uuid
  })
  const wsIds: WorkspaceIds = {
    uuid: ws.uuid,
    url: ws.url ?? '',
    dataId: ws.dataId
  }

  const token = generateToken(systemAccountUuid, wsIds.uuid, { service: 'workspace' })
  let progress = 0

  const updateProgressHandle = setInterval(() => {
    handleWsEvent?.('progress', version, progress).catch((err: any) => {
      ctx.error('Error while updating progress', { origErr: err })
    })
  }, 5000)

  try {
    const contextData = new SessionDataImpl(
      systemAccount,
      'backup',
      true,
      undefined,
      wsIds,
      true,
      undefined,
      undefined,
      pipeline.context.modelDb,
      new Map(),
      'workspace'
    )
    ctx.contextData = contextData
    await handleWsEvent?.('upgrade-started', version, 0)

    await upgradeModel(
      ctx,
      await getTransactorEndpoint(token, external ? 'external' : 'internal'),
      wsIds,
      txes,
      pipeline,
      connection,
      storageAdapter,
      accountClient,
      queue,
      migrationOperation,
      logger,
      async (value) => {
        progress = value
      },
      updateIndexes,
      mode
    )

    await handleWsEvent?.('upgrade-done', version, 100, '')
  } catch (err: any) {
    ctx.error('upgrade-failed', { message: err.message })
    void handleWsEvent?.('ping', version, 0, `Upgrade failed: ${err.message}`)
    throw err
  } finally {
    clearInterval(updateProgressHandle)
  }
}<|MERGE_RESOLUTION|>--- conflicted
+++ resolved
@@ -50,11 +50,7 @@
   ) => Promise<void>,
   external: boolean = false
 ): Promise<void> {
-<<<<<<< HEAD
-  const childLogger = ctx.newChild('createWorkspace', {}, {})
-=======
   const childLogger = ctx.newChild('createWorkspace', ctx.getParams())
->>>>>>> 461a0ace
   const ctxModellogger: ModelLogger = {
     log: (msg, data) => {
       childLogger.info(msg, data)
@@ -120,12 +116,6 @@
       )
 
       ctx.info('Starting init script if any')
-<<<<<<< HEAD
-      await initializeWorkspace(childLogger, branding, wsUrl, storageAdapter, client, ctxModellogger, async (value) => {
-        ctx.info('Init script progress', { value })
-        await handleWsEvent?.('progress', version, 20 + Math.round((Math.min(value, 100) / 100) * 60))
-      })
-=======
       const creatorUuid = workspaceInfo.createdBy
 
       if (creatorUuid != null) {
@@ -151,7 +141,6 @@
       } else {
         ctx.warn('No workspace creator found. Skipping init script.')
       }
->>>>>>> 461a0ace
 
       await upgradeWorkspaceWith(
         childLogger,
