//
// Copyright © 2024 Hardcore Engineering Inc.
//
// Licensed under the Eclipse Public License, Version 2.0 (the "License");
// you may not use this file except in compliance with the License. You may
// obtain a copy of the License at https://www.eclipse.org/legal/epl-2.0
//
// Unless required by applicable law or agreed to in writing, software
// distributed under the License is distributed on an "AS IS" BASIS,
// WITHOUT WARRANTIES OR CONDITIONS OF ANY KIND, either express or implied.
//
// See the License for the specific language governing permissions and
// limitations under the License.
//
import { getClient as getAccountClient } from '@hcengineering/account-client'
import {
  DOMAIN_BLOB,
  getBranding,
  isArchivingMode,
  isMigrationMode,
  isRestoringMode,
  MeasureMetricsContext,
  systemAccountUuid,
  type BrandingMap,
  DOMAIN_BLOB,
  type Data,
  type MeasureContext,
  type Tx,
  type Version,
  type WorkspaceInfoWithStatus,
  type WorkspaceUpdateEvent,
  type WorkspaceUuid
} from '@hcengineering/core'
import { type MigrateOperation, type ModelLogger } from '@hcengineering/model'
import {
  getTransactorEndpoint,
  withRetryConnUntilSuccess,
  withRetryConnUntilTimeout
} from '@hcengineering/server-client'
import { generateToken } from '@hcengineering/server-token'
import { FileModelLogger, prepareTools } from '@hcengineering/server-tool'
import { randomUUID } from 'crypto'
import path from 'path'

import { Analytics } from '@hcengineering/analytics'
import {
  createMongoAdapter,
  createMongoDestroyAdapter,
  createMongoTxAdapter,
  shutdownMongo
} from '@hcengineering/mongo'
import {
  createPostgreeDestroyAdapter,
  createPostgresAdapter,
  createPostgresTxAdapter,
  setDBExtraOptions,
  shutdownPostgres
} from '@hcengineering/postgres'
import { doBackupWorkspace, doRestoreWorkspace } from '@hcengineering/server-backup'
import {
  workspaceEvents,
  type PipelineFactory,
  type PlatformQueueProducer,
  type QueueWorkspaceMessage,
  type StorageAdapter
} from '@hcengineering/server-core'
import {
  createBackupPipeline,
  getConfig,
  getWorkspaceDestroyAdapter,
  registerAdapterFactory,
  registerDestroyFactory,
  registerServerPlugins,
  registerStringLoaders,
  registerTxAdapterFactory,
  setAdapterSecurity
} from '@hcengineering/server-pipeline'
import { buildStorageFromConfig, storageConfigFromEnv } from '@hcengineering/server-storage'
import { createWorkspace, upgradeWorkspace } from './ws-operations'

export interface WorkspaceOptions {
  errorHandler: (workspace: WorkspaceInfoWithStatus, error: any) => Promise<void>
  force: boolean
  console: boolean
  logs: string

  ignore?: string
  waitTimeout: number

  backup?: {
    backupStorage: StorageAdapter
    bucketName: string
  }
}

// Register close on process exit.
process.on('exit', () => {
  shutdownPostgres().catch((err) => {
    console.error(err)
  })
  shutdownMongo().catch((err) => {
    console.error(err)
  })
})

export type WorkspaceOperation = 'create' | 'upgrade' | 'all' | 'all+backup'

export class WorkspaceWorker {
  runningTasks: number = 0
  resolveBusy: (() => void) | null = null
  id = randomUUID().slice(-8)

  constructor (
    readonly workspaceQueue: PlatformQueueProducer<QueueWorkspaceMessage>,
    readonly version: Data<Version>,
    readonly txes: Tx[],
    readonly migrationOperation: [string, MigrateOperation][],
    readonly region: string,
    readonly limit: number,
    readonly operation: WorkspaceOperation,
    readonly brandings: BrandingMap,
    readonly fulltextUrl: string | undefined,
    readonly accountsUrl: string,
    readonly accountsDbUrl: string
  ) {}

  hasAvailableThread (): boolean {
    return this.runningTasks < this.limit
  }

  async waitForAvailableThread (): Promise<void> {
    if (this.hasAvailableThread()) {
      return
    }

    await new Promise<void>((resolve) => {
      this.resolveBusy = resolve
    })
  }

  // Note: not gonna use it for now
  wakeup: () => void = () => {}
  defaultWakeup: () => void = () => {}

  async start (ctx: MeasureContext, opt: WorkspaceOptions, isCanceled: () => boolean): Promise<void> {
    this.defaultWakeup = () => {
      ctx.info("I'm busy", { version: this.version, region: this.region })
    }
    this.wakeup = this.defaultWakeup
    const token = generateToken(systemAccountUuid, undefined, { service: 'workspace' })

    ctx.info(`Starting workspace service worker ${this.id} with limit ${this.limit}...`)
    ctx.info('Sending a handshake to the account service...')
    const accountClient = getAccountClient(this.accountsUrl, token)

    while (true) {
      try {
        await withRetryConnUntilSuccess(accountClient.workerHandshake.bind(accountClient))(
          this.region,
          this.version,
          this.operation
        )
        break
      } catch (err: any) {
        ctx.error('error during handshake', { err })
      }
    }

    ctx.info('Successfully connected to the account service')

    setDBExtraOptions({ connection: { application_name: `workspace-${this.id}` } })

    registerTxAdapterFactory('mongodb', createMongoTxAdapter)
    registerAdapterFactory('mongodb', createMongoAdapter)
    registerDestroyFactory('mongodb', createMongoDestroyAdapter)

    registerTxAdapterFactory('postgresql', createPostgresTxAdapter, true)
    registerAdapterFactory('postgresql', createPostgresAdapter, true)
    registerDestroyFactory('postgresql', createPostgreeDestroyAdapter, true)
    setAdapterSecurity('postgresql', true)

    registerServerPlugins()
    registerStringLoaders()

    while (!isCanceled()) {
      await this.waitForAvailableThread()

      const workspace = await ctx.with('get-pending-workspace', {}, async (ctx) => {
        try {
          return await accountClient.getPendingWorkspace(this.region, this.version, this.operation)
        } catch (err) {
          ctx.error('Error getting pending workspace:', { origErr: err })
        }
      })
      if (workspace == null) {
        // no workspaces available, sleep before another attempt
        await this.doSleep(ctx, opt)
      } else {
        void this.exec(async () => {
<<<<<<< HEAD
          await this.doWorkspaceOperation(
            ctx.newChild('workspaceOperation', {
              mode: workspace.mode
            }),
            workspace,
            opt
          ).catch((err) => {
=======
          const job = randomUUID().slice(-8)
          const opContext = new MeasureMetricsContext(`ws op with job ${job}`, { job })
          try {
            await this.doWorkspaceOperation(opContext, workspace, opt)
          } catch (err: any) {
>>>>>>> 461a0ace
            Analytics.handleError(err)
            opContext.error('Error while performing workspace operation', { origErr: err })
          }
        })
        // sleep for a little bit to avoid bombarding the account service, also add jitter to avoid simultaneous requests from multiple workspace services
        await new Promise((resolve) => setTimeout(resolve, Math.random() * 400 + 200))
      }
    }
  }

  async exec (op: () => Promise<void>): Promise<void> {
    this.runningTasks++

    await op().finally(() => {
      this.runningTasks--

      if (this.resolveBusy !== null) {
        this.resolveBusy()
        this.resolveBusy = null
      }
    })
  }

  private async _createWorkspace (
    ctx: MeasureContext,
    ws: WorkspaceInfoWithStatus,
    opt: WorkspaceOptions
  ): Promise<void> {
    const t = Date.now()

    const ctxModelLogger: ModelLogger = {
      log (msg: string, data: any): void {
        ctx.info(msg, data)
      },
      error (msg: string, data: any): void {
        ctx.error(msg, data)
      }
    }

    const logger = opt.console ? ctxModelLogger : new FileModelLogger(path.join(opt.logs, `${ws.uuid}.log`))

    ctx.info('---CREATING----', {
      workspace: ws.uuid,
      mode: ws.mode,
      version: this.version,
      region: this.region
    })

    try {
      const branding = getBranding(this.brandings, ws.branding)
      const wsId = ws.uuid
      const token = generateToken(systemAccountUuid, wsId, { service: 'workspace' })
      const accountClient = getAccountClient(this.accountsUrl, token)
      const handleWsEventWithRetry = (
        event: 'ping' | 'create-started' | 'progress' | 'create-done',
        version: Data<Version>,
        progress: number,
        message?: string
      ): Promise<void> => {
        return withRetryConnUntilTimeout(
          () => accountClient.updateWorkspaceInfo(ws.uuid, event, version, progress, message),
          5000
        )()
      }

      if (ws.mode !== 'creating' || (ws.processingProgress ?? 0) < 30) {
        await createWorkspace(
          ctx,
          this.version,
          branding,
          ws,
          this.txes,
          this.migrationOperation,
          accountClient,
          this.workspaceQueue,
          handleWsEventWithRetry
        )
      } else {
        // The previous attempth failed during init script and we cannot really retry it.
        // But it should not be a blocker though. We can just warn user about that if we want.
        // So we don't clear the previous error message if any
        await handleWsEventWithRetry?.('create-done', this.version, ws.processingProgress ?? 0)
      }

      ctx.info('---CREATE-DONE---------', {
        workspace: ws.uuid,
        version: this.version,
        region: this.region,
        time: Date.now() - t
      })

      await this.workspaceQueue.send(ctx, ws.uuid, [workspaceEvents.created()])
    } catch (err: any) {
      void opt.errorHandler(ws, err)

      logger.log('error', err)

      if (!opt.console) {
        ctx.error('error', { err })
      }

      ctx.error('---CREATE-FAILED---------', {
        workspace: ws.uuid,
        version: this.version,
        region: this.region,
        time: Date.now() - t
      })
      await this.workspaceQueue.send(ctx, ws.uuid, [workspaceEvents.createFailed()])
    } finally {
      if (!opt.console) {
        ;(logger as FileModelLogger).close()
      }
    }
  }

  private async _upgradeWorkspace (
    ctx: MeasureContext,
    ws: WorkspaceInfoWithStatus,
    opt: WorkspaceOptions
  ): Promise<void> {
    if (
      ws.isDisabled === true ||
      isArchivingMode(ws.mode) ||
      isMigrationMode(ws.mode) ||
      isRestoringMode(ws.mode) ||
      (opt.ignore ?? '').includes(ws.uuid)
    ) {
      return
    }
    const t = Date.now()

    const ctxModelLogger: ModelLogger = {
      log (msg: string, data: any): void {
        ctx.info(msg, data)
      },
      error (msg: string, data: any): void {
        ctx.error(msg, data)
      }
    }

    const workspaceVersion = {
      major: ws.versionMajor,
      minor: ws.versionMinor,
      patch: ws.versionPatch
    }
    const logger = opt.console ? ctxModelLogger : new FileModelLogger(path.join(opt.logs, `${ws.uuid}.log`))

    ctx.info('---UPGRADING----', {
      workspace: ws.uuid,
      mode: ws.mode,
      workspaceVersion,
      requestedVersion: this.version,
      region: this.region
    })

    try {
      const token = generateToken(systemAccountUuid, ws.uuid, { service: 'workspace' })
      const accountClient = getAccountClient(this.accountsUrl, token)
      const handleWsEventWithRetry = (
        event: 'upgrade-started' | 'progress' | 'upgrade-done' | 'ping',
        version: Data<Version>,
        progress: number,
        message?: string
      ): Promise<void> => {
        return withRetryConnUntilTimeout(
          () =>
            getAccountClient(this.accountsUrl, token).updateWorkspaceInfo(ws.uuid, event, version, progress, message),
          5000
        )()
      }

      await upgradeWorkspace(
        ctx,
        this.version,
        this.txes,
        this.migrationOperation,
        accountClient,
        ws,
        logger,
        this.workspaceQueue,
        handleWsEventWithRetry,
        opt.force
      )
      ctx.info('---UPGRADE-DONE---------', {
        workspace: ws.uuid,
        oldWorkspaceVersion: workspaceVersion,
        requestedVersion: this.version,
        region: this.region,
        time: Date.now() - t
      })
      await this.workspaceQueue.send(ctx, ws.uuid, [workspaceEvents.upgraded()])
    } catch (err: any) {
      void opt.errorHandler(ws, err)

      logger.log('error', err)

      if (!opt.console) {
        ctx.error('error', { err })
      }

      ctx.error('---UPGRADE-FAILED---------', {
        workspace: ws.uuid,
        oldWorkspaceVersion: workspaceVersion,
        requestedVersion: this.version,
        region: this.region,
        time: Date.now() - t
      })
      await this.workspaceQueue.send(ctx, ws.uuid, [workspaceEvents.upgradeFailed()])
    } finally {
      if (!opt.console) {
        ;(logger as FileModelLogger).close()
      }
    }
  }

  /**
   * If onlyDrop is true, will drop workspace from database, overwize remove only indexes and do full reindex.
   */
  async doCleanup (ctx: MeasureContext, workspace: WorkspaceInfoWithStatus, cleanIndexes: boolean): Promise<void> {
    const { dbUrl } = prepareTools([])
    const adapter = getWorkspaceDestroyAdapter(dbUrl)
    await adapter.deleteWorkspace(ctx, workspace.uuid, workspace.dataId)

    await this.workspaceQueue.send(ctx, workspace.uuid, [workspaceEvents.clearIndex()])
  }

  async sendTransactorMaitenance (token: string, ws: WorkspaceUuid): Promise<void> {
    try {
      let serverEndpoint = await getTransactorEndpoint(token)
      serverEndpoint = serverEndpoint.replaceAll('wss://', 'https://').replace('ws://', 'http://')
      console.log('sending event', serverEndpoint, ws)
      await fetch(serverEndpoint + `/api/v1/manage?token=${token}&operation=force-close`, {
        method: 'PUT'
      })
    } catch (err: any) {
      console.log(err)
      // Ignore
    }
  }

  private async doWorkspaceOperation (
    ctx: MeasureContext,
    workspace: WorkspaceInfoWithStatus,
    opt: WorkspaceOptions
  ): Promise<void> {
    const token = generateToken(systemAccountUuid, workspace.uuid, { service: 'workspace' })

    const sendEvent = (event: WorkspaceUpdateEvent, progress: number): Promise<void> =>
      withRetryConnUntilSuccess(() =>
        getAccountClient(this.accountsUrl, token).updateWorkspaceInfo(
          workspace.uuid,
          event,
          this.version,
          progress,
          `${event} done`
        )
      )()

    switch (workspace.mode ?? 'active') {
      case 'pending-creation':
      case 'creating':
        // We need to either start workspace creation
        // or see if we need to restart it
        await this._createWorkspace(ctx, workspace, opt)
        break
      case 'upgrading':
      case 'active':
        // It seem version upgrade is required, or upgrade is not finished on previoous iteration.
        // It's safe to upgrade the workspace again as the procedure allows re-trying.
        await this._upgradeWorkspace(ctx, workspace, opt)
        break
      case 'archiving-pending-backup':
      case 'archiving-backup': {
        await sendEvent('archiving-backup-started', 0)

        await this.sendTransactorMaitenance(token, workspace.uuid)
        if (await this.doBackup(ctx, workspace, opt, true)) {
          await sendEvent('archiving-backup-done', 100)
        }
        break
      }
      case 'archiving-pending-clean':
      case 'archiving-clean': {
        // We should remove DB, not storages.
        await sendEvent('archiving-clean-started', 0)
        try {
          await this.doCleanup(ctx, workspace, false)
        } catch (err: any) {
          Analytics.handleError(err)
          return
        }
        await sendEvent('archiving-clean-done', 100)
        await this.workspaceQueue.send(ctx, workspace.uuid, [workspaceEvents.archived()])
        break
      }
      case 'pending-deletion':
      case 'deleting': {
        // We should remove DB, not storages.
        await sendEvent('delete-started', 0)
        await this.sendTransactorMaitenance(token, workspace.uuid)
        try {
          await this.doCleanup(ctx, workspace, true)
        } catch (err: any) {
          Analytics.handleError(err)
          return
        }
        await sendEvent('delete-done', 100)
        await this.workspaceQueue.send(ctx, workspace.uuid, [workspaceEvents.deleted()])
        break
      }

      case 'migration-pending-backup':
      case 'migration-backup':
        await sendEvent('migrate-backup-started', 0)
<<<<<<< HEAD
        await this.sendTransactorMaitenance(token, { name: workspace.workspace })
=======
        await this.sendTransactorMaitenance(token, workspace.uuid)
>>>>>>> 461a0ace
        if (await this.doBackup(ctx, workspace, opt, true)) {
          await sendEvent('migrate-backup-done', 100)
        }
        break
      case 'migration-pending-clean':
      case 'migration-clean': {
        // We should remove DB, not storages.
        await sendEvent('migrate-clean-started', 0)
        await this.sendTransactorMaitenance(token, workspace.uuid)

        if (process.env.MIGRATION_CLEANUP === 'true') {
          try {
            await this.doCleanup(ctx, workspace, false)
          } catch (err: any) {
            Analytics.handleError(err)
            return
          }
        }
        await sendEvent('migrate-clean-done', 0)
        break
      }
      case 'pending-restore':
      case 'restoring':
        await sendEvent('restore-started', 0)
        if (await this.doRestore(ctx, workspace, opt)) {
          // We should reindex fulltext
          await sendEvent('restore-done', 100)

          workspace.mode = 'active'
          await this._upgradeWorkspace(ctx, workspace, opt)
          await this.workspaceQueue.send(ctx, workspace.uuid, [workspaceEvents.restored()])
        }
        break
      default:
        ctx.error('Unknown workspace mode', { workspace: workspace.uuid, wsUrl: workspace.url, mode: workspace.mode })
    }
  }

  private async doBackup (
    ctx: MeasureContext,
    workspace: WorkspaceInfoWithStatus,
    opt: WorkspaceOptions,
    doFullCheck: boolean
  ): Promise<boolean> {
    if (opt.backup === undefined) {
      return false
    }
    const { dbUrl } = prepareTools([])

    const workspaceStorageConfig = storageConfigFromEnv()
    const workspaceStorageAdapter = buildStorageFromConfig(workspaceStorageConfig)

    const pipelineFactory: PipelineFactory = createBackupPipeline(ctx, dbUrl, this.txes, {
      externalStorage: workspaceStorageAdapter,
      usePassedCtx: true
    })

    // A token to access account service
    const token = generateToken(systemAccountUuid, undefined, { service: 'workspace' })

    const handleWsEventWithRetry = (
      event: 'ping' | 'progress',
      version: Data<Version>,
      progress: number,
      message?: string
    ): Promise<void> => {
      return withRetryConnUntilTimeout(
        () =>
          getAccountClient(this.accountsUrl, token).updateWorkspaceInfo(
            workspace.uuid,
            event,
            version,
            progress,
            message
          ),
        5000
      )()
    }
    let progress = 0

    const notifyInt = setInterval(() => {
      void handleWsEventWithRetry('ping', this.version, progress, '')
    }, 5000)

    try {
      const result: boolean = await doBackupWorkspace(
        ctx,
        workspace,
        opt.backup.backupStorage,
        {
          AccountsURL: this.accountsUrl,
          AccountsDbURL: this.accountsDbUrl,
          Token: token,
          BucketName: opt.backup.bucketName,
          CoolDown: 0,
          Timeout: 0,
          SkipWorkspaces: '',
          Interval: 0,
          Parallel: 1,
          KeepSnapshots: 7 * 12
        },
        pipelineFactory,
        (ctx, workspace, branding, externalStorage) => {
          return getConfig(ctx, dbUrl, ctx, {
            externalStorage,
            disableTriggers: true
          })
        },
        this.region,
        50000,
        ['blob'],
<<<<<<< HEAD
        sharedPipelineContextVars,
=======
>>>>>>> 461a0ace
        doFullCheck, // Do full check based on config, do not do for migration, it is to slow, will perform before migration.
        (_p: number) => {
          if (progress !== Math.round(_p)) {
            progress = Math.round(_p)
            return handleWsEventWithRetry('progress', this.version, progress, '')
          }
          return Promise.resolve()
        }
      )
      if (result) {
        ctx.info('backup completed')
        return true
      }
    } finally {
      clearInterval(notifyInt)
      await workspaceStorageAdapter.close()
    }
    return false
  }

  private async doRestore (
    ctx: MeasureContext,
    workspace: WorkspaceInfoWithStatus,
    opt: WorkspaceOptions
  ): Promise<boolean> {
    if (opt.backup === undefined) {
      return false
    }
    const { dbUrl } = prepareTools([])

    const workspaceStorageConfig = storageConfigFromEnv()
    const workspaceStorageAdapter = buildStorageFromConfig(workspaceStorageConfig)

    const pipelineFactory: PipelineFactory = createBackupPipeline(ctx, dbUrl, this.txes, {
      externalStorage: workspaceStorageAdapter,
      usePassedCtx: true
    })

    // A token to access account service
    const token = generateToken(systemAccountUuid, undefined, { service: 'workspace' })

    const handleWsEventWithRetry = (
      event: 'ping' | 'progress',
      version: Data<Version>,
      progress: number,
      message?: string
    ): Promise<void> => {
      return withRetryConnUntilTimeout(
        () =>
          getAccountClient(this.accountsUrl, token).updateWorkspaceInfo(
            workspace.uuid,
            event,
            version,
            progress,
            message
          ),
        5000
      )()
    }
    let progress = 0

    const notifyInt = setInterval(() => {
      void handleWsEventWithRetry('ping', this.version, progress, '')
    }, 5000)

    try {
      const result: boolean = await doRestoreWorkspace(
        ctx,
        {
          uuid: workspace.uuid,
          url: workspace.url,
          dataId: workspace.dataId
        },
        opt.backup.backupStorage,
        opt.backup.bucketName,
        pipelineFactory,
<<<<<<< HEAD
        workspaceStorageAdapter,
=======
>>>>>>> 461a0ace
        [DOMAIN_BLOB],
        true,
        (_p: number) => {
          if (progress !== Math.round(_p)) {
            progress = Math.round(_p)
            return handleWsEventWithRetry('progress', this.version, progress, '')
          }
          return Promise.resolve()
        }
      )
      if (result) {
        ctx.info('restore completed')
        return true
      } else {
        // Restore failed
        await opt.errorHandler(workspace, new Error('Restore failed'))
      }
    } finally {
      clearInterval(notifyInt)
      await workspaceStorageAdapter.close()
    }
    return false
  }

  private async doSleep (ctx: MeasureContext, opt: WorkspaceOptions): Promise<void> {
    await new Promise<void>((resolve) => {
      const wakeup: () => void = () => {
        resolve()
        this.wakeup = this.defaultWakeup
      }
      // sleep for N (5 by default) seconds for the next operation, or until a wakeup event
      // add jitter to avoid simultaneous requests from multiple workspace services
      const maxJitter = opt.waitTimeout * 0.2
      const sleepHandle = setTimeout(wakeup, opt.waitTimeout + Math.random() * maxJitter)

      this.wakeup = () => {
        clearTimeout(sleepHandle)
        wakeup()
      }
    })
  }
}<|MERGE_RESOLUTION|>--- conflicted
+++ resolved
@@ -22,7 +22,6 @@
   MeasureMetricsContext,
   systemAccountUuid,
   type BrandingMap,
-  DOMAIN_BLOB,
   type Data,
   type MeasureContext,
   type Tx,
@@ -197,21 +196,11 @@
         await this.doSleep(ctx, opt)
       } else {
         void this.exec(async () => {
-<<<<<<< HEAD
-          await this.doWorkspaceOperation(
-            ctx.newChild('workspaceOperation', {
-              mode: workspace.mode
-            }),
-            workspace,
-            opt
-          ).catch((err) => {
-=======
           const job = randomUUID().slice(-8)
           const opContext = new MeasureMetricsContext(`ws op with job ${job}`, { job })
           try {
             await this.doWorkspaceOperation(opContext, workspace, opt)
           } catch (err: any) {
->>>>>>> 461a0ace
             Analytics.handleError(err)
             opContext.error('Error while performing workspace operation', { origErr: err })
           }
@@ -526,11 +515,7 @@
       case 'migration-pending-backup':
       case 'migration-backup':
         await sendEvent('migrate-backup-started', 0)
-<<<<<<< HEAD
-        await this.sendTransactorMaitenance(token, { name: workspace.workspace })
-=======
         await this.sendTransactorMaitenance(token, workspace.uuid)
->>>>>>> 461a0ace
         if (await this.doBackup(ctx, workspace, opt, true)) {
           await sendEvent('migrate-backup-done', 100)
         }
@@ -642,10 +627,6 @@
         this.region,
         50000,
         ['blob'],
-<<<<<<< HEAD
-        sharedPipelineContextVars,
-=======
->>>>>>> 461a0ace
         doFullCheck, // Do full check based on config, do not do for migration, it is to slow, will perform before migration.
         (_p: number) => {
           if (progress !== Math.round(_p)) {
@@ -722,10 +703,6 @@
         opt.backup.backupStorage,
         opt.backup.bucketName,
         pipelineFactory,
-<<<<<<< HEAD
-        workspaceStorageAdapter,
-=======
->>>>>>> 461a0ace
         [DOMAIN_BLOB],
         true,
         (_p: number) => {
