/* eslint-disable @typescript-eslint/unbound-method */
import {
  type Branding,
  DOMAIN_BENCHMARK,
  DOMAIN_BLOB,
  DOMAIN_FULLTEXT_BLOB,
  DOMAIN_MODEL,
  DOMAIN_TRANSIENT,
  DOMAIN_TX,
<<<<<<< HEAD
  type WorkspaceIdWithUrl,
=======
  Hierarchy,
  ModelDb,
>>>>>>> 55b51b0f
  type MeasureContext
} from '@hcengineering/core'
import { createElasticAdapter, createElasticBackupDataAdapter } from '@hcengineering/elastic'
import {
  ApplyTxMiddleware,
  BroadcastMiddleware,
  ConfigurationMiddleware,
  ContextNameMiddleware,
  DBAdapterHelperMiddleware,
  DBAdapterMiddleware,
  DomainFindMiddleware,
  DomainTxMiddleware,
  LiveQueryMiddleware,
  LookupMiddleware,
  LowLevelMiddleware,
  MarkDerivedEntryMiddleware,
  ModelMiddleware,
  ModifiedMiddleware,
  PrivateMiddleware,
  QueryJoinMiddleware,
  SpacePermissionsMiddleware,
  SpaceSecurityMiddleware,
  TriggersMiddleware,
  TxMiddleware
} from '@hcengineering/middleware'
import { createPostgresAdapter, createPostgresTxAdapter } from '@hcengineering/postgres'
import { createMongoAdapter, createMongoTxAdapter } from '@hcengineering/mongo'
import {
  buildStorageFromConfig,
  createNullAdapter,
  createRekoniAdapter,
  createStorageDataAdapter,
  createYDocAdapter,
  storageConfigFromEnv
} from '@hcengineering/server'
import {
  createBenchmarkAdapter,
  createInMemoryAdapter,
  createPipeline,
<<<<<<< HEAD
  type Middleware,
  type ServerStorage,
  type DbAdapterFactory,
=======
  FullTextMiddleware,
>>>>>>> 55b51b0f
  type DbConfiguration,
  type MiddlewareCreator,
  type PipelineContext,
  type PipelineFactory,
  type StorageAdapter,
  type Pipeline,
  type StorageConfiguration,
  DummyFullTextAdapter,
  type AggregatorStorageAdapter
} from '@hcengineering/server-core'
import { createIndexStages } from './indexing'

/**
 * @public
 */

export function getTxAdapterFactory (
  metrics: MeasureContext,
  dbUrls: string,
  workspace: WorkspaceIdWithUrl,
  branding: Branding | null,
  opt: {
    fullTextUrl: string
    rekoniUrl: string
    indexProcessing: number // 1000
    indexParallel: number // 2
    disableTriggers?: boolean
    usePassedCtx?: boolean

    externalStorage: StorageAdapter
  },
  extensions?: Partial<DbConfiguration>
): DbAdapterFactory {
  const conf = getConfig(metrics, dbUrls, workspace, branding, metrics, opt, extensions)
  const adapterName = conf.domains[DOMAIN_TX] ?? conf.defaultAdapter
  const adapter = conf.adapters[adapterName]
  return adapter.factory
}

/**
 * @public
 */

export function createServerPipeline (
  metrics: MeasureContext,
  dbUrls: string,
  opt: {
    fullTextUrl: string
    rekoniUrl: string
    indexProcessing: number // 1000
    indexParallel: number // 2
    disableTriggers?: boolean
    usePassedCtx?: boolean
    adapterSecurity?: boolean

    externalStorage: StorageAdapter
  },
  extensions?: Partial<DbConfiguration>
): PipelineFactory {
<<<<<<< HEAD
  const middlewares: MiddlewareCreator[] = [
    LookupMiddleware.create,
    ModifiedMiddleware.create,
    PrivateMiddleware.create,
    (ctx: MeasureContext, storage: ServerStorage, next?: Middleware) =>
      SpaceSecurityMiddleware.create(opt.adapterSecurity ?? false, ctx, storage, next),
    SpacePermissionsMiddleware.create,
    ConfigurationMiddleware.create,
    QueryJoinMiddleware.create
  ]
=======
>>>>>>> 55b51b0f
  return (ctx, workspace, upgrade, broadcast, branding) => {
    const conf = getConfig(metrics, dbUrls, workspace, branding, ctx, opt, extensions)
    return createPipeline(ctx, conf, middlewares, upgrade, broadcast, branding, opt.disableTriggers)
  }
}

export async function getServerPipeline (
  ctx: MeasureContext,
  mongodbUri: string,
  dbUrl: string | undefined,
  wsUrl: WorkspaceIdWithUrl
): Promise<{
    pipeline: Pipeline
    storageAdapter: AggregatorStorageAdapter
  }> {
  const dbUrls = dbUrl !== undefined ? `${dbUrl};${mongodbUri}` : mongodbUri

  const storageConfig: StorageConfiguration = storageConfigFromEnv()
  const storageAdapter = buildStorageFromConfig(storageConfig, mongodbUri)

  const pipelineFactory: PipelineFactory = createServerPipeline(
    ctx,
    dbUrls,
    {
      externalStorage: storageAdapter,
      fullTextUrl: 'http://localhost:9200',
      indexParallel: 0,
      indexProcessing: 0,
      rekoniUrl: '',
      usePassedCtx: true,
      disableTriggers: true
    },
    {
      fulltextAdapter: {
        factory: async () => new DummyFullTextAdapter(),
        url: '',
        stages: (adapter, storage, storageAdapter, contentAdapter) =>
          createIndexStages(
            ctx.newChild('stages', {}),
            wsUrl,
            null,
            adapter,
            storage,
            storageAdapter,
            contentAdapter,
            0,
            0
          )
      }
    }
  )

  const pipeline = await pipelineFactory(ctx, wsUrl, true, () => {}, null)
  return { pipeline, storageAdapter }
}

function getConfig (
  metrics: MeasureContext,
  dbUrls: string,
  workspace: WorkspaceIdWithUrl,
  branding: Branding | null,
  ctx: MeasureContext,
  opt: {
    fullTextUrl: string
    rekoniUrl: string
    indexProcessing: number // 1000
    indexParallel: number // 2
    disableTriggers?: boolean
    usePassedCtx?: boolean

    externalStorage: StorageAdapter
  },
  extensions?: Partial<DbConfiguration>
): DbConfiguration {
  const metricsCtx = opt.usePassedCtx === true ? ctx : metrics
  const wsMetrics = metricsCtx.newChild('🧲 session', {})
  const [dbUrl, mongoUrl] = dbUrls.split(';')
  const conf: DbConfiguration = {
    domains: {
      [DOMAIN_TX]: 'Tx',
      [DOMAIN_TRANSIENT]: 'InMemory',
      [DOMAIN_BLOB]: 'StorageData',
      [DOMAIN_FULLTEXT_BLOB]: 'FullTextBlob',
      [DOMAIN_MODEL]: 'Null',
      [DOMAIN_BENCHMARK]: 'Benchmark',
      ...extensions?.domains
    },
    metrics: wsMetrics,
    defaultAdapter: extensions?.defaultAdapter ?? 'Main',
    adapters: {
      Tx: {
        factory: mongoUrl !== undefined ? createPostgresTxAdapter : createMongoTxAdapter,
        url: dbUrl
      },
      Main: {
        factory: mongoUrl !== undefined ? createPostgresAdapter : createMongoAdapter,
        url: dbUrl
      },
<<<<<<< HEAD
      Null: {
        factory: createNullAdapter,
        url: ''
      },
      InMemory: {
        factory: createInMemoryAdapter,
        url: ''
      },
      StorageData: {
        factory: createStorageDataAdapter,
        url: mongoUrl ?? dbUrl
      },
      FullTextBlob: {
        factory: createElasticBackupDataAdapter,
        url: opt.fullTextUrl
      },
      Benchmark: {
        factory: createBenchmarkAdapter,
        url: ''
      },
      ...extensions?.adapters
    },
    fulltextAdapter: extensions?.fulltextAdapter ?? {
      factory: createElasticAdapter,
      url: opt.fullTextUrl,
      stages: (adapter, storage, storageAdapter, contentAdapter) =>
        createIndexStages(
          wsMetrics.newChild('stages', {}),
          workspace,
          branding,
          adapter,
          storage,
          storageAdapter,
          contentAdapter,
          opt.indexParallel,
          opt.indexProcessing
        )
    },
    serviceAdapters: extensions?.serviceAdapters ?? {},
    contentAdapters: {
      Rekoni: {
        factory: createRekoniAdapter,
        contentType: '*',
        url: opt.rekoniUrl
      },
      YDoc: {
        factory: createYDocAdapter,
        contentType: 'application/ydoc',
        url: ''
      },
      ...extensions?.contentAdapters
    },
    defaultContentAdapter: extensions?.defaultContentAdapter ?? 'Rekoni',
    storageFactory: opt.externalStorage,
    workspace
=======
      defaultContentAdapter: extensions?.defaultContentAdapter ?? 'Rekoni'
    }

    const middlewares: MiddlewareCreator[] = [
      LookupMiddleware.create,
      ModifiedMiddleware.create,
      PrivateMiddleware.create,
      SpaceSecurityMiddleware.create,
      SpacePermissionsMiddleware.create,
      ConfigurationMiddleware.create,
      LowLevelMiddleware.create,
      ContextNameMiddleware.create,
      MarkDerivedEntryMiddleware.create,
      ApplyTxMiddleware.create, // Extract apply
      TxMiddleware.create, // Store tx into transaction domain
      ...(opt.disableTriggers === true ? [] : [TriggersMiddleware.create]),
      FullTextMiddleware.create(conf, upgrade),
      QueryJoinMiddleware.create,
      LiveQueryMiddleware.create,
      DomainFindMiddleware.create,
      DomainTxMiddleware.create,
      DBAdapterHelperMiddleware.create,
      ModelMiddleware.create,
      DBAdapterMiddleware.create(conf), // Configure DB adapters
      BroadcastMiddleware.create(broadcast)
    ]

    const hierarchy = new Hierarchy()
    const modelDb = new ModelDb(hierarchy)
    const context: PipelineContext = {
      workspace,
      branding,
      modelDb,
      hierarchy,
      storageAdapter: opt.externalStorage
    }
    return createPipeline(ctx, middlewares, context)
>>>>>>> 55b51b0f
  }
  return conf
}<|MERGE_RESOLUTION|>--- conflicted
+++ resolved
@@ -7,12 +7,9 @@
   DOMAIN_MODEL,
   DOMAIN_TRANSIENT,
   DOMAIN_TX,
-<<<<<<< HEAD
   type WorkspaceIdWithUrl,
-=======
   Hierarchy,
   ModelDb,
->>>>>>> 55b51b0f
   type MeasureContext
 } from '@hcengineering/core'
 import { createElasticAdapter, createElasticBackupDataAdapter } from '@hcengineering/elastic'
@@ -52,13 +49,9 @@
   createBenchmarkAdapter,
   createInMemoryAdapter,
   createPipeline,
-<<<<<<< HEAD
   type Middleware,
-  type ServerStorage,
   type DbAdapterFactory,
-=======
   FullTextMiddleware,
->>>>>>> 55b51b0f
   type DbConfiguration,
   type MiddlewareCreator,
   type PipelineContext,
@@ -118,22 +111,46 @@
   },
   extensions?: Partial<DbConfiguration>
 ): PipelineFactory {
-<<<<<<< HEAD
-  const middlewares: MiddlewareCreator[] = [
-    LookupMiddleware.create,
-    ModifiedMiddleware.create,
-    PrivateMiddleware.create,
-    (ctx: MeasureContext, storage: ServerStorage, next?: Middleware) =>
-      SpaceSecurityMiddleware.create(opt.adapterSecurity ?? false, ctx, storage, next),
-    SpacePermissionsMiddleware.create,
-    ConfigurationMiddleware.create,
-    QueryJoinMiddleware.create
-  ]
-=======
->>>>>>> 55b51b0f
   return (ctx, workspace, upgrade, broadcast, branding) => {
-    const conf = getConfig(metrics, dbUrls, workspace, branding, ctx, opt, extensions)
-    return createPipeline(ctx, conf, middlewares, upgrade, broadcast, branding, opt.disableTriggers)
+    const metricsCtx = opt.usePassedCtx === true ? ctx : metrics
+    const wsMetrics = metricsCtx.newChild('🧲 session', {})
+    const conf = getConfig(metrics, dbUrls, workspace, branding, wsMetrics, opt, extensions)
+
+    const middlewares: MiddlewareCreator[] = [
+      LookupMiddleware.create,
+      ModifiedMiddleware.create,
+      PrivateMiddleware.create,
+      (ctx: MeasureContext, context: PipelineContext, next?: Middleware) =>
+        SpaceSecurityMiddleware.create(opt.adapterSecurity ?? false, ctx, context, next),
+      SpacePermissionsMiddleware.create,
+      ConfigurationMiddleware.create,
+      LowLevelMiddleware.create,
+      ContextNameMiddleware.create,
+      MarkDerivedEntryMiddleware.create,
+      ApplyTxMiddleware.create, // Extract apply
+      TxMiddleware.create, // Store tx into transaction domain
+      ...(opt.disableTriggers === true ? [] : [TriggersMiddleware.create]),
+      FullTextMiddleware.create(conf, upgrade),
+      QueryJoinMiddleware.create,
+      LiveQueryMiddleware.create,
+      DomainFindMiddleware.create,
+      DomainTxMiddleware.create,
+      DBAdapterHelperMiddleware.create,
+      ModelMiddleware.create,
+      DBAdapterMiddleware.create(conf), // Configure DB adapters
+      BroadcastMiddleware.create(broadcast)
+    ]
+
+    const hierarchy = new Hierarchy()
+    const modelDb = new ModelDb(hierarchy)
+    const context: PipelineContext = {
+      workspace,
+      branding,
+      modelDb,
+      hierarchy,
+      storageAdapter: opt.externalStorage
+    }
+    return createPipeline(ctx, middlewares, context)
   }
 }
 
@@ -151,7 +168,7 @@
   const storageConfig: StorageConfiguration = storageConfigFromEnv()
   const storageAdapter = buildStorageFromConfig(storageConfig, mongodbUri)
 
-  const pipelineFactory: PipelineFactory = createServerPipeline(
+  const pipelineFactory = createServerPipeline(
     ctx,
     dbUrls,
     {
@@ -183,8 +200,10 @@
     }
   )
 
-  const pipeline = await pipelineFactory(ctx, wsUrl, true, () => {}, null)
-  return { pipeline, storageAdapter }
+  return {
+    pipeline: await pipelineFactory(ctx, wsUrl, true, () => {}, null),
+    storageAdapter
+  }
 }
 
 function getConfig (
@@ -229,7 +248,6 @@
         factory: mongoUrl !== undefined ? createPostgresAdapter : createMongoAdapter,
         url: dbUrl
       },
-<<<<<<< HEAD
       Null: {
         factory: createNullAdapter,
         url: ''
@@ -282,48 +300,7 @@
       },
       ...extensions?.contentAdapters
     },
-    defaultContentAdapter: extensions?.defaultContentAdapter ?? 'Rekoni',
-    storageFactory: opt.externalStorage,
-    workspace
-=======
-      defaultContentAdapter: extensions?.defaultContentAdapter ?? 'Rekoni'
-    }
-
-    const middlewares: MiddlewareCreator[] = [
-      LookupMiddleware.create,
-      ModifiedMiddleware.create,
-      PrivateMiddleware.create,
-      SpaceSecurityMiddleware.create,
-      SpacePermissionsMiddleware.create,
-      ConfigurationMiddleware.create,
-      LowLevelMiddleware.create,
-      ContextNameMiddleware.create,
-      MarkDerivedEntryMiddleware.create,
-      ApplyTxMiddleware.create, // Extract apply
-      TxMiddleware.create, // Store tx into transaction domain
-      ...(opt.disableTriggers === true ? [] : [TriggersMiddleware.create]),
-      FullTextMiddleware.create(conf, upgrade),
-      QueryJoinMiddleware.create,
-      LiveQueryMiddleware.create,
-      DomainFindMiddleware.create,
-      DomainTxMiddleware.create,
-      DBAdapterHelperMiddleware.create,
-      ModelMiddleware.create,
-      DBAdapterMiddleware.create(conf), // Configure DB adapters
-      BroadcastMiddleware.create(broadcast)
-    ]
-
-    const hierarchy = new Hierarchy()
-    const modelDb = new ModelDb(hierarchy)
-    const context: PipelineContext = {
-      workspace,
-      branding,
-      modelDb,
-      hierarchy,
-      storageAdapter: opt.externalStorage
-    }
-    return createPipeline(ctx, middlewares, context)
->>>>>>> 55b51b0f
+    defaultContentAdapter: extensions?.defaultContentAdapter ?? 'Rekoni'
   }
   return conf
 }