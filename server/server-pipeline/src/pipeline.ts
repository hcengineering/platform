/* eslint-disable @typescript-eslint/unbound-method */
import {
  DOMAIN_BENCHMARK,
  DOMAIN_BLOB,
  DOMAIN_MODEL,
  DOMAIN_TRANSIENT,
  DOMAIN_TX,
  Hierarchy,
  ModelDb,
  systemAccountUuid,
  type Branding,
  type MeasureContext,
  type Tx,
  type WorkspaceIds
} from '@hcengineering/core'
import {
  ApplyTxMiddleware,
  BroadcastMiddleware,
  ConfigurationMiddleware,
  ContextNameMiddleware,
  DBAdapterInitMiddleware,
  DBAdapterMiddleware,
  DomainFindMiddleware,
  DomainTxMiddleware,
  FindSecurityMiddleware,
  FullTextMiddleware,
  IdentityMiddleware,
  LiveQueryMiddleware,
  LookupMiddleware,
  LowLevelMiddleware,
  MarkDerivedEntryMiddleware,
  ModelMiddleware,
  ModifiedMiddleware,
<<<<<<< HEAD
  NotificationsMiddleware,
=======
>>>>>>> 461a0ace
  PluginConfigurationMiddleware,
  PrivateMiddleware,
  QueryJoinMiddleware,
  QueueMiddleware,
  SpacePermissionsMiddleware,
  SpaceSecurityMiddleware,
  TriggersMiddleware,
  TxMiddleware,
  UserStatusMiddleware,
  GuestPermissionsMiddleware
} from '@hcengineering/middleware'
import {
  createBenchmarkAdapter,
  createInMemoryAdapter,
  createNullAdapter,
  createPipeline,
  type BroadcastOps,
  type CommunicationApiFactory,
  type DbAdapterFactory,
  type DbConfiguration,
  type Middleware,
  type MiddlewareCreator,
  type Pipeline,
  type PipelineContext,
  type PipelineFactory,
  type PlatformQueue,
  type StorageAdapter,
  type WorkspaceDestroyAdapter
} from '@hcengineering/server-core'
import { generateToken } from '@hcengineering/server-token'
import { createStorageDataAdapter } from './blobStorage'
import { CommunicationMiddleware } from './communication'

/**
 * @public
 */

export function getTxAdapterFactory (
  metrics: MeasureContext,
  dbUrl: string,
  workspace: WorkspaceIds,
  branding: Branding | null,
  opt: {
    disableTriggers?: boolean
    usePassedCtx?: boolean

    externalStorage: StorageAdapter
  },
  extensions?: Partial<DbConfiguration>
): DbAdapterFactory {
  const conf = getConfig(metrics, dbUrl, metrics, opt, extensions)
  const adapterName = conf.domains[DOMAIN_TX] ?? conf.defaultAdapter
  const adapter = conf.adapters[adapterName]
  return adapter.factory
}

/**
 * @public
 */

export function createServerPipeline (
  metrics: MeasureContext,
  dbUrl: string,
  model: Tx[],
  opt: {
    fulltextUrl?: string
    disableTriggers?: boolean
    usePassedCtx?: boolean
    adapterSecurity?: boolean

    externalStorage: StorageAdapter

    queue?: PlatformQueue

    extraLogging?: boolean // If passed, will log every request/etc.
    pipelineContextVars?: Record<string, any>
    communicationApiFactory?: CommunicationApiFactory
  },
  extensions?: Partial<DbConfiguration>
): PipelineFactory {
  return (ctx, workspace, broadcast, branding) => {
    const metricsCtx = opt.usePassedCtx === true ? ctx : metrics
    const wsMetrics = metricsCtx.newChild('🧲 session', {}, { span: false })
    const conf = getConfig(metrics, dbUrl, wsMetrics, opt, extensions)

    const middlewares: MiddlewareCreator[] = [
      LookupMiddleware.create,
      IdentityMiddleware.create,
      ModifiedMiddleware.create,
<<<<<<< HEAD
=======
      FindSecurityMiddleware.create,
>>>>>>> 461a0ace
      PluginConfigurationMiddleware.create,
      PrivateMiddleware.create,
      (ctx: MeasureContext, context: PipelineContext, next?: Middleware) =>
        SpaceSecurityMiddleware.create(opt.adapterSecurity ?? false, ctx, context, next),
      SpacePermissionsMiddleware.create,
      GuestPermissionsMiddleware.create,
      ConfigurationMiddleware.create,
      ContextNameMiddleware.create,
      MarkDerivedEntryMiddleware.create,
      ...(opt.communicationApiFactory !== undefined
        ? [CommunicationMiddleware.create(opt.communicationApiFactory)]
        : []),
      UserStatusMiddleware.create,
      ApplyTxMiddleware.create, // Extract apply
      TxMiddleware.create, // Store tx into transaction domain
      ...(opt.disableTriggers === true ? [] : [TriggersMiddleware.create]),
      ...(opt.fulltextUrl !== undefined
        ? [
            FullTextMiddleware.create(
              opt.fulltextUrl,
              generateToken(systemAccountUuid, workspace.uuid, { service: 'transactor' })
            )
          ]
        : []),
      LowLevelMiddleware.create,
      QueryJoinMiddleware.create,
      LiveQueryMiddleware.create,
      DomainFindMiddleware.create,
      DomainTxMiddleware.create,
      ...(opt.queue !== undefined ? [QueueMiddleware.create(opt.queue)] : []),
      DBAdapterInitMiddleware.create,
      ModelMiddleware.create(model),
      DBAdapterMiddleware.create(conf), // Configure DB adapters
      BroadcastMiddleware.create(broadcast)
    ]

    const hierarchy = new Hierarchy()
    const modelDb = new ModelDb(hierarchy)
    const context: PipelineContext = {
      workspace,
      branding,
      modelDb,
      hierarchy,
      queue: opt.queue,
      storageAdapter: opt.externalStorage,
      contextVars: opt.pipelineContextVars ?? {}
    }
    return createPipeline(ctx, middlewares, context)
  }
}

/**
 * @public
 */

export function createBackupPipeline (
  metrics: MeasureContext,
  dbUrl: string,
  systemTx: Tx[],
  opt: {
    usePassedCtx?: boolean
    adapterSecurity?: boolean

    externalStorage: StorageAdapter
  }
): PipelineFactory {
  return (ctx, workspace, broadcast, branding) => {
    const metricsCtx = opt.usePassedCtx === true ? ctx : metrics
    const wsMetrics = metricsCtx.newChild('🧲 backup', {}, { span: false })
    const conf = getConfig(metrics, dbUrl, wsMetrics, {
      ...opt,
      disableTriggers: true
    })

    const middlewares: MiddlewareCreator[] = [
      LowLevelMiddleware.create,
      ContextNameMiddleware.create,
      // ConnectionMgrMiddleware.create,
      DomainFindMiddleware.create,
      DBAdapterInitMiddleware.create,
      ModelMiddleware.create(systemTx),
      DBAdapterMiddleware.create(conf)
    ]

    const hierarchy = new Hierarchy()
    const modelDb = new ModelDb(hierarchy)
    const context: PipelineContext = {
      workspace,
      branding,
      modelDb,
      hierarchy,
      storageAdapter: opt.externalStorage,
      contextVars: {}
    }
    return createPipeline(ctx, middlewares, context)
  }
}

export function createEmptyBroadcastOps (): BroadcastOps {
  return {
    broadcast: (): void => {},
    broadcastSessions: (): void => {}
  }
}

export async function getServerPipeline (
  ctx: MeasureContext,
  model: Tx[],
  dbUrl: string,
  wsUrl: WorkspaceIds,
  storageAdapter: StorageAdapter,
  opt?: {
    queue?: PlatformQueue
    disableTriggers?: boolean
    communicationApiFactory?: CommunicationApiFactory
  }
): Promise<Pipeline> {
  const pipelineFactory = createServerPipeline(ctx, dbUrl, model, {
    externalStorage: storageAdapter,
    usePassedCtx: true,
    disableTriggers: opt?.disableTriggers ?? false,
    adapterSecurity: isAdapterSecurity(dbUrl),
    queue: opt?.queue,
    communicationApiFactory: opt?.communicationApiFactory
  })

  return await pipelineFactory(ctx, wsUrl, createEmptyBroadcastOps(), null)
}

const txAdapterFactories: Record<string, DbAdapterFactory> = {}
const adapterFactories: Record<string, DbAdapterFactory> = {}
const destroyFactories: Record<string, (url: string) => WorkspaceDestroyAdapter> = {}
const adapterSecurityState = new Set<string>()

export function isAdapterSecurity (name: string): boolean {
  for (const it of adapterSecurityState) {
    if (name.startsWith(it)) {
      return true
    }
  }
  return false
}
export function setAdapterSecurity (name: string, state: boolean): void {
  if (state) {
    adapterSecurityState.add(name)
  } else {
    adapterSecurityState.delete(name)
  }
}

export function registerTxAdapterFactory (name: string, factory: DbAdapterFactory, useAsDefault: boolean = true): void {
  txAdapterFactories[name] = factory
  if (useAsDefault) {
    txAdapterFactories[''] = factory
  }
}

export function registerAdapterFactory (name: string, factory: DbAdapterFactory, useAsDefault: boolean = true): void {
  adapterFactories[name] = factory
  if (useAsDefault) {
    adapterFactories[''] = factory
  }
}

export function registerDestroyFactory (
  name: string,
  factory: (url: string) => WorkspaceDestroyAdapter,
  useAsDefault: boolean = true
): void {
  destroyFactories[name] = factory
  if (useAsDefault) {
    destroyFactories[''] = factory
  }
}

function matchTxAdapterFactory (dbUrl: string): DbAdapterFactory {
  for (const [k, v] of Object.entries(txAdapterFactories)) {
    if (k !== '' && dbUrl.startsWith(k)) {
      return v
    }
  }
  return txAdapterFactories['']
}

function matchAdapterFactory (dbUrl: string): DbAdapterFactory {
  for (const [k, v] of Object.entries(adapterFactories)) {
    if (k !== '' && dbUrl.startsWith(k)) {
      return v
    }
  }
  return adapterFactories['']
}

export function getWorkspaceDestroyAdapter (dbUrl: string): WorkspaceDestroyAdapter {
  for (const [k, v] of Object.entries(destroyFactories)) {
    if (dbUrl.startsWith(k)) {
      return v(dbUrl)
    }
  }
  return destroyFactories[''](dbUrl)
}

export function getConfig (
  metrics: MeasureContext,
  dbUrl: string,
  ctx: MeasureContext,
  opt: {
    disableTriggers?: boolean
    usePassedCtx?: boolean

    externalStorage: StorageAdapter
  },
  extensions?: Partial<DbConfiguration>
): DbConfiguration {
  const metricsCtx = opt.usePassedCtx === true ? ctx : metrics
  const wsMetrics = metricsCtx.newChild('🧲 session', {}, { span: false })
  const conf: DbConfiguration = {
    domains: {
      [DOMAIN_TX]: 'Tx',
      [DOMAIN_TRANSIENT]: 'InMemory',
      [DOMAIN_BLOB]: 'StorageData',
      [DOMAIN_MODEL]: 'Null',
      [DOMAIN_BENCHMARK]: 'Benchmark',
      ...extensions?.domains
    },
    metrics: wsMetrics,
    defaultAdapter: extensions?.defaultAdapter ?? 'Main',
    adapters: {
      Tx: {
        factory: matchTxAdapterFactory(dbUrl),
        url: dbUrl
      },
      Main: {
        factory: matchAdapterFactory(dbUrl),
        url: dbUrl
      },
      Null: {
        factory: createNullAdapter,
        url: ''
      },
      InMemory: {
        factory: createInMemoryAdapter,
        url: ''
      },
      StorageData: {
        factory: createStorageDataAdapter,
        url: ''
      },
      Benchmark: {
        factory: createBenchmarkAdapter,
        url: ''
      },
      ...extensions?.adapters
    },
    serviceAdapters: extensions?.serviceAdapters ?? {}
  }
  return conf
}<|MERGE_RESOLUTION|>--- conflicted
+++ resolved
@@ -31,10 +31,6 @@
   MarkDerivedEntryMiddleware,
   ModelMiddleware,
   ModifiedMiddleware,
-<<<<<<< HEAD
-  NotificationsMiddleware,
-=======
->>>>>>> 461a0ace
   PluginConfigurationMiddleware,
   PrivateMiddleware,
   QueryJoinMiddleware,
@@ -124,10 +120,7 @@
       LookupMiddleware.create,
       IdentityMiddleware.create,
       ModifiedMiddleware.create,
-<<<<<<< HEAD
-=======
       FindSecurityMiddleware.create,
->>>>>>> 461a0ace
       PluginConfigurationMiddleware.create,
       PrivateMiddleware.create,
       (ctx: MeasureContext, context: PipelineContext, next?: Middleware) =>
