//
// Copyright © 2022, 2023 Hardcore Engineering Inc.
//
// Licensed under the Eclipse Public License, Version 2.0 (the "License");
// you may not use this file except in compliance with the License. You may
// obtain a copy of the License at https://www.eclipse.org/legal/epl-2.0
//
// Unless required by applicable law or agreed to in writing, software
// distributed under the License is distributed on an "AS IS" BASIS,
// WITHOUT WARRANTIES OR CONDITIONS OF ANY KIND, either express or implied.
//
// See the License for the specific language governing permissions and
// limitations under the License.
//

import {
  MeasureMetricsContext,
  type Account,
  type Branding,
  type Class,
  type Doc,
  type DocumentQuery,
  type Domain,
  type FindOptions,
  type FindResult,
  type Hierarchy,
  type LoadModelResponse,
  type LowLevelStorage,
  type MeasureContext,
  type ModelDb,
  type Obj,
  type Ref,
  type SearchOptions,
  type SearchQuery,
  type SearchResult,
  type SessionData,
  type Space,
  type Timestamp,
  type Tx,
  type TxFactory,
  type TxResult,
  type WorkspaceId,
  type WorkspaceIdWithUrl
} from '@hcengineering/core'
import type { Asset, Resource } from '@hcengineering/platform'
import type { LiveQuery } from '@hcengineering/query'
import { type Readable } from 'stream'
import type { DbAdapter, DomainHelper } from './adapter'
import { type StorageAdapter } from './storage'
import { type DbAdapter } from './adapter'

export interface ServerFindOptions<T extends Doc> extends FindOptions<T> {
  domain?: Domain // Allow to find for Doc's in specified domain only.
  prefix?: string

  skipClass?: boolean
  skipSpace?: boolean

  // Optional measure context, for server side operations
  ctx?: MeasureContext
}

export type SessionFindAll = <T extends Doc>(
  ctx: MeasureContext<SessionData>,
  _class: Ref<Class<T>>,
  query: DocumentQuery<T>,
  options?: ServerFindOptions<T>
) => Promise<FindResult<T>>

/**
 * @public
 */
export interface Middleware {
  findAll: <T extends Doc>(
    ctx: MeasureContext<SessionData>,
    _class: Ref<Class<T>>,
    query: DocumentQuery<T>,
    options?: ServerFindOptions<T>,
    sessionContext?: SessionOperationContext
  ) => Promise<FindResult<T>>
<<<<<<< HEAD
  searchFulltext: (ctx: MeasureContext, query: SearchQuery, options: SearchOptions) => Promise<SearchResult>
  tx: (ctx: SessionOperationContext, tx: Tx) => Promise<TxResult>
  apply: (ctx: SessionOperationContext, tx: Tx[], broadcast: boolean) => Promise<TxResult>
  close: () => Promise<void>
  loadModel: (last: Timestamp, hash?: string) => Promise<Tx[] | LoadModelResponse>
  workspaceId: WorkspaceIdWithUrl
  branding: Branding | null
  storageAdapter: StorageAdapter
  getAdapter: (domain: Domain, requireExists: boolean) => DbAdapter
}
=======
  tx: (ctx: MeasureContext<SessionData>, tx: Tx[]) => Promise<TxResult>
>>>>>>> 55b51b0f

  groupBy: <T>(ctx: MeasureContext<SessionData>, domain: Domain, field: string) => Promise<Set<T>>
  searchFulltext: (
    ctx: MeasureContext<SessionData>,
    query: SearchQuery,
    options: SearchOptions
  ) => Promise<SearchResult>

  handleBroadcast: (ctx: MeasureContext<SessionData>) => Promise<void>

  loadModel: (
    ctx: MeasureContext<SessionData>,
    lastModelTx: Timestamp,
    hash?: string
  ) => Promise<Tx[] | LoadModelResponse>

  close: () => Promise<void>
}

/**
 * @public
 */
export type BroadcastFunc = (
  ctx: MeasureContext<SessionData>,
  tx: Tx[],
  targets?: string | string[],
  exclude?: string[]
) => void

/**
 * @public
 */
export type MiddlewareCreator = (
  ctx: MeasureContext,
  context: PipelineContext,
  next?: Middleware
) => Promise<Middleware | undefined>

export interface ServiceAdaptersManager {
  getAdapter: (adapterId: string) => ServiceAdapter | undefined
  close: () => Promise<void>
  metrics: () => MeasureContext
}

/**
 * @public
 */
export type TxMiddlewareResult = TxResult

export interface DBAdapterManager {
  getAdapter: (domain: Domain, requireExists: boolean) => DbAdapter

  getDefaultAdapter: () => DbAdapter

  close: () => Promise<void>

  registerHelper: (helper: DomainHelper) => Promise<void>
}

export interface PipelineContext {
  workspace: WorkspaceIdWithUrl
  hierarchy: Hierarchy
  modelDb: ModelDb
  branding: Branding | null

  adapterManager?: DBAdapterManager
  storageAdapter?: StorageAdapter
  serviceAdapterManager?: ServiceAdaptersManager
  lowLevelStorage?: LowLevelStorage
  liveQuery?: LiveQuery

  // Entry point for derived data procvessing
  derived?: Middleware
  head?: Middleware

  broadcastEvent?: (ctx: MeasureContext, tx: Tx[]) => Promise<void>
}
/**
 * @public
 */
export interface Pipeline {
  context: PipelineContext
  findAll: <T extends Doc>(
    ctx: MeasureContext<SessionData>,
    _class: Ref<Class<T>>,
    query: DocumentQuery<T>,
    options?: FindOptions<T>
  ) => Promise<FindResult<T>>
  searchFulltext: (
    ctx: MeasureContext<SessionData>,
    query: SearchQuery,
    options: SearchOptions
  ) => Promise<SearchResult>
  tx: (ctx: MeasureContext<SessionData>, tx: Tx[]) => Promise<TxResult>
  close: () => Promise<void>

  loadModel: (
    ctx: MeasureContext<SessionData>,
    lastModelTx: Timestamp,
    hash?: string
  ) => Promise<Tx[] | LoadModelResponse>

  handleBroadcast: (ctx: MeasureContext<SessionData>) => Promise<void>
}

/**
 * @public
 */
export type PipelineFactory = (
  ctx: MeasureContext,
  ws: WorkspaceIdWithUrl,
  upgrade: boolean,
  broadcast: BroadcastFunc,
  branding: Branding | null
) => Promise<Pipeline>

/**
 * @public
 */
export interface TriggerControl {
  ctx: MeasureContext<SessionData>
  workspace: WorkspaceIdWithUrl
  branding: Branding | null
  txFactory: TxFactory
  findAll: <T extends Doc>(
    ctx: MeasureContext,
    _class: Ref<Class<T>>,
    query: DocumentQuery<T>,
    options?: FindOptions<T>
  ) => Promise<FindResult<T>>
  hierarchy: Hierarchy
  modelDb: ModelDb
  removedMap: Map<Ref<Doc>, Doc>

  contextCache: Map<string, any>

  // Since we don't have other storages let's consider adapter is MinioClient
  // Later can be replaced with generic one with bucket encapsulated inside.
  storageAdapter: StorageAdapter
  serviceAdaptersManager: ServiceAdaptersManager
  // Bulk operations in case trigger require some
  apply: (ctx: MeasureContext, tx: Tx[], needResult?: boolean) => Promise<TxResult>

  // Will create a live query if missing and return values immediately if already asked.
  queryFind: <T extends Doc>(
    ctx: MeasureContext,
    _class: Ref<Class<T>>,
    query: DocumentQuery<T>,
    options?: FindOptions<T>
  ) => Promise<FindResult<T>>

  // Current set of transactions to being processed for apply/bulks
  txes: Tx[]
}

/**
 * @public
 */
export type TriggerFunc = (tx: Tx | Tx[], ctrl: TriggerControl) => Promise<Tx[]>

/**
 * @public
 */
export interface Trigger extends Doc {
  trigger: Resource<TriggerFunc>

  // In case defiled, trigger will be executed asyncronously after transaction will be done, trigger shouod use
  isAsync?: boolean

  // We should match transaction
  txMatch?: DocumentQuery<Tx>

  // If set trigger will handle Tx[] instead of Tx
  arrays?: boolean
}

/**
 * @public
 */
export interface EmbeddingSearchOption {
  field: string
  field_enable: string
  size?: number
  from?: number
  embeddingBoost?: number // default 100
  fulltextBoost?: number // default 10
  minScore?: number // 75 for example.
}

/**
 * @public
 */
export interface IndexedDoc {
  id: Ref<Doc>
  _class: Ref<Class<Doc>>[]
  space: Ref<Space>[]
  modifiedOn: Timestamp
  modifiedBy: Ref<Account>
  attachedTo?: Ref<Doc>
  attachedToClass?: Ref<Class<Doc>>
  searchTitle?: string
  searchShortTitle?: string
  searchIcon?: any
  fulltextSummary?: string
  [key: string]: any
}

/**
 * @public
 */
export interface SearchStringResult {
  docs: IndexedDoc[]
  total?: number
}

/**
 * @public
 */
export interface FullTextAdapter {
  index: (doc: IndexedDoc) => Promise<TxResult>
  update: (id: Ref<Doc>, update: Record<string, any>) => Promise<TxResult>
  remove: (id: Ref<Doc>[]) => Promise<void>
  updateMany: (docs: IndexedDoc[]) => Promise<TxResult[]>

  searchString: (
    query: SearchQuery,
    options: SearchOptions & { scoring?: SearchScoring[] }
  ) => Promise<SearchStringResult>

  search: (
    _classes: Ref<Class<Doc>>[],
    search: DocumentQuery<Doc>,
    size: number | undefined,
    from?: number
  ) => Promise<IndexedDoc[]>

  searchEmbedding: (
    _classes: Ref<Class<Doc>>[],
    search: DocumentQuery<Doc>,
    embedding: number[],
    options: EmbeddingSearchOption
  ) => Promise<IndexedDoc[]>

  close: () => Promise<void>
  metrics: () => MeasureContext

  // If no field is provided, will return existing mapping of all dimms.
  initMapping: (field?: { key: string, dims: number }) => Promise<Record<string, number>>

  load: (docs: Ref<Doc>[]) => Promise<IndexedDoc[]>
}

/**
 * @public
 */
export class DummyFullTextAdapter implements FullTextAdapter {
  async initMapping (field?: { key: string, dims: number }): Promise<Record<string, number>> {
    return {}
  }

  async index (doc: IndexedDoc): Promise<TxResult> {
    return {}
  }

  async load (docs: Ref<Doc>[]): Promise<IndexedDoc[]> {
    return []
  }

  async update (id: Ref<Doc>, update: Record<string, any>): Promise<TxResult> {
    return {}
  }

  async updateMany (docs: IndexedDoc[]): Promise<TxResult[]> {
    return []
  }

  async searchString (query: SearchQuery, options: SearchOptions): Promise<SearchStringResult> {
    return { docs: [] }
  }

  async search (query: any): Promise<IndexedDoc[]> {
    return []
  }

  async searchEmbedding (
    _classes: Ref<Class<Doc>>[],
    search: DocumentQuery<Doc>,
    embedding: number[],
    options: EmbeddingSearchOption
  ): Promise<IndexedDoc[]> {
    return []
  }

  async remove (id: Ref<Doc>[]): Promise<void> {}

  async close (): Promise<void> {}

  metrics (): MeasureContext {
    return new MeasureMetricsContext('', {}, {})
  }
}

/**
 * @public
 */
export type FullTextAdapterFactory = (
  url: string,
  workspace: WorkspaceId,
  context: MeasureContext
) => Promise<FullTextAdapter>

/**
 * @public
 */
export interface ContentTextAdapter {
  content: (name: string, type: string, doc: Readable | Buffer | string) => Promise<string>
  metrics: () => MeasureContext
}

/**
 * @public
 */
export type ContentTextAdapterFactory = (
  url: string,
  workspace: WorkspaceId,
  context: MeasureContext
) => Promise<ContentTextAdapter>

/**
 * @public
 */
export interface WithFind {
  findAll: <T extends Doc>(
    ctx: MeasureContext,
    clazz: Ref<Class<T>>,
    query: DocumentQuery<T>,
    options?: FindOptions<T>
  ) => Promise<FindResult<T>>
}

/**
 * Allow to contribute and find all derived objects for document.
 * @public
 */
export interface ObjectDDParticipant extends Class<Obj> {
  // Collect more items to be deleted if parent document is deleted.
  collectDocs: Resource<ObjectDDParticipantFunc>
}

export type ObjectDDParticipantFunc = (
  doc: Doc,
  hiearachy: Hierarchy,
  findAll: <T extends Doc>(
    clazz: Ref<Class<T>>,
    query: DocumentQuery<T>,
    options?: FindOptions<T>
  ) => Promise<FindResult<T>>
) => Promise<Doc[]>

/**
 * @public
 */
export type SearchProps = Record<string, string>

/**
 * @public
 */
export type SearchPresenterProvider = (hierarchy: Hierarchy, props: SearchProps) => string
/**
 * @public
 */
export type SearchPresenterFunc = Record<string, Resource<SearchPresenterProvider>>

/**
 * @public
 */
export type ClassSearchConfigProps = string | Record<string, string[]>

/**
 * @public
 */
export type ClassSearchConfigProperty = string | { tmpl?: string, props: ClassSearchConfigProps[] }

/**
 * @public
 */
export interface SearchScoring {
  attr: string
  value: string
  boost: number
}

/**
 * @public
 */
export interface ClassSearchConfig {
  icon?: Asset
  iconConfig?: { component: any, props: ClassSearchConfigProps[] }
  title: ClassSearchConfigProperty
  shortTitle?: ClassSearchConfigProperty
  scoring?: SearchScoring[]
}

/**
 * @public
 */
export interface SearchPresenter extends Class<Doc> {
  searchConfig: ClassSearchConfig
  getSearchShortTitle?: SearchPresenterFunc
  getSearchTitle?: SearchPresenterFunc
}

export interface ServiceAdapter {
  close: () => Promise<void>
  metrics: () => MeasureContext
}

export type ServiceAdapterFactory = (url: string, db: string, context: MeasureContext) => Promise<ServiceAdapter>

export interface ServiceAdapterConfig {
  factory: ServiceAdapterFactory
  db: string
  url: string
}

export interface StorageConfig {
  name: string
  kind: string
  endpoint: string
  port?: number
}

export interface StorageConfiguration {
  default: string
  storages: StorageConfig[]
}<|MERGE_RESOLUTION|>--- conflicted
+++ resolved
@@ -47,7 +47,6 @@
 import { type Readable } from 'stream'
 import type { DbAdapter, DomainHelper } from './adapter'
 import { type StorageAdapter } from './storage'
-import { type DbAdapter } from './adapter'
 
 export interface ServerFindOptions<T extends Doc> extends FindOptions<T> {
   domain?: Domain // Allow to find for Doc's in specified domain only.
@@ -75,23 +74,9 @@
     ctx: MeasureContext<SessionData>,
     _class: Ref<Class<T>>,
     query: DocumentQuery<T>,
-    options?: ServerFindOptions<T>,
-    sessionContext?: SessionOperationContext
+    options?: ServerFindOptions<T>
   ) => Promise<FindResult<T>>
-<<<<<<< HEAD
-  searchFulltext: (ctx: MeasureContext, query: SearchQuery, options: SearchOptions) => Promise<SearchResult>
-  tx: (ctx: SessionOperationContext, tx: Tx) => Promise<TxResult>
-  apply: (ctx: SessionOperationContext, tx: Tx[], broadcast: boolean) => Promise<TxResult>
-  close: () => Promise<void>
-  loadModel: (last: Timestamp, hash?: string) => Promise<Tx[] | LoadModelResponse>
-  workspaceId: WorkspaceIdWithUrl
-  branding: Branding | null
-  storageAdapter: StorageAdapter
-  getAdapter: (domain: Domain, requireExists: boolean) => DbAdapter
-}
-=======
   tx: (ctx: MeasureContext<SessionData>, tx: Tx[]) => Promise<TxResult>
->>>>>>> 55b51b0f
 
   groupBy: <T>(ctx: MeasureContext<SessionData>, domain: Domain, field: string) => Promise<Set<T>>
   searchFulltext: (
