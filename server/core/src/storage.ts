//
// Copyright © 2020, 2021 Anticrm Platform Contributors.
// Copyright © 2021 Hardcore Engineering Inc.
//
// Licensed under the Eclipse Public License, Version 2.0 (the "License");
// you may not use this file except in compliance with the License. You may
// obtain a copy of the License at https://www.eclipse.org/legal/epl-2.0
//
// Unless required by applicable law or agreed to in writing, software
// distributed under the License is distributed on an "AS IS" BASIS,
// WITHOUT WARRANTIES OR CONDITIONS OF ANY KIND, either express or implied.
//
// See the License for the specific language governing permissions and
// limitations under the License.
//

import core, {
  AttachedDoc,
  Class,
  Doc,
  DocumentQuery,
  Domain,
  DOMAIN_MODEL,
  DOMAIN_TX,
  FindOptions,
  FindResult,
  Hierarchy,
  MeasureContext,
  ModelDb,
  Ref,
  ServerStorage,
  Storage,
  Tx,
  TxBulkWrite,
  TxCollectionCUD,
  TxCUD,
  TxFactory,
  TxResult
} from '@anticrm/core'
import { FullTextIndex } from './fulltext'
import { Triggers } from './triggers'
import type { FullTextAdapter, FullTextAdapterFactory } from './types'

/**
 * @public
 */
export interface DbAdapter extends Storage {
  /**
   * Method called after hierarchy is ready to use.
   */
  init: (model: Tx[]) => Promise<void>
}

/**
 * @public
 */
export interface TxAdapter extends DbAdapter {
  getModel: () => Promise<Tx[]>
}

/**
 * @public
 */
export type DbAdapterFactory = (hierarchy: Hierarchy, url: string, db: string, modelDb: ModelDb) => Promise<DbAdapter>

/**
 * @public
 */
export interface DbAdapterConfiguration {
  factory: DbAdapterFactory
  url: string
}

/**
 * @public
 */
export interface DbConfiguration {
  adapters: Record<string, DbAdapterConfiguration>
  domains: Record<string, string>
  defaultAdapter: string
  workspace: string
  fulltextAdapter: {
    factory: FullTextAdapterFactory
    url: string
  }
}

class TServerStorage implements ServerStorage {
  private readonly fulltext: FullTextIndex

  constructor (
    private readonly domains: Record<string, string>,
    private readonly defaultAdapter: string,
    private readonly adapters: Map<string, DbAdapter>,
    private readonly hierarchy: Hierarchy,
    private readonly triggers: Triggers,
    fulltextAdapter: FullTextAdapter,
    private readonly modelDb: ModelDb
  ) {
    this.fulltext = new FullTextIndex(hierarchy, fulltextAdapter, this)
  }

  private getAdapter (domain: Domain): DbAdapter {
    const name = this.domains[domain] ?? this.defaultAdapter
    const adapter = this.adapters.get(name)
    if (adapter === undefined) {
      throw new Error('adapter not provided: ' + name)
    }
    return adapter
  }

  private async routeTx (ctx: MeasureContext, tx: Tx): Promise<TxResult> {
    if (this.hierarchy.isDerived(tx._class, core.class.TxCUD)) {
      const txCUD = tx as TxCUD<Doc>
      const domain = this.hierarchy.getDomain(txCUD.objectClass)
      return await this.getAdapter(domain).tx(txCUD)
    } else {
      if (this.hierarchy.isDerived(tx._class, core.class.TxBulkWrite)) {
        const bulkWrite = tx as TxBulkWrite
        for (const tx of bulkWrite.txes) {
          await this.tx(ctx, tx)
        }
      } else {
        throw new Error('not implemented (routeTx)')
      }
      return {}
    }
  }

  async processCollection (ctx: MeasureContext, tx: Tx): Promise<Tx[]> {
    if (tx._class === core.class.TxCollectionCUD) {
      const colTx = tx as TxCollectionCUD<Doc, AttachedDoc>
      const _id = colTx.objectId
      const _class = colTx.objectClass
      let attachedTo: Doc | undefined

      // Skip model operations
      if (this.hierarchy.getDomain(_class) === DOMAIN_MODEL) {
        // We could not update increments for model classes
        return []
      }

      const isCreateTx = colTx.tx._class === core.class.TxCreateDoc
      if (isCreateTx || colTx.tx._class === core.class.TxRemoveDoc) {
        attachedTo = (await this.findAll(ctx, _class, { _id }, { limit: 1 }))[0]
        if (attachedTo !== undefined) {
          const txFactory = new TxFactory(tx.modifiedBy)
          return [
            txFactory.createTxUpdateDoc(_class, attachedTo.space, _id, {
              $inc: { [colTx.collection]: isCreateTx ? 1 : -1 }
            })
          ]
        }
      }
    }
    return []
  }

  async findAll<T extends Doc>(
    ctx: MeasureContext,
    clazz: Ref<Class<T>>,
    query: DocumentQuery<T>,
    options?: FindOptions<T>
  ): Promise<FindResult<T>> {
<<<<<<< HEAD
    const domain = this.hierarchy.getDomain(clazz)
    console.log('server findall', query)
    if (query.$search !== undefined && query.$search.length > 0) {
      return await this.fulltext.findAll(clazz, query, options)
    }
    return await this.getAdapter(domain).findAll(clazz, query, options)
=======
    return await ctx.with('find-all', {}, (ctx) => {
      const domain = this.hierarchy.getDomain(clazz)
      if (Object.keys(query)[0] === '$search') {
        return ctx.with('full-text-find-all', {}, (ctx) => this.fulltext.findAll(ctx, clazz, query, options))
      }
      return ctx.with('db-find-all', { _class: clazz, domain }, () =>
        this.getAdapter(domain).findAll(clazz, query, options)
      )
    })
>>>>>>> d5c2c07b
  }

  async tx (ctx: MeasureContext, tx: Tx): Promise<[TxResult, Tx[]]> {
    // store tx
    const _class = txClass(tx)
    const objClass = txObjectClass(tx)
    return await ctx.with('tx', { _class, objClass }, async (ctx) => {
      await ctx.with('domain-tx', { _class, objClass }, async () => await this.getAdapter(DOMAIN_TX).tx(tx))

      if (tx.objectSpace === core.space.Model) {
        // maintain hiearachy and triggers
        this.hierarchy.tx(tx)
        await this.triggers.tx(tx)
        await this.modelDb.tx(tx)
      }

      let derived: Tx[] = []
      let result: TxResult = {}
      // store object
      result = await ctx.with('route-tx', { _class, objClass }, (ctx) => this.routeTx(ctx, tx))
      // invoke triggers and store derived objects
      derived = [
        ...(await ctx.with('process-collection', { _class }, () => this.processCollection(ctx, tx))),
        ...(await ctx.with('process-triggers', {}, (ctx) =>
          this.triggers.apply(tx.modifiedBy, tx, this.findAll.bind(this, ctx), this.hierarchy)
        ))
      ]

      for (const tx of derived) {
        await ctx.with('derived-route-tx', { _class: txClass(tx) }, (ctx) => this.routeTx(ctx, tx))
      }

      // index object
      await ctx.with('fulltext', { _class, objClass }, (ctx) => this.fulltext.tx(ctx, tx))
      // index derived objects
      for (const tx of derived) {
        await ctx.with('derived-fulltext', { _class: txClass(tx) }, (ctx) => this.fulltext.tx(ctx, tx))
      }
      return [result, derived]
    })
  }
}

function txObjectClass (tx: Tx): string {
  return tx._class === core.class.TxCollectionCUD
    ? (tx as TxCollectionCUD<Doc, AttachedDoc>).tx.objectClass
    : (tx as TxCUD<Doc>).objectClass
}

function txClass (tx: Tx): string {
  return tx._class === core.class.TxCollectionCUD ? (tx as TxCollectionCUD<Doc, AttachedDoc>).tx._class : tx._class
}

/**
 * @public
 */
export async function createServerStorage (conf: DbConfiguration): Promise<ServerStorage> {
  const hierarchy = new Hierarchy()
  const triggers = new Triggers()
  const adapters = new Map<string, DbAdapter>()
  const modelDb = new ModelDb(hierarchy)

  for (const key in conf.adapters) {
    const adapterConf = conf.adapters[key]
    adapters.set(key, await adapterConf.factory(hierarchy, adapterConf.url, conf.workspace, modelDb))
  }

  const txAdapter = adapters.get(conf.domains[DOMAIN_TX]) as TxAdapter
  if (txAdapter === undefined) {
    console.log('no txadapter found')
  }

  const model = await txAdapter.getModel()

  for (const tx of model) {
    hierarchy.tx(tx)
    await triggers.tx(tx)
  }

  for (const tx of model) {
    await modelDb.tx(tx)
  }

  for (const [, adapter] of adapters) {
    await adapter.init(model)
  }

  const fulltextAdapter = await conf.fulltextAdapter.factory(conf.fulltextAdapter.url, conf.workspace)

  return new TServerStorage(conf.domains, conf.defaultAdapter, adapters, hierarchy, triggers, fulltextAdapter, modelDb)
}<|MERGE_RESOLUTION|>--- conflicted
+++ resolved
@@ -162,24 +162,15 @@
     query: DocumentQuery<T>,
     options?: FindOptions<T>
   ): Promise<FindResult<T>> {
-<<<<<<< HEAD
-    const domain = this.hierarchy.getDomain(clazz)
-    console.log('server findall', query)
-    if (query.$search !== undefined && query.$search.length > 0) {
-      return await this.fulltext.findAll(clazz, query, options)
-    }
-    return await this.getAdapter(domain).findAll(clazz, query, options)
-=======
     return await ctx.with('find-all', {}, (ctx) => {
       const domain = this.hierarchy.getDomain(clazz)
-      if (Object.keys(query)[0] === '$search') {
+      if (query.$search !== undefined && query.$search.length > 0) {
         return ctx.with('full-text-find-all', {}, (ctx) => this.fulltext.findAll(ctx, clazz, query, options))
       }
       return ctx.with('db-find-all', { _class: clazz, domain }, () =>
         this.getAdapter(domain).findAll(clazz, query, options)
       )
     })
->>>>>>> d5c2c07b
   }
 
   async tx (ctx: MeasureContext, tx: Tx): Promise<[TxResult, Tx[]]> {
