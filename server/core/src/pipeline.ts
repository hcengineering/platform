//
// Copyright © 2022 Hardcore Engineering Inc.
//
// Licensed under the Eclipse Public License, Version 2.0 (the "License");
// you may not use this file except in compliance with the License. You may
// obtain a copy of the License at https://www.eclipse.org/legal/epl-2.0
//
// Unless required by applicable law or agreed to in writing, software
// distributed under the License is distributed on an "AS IS" BASIS,
// WITHOUT WARRANTIES OR CONDITIONS OF ANY KIND, either express or implied.
//
// See the License for the specific language governing permissions and
// limitations under the License.
//

import { Analytics } from '@hcengineering/analytics'
import {
<<<<<<< HEAD
  type Branding,
=======
  toFindResult,
>>>>>>> 55b51b0f
  type Class,
  type Doc,
  type DocumentQuery,
  type DocumentUpdate,
  type Domain,
  type FindOptions,
  type FindResult,
<<<<<<< HEAD
  type Iterator,
=======
  type LoadModelResponse,
>>>>>>> 55b51b0f
  type MeasureContext,
  type Ref,
  type SearchOptions,
  type SearchQuery,
  type SearchResult,
  type SessionData,
  type Timestamp,
  type Tx,
  type TxResult
} from '@hcengineering/core'
import { emptyBroadcastResult } from './base'
import { type Middleware, type MiddlewareCreator, type Pipeline, type PipelineContext } from './types'

/**
 * @public
 */
export async function createPipeline (
  ctx: MeasureContext,
  constructors: MiddlewareCreator[],
  context: PipelineContext
): Promise<Pipeline> {
  return await PipelineImpl.create(ctx.newChild('pipeline-operations', {}), constructors, context)
}

class PipelineImpl implements Pipeline {
  private head: Middleware | undefined

  private readonly middlewares: Middleware[] = []

  private constructor (readonly context: PipelineContext) {}

  async traverse<T extends Doc>(
    domain: Domain,
    query: DocumentQuery<T>,
    options?: Pick<FindOptions<T>, 'sort' | 'limit' | 'projection'>
  ): Promise<Iterator<T>> {
    return await this.storage.traverse(domain, query, options)
  }

  static async create (
    ctx: MeasureContext,
    constructors: MiddlewareCreator[],
    context: PipelineContext
  ): Promise<PipelineImpl> {
    const pipeline = new PipelineImpl(context)

    pipeline.head = await pipeline.buildChain(ctx, constructors, pipeline.context)
    context.head = pipeline.head
    return pipeline
  }

  private async buildChain (
    ctx: MeasureContext,
    constructors: MiddlewareCreator[],
    context: PipelineContext
  ): Promise<Middleware | undefined> {
    let current: Middleware | undefined
    for (let index = constructors.length - 1; index >= 0; index--) {
      const element = constructors[index]
      const newCur = await element(ctx, context, current)
      if (newCur != null) {
        this.middlewares.push(newCur)
      }
      current = newCur ?? current
    }
    this.middlewares.reverse()

    return current
  }

  async findAll<T extends Doc>(
    ctx: MeasureContext,
    _class: Ref<Class<T>>,
    query: DocumentQuery<T>,
    options?: FindOptions<T>
  ): Promise<FindResult<T>> {
<<<<<<< HEAD
    return this.head !== undefined
      ? await this.head.findAll(ctx, _class, query, options)
      : await this.storage.findAll(ctx.ctx, _class, query, options, ctx)
=======
    return this.head !== undefined ? await this.head.findAll(ctx, _class, query, options) : toFindResult([])
>>>>>>> 55b51b0f
  }

  async loadModel (ctx: MeasureContext, lastModelTx: Timestamp, hash?: string): Promise<Tx[] | LoadModelResponse> {
    return this.head !== undefined ? await this.head.loadModel(ctx, lastModelTx, hash) : []
  }

  async groupBy<T>(ctx: MeasureContext, domain: Domain, field: string): Promise<Set<T>> {
    return this.head !== undefined ? await this.head.groupBy(ctx, domain, field) : new Set()
  }

  async searchFulltext (ctx: MeasureContext, query: SearchQuery, options: SearchOptions): Promise<SearchResult> {
    return this.head !== undefined ? await this.head.searchFulltext(ctx, query, options) : { docs: [] }
  }

  async tx (ctx: MeasureContext, tx: Tx[]): Promise<TxResult> {
    if (this.head !== undefined) {
      return await this.head.tx(ctx, tx)
    }
    return {}
  }

  handleBroadcast (ctx: MeasureContext<SessionData>): Promise<void> {
    return this.head?.handleBroadcast(ctx) ?? emptyBroadcastResult
  }

  async close (): Promise<void> {
    for (const mw of this.middlewares) {
      try {
        await mw.close()
      } catch (err: any) {
        Analytics.handleError(err)
      }
    }
  }

  async rawFindAll<T extends Doc>(domain: Domain, query: DocumentQuery<T>, options?: FindOptions<T>): Promise<T[]> {
    return await this.storage.rawFindAll(domain, query, options)
  }

  async rawUpdate<T extends Doc>(
    domain: Domain,
    query: DocumentQuery<T>,
    operations: DocumentUpdate<T>
  ): Promise<void> {
    await this.storage.rawUpdate(domain, query, operations)
  }
}<|MERGE_RESOLUTION|>--- conflicted
+++ resolved
@@ -15,23 +15,14 @@
 
 import { Analytics } from '@hcengineering/analytics'
 import {
-<<<<<<< HEAD
-  type Branding,
-=======
   toFindResult,
->>>>>>> 55b51b0f
   type Class,
   type Doc,
   type DocumentQuery,
-  type DocumentUpdate,
   type Domain,
   type FindOptions,
   type FindResult,
-<<<<<<< HEAD
-  type Iterator,
-=======
   type LoadModelResponse,
->>>>>>> 55b51b0f
   type MeasureContext,
   type Ref,
   type SearchOptions,
@@ -62,14 +53,6 @@
   private readonly middlewares: Middleware[] = []
 
   private constructor (readonly context: PipelineContext) {}
-
-  async traverse<T extends Doc>(
-    domain: Domain,
-    query: DocumentQuery<T>,
-    options?: Pick<FindOptions<T>, 'sort' | 'limit' | 'projection'>
-  ): Promise<Iterator<T>> {
-    return await this.storage.traverse(domain, query, options)
-  }
 
   static async create (
     ctx: MeasureContext,
@@ -108,13 +91,7 @@
     query: DocumentQuery<T>,
     options?: FindOptions<T>
   ): Promise<FindResult<T>> {
-<<<<<<< HEAD
-    return this.head !== undefined
-      ? await this.head.findAll(ctx, _class, query, options)
-      : await this.storage.findAll(ctx.ctx, _class, query, options, ctx)
-=======
     return this.head !== undefined ? await this.head.findAll(ctx, _class, query, options) : toFindResult([])
->>>>>>> 55b51b0f
   }
 
   async loadModel (ctx: MeasureContext, lastModelTx: Timestamp, hash?: string): Promise<Tx[] | LoadModelResponse> {
@@ -149,16 +126,4 @@
       }
     }
   }
-
-  async rawFindAll<T extends Doc>(domain: Domain, query: DocumentQuery<T>, options?: FindOptions<T>): Promise<T[]> {
-    return await this.storage.rawFindAll(domain, query, options)
-  }
-
-  async rawUpdate<T extends Doc>(
-    domain: Domain,
-    query: DocumentQuery<T>,
-    operations: DocumentUpdate<T>
-  ): Promise<void> {
-    await this.storage.rawUpdate(domain, query, operations)
-  }
 }