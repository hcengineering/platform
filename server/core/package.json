{
  "name": "@hcengineering/server-core",
  "version": "0.6.1",
  "main": "lib/index.js",
  "svelte": "src/index.ts",
  "types": "types/index.d.ts",
  "author": "Anticrm Platform Contributors",
  "template": "@hcengineering/node-package",
  "license": "EPL-2.0",
  "scripts": {
    "build": "compile",
    "build:watch": "compile",
    "format": "format src",
    "test": "jest --passWithNoTests --silent --forceExit",
    "_phase:build": "compile transpile src",
    "_phase:test": "jest --passWithNoTests --silent --forceExit",
    "_phase:format": "format src",
    "_phase:validate": "compile validate"
  },
  "devDependencies": {
    "@hcengineering/platform-rig": "^0.6.0",
    "@types/node": "~20.11.16",
    "@typescript-eslint/eslint-plugin": "^6.11.0",
    "eslint-plugin-import": "^2.26.0",
    "eslint-plugin-promise": "^6.1.1",
    "eslint-plugin-n": "^15.4.0",
    "eslint": "^8.54.0",
    "@typescript-eslint/parser": "^6.11.0",
    "eslint-config-standard-with-typescript": "^40.0.0",
    "prettier": "^3.1.0",
    "typescript": "^5.3.3",
    "jest": "^29.7.0",
    "ts-jest": "^29.1.1",
    "@types/jest": "^29.5.5",
    "@types/uuid": "^8.3.1"
  },
  "dependencies": {
    "@hcengineering/analytics": "^0.6.0",
<<<<<<< HEAD
    "@hcengineering/communication-sdk-types": "^0.1.84",
    "@hcengineering/communication-types": "^0.1.84",
=======
    "@hcengineering/communication-sdk-types": "0.1.84",
>>>>>>> ba10ef91
    "@hcengineering/core": "^0.6.32",
    "@hcengineering/platform": "^0.6.11",
    "@hcengineering/query": "^0.6.12",
    "@hcengineering/rpc": "^0.6.5",
    "@hcengineering/server-token": "^0.6.11",
    "@hcengineering/storage": "^0.6.0",
    "fast-equals": "^5.2.2",
    "uuid": "^8.3.2"
  }
}<|MERGE_RESOLUTION|>--- conflicted
+++ resolved
@@ -36,12 +36,8 @@
   },
   "dependencies": {
     "@hcengineering/analytics": "^0.6.0",
-<<<<<<< HEAD
-    "@hcengineering/communication-sdk-types": "^0.1.84",
-    "@hcengineering/communication-types": "^0.1.84",
-=======
     "@hcengineering/communication-sdk-types": "0.1.84",
->>>>>>> ba10ef91
+    "@hcengineering/communication-types": "0.1.84",
     "@hcengineering/core": "^0.6.32",
     "@hcengineering/platform": "^0.6.11",
     "@hcengineering/query": "^0.6.12",
