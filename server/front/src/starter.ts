//
// Copyright © 2020, 2021 Anticrm Platform Contributors.
// Copyright © 2021-2025 Hardcore Engineering Inc.
//
// Licensed under the Eclipse Public License, Version 2.0 (the "License");
// you may not use this file except in compliance with the License. You may
// obtain a copy of the License at https://www.eclipse.org/legal/epl-2.0
//
// Unless required by applicable law or agreed to in writing, software
// distributed under the License is distributed on an "AS IS" BASIS,
// WITHOUT WARRANTIES OR CONDITIONS OF ANY KIND, either express or implied.
//
// See the License for the specific language governing permissions and
// limitations under the License.
//

import { MeasureContext } from '@hcengineering/core'
import { setMetadata } from '@hcengineering/platform'
import { StorageConfiguration } from '@hcengineering/server-core'
import { buildStorageFromConfig, storageConfigFromEnv } from '@hcengineering/server-storage'
import serverToken from '@hcengineering/server-token'
import { start } from '.'

export function startFront (ctx: MeasureContext, extraConfig?: Record<string, string | undefined>): void {
  const SERVER_PORT = parseInt(process.env.SERVER_PORT ?? '8080')

<<<<<<< HEAD
  const serverSecret = process.env.SERVER_SECRET
  if (serverSecret === undefined) {
    console.log('Please provide server secret')
    process.exit(1)
  }

  setMetadata(serverToken.metadata.Secret, serverSecret)

  const storageConfig: StorageConfiguration = storageConfigFromEnv()
  const storageAdapter = buildStorageFromConfig(storageConfig)

=======
>>>>>>> 461a0ace
  const accountsUrl = process.env.ACCOUNTS_URL
  if (accountsUrl === undefined) {
    console.error('please provide accounts url')
    process.exit(1)
  }

  const accountsUrlInternal = process.env.ACCOUNTS_URL_INTERNAL

  const uploadUrl = process.env.UPLOAD_URL
  if (uploadUrl === undefined) {
    console.error('please provide upload url')
    process.exit(1)
  }

  const gmailUrl = process.env.GMAIL_URL
  if (gmailUrl === undefined) {
    console.error('please provide gmail url')
    process.exit(1)
  }

  const calendarUrl = process.env.CALENDAR_URL
  if (calendarUrl === undefined) {
    console.error('please provide calendar service url')
    process.exit(1)
  }

  const telegramUrl = process.env.TELEGRAM_URL
  if (telegramUrl === undefined) {
    console.error('please provide telegram url')
    process.exit(1)
  }

  const rekoniUrl = process.env.REKONI_URL
  if (rekoniUrl === undefined) {
    console.error('please provide rekoni url')
    process.exit(1)
  }

  const collaboratorUrl = process.env.COLLABORATOR_URL
  if (collaboratorUrl === undefined) {
    console.error('please provide collaborator url')
    process.exit(1)
  }

  const collaborator = process.env.COLLABORATOR

  const modelVersion = process.env.MODEL_VERSION
  if (modelVersion === undefined) {
    console.error('please provide model version requirement')
    process.exit(1)
  }

  const version = process.env.VERSION
  if (version === undefined) {
    console.error('please provide version requirement')
    process.exit(1)
  }

  let uploadConfig = process.env.UPLOAD_CONFIG
  if (uploadConfig === undefined) {
    uploadConfig = ''
  }

  let previewConfig = process.env.PREVIEW_CONFIG
  if (previewConfig === undefined) {
    // Use universal preview config
    previewConfig = `${uploadUrl}/:workspace?file=:blobId&size=:size`
  }

  let previewUrl = process.env.PREVIEW_URL
  if (previewUrl === undefined) {
    previewUrl = ''
  }

  let filesUrl = process.env.FILES_URL
  if (filesUrl === undefined) {
    filesUrl = `${uploadUrl}/:workspace/:filename?file=:blobId&workspace=:workspace`
  }

  const pushPublicKey = process.env.PUSH_PUBLIC_KEY

  const brandingUrl = process.env.BRANDING_URL

  const linkPreviewUrl = process.env.LINK_PREVIEW_URL

<<<<<<< HEAD
=======
  const streamUrl = process.env.STREAM_URL

>>>>>>> 461a0ace
  const disableSignUp = process.env.DISABLE_SIGNUP

  const hideLocalLogin = process.env.HIDE_LOCAL_LOGIN

  const mailUrl = process.env.MAIL_URL

  const billingUrl = process.env.BILLING_URL

  setMetadata(serverToken.metadata.Secret, serverSecret)
  setMetadata(serverToken.metadata.Service, 'front')

  const storageConfig: StorageConfiguration = storageConfigFromEnv()
  const storageAdapter = buildStorageFromConfig(storageConfig)

  const config = {
    storageAdapter,
    accountsUrl,
    accountsUrlInternal,
    uploadUrl,
    filesUrl,
    modelVersion,
    version,
    gmailUrl,
    telegramUrl,
    rekoniUrl,
    calendarUrl,
    collaboratorUrl,
    collaborator,
    brandingUrl,
    previewUrl,
    previewConfig,
    uploadConfig,
    pushPublicKey,
    disableSignUp,
    hideLocalLogin,
    linkPreviewUrl,
    streamUrl,
    mailUrl,
    billingUrl
  }
  console.log('Starting Front service with', config)
  const shutdown = start(ctx, config, SERVER_PORT, extraConfig)

  const close = (): void => {
    void storageAdapter.close()
    console.trace('Exiting from server')
    console.log('Shutdown request accepted')
    shutdown()
    process.exit(0)
  }

  process.on('SIGINT', close)
  process.on('SIGTERM', close)
}<|MERGE_RESOLUTION|>--- conflicted
+++ resolved
@@ -24,20 +24,6 @@
 export function startFront (ctx: MeasureContext, extraConfig?: Record<string, string | undefined>): void {
   const SERVER_PORT = parseInt(process.env.SERVER_PORT ?? '8080')
 
-<<<<<<< HEAD
-  const serverSecret = process.env.SERVER_SECRET
-  if (serverSecret === undefined) {
-    console.log('Please provide server secret')
-    process.exit(1)
-  }
-
-  setMetadata(serverToken.metadata.Secret, serverSecret)
-
-  const storageConfig: StorageConfiguration = storageConfigFromEnv()
-  const storageAdapter = buildStorageFromConfig(storageConfig)
-
-=======
->>>>>>> 461a0ace
   const accountsUrl = process.env.ACCOUNTS_URL
   if (accountsUrl === undefined) {
     console.error('please provide accounts url')
@@ -96,6 +82,12 @@
     process.exit(1)
   }
 
+  const serverSecret = process.env.SERVER_SECRET
+  if (serverSecret === undefined) {
+    console.log('Please provide server secret')
+    process.exit(1)
+  }
+
   let uploadConfig = process.env.UPLOAD_CONFIG
   if (uploadConfig === undefined) {
     uploadConfig = ''
@@ -123,11 +115,8 @@
 
   const linkPreviewUrl = process.env.LINK_PREVIEW_URL
 
-<<<<<<< HEAD
-=======
   const streamUrl = process.env.STREAM_URL
 
->>>>>>> 461a0ace
   const disableSignUp = process.env.DISABLE_SIGNUP
 
   const hideLocalLogin = process.env.HIDE_LOCAL_LOGIN
