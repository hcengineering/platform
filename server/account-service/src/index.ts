//
// Copyright © 2023 Hardcore Engineering Inc.
//

import account, {
  ACCOUNT_DB,
  EndpointKind,
  UpgradeWorker,
  accountId,
  cleanInProgressWorkspaces,
<<<<<<< HEAD
  getMethods,
  cleanExpiredOtp
=======
  getAllTransactors,
  getMethods
>>>>>>> e07d6249
} from '@hcengineering/account'
import accountEn from '@hcengineering/account/lang/en.json'
import accountRu from '@hcengineering/account/lang/ru.json'
import { Analytics } from '@hcengineering/analytics'
import { registerProviders } from '@hcengineering/auth-providers'
import {
  metricsAggregate,
  type BrandingMap,
  type Data,
  type MeasureContext,
  type Tx,
  type Version
} from '@hcengineering/core'
import { type MigrateOperation } from '@hcengineering/model'
import platform, { Severity, Status, addStringsLoader, setMetadata } from '@hcengineering/platform'
import serverClientPlugin from '@hcengineering/server-client'
import serverToken, { decodeToken } from '@hcengineering/server-token'
import toolPlugin from '@hcengineering/server-tool'
import cors from '@koa/cors'
import { type IncomingHttpHeaders } from 'http'
import Koa from 'koa'
import bodyParser from 'koa-bodyparser'
import Router from 'koa-router'
import { MongoClient } from 'mongodb'
import os from 'os'

/**
 * @public
 */
export function serveAccount (
  measureCtx: MeasureContext,
  version: Data<Version>,
  txes: Tx[],
  migrateOperations: [string, MigrateOperation][],
  productId: string,
  brandings: BrandingMap,
  onClose?: () => void
): void {
  console.log('Starting account service with brandings: ', brandings)
  const methods = getMethods(version, txes, migrateOperations)
  const ACCOUNT_PORT = parseInt(process.env.ACCOUNT_PORT ?? '3000')
  const dbUri = process.env.MONGO_URL
  if (dbUri === undefined) {
    console.log('Please provide mongodb url')
    process.exit(1)
  }

  const transactorUri = process.env.TRANSACTOR_URL
  if (transactorUri === undefined) {
    console.log('Please provide transactor url')
    process.exit(1)
  }

  const serverSecret = process.env.SERVER_SECRET
  if (serverSecret === undefined) {
    console.log('Please provide server secret')
    process.exit(1)
  }

  addStringsLoader(accountId, async (lang: string) => {
    switch (lang) {
      case 'en':
        return accountEn
      case 'ru':
        return accountRu
      default:
        return accountEn
    }
  })

  const ses = process.env.SES_URL
  const frontURL = process.env.FRONT_URL
  const productName = process.env.PRODUCT_NAME
  const lang = process.env.LANGUAGE ?? 'en'

  setMetadata(account.metadata.Transactors, transactorUri)
  setMetadata(platform.metadata.locale, lang)
  setMetadata(account.metadata.ProductName, productName)
  setMetadata(account.metadata.OtpTimeToLiveSec, parseInt(process.env.OTP_TIME_TO_LIVE ?? '60'))
  setMetadata(account.metadata.OtpRetryDelaySec, parseInt(process.env.OTP_RETRY_DELAY ?? '60'))
  setMetadata(account.metadata.SES_URL, ses)
  setMetadata(account.metadata.FrontURL, frontURL)

  setMetadata(serverToken.metadata.Secret, serverSecret)

  const initWS = process.env.INIT_WORKSPACE
  if (initWS !== undefined) {
    setMetadata(toolPlugin.metadata.InitWorkspace, initWS)
  }
  const initScriptUrl = process.env.INIT_SCRIPT_URL
  if (initScriptUrl !== undefined) {
    setMetadata(toolPlugin.metadata.InitScriptURL, initScriptUrl)
  }
  setMetadata(serverClientPlugin.metadata.UserAgent, 'AccountService')

  let client: MongoClient | Promise<MongoClient> = MongoClient.connect(dbUri)

  let worker: UpgradeWorker | undefined

  const app = new Koa()
  const router = new Router()

  app.use(
    cors({
      credentials: true
    })
  )
  app.use(bodyParser())

  void client.then(async (p: MongoClient) => {
    const db = p.db(ACCOUNT_DB)
    registerProviders(measureCtx, app, router, db, productId, serverSecret, frontURL, brandings)

    // We need to clean workspace with creating === true, since server is restarted.
    void cleanInProgressWorkspaces(db, productId)

    setInterval(
      () => {
        void cleanExpiredOtp(db)
      },
      3 * 60 * 1000
    )

    const performUpgrade = (process.env.PERFORM_UPGRADE ?? 'true') === 'true'
    if (performUpgrade) {
      await measureCtx.with('upgrade-all-models', {}, async (ctx) => {
        worker = new UpgradeWorker(db, p, version, txes, migrateOperations, productId)
        await worker.upgradeAll(ctx, {
          errorHandler: async (ws, err) => {
            Analytics.handleError(err)
          },
          force: false,
          console: false,
          logs: 'upgrade-logs',
          parallel: parseInt(process.env.PARALLEL ?? '1')
        })
      })
    }
  })

  const extractToken = (header: IncomingHttpHeaders): string | undefined => {
    try {
      return header.authorization?.slice(7) ?? undefined
    } catch {
      return undefined
    }
  }

  router.get('/api/v1/statistics', (req, res) => {
    try {
      const token = req.query.token as string
      const payload = decodeToken(token)
      const admin = payload.extra?.admin === 'true'
      const data: Record<string, any> = {
        metrics: admin ? metricsAggregate((measureCtx as any).metrics) : {},
        statistics: {}
      }
      data.statistics.totalClients = 0
      data.statistics.memoryUsed = Math.round((process.memoryUsage().heapUsed / 1024 / 1024) * 100) / 100
      data.statistics.memoryTotal = Math.round((process.memoryUsage().heapTotal / 1024 / 1024) * 100) / 100
      data.statistics.cpuUsage = Math.round(os.loadavg()[0] * 100) / 100
      data.statistics.freeMem = Math.round((os.freemem() / 1024 / 1024) * 100) / 100
      data.statistics.totalMem = Math.round((os.totalmem() / 1024 / 1024) * 100) / 100
      const json = JSON.stringify(data)
      req.res.writeHead(200, { 'Content-Type': 'application/json' })
      req.res.end(json)
    } catch (err: any) {
      Analytics.handleError(err)
      console.error(err)
      req.res.writeHead(404, {})
      req.res.end()
    }
  })

  router.put('/api/v1/manage', async (req, res) => {
    try {
      const token = req.query.token as string
      const payload = decodeToken(token)
      if (payload.extra?.admin !== 'true') {
        req.res.writeHead(404, {})
        req.res.end()
        return
      }

      const operation = req.query.operation

      switch (operation) {
        case 'maintenance': {
          const timeMinutes = parseInt((req.query.timeout as string) ?? '5')
          const transactors = getAllTransactors(EndpointKind.Internal)
          for (const tr of transactors) {
            const serverEndpoint = tr.replaceAll('wss://', 'https://').replace('ws://', 'http://')
            await fetch(serverEndpoint + `/api/v1/manage?token=${token}&operation=maintenance&timeout=${timeMinutes}`, {
              method: 'PUT'
            })
          }

          req.res.writeHead(200)
          req.res.end()
          return
        }
      }

      req.res.writeHead(404, {})
      req.res.end()
    } catch (err: any) {
      Analytics.handleError(err)
      req.res.writeHead(404, {})
      req.res.end()
    }
  })

  router.post('rpc', '/', async (ctx) => {
    const token = extractToken(ctx.request.headers)

    const request = ctx.request.body as any
    const method = methods[request.method]
    if (method === undefined) {
      const response = {
        id: request.id,
        error: new Status(Severity.ERROR, platform.status.UnknownMethod, { method: request.method })
      }

      ctx.body = JSON.stringify(response)
    }

    if (client instanceof Promise) {
      client = await client
    }
    const db = client.db(ACCOUNT_DB)

    let host: string | undefined
    const origin = ctx.request.headers.origin ?? ctx.request.headers.referer
    if (origin !== undefined) {
      host = new URL(origin).host
    }
    const branding = host !== undefined ? brandings[host] : null
    const result = await measureCtx.with(
      request.method,
      {},
      async (ctx) => await method(ctx, db, productId, branding, request, token)
    )

    worker?.updateResponseStatistics(result)
    ctx.body = result
  })

  app.use(router.routes()).use(router.allowedMethods())

  const server = app.listen(ACCOUNT_PORT, () => {
    console.log(`server started on port ${ACCOUNT_PORT}`)
  })

  const close = (): void => {
    onClose?.()
    if (client instanceof Promise) {
      void client.then((c) => c.close())
    } else {
      void client.close()
    }
    server.close()
  }

  process.on('uncaughtException', (e) => {
    measureCtx.error('uncaughtException', { error: e })
  })

  process.on('unhandledRejection', (reason, promise) => {
    measureCtx.error('Unhandled Rejection at:', { reason, promise })
  })
  process.on('SIGINT', close)
  process.on('SIGTERM', close)
  process.on('exit', close)
}<|MERGE_RESOLUTION|>--- conflicted
+++ resolved
@@ -8,13 +8,9 @@
   UpgradeWorker,
   accountId,
   cleanInProgressWorkspaces,
-<<<<<<< HEAD
   getMethods,
-  cleanExpiredOtp
-=======
-  getAllTransactors,
-  getMethods
->>>>>>> e07d6249
+  cleanExpiredOtp,
+  getAllTransactors
 } from '@hcengineering/account'
 import accountEn from '@hcengineering/account/lang/en.json'
 import accountRu from '@hcengineering/account/lang/ru.json'
