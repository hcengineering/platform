//
// Copyright © 2022 Hardcore Engineering Inc.
//
// Licensed under the Eclipse Public License, Version 2.0 (the "License");
// you may not use this file except in compliance with the License. You may
// obtain a copy of the License at https://www.eclipse.org/legal/epl-2.0
//
// Unless required by applicable law or agreed to in writing, software
// distributed under the License is distributed on an "AS IS" BASIS,
// WITHOUT WARRANTIES OR CONDITIONS OF ANY KIND, either express or implied.
//
// See the License for the specific language governing permissions and
// limitations under the License.
//

import contact from '@hcengineering/contact'
import core, {
  BackupClient,
  Branding,
  Client as CoreClient,
  coreId,
  DOMAIN_BENCHMARK,
  DOMAIN_MIGRATION,
  DOMAIN_MODEL,
  DOMAIN_TRANSIENT,
  DOMAIN_TX,
  groupByArray,
  Hierarchy,
  MeasureContext,
  MigrationState,
  ModelDb,
  systemAccountEmail,
  toWorkspaceString,
  Tx,
  TxOperations,
  WorkspaceId,
  WorkspaceIdWithUrl,
  type Doc,
  type TxCUD
} from '@hcengineering/core'
import { consoleModelLogger, MigrateOperation, ModelLogger, tryMigrate } from '@hcengineering/model'
import {
  AggregatorStorageAdapter,
  DbAdapter,
  DomainIndexHelperImpl,
  Pipeline,
  ServerStorage,
  SessionContextImpl,
  StorageAdapter
} from '@hcengineering/server-core'
import { connect } from './connect'
import { InitScript, WorkspaceInitializer } from './initializer'
import toolPlugin from './plugin'
import { MigrateClientImpl } from './upgrade'

import { getMetadata } from '@hcengineering/platform'
import { generateToken } from '@hcengineering/server-token'
import fs from 'fs'
import * as yaml from 'js-yaml'
import path from 'path'

export * from './connect'
export * from './plugin'
export { toolPlugin as default }

export class FileModelLogger implements ModelLogger {
  handle: fs.WriteStream
  constructor (readonly file: string) {
    fs.mkdirSync(path.dirname(this.file), { recursive: true })

    this.handle = fs.createWriteStream(this.file, { flags: 'a' })
  }

  log (msg: string, data: any): void {
    this.handle.write(msg + ' : ' + JSON.stringify(data) + '\n')
  }

  error (msg: string, data: any): void {
    this.handle.write(msg + ': ' + JSON.stringify(data) + '\n')
  }

  close (): void {
    this.handle.close()
  }
}

/**
 * @public
 */
export function prepareTools (rawTxes: Tx[]): {
  mongodbUri: string
  dbUrl: string | undefined
  txes: Tx[]
} {
  const mongodbUri = process.env.MONGO_URL
  if (mongodbUri === undefined) {
    console.error('please provide mongodb url.')
    process.exit(1)
  }

  const dbUrl = process.env.DB_URL

  return {
    mongodbUri,
    dbUrl,
    txes: JSON.parse(JSON.stringify(rawTxes)) as Tx[]
  }
}

/**
 * @public
 */
export async function initModel (
  ctx: MeasureContext,
  workspaceId: WorkspaceId,
  rawTxes: Tx[],
  adapter: DbAdapter,
  storageAdapter: AggregatorStorageAdapter,
  logger: ModelLogger = consoleModelLogger,
  progress: (value: number) => Promise<void>
): Promise<void> {
  const { txes } = prepareTools(rawTxes)
  if (txes.some((tx) => tx.objectSpace !== core.space.Model)) {
    throw Error('Model txes must target only core.space.Model')
  }

  try {
    logger.log('creating model...', workspaceId)
    await adapter.upload(ctx, DOMAIN_TX, txes)
    logger.log('model transactions inserted.', { count: txes.length })

    await progress(30)

    logger.log('creating data...', { workspaceId })

    await progress(60)

    logger.log('create minio bucket', { workspaceId })

    await storageAdapter.make(ctx, workspaceId)
    await progress(100)
  } catch (err: any) {
    ctx.error('Failed to create workspace', { error: err })
    throw err
  } finally {
    await adapter.close()
  }
}

export async function updateModel (
  ctx: MeasureContext,
  workspaceId: WorkspaceId,
  migrateOperations: [string, MigrateOperation][],
  connection: TxOperations,
  pipeline: Pipeline,
  logger: ModelLogger = consoleModelLogger,
  progress: (value: number) => Promise<void>
): Promise<void> {
  logger.log('connecting to transactor', { workspaceId })

  const states = await connection.findAll<MigrationState>(core.class.MigrationState, {})
  const sts = Array.from(groupByArray(states, (it) => it.plugin).entries())
  const migrateState = new Map(sts.map((it) => [it[0], new Set(it[1].map((q) => q.state))]))

  try {
    let i = 0
    for (const op of migrateOperations) {
      logger.log('Migrate', { name: op[0] })
      await op[1].upgrade(migrateState, async () => connection as any, logger)
      i++
      await progress((((100 / migrateOperations.length) * i) / 100) * 30)
    }

    // Create update indexes
    await createUpdateIndexes(
      ctx,
      connection.getHierarchy(),
      connection.getModel(),
      pipeline,
      async (value) => {
        await progress(30 + (Math.min(value, 100) / 100) * 70)
      },
      workspaceId
    )
    await progress(100)
  } catch (e: any) {
    logger.error('error', { error: e })
    throw e
  }
}

/**
 * @public
 */
export async function initializeWorkspace (
  ctx: MeasureContext,
  branding: Branding | null,
  wsUrl: WorkspaceIdWithUrl,
  storageAdapter: AggregatorStorageAdapter,
  client: TxOperations,
  logger: ModelLogger = consoleModelLogger,
  progress: (value: number) => Promise<void>
): Promise<void> {
  const initWS = branding?.initWorkspace ?? getMetadata(toolPlugin.metadata.InitWorkspace)
  const sriptUrl = getMetadata(toolPlugin.metadata.InitScriptURL)
  if (initWS === undefined || sriptUrl === undefined) return
  try {
    // `https://raw.githubusercontent.com/hcengineering/init/main/script.yaml`
    const req = await fetch(sriptUrl)
    const text = await req.text()
    const scripts = yaml.load(text) as any as InitScript[]
    let script: InitScript | undefined
    if (initWS !== undefined) {
      script = scripts.find((it) => it.name === initWS)
    }
    if (script === undefined) {
      script = scripts.find((it) => it.default)
    }
    if (script === undefined) {
      return
    }

    const initializer = new WorkspaceInitializer(ctx, storageAdapter, wsUrl, client)
    await initializer.processScript(script, logger, progress)
  } catch (err: any) {
    ctx.error('Failed to create workspace', { error: err })
    throw err
  }
}

/**
 * @public
 */
export async function upgradeModel (
  ctx: MeasureContext,
  transactorUrl: string,
  workspaceId: WorkspaceIdWithUrl,
  txes: Tx[],
  pipeline: Pipeline,
  storageAdapter: AggregatorStorageAdapter,
  migrateOperations: [string, MigrateOperation][],
  logger: ModelLogger = consoleModelLogger,
  skipTxUpdate: boolean = false,
  progress: (value: number) => Promise<void>,
  forceIndexes: boolean = false
): Promise<Tx[]> {
  if (txes.some((tx) => tx.objectSpace !== core.space.Model)) {
    throw Error('Model txes must target only core.space.Model')
  }

  const prevModel = await fetchModel(ctx, pipeline)
  const { migrateClient: preMigrateClient } = await prepareMigrationClient(
    pipeline.storage,
    prevModel.hierarchy,
    prevModel.modelDb,
    logger,
    storageAdapter,
    workspaceId
  )

  await progress(0)
  await ctx.with('pre-migrate', {}, async (ctx) => {
    let i = 0

    for (const op of migrateOperations) {
      if (op[1].preMigrate === undefined) {
        continue
      }
      const preMigrate = op[1].preMigrate

      const t = Date.now()
      try {
        await ctx.with(op[0], {}, async (ctx) => {
          await preMigrate(preMigrateClient, logger)
        })
      } catch (err: any) {
        logger.error(`error during pre-migrate: ${op[0]} ${err.message}`, err)
        throw err
      }
      logger.log('pre-migrate:', { workspaceId: workspaceId.name, operation: op[0], time: Date.now() - t })
      await progress(((100 / migrateOperations.length) * i * 10) / 100)
      i++
    }
  })

  if (!skipTxUpdate) {
    const sctx = new SessionContextImpl(
      ctx,
      systemAccountEmail,
      'upgrade',
      true,
      { targets: {}, txes: [] },
      workspaceId,
      null,
      false,
      new Map(),
      new Map()
    )

    logger.log('removing model...', { workspaceId: workspaceId.name })
    await progress(10)
    const toRemove = await pipeline.findAll(sctx, core.class.Tx, {
      objectSpace: core.space.Model,
      modifiedBy: core.account.System,
      objectClass: { $nin: [contact.class.PersonAccount, 'contact:class:EmployeeAccount'] }
    })
    await pipeline.clean(
      ctx,
      DOMAIN_TX,
      toRemove.map((p) => p._id)
    )
    logger.log('transactions deleted.', { workspaceId: workspaceId.name, count: toRemove.length })
    logger.log('creating model...', { workspaceId: workspaceId.name })
    await pipeline.upload(ctx, DOMAIN_TX, txes)

    logger.log('model transactions inserted.', { workspaceId: workspaceId.name, count: txes.length })
    await progress(20)
  }
  const newModel = [
    ...txes,
    ...Array.from(
      prevModel.model.filter(
        (it) =>
          it.modifiedBy !== core.account.System ||
          (it as TxCUD<Doc>).objectClass === contact.class.Person ||
          (it as TxCUD<Doc>).objectClass === 'contact:class:PersonAccount'
      )
    )
  ]

  const { hierarchy, modelDb, model } = await fetchModel(ctx, pipeline, newModel)
  const { migrateClient, migrateState } = await prepareMigrationClient(
    pipeline.storage,
    hierarchy,
    modelDb,
    logger,
    storageAdapter,
    workspaceId
  )

  const upgradeIndexes = async (): Promise<void> => {
    ctx.info('Migrate indexes')
    // Create update indexes
    await createUpdateIndexes(
      ctx,
      hierarchy,
      modelDb,
      pipeline,
      async (value) => {
        await progress(90 + (Math.min(value, 100) / 100) * 10)
      },
      workspaceId
    )
  }
  if (forceIndexes) {
    await upgradeIndexes()
  }

  await ctx.with('migrate', {}, async (ctx) => {
    let i = 0
    for (const op of migrateOperations) {
      const t = Date.now()
      try {
        await ctx.with(op[0], {}, async () => {
          await op[1].migrate(migrateClient, logger)
        })
      } catch (err: any) {
        logger.error(`error during migrate: ${op[0]} ${err.message}`, err)
        throw err
      }
      logger.log('migrate:', { workspaceId: workspaceId.name, operation: op[0], time: Date.now() - t })
      await progress(20 + ((100 / migrateOperations.length) * i * 20) / 100)
      i++
    }

    await tryMigrate(migrateClient, coreId, [
      {
        state: 'indexes-v4',
        func: upgradeIndexes
      }
    ])
  })

  logger.log('Apply upgrade operations', { workspaceId: workspaceId.name })

  let connection: (CoreClient & BackupClient) | undefined
  const getUpgradeClient = async (): Promise<CoreClient & BackupClient> =>
    await ctx.with('connect-platform', {}, async (ctx) => {
      if (connection !== undefined) {
        return connection
      }
      connection = (await connect(
        transactorUrl,
        workspaceId,
        undefined,
        {
          mode: 'backup',
          model: 'upgrade',
          admin: 'true'
        },
        model
      )) as CoreClient & BackupClient
      return connection
    })
  try {
    await ctx.with('upgrade', {}, async (ctx) => {
      let i = 0
      for (const op of migrateOperations) {
        const t = Date.now()
        await ctx.with(op[0], {}, async () => {
          await op[1].upgrade(migrateState, getUpgradeClient, logger)
        })
        logger.log('upgrade:', { operation: op[0], time: Date.now() - t, workspaceId: workspaceId.name })
        await progress(60 + ((100 / migrateOperations.length) * i * 30) / 100)
        i++
      }
    })

    if (connection === undefined) {
      // We need to send reboot for workspace
      ctx.info('send force close', { workspace: workspaceId.name, transactorUrl })
      const serverEndpoint = transactorUrl.replaceAll('wss://', 'https://').replace('ws://', 'http://')
      const token = generateToken(systemAccountEmail, workspaceId, { admin: 'true' })
      await fetch(
        serverEndpoint +
          `/api/v1/manage?token=${token}&operation=force-close&wsId=${toWorkspaceString(workspaceId, '@')}`,
        {
          method: 'PUT'
        }
<<<<<<< HEAD
      )
=======
      })

      if (connection === undefined) {
        // We need to send reboot for workspace
        ctx.info('send force close', { workspace: workspaceId.name, transactorUrl })
        const serverEndpoint = transactorUrl.replaceAll('wss://', 'https://').replace('ws://', 'http://')
        const token = generateToken(systemAccountEmail, workspaceId, { admin: 'true' })
        await fetch(
          serverEndpoint + `/api/v1/manage?token=${token}&operation=force-close&wsId=${toWorkspaceString(workspaceId)}`,
          {
            method: 'PUT'
          }
        )
      }
    } finally {
      await connection?.sendForceClose()
      await connection?.close()
>>>>>>> 4dd9aef5
    }
  } finally {
    await connection?.sendForceClose()
    await connection?.close()
  }
  return model
}

async function prepareMigrationClient (
  adapter: ServerStorage,
  hierarchy: Hierarchy,
  model: ModelDb,
  logger: ModelLogger,
  storageAdapter: StorageAdapter,
  workspaceId: WorkspaceId
): Promise<{
    migrateClient: MigrateClientImpl
    migrateState: Map<string, Set<string>>
  }> {
  const migrateClient = new MigrateClientImpl(adapter, hierarchy, model, logger, storageAdapter, workspaceId)
  const states = await migrateClient.find<MigrationState>(DOMAIN_MIGRATION, { _class: core.class.MigrationState })
  const sts = Array.from(groupByArray(states, (it) => it.plugin).entries())
  const migrateState = new Map(sts.map((it) => [it[0], new Set(it[1].map((q) => q.state))]))
  migrateClient.migrateState = migrateState

  return { migrateClient, migrateState }
}

async function fetchModel (
  ctx: MeasureContext,
  pipeline: Pipeline,
  model?: Tx[]
): Promise<{ hierarchy: Hierarchy, modelDb: ModelDb, model: Tx[] }> {
  const hierarchy = new Hierarchy()
  const modelDb = new ModelDb(hierarchy)

  if (model === undefined) {
    const res = await ctx.with('get-model', {}, async (ctx) => await pipeline.storage.loadModel(0))
    model = Array.isArray(res) ? res : res.transactions
  }

  await ctx.with('build local model', {}, async () => {
    for (const tx of model ?? []) {
      try {
        hierarchy.tx(tx)
      } catch (err: any) {}
    }
    modelDb.addTxes(ctx, model as Tx[], false)
  })
  return { hierarchy, modelDb, model }
}

async function createUpdateIndexes (
  ctx: MeasureContext,
  hierarchy: Hierarchy,
  model: ModelDb,
  pipeline: Pipeline,
  progress: (value: number) => Promise<void>,
  workspaceId: WorkspaceId
): Promise<void> {
  const domainHelper = new DomainIndexHelperImpl(ctx, hierarchy, model, workspaceId)
  let completed = 0
  const allDomains = hierarchy.domains()
  for (const domain of allDomains) {
    if (domain === DOMAIN_MODEL || domain === DOMAIN_TRANSIENT || domain === DOMAIN_BENCHMARK) {
      continue
    }
    const adapter = pipeline.storage.getAdapter(domain, false)
    const dbHelper = adapter.helper()

    await domainHelper.checkDomain(ctx, domain, await dbHelper.estimatedCount(domain), dbHelper)
    completed++
    await progress((100 / allDomains.length) * completed)
  }
}<|MERGE_RESOLUTION|>--- conflicted
+++ resolved
@@ -389,19 +389,19 @@
       if (connection !== undefined) {
         return connection
       }
-      connection = (await connect(
-        transactorUrl,
-        workspaceId,
-        undefined,
-        {
-          mode: 'backup',
-          model: 'upgrade',
-          admin: 'true'
-        },
-        model
-      )) as CoreClient & BackupClient
-      return connection
-    })
+        connection = (await connect(
+          transactorUrl,
+          workspaceId,
+          undefined,
+          {
+            mode: 'backup',
+            model: 'upgrade',
+            admin: 'true'
+          },
+          model
+        )) as CoreClient & BackupClient
+        return connection
+      })
   try {
     await ctx.with('upgrade', {}, async (ctx) => {
       let i = 0
@@ -422,32 +422,11 @@
       const serverEndpoint = transactorUrl.replaceAll('wss://', 'https://').replace('ws://', 'http://')
       const token = generateToken(systemAccountEmail, workspaceId, { admin: 'true' })
       await fetch(
-        serverEndpoint +
-          `/api/v1/manage?token=${token}&operation=force-close&wsId=${toWorkspaceString(workspaceId, '@')}`,
+        serverEndpoint + `/api/v1/manage?token=${token}&operation=force-close&wsId=${toWorkspaceString(workspaceId)}`,
         {
           method: 'PUT'
         }
-<<<<<<< HEAD
       )
-=======
-      })
-
-      if (connection === undefined) {
-        // We need to send reboot for workspace
-        ctx.info('send force close', { workspace: workspaceId.name, transactorUrl })
-        const serverEndpoint = transactorUrl.replaceAll('wss://', 'https://').replace('ws://', 'http://')
-        const token = generateToken(systemAccountEmail, workspaceId, { admin: 'true' })
-        await fetch(
-          serverEndpoint + `/api/v1/manage?token=${token}&operation=force-close&wsId=${toWorkspaceString(workspaceId)}`,
-          {
-            method: 'PUT'
-          }
-        )
-      }
-    } finally {
-      await connection?.sendForceClose()
-      await connection?.close()
->>>>>>> 4dd9aef5
     }
   } finally {
     await connection?.sendForceClose()
