--- conflicted
+++ resolved
@@ -38,11 +38,6 @@
   type WorkspaceIds,
   type WorkspaceUuid
 } from '@hcengineering/core'
-<<<<<<< HEAD
-import { consoleModelLogger, MigrateOperation, ModelLogger, tryMigrate, type MigrateMode } from '@hcengineering/model'
-import { DomainIndexHelperImpl, Pipeline, StorageAdapter, type DbAdapter } from '@hcengineering/server-core'
-import { InitScript, WorkspaceInitializer } from './initializer'
-=======
 import {
   consoleModelLogger,
   type MigrateMode,
@@ -59,7 +54,6 @@
   type StorageAdapter
 } from '@hcengineering/server-core'
 import { type InitScript, WorkspaceInitializer } from './initializer'
->>>>>>> 461a0ace
 import toolPlugin from './plugin'
 import { MigrateClientImpl } from './upgrade'
 
@@ -187,19 +181,11 @@
     try {
       let i = 0
       for (const op of migrateOperations) {
-<<<<<<< HEAD
-        const st = Date.now()
-        await ctx.with(op[0], {}, async () => {
-          await op[1].upgrade(migrateState, async () => connection as any, mode)
-        })
-        const tdelta = Date.now() - st
-=======
         const st = platformNow()
         await ctx.with(op[0], {}, async () => {
           await op[1].upgrade(migrateState, async () => connection as any, mode)
         })
         const tdelta = platformNowDiff(st)
->>>>>>> 461a0ace
         if (tdelta > 0) {
           logger.log('Create', { name: op[0], time: tdelta })
         }
@@ -356,15 +342,9 @@
     let i = 0
     for (const op of migrateOperations) {
       try {
-<<<<<<< HEAD
-        const t = Date.now()
-        await ctx.with(op[0], {}, () => op[1].migrate(migrateClient, mode))
-        const tdelta = Date.now() - t
-=======
         const t = platformNow()
         await ctx.with(op[0], {}, () => op[1].migrate(migrateClient, mode))
         const tdelta = platformNowDiff(t)
->>>>>>> 461a0ace
         if (tdelta > 0) {
           logger.log('migrate:', { workspaceId: wsIds, operation: op[0], time: tdelta })
         }
