--- conflicted
+++ resolved
@@ -13,10 +13,9 @@
 // limitations under the License.
 //
 
-import { guestAccountEmail } from '@hcengineering/account'
 import { decodeDocumentId } from '@hcengineering/collaborator-client'
 import { MeasureContext } from '@hcengineering/core'
-import { Token, decodeToken } from '@hcengineering/server-token'
+import { decodeToken } from '@hcengineering/server-token'
 import { Extension, onAuthenticatePayload } from '@hocuspocus/server'
 import { isReadOnlyOrGuest } from '@hcengineering/account'
 
@@ -38,17 +37,6 @@
     const ctx = this.configuration.ctx
     const { workspaceId } = decodeDocumentId(data.documentName)
 
-<<<<<<< HEAD
-    return await ctx.with('authenticate', { workspaceId }, async () => {
-      const token = decodeToken(data.token)
-      const readonly = isGuest(token)
-
-      ctx.info('authenticate', { workspaceId, mode: token.extra?.mode ?? '', readonly })
-
-      if (readonly) {
-        data.connection.readOnly = true
-      }
-=======
     return await ctx.with(
       'authenticate',
       {},
@@ -62,7 +50,6 @@
           mode: token.extra?.mode ?? '',
           readonly
         })
->>>>>>> 461a0ace
 
         if (readonly) {
           data.connection.readOnly = true
@@ -81,8 +68,4 @@
       { workspaceId }
     )
   }
-}
-
-export function isGuest (token: Token): boolean {
-  return token.email === guestAccountEmail && token.extra?.guest === 'true'
 }