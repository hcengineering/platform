--- conflicted
+++ resolved
@@ -144,13 +144,8 @@
     const connections = document.getConnectionsCount()
     ctx.info('disconnect from document', { documentName, connectionId, connections })
 
-<<<<<<< HEAD
-    const updates = this.updates.get(documentName)
-    if (updates === undefined || !updates.collaborators.has(connectionId)) {
-=======
     const noUpdates = this.hasNoUpdates(documentName, connectionId)
     if (noUpdates) {
->>>>>>> 461a0ace
       ctx.info('no changes for document', { documentName, connectionId })
       return
     }
