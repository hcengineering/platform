//
// Copyright © 2023 Hardcore Engineering Inc.
//
// Licensed under the Eclipse Public License, Version 2.0 (the "License");
// you may not use this file except in compliance with the License. You may
// obtain a copy of the License at https://www.eclipse.org/legal/epl-2.0
//
// Unless required by applicable law or agreed to in writing, software
// distributed under the License is distributed on an "AS IS" BASIS,
// WITHOUT WARRANTIES OR CONDITIONS OF ANY KIND, either express or implied.
//
// See the License for the specific language governing permissions and
// limitations under the License.
//

import { Analytics } from '@hcengineering/analytics'
import { MeasureContext, generateId, metricsAggregate } from '@hcengineering/core'
import type { StorageAdapter } from '@hcengineering/server-core'
import { Token, TokenError, decodeToken } from '@hcengineering/server-token'
import { Hocuspocus } from '@hocuspocus/server'
import bp from 'body-parser'
import cors from 'cors'
import express from 'express'
import { IncomingMessage, createServer } from 'http'
import { WebSocket, WebSocketServer } from 'ws'

import { Config } from './config'
import { Context } from './context'
import { AuthenticationExtension } from './extensions/authentication'
import { StorageExtension } from './extensions/storage'
import { simpleClientFactory } from './platform'
import { RpcErrorResponse, RpcRequest, RpcResponse, methods } from './rpc'
import { PlatformStorageAdapter } from './storage/platform'
import { MarkupTransformer } from './transformers/markup'
import { getWorkspaceIds } from './utils'

/**
 * @public
 */
export type Shutdown = () => Promise<void>

/**
 * @public
 */
export async function start (ctx: MeasureContext, config: Config, storageAdapter: StorageAdapter): Promise<Shutdown> {
  const port = config.Port
  const retryCount = config.StorageRetryCount
  const retryInterval = config.StorageRetryInterval

  ctx.info('Starting collaborator server', { config })

  const app = express()
  app.use(cors())
  app.use(express.json({ limit: '10mb' }))
  app.use(bp.json({ limit: '10mb' }))

  const extensionsCtx = ctx.newChild('extensions', {}, { span: false })
  const transformer = new MarkupTransformer()

  const hocuspocus = new Hocuspocus({
    address: '0.0.0.0',
    port,

    /**
     * Defines in which interval the server sends a ping, and closes the connection when no pong is sent back.
     */
    timeout: 30000,
    /**
     * Debounces the call of the `onStoreDocument` hook for the given amount of time in ms.
     * Otherwise every single update would be persisted.
     */
    debounce: 10000,
    /**
     * Makes sure to call `onStoreDocument` at least in the given amount of time (ms).
     */
    maxDebounce: 60000,
    /**
     * options to pass to the ydoc document
     */
    yDocOptions: {
      // we intentionally disable gc in order to make snapshots working
      // see https://github.com/yjs/yjs/blob/v13.5.52/src/utils/Snapshot.js#L162
      gc: false,
      gcFilter: () => false
    },
    /**
     * If set to false, respects the debounce time of `onStoreDocument` before unloading a document.
     * Otherwise, the document will be unloaded immediately.
     *
     * This prevents a client from DOSing the server by repeatedly connecting and disconnecting when
     * your onStoreDocument is rate-limited.
     */
    unloadImmediately: false,

    extensions: [
      new AuthenticationExtension({
        ctx: extensionsCtx.newChild('authenticate', {}, { span: false })
      }),
      new StorageExtension({
<<<<<<< HEAD
        ctx: extensionsCtx.newChild('storage', {}),
=======
        ctx: extensionsCtx.newChild('storage', {}, { span: false }),
>>>>>>> 461a0ace
        adapter: new PlatformStorageAdapter(storageAdapter, { retryCount, retryInterval }),
        transformer
      })
    ]
  })

  const rpcCtx = ctx.newChild('rpc', {}, { span: false })

  const getContext = async (rawToken: string, token: Token): Promise<Context> => {
    const wsIds = await getWorkspaceIds(rawToken)

    return {
      connectionId: generateId(),
      wsIds,
      clientFactory: simpleClientFactory(token)
    }
  }

  app.get('/api/v1/statistics', (req, res) => {
    try {
      const token = req.query.token as string
      const payload = decodeToken(token)
      const admin = payload.extra?.admin === 'true'
      res.status(200)
      res.setHeader('Content-Type', 'application/json')
      res.setHeader('Cache-Control', 'public, no-store, no-cache, must-revalidate, max-age=0')

      const json = JSON.stringify({
        metrics: metricsAggregate((ctx as any).metrics),
        statistics: {
          activeSessions: {}
        },
        admin
      })
      res.end(json)
    } catch (err: any) {
      if (err instanceof TokenError) {
        res.status(401).send({ error: 'Unauthorized' })
        return
      }

      ctx.error('statistics error', { err })
      Analytics.handleError(err)
      res.writeHead(404, {})
      res.end()
    }
  })

  // eslint-disable-next-line @typescript-eslint/no-misused-promises
  app.post('/rpc/:id', async (req, res) => {
    const authHeader = req.headers.authorization
    if (authHeader === undefined) {
      res.status(401).send({ error: 'Unauthorized' })
      return
    }

    const rawToken = authHeader.split(' ')[1]
    let token: Token
    try {
      token = decodeToken(rawToken)
    } catch {
      res.status(401).send({ error: 'Unauthorized' })
      return
    }

    const documentId = req.params.id
    if (documentId === undefined || documentId === '') {
      const response: RpcErrorResponse = {
        error: 'Missing document id'
      }
      res.status(400).send(response)
      return
    }

    const request = req.body as RpcRequest

    const method = methods[request.method]
    if (method === undefined) {
      const response: RpcErrorResponse = {
        error: 'Unknown method'
      }
      res.status(400).send(response)
      return
    }

    const context = await getContext(rawToken, token)

    rpcCtx.info('rpc', { method: request.method, connectionId: context.connectionId, mode: token.extra?.mode ?? '' })
    await rpcCtx.with(
      '/rpc',
      {
        source: token.extra?.service ?? '🤦‍♂️user',
        method: request.method
      },
      async (ctx) => {
        try {
          const response: RpcResponse = await rpcCtx.with(request.method, {}, (ctx) => {
            return method(ctx, context, documentId, request.payload, { hocuspocus, storageAdapter, transformer })
          })
          res.status(200).send(response)
        } catch (err: any) {
          Analytics.handleError(err)
          res.status(500).send({ error: err.message })
        }
      }
    )
  })

  const wss = new WebSocketServer({
    noServer: true,
    perMessageDeflate: false
  })

  wss.on('connection', (incoming: WebSocket, request: IncomingMessage) => {
    const context: Partial<Context> = { connectionId: generateId() }
    hocuspocus.handleConnection(incoming, request, context)
  })

  const server = createServer(app)

  server.on('upgrade', (request: IncomingMessage, socket: any, head: Buffer) => {
    wss.handleUpgrade(request, socket, head, (ws) => {
      wss.emit('connection', ws, request)
    })
  })

  server.listen(port)

  ctx.info('Running collaborator server', { port })

  return async () => {
    server.close()
  }
}<|MERGE_RESOLUTION|>--- conflicted
+++ resolved
@@ -97,11 +97,7 @@
         ctx: extensionsCtx.newChild('authenticate', {}, { span: false })
       }),
       new StorageExtension({
-<<<<<<< HEAD
-        ctx: extensionsCtx.newChild('storage', {}),
-=======
         ctx: extensionsCtx.newChild('storage', {}, { span: false }),
->>>>>>> 461a0ace
         adapter: new PlatformStorageAdapter(storageAdapter, { retryCount, retryInterval }),
         transformer
       })
