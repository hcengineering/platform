//
// Copyright © 2023, 2024 Hardcore Engineering Inc.
//
// Licensed under the Eclipse Public License, Version 2.0 (the "License");
// you may not use this file except in compliance with the License. You may
// obtain a copy of the License at https://www.eclipse.org/legal/epl-2.0
//
// Unless required by applicable law or agreed to in writing, software
// distributed under the License is distributed on an "AS IS" BASIS,
// WITHOUT WARRANTIES OR CONDITIONS OF ANY KIND, either express or implied.
//
// See the License for the specific language governing permissions and
// limitations under the License.
//

import activity, { DocUpdateMessage } from '@hcengineering/activity'
import { Analytics } from '@hcengineering/analytics'
import { loadCollabJson, loadCollabYdoc, saveCollabJson, saveCollabYdoc } from '@hcengineering/collaboration'
import { decodeDocumentId } from '@hcengineering/collaborator-client'
import core, { AttachedData, MeasureContext, Ref, Space, TxOperations } from '@hcengineering/core'
import { StorageAdapter } from '@hcengineering/server-core'
import { areEqualMarkups } from '@hcengineering/text'
import { markupToYDoc } from '@hcengineering/text-ydoc'
import { Doc as YDoc } from 'yjs'

import { Context } from '../context'
import { CollabStorageAdapter } from './adapter'

export interface PlatformStorageAdapterOptions {
  retryCount?: number
  retryInterval?: number
}
export class PlatformStorageAdapter implements CollabStorageAdapter {
  private readonly retryCount: number
  private readonly retryInterval: number

  constructor (
    private readonly storage: StorageAdapter,
    options: PlatformStorageAdapterOptions = {}
  ) {
    this.retryCount = options.retryCount ?? 5
    this.retryInterval = options.retryInterval ?? 50
  }

  async loadDocument (ctx: MeasureContext, documentName: string, context: Context): Promise<YDoc | undefined> {
    const { content, wsIds } = context
    const { documentId } = decodeDocumentId(documentName)

    // try to load document content
    try {
      ctx.info('load document content', { documentName })

<<<<<<< HEAD
      const ydoc = await ctx.with('loadCollabYdoc', {}, (ctx) => {
        return withRetry(
          ctx,
          this.retryCount,
          () => {
            return loadCollabYdoc(ctx, this.storage, context.workspaceId, documentId)
          },
          this.retryInterval
        )
      })
=======
      const ydoc = await ctx.with(
        'loadCollabYdoc',
        {},
        (ctx) => {
          return withRetry(
            ctx,
            this.retryCount,
            () => {
              return loadCollabYdoc(ctx, this.storage, wsIds, documentId)
            },
            this.retryInterval
          )
        },
        {
          workspace: context.wsIds.uuid,
          documentName
        }
      )
>>>>>>> 461a0ace

      if (ydoc !== undefined) {
        ctx.info('loaded from storage', { documentName })
        return ydoc
      }
    } catch (err: any) {
      Analytics.handleError(err)
      ctx.error('failed to load document content', { documentName, error: err })
      throw err
    }

    // then try to load from inital content
    if (content !== undefined) {
      try {
        ctx.info('load document initial content', { documentName, content })

        const markup = await ctx.with(
          'loadCollabJson',
          {},
          (ctx) => {
            return withRetry(ctx, 5, () => {
              return loadCollabJson(ctx, this.storage, wsIds, content)
            })
          },
          {
            workspace: context.wsIds.uuid,
            documentName
          }
        )
        if (markup !== undefined) {
          const ydoc = markupToYDoc(markup, documentId.objectAttr)

          // if document was loaded from the initial content or storage we need to save
          // it to ensure the next time we load it from the ydoc document
          await saveCollabYdoc(ctx, this.storage, wsIds, documentId, ydoc)

          ctx.info('loaded from initial content', { documentName, content })
          return ydoc
        }
      } catch (err: any) {
        Analytics.handleError(err)
        ctx.error('failed to load initial document content', { documentName, content, error: err })
        throw err
      }
    }

    // nothing found
    return undefined
  }

  async saveDocument (
    ctx: MeasureContext,
    documentName: string,
    document: YDoc,
    context: Context,
    getMarkup: {
      prev: () => Record<string, string>
      curr: () => Record<string, string>
    }
  ): Promise<Record<string, string> | undefined> {
    const { clientFactory, wsIds } = context
    const { documentId } = decodeDocumentId(documentName)

    try {
      ctx.info('save document ydoc content', { documentName })
<<<<<<< HEAD
      await ctx.with('saveCollabYdoc', {}, (ctx) => {
        return withRetry(
          ctx,
          this.retryCount,
          () => {
            return saveCollabYdoc(ctx, this.storage, context.workspaceId, documentId, document)
          },
          this.retryInterval
        )
      })
=======
      await ctx.with(
        'saveCollabYdoc',
        {},
        (ctx) => {
          return withRetry(
            ctx,
            this.retryCount,
            () => {
              return saveCollabYdoc(ctx, this.storage, wsIds, documentId, document)
            },
            this.retryInterval
          )
        },
        {
          workspace: context.wsIds.uuid,
          documentName
        }
      )
>>>>>>> 461a0ace
    } catch (err: any) {
      Analytics.handleError(err)
      ctx.error('failed to save document ydoc content', { documentName, error: err })
      // raise an error if failed to save document to storage
      // this will prevent document from being unloaded from memory
      throw err
    }

    let client: TxOperations
    try {
      client = await ctx.with('connect', {}, () => clientFactory())
    } catch (err: any) {
      Analytics.handleError(err)
      ctx.error('failed to connect to platform', { documentName, error: err })
      throw err
    }

    try {
      ctx.info('save document content to platform', { documentName })
      return await ctx.with(
        'save-to-platform',
        {},
        (ctx) => {
          return this.saveDocumentToPlatform(ctx, client, context, documentName, getMarkup)
        },
        {
          workspace: context.wsIds.uuid,
          documentName
        }
      )
    } finally {
      await client.close()
    }
  }

  async saveDocumentToPlatform (
    ctx: MeasureContext,
    client: Omit<TxOperations, 'close'>,
    context: Context,
    documentName: string,
    getMarkup: {
      prev: () => Record<string, string>
      curr: () => Record<string, string>
    }
  ): Promise<Record<string, string> | undefined> {
    const { wsIds } = context
    const { documentId } = decodeDocumentId(documentName)
    const { objectAttr, objectClass, objectId } = documentId

    const attribute = client.getHierarchy().findAttribute(objectClass, objectAttr)
    if (attribute === undefined) {
      ctx.warn('attribute not found', { documentName, objectClass, objectAttr })
      return
    }

    const markup = {
      prev: getMarkup.prev(),
      curr: getMarkup.curr()
    }

    const currMarkup = markup.curr[objectAttr]
    const prevMarkup = markup.prev[objectAttr]

    if (areEqualMarkups(currMarkup, prevMarkup)) {
      ctx.info('markup not changed, skip platform update', { documentName })
      return
    }

    const current = await ctx.with('query', {}, () => {
      return client.findOne(objectClass, { _id: objectId })
    })

    if (current === undefined) {
      ctx.warn('document not found', { documentName, objectClass, objectId })
      return
    }

    const hierarchy = client.getHierarchy()
    if (!hierarchy.isDerived(attribute.type._class, core.class.TypeCollaborativeDoc)) {
      ctx.warn('unsupported attribute type', { documentName, objectClass, objectAttr })
      return
    }

<<<<<<< HEAD
    const blobId = await ctx.with('saveCollabJson', {}, (ctx) => {
      return withRetry(
        ctx,
        this.retryCount,
        () => {
          return saveCollabJson(ctx, this.storage, { name: workspaceId }, documentId, markup.curr[objectAttr])
        },
        this.retryInterval
      )
    })
=======
    const blobId = await ctx.with(
      'saveCollabJson',
      {},
      (ctx) => {
        return withRetry(
          ctx,
          this.retryCount,
          () => {
            return saveCollabJson(ctx, this.storage, wsIds, documentId, markup.curr[objectAttr])
          },
          this.retryInterval
        )
      },
      {
        workspace: context.wsIds.uuid,
        documentName
      }
    )
>>>>>>> 461a0ace

    await ctx.with('update', {}, () => client.diffUpdate(current, { [objectAttr]: blobId }))

    await ctx.with(
      'activity',
      {},
      () => {
        const space = hierarchy.isDerived(current._class, core.class.Space)
          ? (current._id as Ref<Space>)
          : current.space

        const data: AttachedData<DocUpdateMessage> = {
          objectId,
          objectClass,
          action: 'update',
          attributeUpdates: {
            attrKey: objectAttr,
            attrClass: core.class.TypeMarkup,
            prevValue: prevMarkup,
            set: [currMarkup],
            added: [],
            removed: [],
            isMixin: hierarchy.isMixin(objectClass)
          }
        }
        return client.addCollection(
          activity.class.DocUpdateMessage,
          space,
          current._id,
          current._class,
          'docUpdateMessages',
          data
        )
      },
      {
        workspace: context.wsIds.uuid,
        documentName
      }
    )

    return markup.curr
  }
}

async function withRetry<T> (
  ctx: MeasureContext,
  retries: number,
  op: () => Promise<T>,
  delay: number = 100
): Promise<T> {
  let error: any
  while (retries > 0) {
    retries--
    try {
      return await op()
    } catch (err: any) {
      error = err
      ctx.info('error', { err, retries })
      if (retries !== 0) {
        await new Promise((resolve) => setTimeout(resolve, delay))
      }
    }
  }
  throw error
}<|MERGE_RESOLUTION|>--- conflicted
+++ resolved
@@ -50,18 +50,6 @@
     try {
       ctx.info('load document content', { documentName })
 
-<<<<<<< HEAD
-      const ydoc = await ctx.with('loadCollabYdoc', {}, (ctx) => {
-        return withRetry(
-          ctx,
-          this.retryCount,
-          () => {
-            return loadCollabYdoc(ctx, this.storage, context.workspaceId, documentId)
-          },
-          this.retryInterval
-        )
-      })
-=======
       const ydoc = await ctx.with(
         'loadCollabYdoc',
         {},
@@ -80,7 +68,6 @@
           documentName
         }
       )
->>>>>>> 461a0ace
 
       if (ydoc !== undefined) {
         ctx.info('loaded from storage', { documentName })
@@ -146,18 +133,6 @@
 
     try {
       ctx.info('save document ydoc content', { documentName })
-<<<<<<< HEAD
-      await ctx.with('saveCollabYdoc', {}, (ctx) => {
-        return withRetry(
-          ctx,
-          this.retryCount,
-          () => {
-            return saveCollabYdoc(ctx, this.storage, context.workspaceId, documentId, document)
-          },
-          this.retryInterval
-        )
-      })
-=======
       await ctx.with(
         'saveCollabYdoc',
         {},
@@ -176,7 +151,6 @@
           documentName
         }
       )
->>>>>>> 461a0ace
     } catch (err: any) {
       Analytics.handleError(err)
       ctx.error('failed to save document ydoc content', { documentName, error: err })
@@ -260,18 +234,6 @@
       return
     }
 
-<<<<<<< HEAD
-    const blobId = await ctx.with('saveCollabJson', {}, (ctx) => {
-      return withRetry(
-        ctx,
-        this.retryCount,
-        () => {
-          return saveCollabJson(ctx, this.storage, { name: workspaceId }, documentId, markup.curr[objectAttr])
-        },
-        this.retryInterval
-      )
-    })
-=======
     const blobId = await ctx.with(
       'saveCollabJson',
       {},
@@ -290,7 +252,6 @@
         documentName
       }
     )
->>>>>>> 461a0ace
 
     await ctx.with('update', {}, () => client.diffUpdate(current, { [objectAttr]: blobId }))
 
