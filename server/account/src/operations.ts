//
// Copyright © 2022-2024 Hardcore Engineering Inc.
//
// Licensed under the Eclipse Public License, Version 2.0 (the "License");
// you may not use this file except in compliance with the License. You may
// obtain a copy of the License at https://www.eclipse.org/legal/epl-2.0
//
// Unless required by applicable law or agreed to in writing, software
// distributed under the License is distributed on an "AS IS" BASIS,
// WITHOUT WARRANTIES OR CONDITIONS OF ANY KIND, either express or implied.
//
// See the License for the specific language governing permissions and
// limitations under the License.
//

import { Analytics } from '@hcengineering/analytics'
import {
  AccountRole,
<<<<<<< HEAD
  buildSocialIdString,
=======
  Client,
  ClientWorkspaceInfo,
>>>>>>> 2844a83c
  concatLink,
  Data,
  isActiveMode,
  isWorkspaceCreating,
  MeasureContext,
  SocialIdType,
  systemAccountUuid,
  Version,
  type BackupStatus,
  type Branding,
  type Person,
  type PersonId,
  type PersonInfo,
  type PersonUuid,
  type WorkspaceMemberInfo,
  type WorkspaceMode,
  type WorkspaceUuid
} from '@hcengineering/core'
import platform, {
  getMetadata,
  PlatformError,
  Severity,
  Status,
  translate,
  unknownError
} from '@hcengineering/platform'
import { decodeTokenVerbose, generateToken } from '@hcengineering/server-token'

import { isAdminEmail } from './admin'
import { accountPlugin } from './plugin'
import type {
  AccountDB,
<<<<<<< HEAD
  AccountMethodHandler,
=======
  AccountInfo,
  Invite,
>>>>>>> 2844a83c
  LoginInfo,
  OtpInfo,
  RegionInfo,
  SocialId,
  Workspace,
  WorkspaceEvent,
  WorkspaceInfoWithStatus,
  WorkspaceLoginInfo,
  WorkspaceOperation,
  WorkspaceStatus
} from './types'
import {
  checkInvite,
  cleanEmail,
  confirmEmail,
  createAccount,
  createWorkspaceRecord,
  doJoinByInvite,
  EndpointKind,
  getAccount,
  getEmailSocialId,
  getEndpoint,
  getFrontUrl,
  getInviteEmail,
  getPersonName,
  getRegions,
  getRolePower,
  getSesUrl,
  getSocialIdByKey,
  getWorkspaceById,
  getWorkspaceInfoWithStatusById,
  getWorkspaceInvite,
  getWorkspaces,
  getWorkspacesInfoWithStatusByIds,
  GUEST_ACCOUNT,
  isOtpValid,
  selectWorkspace,
  sendEmail,
  sendEmailConfirmation,
  sendOtp,
  setPassword,
  signUpByEmail,
  verifyAllowedServices,
  verifyPassword,
  wrap
} from './utils'

// Move to config?
const processingTimeoutMs = 30 * 1000

/* =================================== */
/* ============OPERATIONS============= */
/* =================================== */

/**
 * Given an email and password, logs the user in and returns the account information and token.
 */
export async function login (
  ctx: MeasureContext,
  db: AccountDB,
  branding: Branding | null,
  token: string,
  params: {
    email: string
    password: string
  }
): Promise<LoginInfo> {
  const { email, password } = params
  const normalizedEmail = cleanEmail(email)

  try {
    const emailSocialId = await getEmailSocialId(db, normalizedEmail)

    if (emailSocialId == null) {
      throw new PlatformError(new Status(Severity.ERROR, platform.status.AccountNotFound, {}))
    }

    const existingAccount = await db.account.findOne({ uuid: emailSocialId.personUuid })

    if (existingAccount == null) {
      throw new PlatformError(new Status(Severity.ERROR, platform.status.AccountNotFound, {}))
    }

    const person = await db.person.findOne({ uuid: emailSocialId.personUuid })
    if (person == null) {
      throw new PlatformError(new Status(Severity.ERROR, platform.status.InternalServerError, {}))
    }

    if (!verifyPassword(password, existingAccount.hash, existingAccount.salt)) {
      throw new PlatformError(new Status(Severity.ERROR, platform.status.AccountNotFound, {}))
    }

    const isConfirmed = emailSocialId.verifiedOn != null

    const extraToken: Record<string, string> = isAdminEmail(email) ? { admin: 'true' } : {}
    ctx.info('Login succeeded', { email, normalizedEmail, isConfirmed, emailSocialId, ...extraToken })

    return {
      account: existingAccount.uuid,
      token: isConfirmed ? generateToken(existingAccount.uuid, undefined, extraToken) : undefined,
      name: getPersonName(person),
      socialId: emailSocialId.key
    }
  } catch (err: any) {
    Analytics.handleError(err)
    ctx.error('Login failed', { email, normalizedEmail, err })
    throw err
  }
}

/**
 * Given an email sends an OTP code to the existing user and returns the OTP information.
 */
export async function loginOtp (
  ctx: MeasureContext,
  db: AccountDB,
  branding: Branding | null,
  token: string,
  params: { email: string }
): Promise<OtpInfo> {
  const { email } = params

  // Note: can support OTP based on any other social logins later
  const normalizedEmail = cleanEmail(email)
  const emailSocialId = await getEmailSocialId(db, normalizedEmail)

  if (emailSocialId == null) {
    throw new PlatformError(new Status(Severity.ERROR, platform.status.AccountNotFound, {}))
  }

  const account = await getAccount(db, emailSocialId.personUuid)

  if (account == null) {
    throw new PlatformError(new Status(Severity.ERROR, platform.status.AccountNotFound, {}))
  }

  return await sendOtp(ctx, db, branding, emailSocialId)
}

/**
 * Given an email, password, first name, and last name, creates a new account and sends a confirmation email.
 * The email confirmation is not required if the email service is not configured.
 */
export async function signUp (
  ctx: MeasureContext,
  db: AccountDB,
  branding: Branding | null,
  token: string,
  params: {
    email: string
    password: string
    firstName: string
    lastName: string
  }
): Promise<LoginInfo> {
  const { email, password, firstName, lastName } = params
  const account = await signUpByEmail(ctx, db, branding, email, password, firstName, lastName)
  const person = await db.person.findOne({ uuid: account })
  if (person == null) {
    throw new PlatformError(new Status(Severity.ERROR, platform.status.InternalServerError, {}))
  }

  const sesURL = getMetadata(accountPlugin.metadata.SES_URL)
  const forceConfirmation = sesURL !== undefined && sesURL !== ''
  if (forceConfirmation) {
    const normalizedEmail = cleanEmail(email)

    await sendEmailConfirmation(ctx, branding, account, normalizedEmail)
  } else {
    ctx.warn('Please provide SES_URL to enable sign up email confirmations.')
    await confirmEmail(ctx, db, account, email)
  }

  return {
    account,
    name: getPersonName(person),
    socialId: buildSocialIdString({ type: SocialIdType.EMAIL, value: email }),
    token: !forceConfirmation ? generateToken(account) : undefined
  }
}

export async function signUpOtp (
  ctx: MeasureContext,
  db: AccountDB,
  branding: Branding | null,
  token: string,
  params: {
    email: string
    firstName: string
    lastName: string
  }
): Promise<OtpInfo> {
  const { email, firstName, lastName } = params
  // Note: can support OTP based on any other social logins later
  const normalizedEmail = cleanEmail(email)
  let emailSocialId = await getEmailSocialId(db, normalizedEmail)
  let personUuid: PersonUuid

  if (emailSocialId !== null) {
    const existingAccount = await db.account.findOne({ uuid: emailSocialId.personUuid })

    if (existingAccount !== null) {
      ctx.error('An account with the provided email already exists', { email })
      throw new PlatformError(new Status(Severity.ERROR, platform.status.AccountAlreadyExists, {}))
    }

    await db.person.updateOne({ uuid: emailSocialId.personUuid }, { firstName, lastName })

    personUuid = emailSocialId.personUuid
  } else {
    // There's no person linked to this email, so we need to create a new one
    personUuid = await db.person.insertOne({ firstName, lastName })
    const newSocialId = { type: SocialIdType.EMAIL, value: normalizedEmail, personUuid }
    const emailSocialIdKey = await db.socialId.insertOne(newSocialId)
    emailSocialId = { ...newSocialId, key: emailSocialIdKey }
  }

  return await sendOtp(ctx, db, branding, emailSocialId)
}

export async function validateOtp (
  ctx: MeasureContext,
  db: AccountDB,
  branding: Branding | null,
  token: string,
  params: {
    email: string
    code: string
  }
): Promise<LoginInfo> {
  const { email, code } = params

  // Note: can support OTP based on any other social logins later
  const normalizedEmail = cleanEmail(email)
  const emailSocialId = await getEmailSocialId(db, normalizedEmail)

  if (emailSocialId == null) {
    throw new PlatformError(new Status(Severity.ERROR, platform.status.AccountNotFound, { account: email }))
  }

  const isValid = await isOtpValid(db, emailSocialId.key, code)

  if (!isValid) {
    throw new PlatformError(new Status(Severity.ERROR, platform.status.InvalidOtp, {}))
  }

  await db.otp.deleteMany({ socialId: emailSocialId.key })

  if (emailSocialId.verifiedOn == null) {
    await db.socialId.updateOne({ key: emailSocialId.key }, { verifiedOn: Date.now() })
  }

  // This method handles both login and signup
  const account = await db.account.findOne({ uuid: emailSocialId.personUuid })

  if (account == null) {
    // This is a signup
    await createAccount(db, emailSocialId.personUuid, true)

    ctx.info('OTP signup success', emailSocialId)
  } else {
    // Confirm huly social id if hasn't been confirmed yet

    ctx.info('OTP login success', emailSocialId)
  }

  const person = await db.person.findOne({ uuid: emailSocialId.personUuid })
  if (person == null) {
    throw new PlatformError(new Status(Severity.ERROR, platform.status.InternalServerError, {}))
  }

  return {
    account: emailSocialId.personUuid,
    name: getPersonName(person),
    socialId: emailSocialId.key,
    token: generateToken(emailSocialId.personUuid)
  }
}

export async function createWorkspace (
  ctx: MeasureContext,
  db: AccountDB,
  branding: Branding | null,
  token: string,
  params: {
    workspaceName: string
    region?: string
  }
): Promise<WorkspaceLoginInfo> {
  const { workspaceName, region } = params
  const { account } = decodeTokenVerbose(ctx, token)

  ctx.info('Creating workspace record', { workspaceName, account, region })

  // Any confirmed social ID will do
  const socialId = await db.socialId.findOne({ personUuid: account, verifiedOn: { $gt: 0 } })

  if (socialId == null) {
    throw new PlatformError(new Status(Severity.ERROR, platform.status.AccountNotConfirmed, {}))
  }

  const { workspaceUuid, workspaceUrl } = await createWorkspaceRecord(ctx, db, branding, workspaceName, account, region)

  await db.assignWorkspace(account, workspaceUuid, AccountRole.Owner)

  ctx.info('Creating workspace record done', { workspaceName, region, account: socialId.personUuid })

  const person = await db.person.findOne({ uuid: socialId.personUuid })
  if (person == null) {
    throw new PlatformError(new Status(Severity.ERROR, platform.status.InternalServerError, {}))
  }

  return {
    account,
    socialId: socialId.key,
    name: getPersonName(person),
    token: generateToken(account, workspaceUuid),
    endpoint: getEndpoint(ctx, workspaceUuid, region, EndpointKind.External),
    workspace: workspaceUuid,
    workspaceUrl,
    role: AccountRole.Owner
  }
}

export async function createInviteLink (
  ctx: MeasureContext,
  db: AccountDB,
  branding: Branding | null,
  token: string,
  params: {
    exp: number
    emailMask: string
    limit: number
    role?: AccountRole
  }
): Promise<string> {
  const { exp, emailMask, limit, role } = params
  const { account, workspace: workspaceUuid } = decodeTokenVerbose(ctx, token)

  const currentAccount = await db.account.findOne({ uuid: account })
  if (currentAccount == null) {
    throw new PlatformError(new Status(Severity.ERROR, platform.status.AccountNotFound, { account }))
  }

  const workspace = await db.workspace.findOne({ uuid: workspaceUuid })
  if (workspace == null) {
    throw new PlatformError(new Status(Severity.ERROR, platform.status.WorkspaceNotFound, { workspaceUuid }))
  }

  ctx.info('Creating invite link', { workspace, workspaceName: workspace.name, emailMask, limit })

  return await db.invite.insertOne({
    workspaceUuid,
    expiresOn: exp < 0 ? -1 : Date.now() + exp,
    emailPattern: emailMask,
    remainingUses: limit,
    role
  })
}

export async function sendInvite (
  ctx: MeasureContext,
  db: AccountDB,
  branding: Branding | null,
  token: string,
  params: {
    email: string
    role: AccountRole
  }
): Promise<void> {
  const { email, role } = params
  const { account, workspace: workspaceUuid } = decodeTokenVerbose(ctx, token)

  const currentAccount = await db.account.findOne({ uuid: account })
  if (currentAccount == null) {
    throw new PlatformError(new Status(Severity.ERROR, platform.status.AccountNotFound, { account }))
  }

  const workspace = await db.workspace.findOne({ uuid: workspaceUuid })
  if (workspace == null) {
    throw new PlatformError(new Status(Severity.ERROR, platform.status.WorkspaceNotFound, { workspaceUuid }))
  }

  const expHours = 48
  const exp = expHours * 60 * 60 * 1000

  const inviteId = await createInviteLink(ctx, db, branding, token, { exp, emailMask: email, limit: 1, role })
  const inviteEmail = await getInviteEmail(branding, email, inviteId, workspace, expHours)

  await sendEmail(inviteEmail)

  ctx.info('Invite has been sent', { to: inviteEmail.to, workspaceUuid: workspace.uuid, workspaceName: workspace.name })
}

export async function resendInvite (
  ctx: MeasureContext,
  db: AccountDB,
  branding: Branding | null,
  token: string,
  email: string,
  role: AccountRole
): Promise<void> {
  const { account, workspace: workspaceUuid } = decodeTokenVerbose(ctx, token)
  const currentAccount = await db.account.findOne({ uuid: account })
  if (currentAccount == null) {
    throw new PlatformError(new Status(Severity.ERROR, platform.status.AccountNotFound, { account }))
  }

  const workspace = await db.workspace.findOne({ uuid: workspaceUuid })
  if (workspace == null) {
    throw new PlatformError(new Status(Severity.ERROR, platform.status.WorkspaceNotFound, { workspaceUuid }))
  }

  const expHours = 48
  const newExp = Date.now() + expHours * 60 * 60 * 1000

  const invite = await db.invite.findOne({ workspaceUuid, emailPattern: email })
  let inviteId: string
  if (invite != null) {
    inviteId = invite.id
    await db.invite.updateOne({ id: invite.id }, { expiresOn: newExp, remainingUses: 1, role })
  } else {
    inviteId = await createInviteLink(ctx, db, branding, token, { exp: newExp, emailMask: email, limit: 1, role })
  }

  const inviteEmail = await getInviteEmail(branding, email, inviteId, workspace, expHours, true)
  await sendEmail(inviteEmail)

  ctx.info('Invite has been resent', {
    to: inviteEmail.to,
    workspaceUuid: workspace.uuid,
    workspaceName: workspace.name
  })
}

/**
 * Given an invite and sign in information, assigns the user to the workspace in a given role.
 * If already a member, updates the role if necessary.
 * Returns the workspace login information.
 */
export async function join (
  ctx: MeasureContext,
  db: AccountDB,
  branding: Branding | null,
  _token: string,
  params: {
    email: string
    password: string
    inviteId: string
  }
): Promise<WorkspaceLoginInfo | LoginInfo> {
  const { email, password, inviteId } = params
  const normalizedEmail = cleanEmail(email)
  const invite = await getWorkspaceInvite(db, inviteId)
  if (invite == null) {
    throw new PlatformError(new Status(Severity.ERROR, platform.status.Forbidden, {}))
  }

  const workspaceUuid = await checkInvite(ctx, invite, normalizedEmail)
  const workspace = await getWorkspaceById(db, workspaceUuid)

  if (workspace == null) {
    throw new PlatformError(new Status(Severity.ERROR, platform.status.WorkspaceNotFound, { workspaceUuid }))
  }

  ctx.info('Joining a workspace using invite', { email, normalizedEmail, ...invite })

  const { token, account } = await login(ctx, db, branding, _token, { email: normalizedEmail, password })

  if (token == null) {
    return {
      account
    }
  }

  return await doJoinByInvite(ctx, db, branding, token, account, workspace, invite)
}

/**
 * Given an invite and a token, checks if the user has already joined the workspace and updates the role if necessary.
 * Returns the workspace login information if the user has already joined. Otherwise, throws an error.
 */
export async function checkJoin (
  ctx: MeasureContext,
  db: AccountDB,
  branding: Branding | null,
  token: string,
  params: { inviteId: string }
): Promise<WorkspaceLoginInfo> {
  const { inviteId } = params
  const { account: accountUuid } = decodeTokenVerbose(ctx, token)

  const invite = await getWorkspaceInvite(db, inviteId)
  if (invite == null) {
    throw new PlatformError(new Status(Severity.ERROR, platform.status.Forbidden, {}))
  }

  const emailSocialId = await db.socialId.findOne({
    type: SocialIdType.EMAIL,
    personUuid: accountUuid,
    verifiedOn: { $gt: 0 }
  })
  const email = emailSocialId?.value ?? ''
  const workspaceUuid = await checkInvite(ctx, invite, email)
  const workspace = await getWorkspaceById(db, workspaceUuid)

  if (workspace === null) {
    ctx.error('Workspace not found in checkJoin', { workspaceUuid, email, inviteId })
    throw new PlatformError(new Status(Severity.ERROR, platform.status.WorkspaceNotFound, { workspaceUuid }))
  }

  const wsLoginInfo = await selectWorkspace(ctx, db, branding, token, { workspaceUrl: workspace.url, kind: 'external' })

  if (getRolePower(wsLoginInfo.role) < getRolePower(invite.role)) {
    await db.updateWorkspaceRole(accountUuid, workspaceUuid, invite.role)
  }

  return {
    ...wsLoginInfo,
    role: invite.role
  }
}

/**
 * Given an invite and sign up information, creates an account and assigns it to the workspace.
 */
export async function signUpJoin (
  ctx: MeasureContext,
  db: AccountDB,
  branding: Branding | null,
  token: string,
  params: {
    email: string
    password: string
    first: string
    last: string
    inviteId: string
  }
): Promise<WorkspaceLoginInfo> {
  const { email, password, first, last, inviteId } = params
  const normalizedEmail = cleanEmail(email)
  ctx.info('Signing up and joining a workspace using invite', { email, normalizedEmail, first, last, inviteId })

  const invite = await getWorkspaceInvite(db, inviteId)
  if (invite == null) {
    throw new PlatformError(new Status(Severity.ERROR, platform.status.Forbidden, {}))
  }

  const workspaceUuid = await checkInvite(ctx, invite, normalizedEmail)
  const workspace = await getWorkspaceById(db, workspaceUuid)

  if (workspace == null) {
    throw new PlatformError(new Status(Severity.ERROR, platform.status.WorkspaceNotFound, { workspaceUuid }))
  }

  const account = await signUpByEmail(ctx, db, branding, email, password, first, last, true)

  return await doJoinByInvite(ctx, db, branding, generateToken(account, workspaceUuid), account, workspace, invite)
}

export async function confirm (
  ctx: MeasureContext,
  db: AccountDB,
  branding: Branding | null,
  token: string
): Promise<LoginInfo> {
  const { account, extra } = decodeTokenVerbose(ctx, token)

  const email = extra?.confirmEmail
  if (email === undefined) {
    ctx.error('Email not provided for confirmation', { account, extra })
    throw new PlatformError(new Status(Severity.ERROR, platform.status.InternalServerError, {}))
  }

  await confirmEmail(ctx, db, account, email)

  const person = await db.person.findOne({ uuid: account })
  if (person == null) {
    throw new PlatformError(new Status(Severity.ERROR, platform.status.InternalServerError, {}))
  }

  const result = {
    account,
    name: getPersonName(person),
    socialId: buildSocialIdString({ type: SocialIdType.EMAIL, value: email }),
    token: generateToken(account)
  }

  ctx.info('Email confirmed', { account, email })

  return result
}

export async function changePassword (
  ctx: MeasureContext,
  db: AccountDB,
  branding: Branding | null,
  token: string,
  params: {
    oldPassword: string
    newPassword: string
  }
): Promise<void> {
  const { oldPassword, newPassword } = params
  const { account: accountUuid } = decodeTokenVerbose(ctx, token)

  ctx.info('Changing password', { accountUuid })

  const account = await getAccount(db, accountUuid)

  if (account == null) {
    throw new PlatformError(new Status(Severity.ERROR, platform.status.AccountNotFound, { account: accountUuid }))
  }

  if (!verifyPassword(oldPassword, account.hash, account.salt)) {
    throw new PlatformError(new Status(Severity.ERROR, platform.status.Forbidden, {}))
  }

  await setPassword(ctx, db, branding, accountUuid, newPassword)

  ctx.info('Password changed', { accountUuid })
}

export async function requestPasswordReset (
  ctx: MeasureContext,
  db: AccountDB,
  branding: Branding | null,
  _token: string,
  params: { email: string }
): Promise<void> {
  const { email } = params
  const normalizedEmail = cleanEmail(email)

  ctx.info('Requesting password reset', { email, normalizedEmail })

  const emailSocialId = await getEmailSocialId(db, normalizedEmail)

  if (emailSocialId == null) {
    ctx.error('Email social id not found', { email, normalizedEmail })
    throw new PlatformError(
      new Status(Severity.ERROR, platform.status.SocialIdNotFound, { socialId: email, type: SocialIdType.EMAIL })
    )
  }

  const account = await getAccount(db, emailSocialId.personUuid)

  if (account == null) {
    ctx.info('Account not found', { email, normalizedEmail })
    throw new PlatformError(
      new Status(Severity.ERROR, platform.status.AccountNotFound, { account: emailSocialId.personUuid })
    )
  }

  const { sesURL, sesAuth } = getSesUrl()
  const front = getFrontUrl(branding)

  const token = generateToken(account.uuid, undefined, {
    restoreEmail: normalizedEmail
  })

  const link = concatLink(front, `/login/recovery?id=${token}`)
  const lang = branding?.language
  const text = await translate(accountPlugin.string.RecoveryText, { link }, lang)
  const html = await translate(accountPlugin.string.RecoveryHTML, { link }, lang)
  const subject = await translate(accountPlugin.string.RecoverySubject, {}, lang)

  await fetch(concatLink(sesURL, '/send'), {
    method: 'post',
    headers: {
      'Content-Type': 'application/json',
      ...(sesAuth != null ? { Authorization: `Bearer ${sesAuth}` } : {})
    },
    body: JSON.stringify({
      text,
      html,
      subject,
      to: normalizedEmail
    })
  })

  ctx.info('Password reset email sent', { email, normalizedEmail, account: account.uuid })
}

export async function restorePassword (
  ctx: MeasureContext,
  db: AccountDB,
  branding: Branding | null,
  token: string,
  params: { password: string }
): Promise<LoginInfo> {
  const { password } = params

  const { account, extra } = decodeTokenVerbose(ctx, token)
  ctx.info('Restoring password', { account, extra })

  const email = extra?.restoreEmail
  if (email === undefined) {
    ctx.error('Email not provided for restoration', { account, extra })
    throw new PlatformError(new Status(Severity.ERROR, platform.status.InternalServerError, {}))
  }

  const emailSocialId = await getEmailSocialId(db, email)

  if (emailSocialId == null) {
    ctx.error('Email social id not found', { email })
    throw new PlatformError(
      new Status(Severity.ERROR, platform.status.SocialIdNotFound, { socialId: email, type: SocialIdType.EMAIL })
    )
  }

  await setPassword(ctx, db, branding, account, password)

  if (emailSocialId.verifiedOn == null) {
    await db.socialId.updateOne({ key: emailSocialId.key }, { verifiedOn: Date.now() })
  }

  return await login(ctx, db, branding, token, { email, password })
}

export async function leaveWorkspace (
  ctx: MeasureContext,
  db: AccountDB,
  branding: Branding | null,
  token: string,
  params: { account: PersonUuid }
): Promise<LoginInfo | null> {
  const { account: targetAccount } = params
  const { account, workspace } = decodeTokenVerbose(ctx, token)
  ctx.info('Removing account from workspace', { account, workspace })

  if (account == null || workspace == null) {
    ctx.error('Account or workspace not provided for leaving', { account, workspace })
    throw new PlatformError(new Status(Severity.ERROR, platform.status.InternalServerError, {}))
  }

  const initiatorRole = await db.getWorkspaceRole(account, workspace)

  if (account !== targetAccount) {
    if (initiatorRole == null || getRolePower(initiatorRole) < getRolePower(AccountRole.Maintainer)) {
      ctx.error("Need to be at least maintainer to remove someone else's account from workspace", {
        account,
        workspace,
        initiatorRole
      })
      throw new PlatformError(new Status(Severity.ERROR, platform.status.Forbidden, {}))
    }
  }

  await db.unassignWorkspace(targetAccount, workspace)
  ctx.info('Account removed from workspace', { targetAccount, workspace })

  if (account === targetAccount) {
    const person = await db.person.findOne({ uuid: account })
    if (person == null) {
      throw new PlatformError(new Status(Severity.ERROR, platform.status.InternalServerError, {}))
    }

    return {
      account,
      name: getPersonName(person),
      token: generateToken(account, undefined)
    }
  }

  return null
}

export async function changeUsername (
  ctx: MeasureContext,
  db: AccountDB,
  branding: Branding | null,
  token: string,
  params: {
    first: string
    last: string
  }
): Promise<void> {
  const { first, last } = params
  const { account } = decodeTokenVerbose(ctx, token)

  ctx.info('Changing name of person', { account, first, last })

  await db.person.updateOne({ uuid: account }, { firstName: first, lastName: last })

  ctx.info('Name changed', { account, first, last })
}

export async function updateWorkspaceName (
  ctx: MeasureContext,
  db: AccountDB,
  branding: Branding | null,
  token: string,
  params: { name: string }
): Promise<void> {
  const { name } = params
  const { account, workspace } = decodeTokenVerbose(ctx, token)
  const role = await db.getWorkspaceRole(account, workspace)

  if (role == null || getRolePower(role) < getRolePower(AccountRole.Maintainer)) {
    ctx.error('Need to be at least maintainer to update workspace name', { workspace, account, role })
    throw new PlatformError(new Status(Severity.ERROR, platform.status.Forbidden, {}))
  }

  await db.workspace.updateOne(
    { uuid: workspace },
    {
      name
    }
  )
}

export async function deleteWorkspace (
  ctx: MeasureContext,
  db: AccountDB,
  branding: Branding | null,
  token: string
): Promise<void> {
  const { account, workspace } = decodeTokenVerbose(ctx, token)
  const role = await db.getWorkspaceRole(account, workspace)

  if (role !== AccountRole.Owner) {
    ctx.error('Need to be an owner to delete a workspace', { workspace, account, role })
    throw new PlatformError(new Status(Severity.ERROR, platform.status.Forbidden, {}))
  }

  await db.workspaceStatus.updateOne(
    { workspaceUuid: workspace },
    {
      isDisabled: true,
      mode: 'pending-deletion'
    }
  )
}

/* =================================== */
/* ==========READ OPERATIONS========== */
/* =================================== */

export async function getRegionInfo (
  ctx: MeasureContext,
  db: AccountDB,
  branding: Branding | null,
  token: string
): Promise<RegionInfo[]> {
  return getRegions()
}

export async function getUserWorkspaces (
  ctx: MeasureContext,
  db: AccountDB,
  branding: Branding | null,
  token: string
): Promise<WorkspaceInfoWithStatus[]> {
  const { account } = decodeTokenVerbose(ctx, token)

  return (await db.getAccountWorkspaces(account)).filter(
    (ws) => !ws.status.isDisabled || isWorkspaceCreating(ws.status.mode)
  )
}

/**
 * @public
 */
export async function getWorkspacesInfo (
  ctx: MeasureContext,
  db: AccountDB,
  branding: Branding | null,
  token: string,
  ids: WorkspaceUuid[]
): Promise<WorkspaceInfoWithStatus[]> {
  const { account } = decodeTokenVerbose(ctx, token)

  if (account !== systemAccountUuid) {
    ctx.error('getWorkspaceInfos with wrong user', { account, token })
    throw new PlatformError(new Status(Severity.ERROR, platform.status.Forbidden, {}))
  }
  const workspaces: WorkspaceInfoWithStatus[] = []
  for (const id of ids) {
    const ws = await getWorkspaceInfoWithStatusById(db, id)
    if (ws !== null) {
      workspaces.push(ws)
    }
  }

  workspaces.sort((a, b) => (b.status.lastVisit ?? 0) - (a.status.lastVisit ?? 0))

  return workspaces
}

export async function getWorkspaceInfo (
  ctx: MeasureContext,
  db: AccountDB,
  branding: Branding | null,
  token: string,
  params: { updateLastVisit: boolean }
): Promise<WorkspaceInfoWithStatus> {
  const { updateLastVisit = false } = params

  const { account, workspace: workspaceUuid, extra } = decodeTokenVerbose(ctx, token)
  const isGuest = extra?.guest === 'true'
  const skipAssignmentCheck = isGuest || account === systemAccountUuid

  if (!skipAssignmentCheck) {
    const role = await db.getWorkspaceRole(account, workspaceUuid)

    if (role == null) {
      ctx.error('Not a member of the workspace', { workspaceUuid, account })
      throw new PlatformError(new Status(Severity.ERROR, platform.status.Forbidden, {}))
    }
  }

  const workspace = await getWorkspaceInfoWithStatusById(db, workspaceUuid)

  // TODO: what should we return for archived?
  if (workspace == null) {
    ctx.error('Workspace not found', { workspaceUuid, account })
    throw new PlatformError(new Status(Severity.ERROR, platform.status.WorkspaceNotFound, { workspaceUuid }))
  }

  if (workspace.status.isDisabled && isActiveMode(workspace.status.mode)) {
    ctx.error('Workspace is disabled', { workspaceUuid, account })
    throw new PlatformError(new Status(Severity.ERROR, platform.status.WorkspaceNotFound, { workspaceUuid }))
  }

  if (!isGuest && updateLastVisit) {
    await db.workspaceStatus.updateOne({ workspaceUuid }, { lastVisit: Date.now() })
  }

  return workspace
}

export async function listWorkspaces (
  ctx: MeasureContext,
  db: AccountDB,
  branding: Branding | null,
  token: string,
  params: {
    region?: string | null
    mode?: WorkspaceMode | null
  }
): Promise<WorkspaceInfoWithStatus[]> {
  const { region, mode } = params
  const { extra } = decodeTokenVerbose(ctx, token)

  if (!['tool', 'backup', 'admin'].includes(extra?.service) && extra?.admin !== 'true') {
    throw new PlatformError(new Status(Severity.ERROR, platform.status.Forbidden, {}))
  }

  return await getWorkspaces(db, false, region, mode)
}

export async function performWorkspaceOperation (
  ctx: MeasureContext,
  db: AccountDB,
  branding: Branding | null,
  token: string,
  parameters: {
    workspaceId: WorkspaceUuid | WorkspaceUuid[]
    event: 'archive' | 'migrate-to' | 'unarchive' | 'delete' | 'reset-attempts'
    params: any[]
  }
): Promise<boolean> {
  const { workspaceId, event, params } = parameters
  const { extra } = decodeTokenVerbose(ctx, token)

  if (extra?.admin !== 'true') {
    throw new PlatformError(new Status(Severity.ERROR, platform.status.Forbidden, {}))
  }

<<<<<<< HEAD
  const workspaceUuids = Array.isArray(workspaceId) ? workspaceId : [workspaceId]

  const workspaces = await getWorkspacesInfoWithStatusByIds(db, workspaceUuids)
  if (workspaces.length === 0) {
    throw new PlatformError(new Status(Severity.ERROR, platform.status.WorkspaceNotFound, {}))
=======
  if (account.admin !== true) {
    if (event !== 'unarchive' || workspaceId !== decodedToken.workspace.name) {
      return false
    }
  }
  const workspaceInfos = await getWorkspacesById(db, workspaceId)
  if (workspaceInfos.length === 0) {
    throw new PlatformError(new Status(Severity.ERROR, platform.status.WorkspaceNotFound, { workspace: workspaceId }))
>>>>>>> 2844a83c
  }

  let ops = 0
  for (const workspace of workspaces) {
    const update: Partial<WorkspaceStatus> = {}
    switch (event) {
      case 'reset-attempts':
        update.processingAttempts = 0
        update.lastProcessingTime = Date.now() - processingTimeoutMs // To not wait for next step
        break
      case 'delete':
        if (workspace.status.mode !== 'active') {
          throw new PlatformError(unknownError('Delete allowed only for active workspaces'))
        }

        update.mode = 'pending-deletion'
        update.processingAttempts = 0
        update.processingProgress = 0
        update.lastProcessingTime = Date.now() - processingTimeoutMs // To not wait for next step
        break
      case 'archive':
        if (!isActiveMode(workspace.status.mode)) {
          throw new PlatformError(unknownError('Archiving allowed only for active workspaces'))
        }

        update.mode = 'archiving-pending-backup'
        update.processingAttempts = 0
        update.processingProgress = 0
        update.lastProcessingTime = Date.now() - processingTimeoutMs // To not wait for next step
        break
      case 'unarchive':
        if (event === 'unarchive') {
          if (workspace.status.mode !== 'archived') {
            throw new PlatformError(unknownError('Unarchive allowed only for archived workspaces'))
          }
        }

        update.mode = 'pending-restore'
        update.processingAttempts = 0
        update.processingProgress = 0
        update.lastProcessingTime = Date.now() - processingTimeoutMs // To not wait for next step
        break
      case 'migrate-to': {
        if (!isActiveMode(workspace.status.mode)) {
          return false
        }
        if (params.length !== 1 && params[0] == null) {
          throw new PlatformError(unknownError('Invalid region passed to migrate operation'))
        }
        const regions = getRegions()
        if (regions.find((it) => it.region === params[0]) === undefined) {
          throw new PlatformError(unknownError('Invalid region passed to migrate operation'))
        }
        if ((workspace.region ?? '') === params[0]) {
          throw new PlatformError(unknownError('Invalid region passed to migrate operation'))
        }

        update.mode = 'migration-pending-backup'
        // NOTE: will only work for Mongo accounts
        update.targetRegion = params[0]
        update.processingAttempts = 0
        update.processingProgress = 0
        update.lastProcessingTime = Date.now() - processingTimeoutMs // To not wait for next step
        break
      }
      default:
        break
    }

    if (Object.keys(update).length !== 0) {
      await db.workspaceStatus.updateOne({ workspaceUuid: workspace.uuid }, update)
      ops++
    }
  }
  return ops > 0
}

/**
 * Validates the token and returns the decoded account information.
 */
export async function getLoginInfoByToken (
  ctx: MeasureContext,
  db: AccountDB,
  branding: Branding | null,
  token: string
): Promise<LoginInfo | WorkspaceLoginInfo> {
  let accountUuid: PersonUuid
  let workspaceUuid: WorkspaceUuid
  let extra: any
  try {
    ;({ account: accountUuid, workspace: workspaceUuid, extra } = decodeTokenVerbose(ctx, token))
  } catch (err: any) {
    Analytics.handleError(err)
    ctx.error('Invalid token', { token })
    throw new PlatformError(new Status(Severity.ERROR, platform.status.Unauthorized, {}))
  }

  if (accountUuid == null) {
    throw new PlatformError(new Status(Severity.ERROR, platform.status.AccountNotFound, { account: accountUuid }))
  }

  const isDocGuest = accountUuid === GUEST_ACCOUNT && extra?.guest === 'true'
  const isSystem = accountUuid === systemAccountUuid
  let socialId: SocialId | null = null

  if (!isDocGuest && !isSystem) {
    // Any confirmed social ID will do
    socialId = await db.socialId.findOne({ personUuid: accountUuid, verifiedOn: { $gt: 0 } })
    if (socialId == null) {
      return {
        account: accountUuid
      }
    }
  }

  let person: Person | null
  if (isDocGuest) {
    person = {
      uuid: accountUuid,
      firstName: 'Guest',
      lastName: 'User'
    }
  } else if (isSystem) {
    person = {
      uuid: accountUuid,
      firstName: 'System',
      lastName: 'User'
    }
  } else {
    person = await db.person.findOne({ uuid: accountUuid })
  }

  if (person == null) {
    throw new PlatformError(new Status(Severity.ERROR, platform.status.InternalServerError, {}))
  }

  const loginInfo = {
    account: accountUuid,
    name: getPersonName(person),
    socialId: socialId?.key,
    token
  }

  if (workspaceUuid != null && workspaceUuid !== '') {
    const workspace = await getWorkspaceById(db, workspaceUuid)

    if (workspace == null) {
      ctx.error('Workspace not found', { workspaceUuid, account: accountUuid })
      throw new PlatformError(new Status(Severity.ERROR, platform.status.WorkspaceNotFound, { workspaceUuid }))
    }

    if (isDocGuest) {
      return {
        ...loginInfo,
        workspace: workspaceUuid,
        endpoint: getEndpoint(ctx, workspace.uuid, workspace.region, EndpointKind.External),
        role: AccountRole.DocGuest
      }
    }

    const role = isSystem ? AccountRole.Owner : await db.getWorkspaceRole(accountUuid, workspace.uuid)

    if (role == null) {
      // User might have been removed from the workspace
      throw new PlatformError(new Status(Severity.ERROR, platform.status.Forbidden, {}))
    }

    return {
      ...loginInfo,
      workspace: workspace.uuid,
      workspaceDataId: workspace.dataId,
      endpoint: getEndpoint(ctx, workspace.uuid, workspace.region, EndpointKind.External),
      role
    }
  } else {
    return loginInfo
  }
}

export async function getSocialIds (
  ctx: MeasureContext,
  db: AccountDB,
  branding: Branding | null,
  token: string,
  params: { confirmed: boolean }
): Promise<SocialId[]> {
  const { confirmed = true } = params
  const { account } = decodeTokenVerbose(ctx, token)

  // do not expose not-confirmed social ids for now
  if (!confirmed) {
    throw new PlatformError(new Status(Severity.ERROR, platform.status.Forbidden, {}))
  }

  return await db.socialId.find({ personUuid: account, verifiedOn: { $gt: 0 } })
}

export async function getPerson (
  ctx: MeasureContext,
  db: AccountDB,
  branding: Branding | null,
  token: string
): Promise<Person> {
  const { account } = decodeTokenVerbose(ctx, token)

  const person = await db.person.findOne({ uuid: account })

  if (person == null) {
    throw new PlatformError(new Status(Severity.ERROR, platform.status.PersonNotFound, { person: account }))
  }

  return person
}

export async function getPersonInfo (
  ctx: MeasureContext,
  db: AccountDB,
  branding: Branding | null,
  token: string,
  params: { account: PersonUuid }
): Promise<PersonInfo> {
  const { account } = params
  const { extra } = decodeTokenVerbose(ctx, token)
  verifyAllowedServices(['workspace', 'tool'], extra)

  const person = await db.person.findOne({ uuid: account })

  if (person == null) {
    throw new PlatformError(new Status(Severity.ERROR, platform.status.PersonNotFound, { person: account }))
  }

  const verifiedSocialIds = await db.socialId.find({ personUuid: account, verifiedOn: { $gt: 0 } })

  return {
    personUuid: account,
    name: getPersonName(person),
    socialIds: verifiedSocialIds.map((it) => it.key)
  }
}

export async function findPerson (
  ctx: MeasureContext,
  db: AccountDB,
  branding: Branding | null,
  token: string,
  params: { socialString: string }
): Promise<PersonUuid | undefined> {
  const { socialString } = params
  decodeTokenVerbose(ctx, token)

  const socialId = await db.socialId.findOne({ key: socialString as PersonId })

  if (socialId == null) {
    return
  }

  return socialId.personUuid
}

export async function getWorkspaceMembers (
  ctx: MeasureContext,
  db: AccountDB,
  branding: Branding | null,
  token: string
): Promise<WorkspaceMemberInfo[]> {
  const { account, workspace } = decodeTokenVerbose(ctx, token)

  if (workspace === null) {
    throw new PlatformError(new Status(Severity.ERROR, platform.status.WorkspaceNotFound, { workspaceUuid: workspace }))
  }

  const accRole = await db.getWorkspaceRole(account, workspace)

  if (accRole == null) {
    throw new PlatformError(new Status(Severity.ERROR, platform.status.Forbidden, {}))
  }

  return await db.getWorkspaceMembers(workspace)
}

export async function updateWorkspaceRoleBySocialId (
  ctx: MeasureContext,
  db: AccountDB,
  branding: Branding | null,
  token: string,
  params: {
    socialKey: string
    targetRole: AccountRole
  }
): Promise<void> {
  const { socialKey, targetRole } = params
  const { extra } = decodeTokenVerbose(ctx, token)

  if (!['workspace', 'tool'].includes(extra?.service)) {
    throw new PlatformError(new Status(Severity.ERROR, platform.status.Forbidden, {}))
  }

  const socialId = await getSocialIdByKey(db, socialKey.toLowerCase() as PersonId)
  if (socialId == null) {
    throw new PlatformError(new Status(Severity.ERROR, platform.status.AccountNotFound, {}))
  }

  await updateWorkspaceRole(ctx, db, branding, token, { targetAccount: socialId.personUuid, targetRole })
}

export async function updateWorkspaceRole (
  ctx: MeasureContext,
  db: AccountDB,
  branding: Branding | null,
  token: string,
  params: {
    targetAccount: PersonUuid
    targetRole: AccountRole
  }
): Promise<void> {
  const { targetAccount, targetRole } = params

  const { account, workspace } = decodeTokenVerbose(ctx, token)

  if (workspace === null) {
    throw new PlatformError(new Status(Severity.ERROR, platform.status.WorkspaceNotFound, { workspaceUuid: workspace }))
  }

  const accRole = account === systemAccountUuid ? AccountRole.Owner : await db.getWorkspaceRole(account, workspace)

  if (
    accRole == null ||
    getRolePower(accRole) < getRolePower(AccountRole.Maintainer) ||
    getRolePower(accRole) < getRolePower(targetRole)
  ) {
    throw new PlatformError(new Status(Severity.ERROR, platform.status.Forbidden, {}))
  }

  const currentRole = await db.getWorkspaceRole(targetAccount, workspace)

  if (currentRole == null || getRolePower(accRole) < getRolePower(currentRole)) {
    throw new PlatformError(new Status(Severity.ERROR, platform.status.Forbidden, {}))
  }

  if (currentRole === targetRole) return

  if (currentRole === AccountRole.Owner) {
    // Check if there are other owners
    const owners = (await db.getWorkspaceMembers(workspace)).filter((m) => m.role === AccountRole.Owner)
    if (owners.length === 1) {
      throw new PlatformError(new Status(Severity.ERROR, platform.status.Forbidden, {}))
    }
  }

  await db.updateWorkspaceRole(targetAccount, workspace, targetRole)
}

<<<<<<< HEAD
/* =================================== */
/* ===WORKSPACE SERVICE OPERATIONS==== */
/* =================================== */
=======
/**
 * @public
 */
export async function getWorkspacesInfo (
  ctx: MeasureContext,
  db: AccountDB,
  branding: Branding | null,
  token: string,
  ids: string[]
): Promise<ClientWorkspaceInfo[]> {
  const { email } = decodeToken(ctx, token)

  if (email !== systemAccountEmail) {
    ctx.error('getWorkspaceInfos with wrong email', { email, token })
    throw new PlatformError(new Status(Severity.ERROR, platform.status.Forbidden, {}))
  }
  const query: Query<Workspace> = {
    workspace: { $in: ids }
  }
  const workspaces = await ctx.with(
    'get-workspace',
    {},
    async () => await db.workspace.find(query, { lastVisit: 'descending' })
  )

  return workspaces.map(mapToClientWorkspace)
}

async function getUpgradeStatistics (db: AccountDB, region: string): Promise<UpgradeStatistic | undefined> {
  return (
    (await db.upgrade.findOne({
      region,
      toProcess: { $gt: 0 }
    })) ?? undefined
  )
}

function isAccount (data: Pick<Account, 'admin' | 'workspaces'> | Account | null): data is Account {
  return (data as Account)._id !== undefined
}

async function updateLastVisit (db: AccountDB, ws: Workspace, account: Account): Promise<void> {
  const now = Date.now()
  await db.workspace.updateOne({ _id: ws._id }, { lastVisit: now })

  // Add workspace to account
  await db.account.updateOne({ _id: account._id }, { lastVisit: now })
}

async function getWorkspaceAndAccount (
  ctx: MeasureContext,
  db: AccountDB,
  _email: string,
  workspaceUrl: string
): Promise<{ account: Account, workspace: Workspace }> {
  const email = cleanEmail(_email)
  const workspace = await getWorkspaceById(db, workspaceUrl)
  if (workspace === null) {
    throw new PlatformError(new Status(Severity.ERROR, platform.status.WorkspaceNotFound, { workspace: workspaceUrl }))
  }
  const account = await getAccount(db, email)
  if (account === null) {
    throw new PlatformError(new Status(Severity.ERROR, platform.status.AccountNotFound, { account: email }))
  }
  return { account, workspace }
}

/**
 * @public
 */
export async function setRole (
  ctx: MeasureContext,
  db: AccountDB,
  _email: string,
  workspace: string,
  role: AccountRole,
  client?: Client
): Promise<void> {
  if (!Object.values(AccountRole).includes(role)) return
  const email = cleanEmail(_email)
  const workspaceInfo = await getWorkspaceById(db, workspace)
  if (workspaceInfo == null) {
    throw new PlatformError(new Status(Severity.ERROR, platform.status.WorkspaceNotFound, { workspace }))
  }
  const connection =
    client ?? (await connect(getEndpoint(ctx, workspaceInfo, EndpointKind.Internal), getWorkspaceId(workspace)))
  try {
    const ops = new TxOperations(connection, core.account.System)

    const existingAccount = await ops.findOne(contact.class.PersonAccount, { email })

    if (existingAccount !== undefined) {
      await ops.update(existingAccount, {
        role
      })
    }
  } finally {
    if (client == null) {
      await connection.close()
    }
  }
}

/**
 * @public
 */
export async function createMissingEmployee (
  ctx: MeasureContext,
  db: AccountDB,
  branding: Branding | null,
  token: string
): Promise<void> {
  const { email } = decodeToken(ctx, token)
  const wsInfo = await getWorkspaceInfo(ctx, db, branding, token)
  const account = await getAccount(db, email)

  if (account === null) {
    throw new PlatformError(new Status(Severity.ERROR, platform.status.AccountNotFound, { account: email }))
  }

  await createPersonAccount(ctx, wsInfo, account, wsInfo.workspaceId, AccountRole.Guest)
}

/**
 * @public
 */
export async function assignWorkspace (
  ctx: MeasureContext,
  db: AccountDB,
  branding: Branding | null,
  token: string,
  _email: string,
  workspaceId: string,
  role: AccountRole,
  personId?: Ref<Person>,
  shouldReplaceAccount: boolean = false,
  client?: Client,
  personAccountId?: Ref<PersonAccount>
): Promise<Workspace> {
  const decodedToken = decodeToken(ctx, token)
  if (decodedToken.extra?.service !== 'aibot') {
    throw new PlatformError(new Status(Severity.ERROR, platform.status.Forbidden, {}))
  }

  return await assignAccountToWs(
    ctx,
    db,
    branding,
    _email,
    workspaceId,
    role,
    personId,
    shouldReplaceAccount,
    client,
    personAccountId
  )
}

export async function assignAccountToWs (
  ctx: MeasureContext,
  db: AccountDB,
  branding: Branding | null,
  _email: string,
  workspaceId: string,
  role: AccountRole,
  personId?: Ref<Person>,
  shouldReplaceAccount: boolean = false,
  client?: Client,
  personAccountId?: Ref<PersonAccount>
): Promise<Workspace> {
  const email = cleanEmail(_email)
  const workspaceInfo = await getWorkspaceAndAccount(ctx, db, email, workspaceId)

  if (workspaceInfo.account !== null) {
    await createPersonAccount(
      ctx,
      workspaceInfo.workspace,
      workspaceInfo.account,
      workspaceId,
      role,
      personId,
      shouldReplaceAccount,
      client,
      personAccountId
    )
  }

  // Add account into workspace.
  await assignWorkspaceRaw(db, workspaceInfo)

  ctx.info('assign-workspace success', { email, workspaceId })
  return workspaceInfo.workspace
}

async function assignWorkspaceRaw (
  db: AccountDB,
  workspaceInfo: { account: Account, workspace: Workspace }
): Promise<void> {
  await db.assignWorkspace(workspaceInfo.account._id, workspaceInfo.workspace._id)
}

async function createPerson (
  ops: TxOperations,
  name: string,
  _email: string,
  withEmployee: boolean
): Promise<Ref<Person>> {
  const id = generateId<Person>()
  const email = cleanEmail(_email)
  let hasGravatar = false
  let gravatarId = ''
  if (isEmail(email)) {
    gravatarId = buildGravatarId(email)
    hasGravatar = await checkHasGravatar(gravatarId)
  }

  await ops.createDoc(
    contact.class.Person,
    contact.space.Contacts,
    {
      name,
      city: '',
      avatarType: hasGravatar ? AvatarType.GRAVATAR : AvatarType.COLOR,
      avatarProps: hasGravatar ? { url: gravatarId } : { color: getAvatarColorForId(id) }
    },
    id
  )
  if (withEmployee) {
    await ops.createMixin(id, contact.class.Person, contact.space.Contacts, contact.mixin.Employee, {
      active: true
    })
  }
  if (isEmail(email)) {
    await ops.addCollection(contact.class.Channel, contact.space.Contacts, id, contact.mixin.Employee, 'channels', {
      provider: contact.channelProvider.Email,
      value: email
    })
  }

  return id
}

async function replaceCurrentAccount (
  ops: TxOperations,
  account: Account,
  currentAccount: PersonAccount,
  name: string
): Promise<void> {
  await ops.update(currentAccount, { email: account.email })
  const employee = await ops.findOne(contact.mixin.Employee, { _id: currentAccount.person as Ref<Employee> })
  if (employee === undefined) {
    // Employee was deleted, let's restore it.
    const employeeId = await createPerson(ops, name, account.email, true)

    await ops.updateDoc(contact.class.PersonAccount, currentAccount.space, currentAccount._id, {
      person: employeeId
    })
  } else {
    const email = cleanEmail(account.email)
    const gravatarId = buildGravatarId(email)
    const hasGravatar = await checkHasGravatar(gravatarId)

    await ops.update(employee, {
      name,
      avatarType: hasGravatar ? AvatarType.GRAVATAR : AvatarType.COLOR,
      avatarProps: hasGravatar ? { url: gravatarId } : { color: getAvatarColorForId(employee._id) },

      ...(employee.active ? {} : { active: true })
    })
    const currentChannel = await ops.findOne(contact.class.Channel, {
      attachedTo: employee._id,
      provider: contact.channelProvider.Email
    })
    if (currentChannel === undefined) {
      await ops.addCollection(
        contact.class.Channel,
        contact.space.Contacts,
        employee._id,
        contact.class.Person,
        'channels',
        {
          provider: contact.channelProvider.Email,
          value: email
        }
      )
    } else if (currentChannel.value !== email) {
      await ops.update(currentChannel, { value: email })
    }
  }
}

async function createPersonAccount (
  ctx: MeasureContext,
  workspaceInfo: WorkspaceInfo,
  account: Account,
  workspace: string,
  role: AccountRole,
  personId?: Ref<Person>,
  shouldReplaceCurrent: boolean = false,
  client?: Client,
  personAccountId?: Ref<PersonAccount>
): Promise<void> {
  const connection =
    client ?? (await connect(getEndpoint(ctx, workspaceInfo, EndpointKind.Internal), getWorkspaceId(workspace)))
  try {
    const ops = new TxOperations(connection, core.account.System)

    const name = combineName(account.first, account.last)
    // Check if PersonAccount is not exists
    if (shouldReplaceCurrent) {
      const currentAccount = await ops.findOne(contact.class.PersonAccount, {})
      if (currentAccount !== undefined) {
        await replaceCurrentAccount(ops, account, currentAccount, name)
        return
      }
    }
    const shouldCreateEmployee = roleOrder[role] >= roleOrder[AccountRole.Guest]
    const existingAccount = await ops.findOne(contact.class.PersonAccount, { email: account.email })
    if (existingAccount === undefined) {
      let person: Ref<Person> | undefined
      if (personId !== undefined) {
        person = (await ops.findOne(contact.class.Person, { _id: personId }))?._id
      }
      if (person === undefined) {
        person = await createPerson(ops, name, account.email, shouldCreateEmployee)
      }

      await ops.createDoc(
        contact.class.PersonAccount,
        core.space.Model,
        {
          email: account.email,
          person,
          role
        },
        personAccountId
      )
    } else {
      if (roleOrder[existingAccount.role] < roleOrder[role]) {
        await ops.update(existingAccount, { role })
      }
      const person = await ops.findOne(contact.class.Person, { _id: existingAccount.person })
      if (person === undefined) {
        // Employee was deleted, let's restore it.
        const employeeId = await createPerson(ops, name, account.email, shouldCreateEmployee)

        await ops.updateDoc(contact.class.PersonAccount, existingAccount.space, existingAccount._id, {
          person: employeeId
        })
      } else if (shouldCreateEmployee) {
        if (ops.getHierarchy().hasMixin(person, contact.mixin.Employee)) {
          const employee = ops.getHierarchy().as(person, contact.mixin.Employee)
          if (!employee.active) {
            await ops.update(employee, {
              active: true
            })
          }
        } else {
          await ops.createMixin(person._id, contact.class.Person, contact.space.Contacts, contact.mixin.Employee, {
            active: true
          })
        }
      }
    }
  } finally {
    if (client == null) {
      await connection.close()
    }
  }
}

/**
 * @public
 */
export async function changePassword (
  ctx: MeasureContext,
  db: AccountDB,
  branding: Branding | null,
  token: string,
  oldPassword: string,
  password: string
): Promise<void> {
  const { email } = decodeToken(ctx, token)
  const account = await getAccountInfo(ctx, db, branding, email, oldPassword)

  const salt = randomBytes(32)
  const hash = hashWithSalt(password, salt)

  await db.account.updateOne({ _id: account._id }, { salt, hash })
  ctx.info('change-password success', { email })
}

/**
 * @public
 */
export async function changeEmail (
  ctx: MeasureContext,
  db: AccountDB,
  account: Account,
  newEmail: string
): Promise<void> {
  await db.account.updateOne({ _id: account._id }, { email: newEmail })
  ctx.info('change-email success', { email: newEmail })
}

/**
 * @public
 */
export async function replacePassword (db: AccountDB, email: string, password: string): Promise<void> {
  const account = await getAccount(db, email)

  if (account === null) {
    throw new PlatformError(new Status(Severity.ERROR, platform.status.AccountNotFound, { account: email }))
  }
  const salt = randomBytes(32)
  const hash = hashWithSalt(password, salt)

  await db.account.updateOne({ _id: account._id }, { salt, hash })
}

/**
 * @public
 */
export async function requestPassword (
  ctx: MeasureContext,
  db: AccountDB,
  branding: Branding | null,
  _email: string
): Promise<void> {
  const email = cleanEmail(_email)
  const account = await getAccount(db, email)

  if (account === null) {
    ctx.info('account not found', { email })
    throw new PlatformError(new Status(Severity.ERROR, platform.status.AccountNotFound, { account: email }))
  }

  const sesURL = getMetadata(accountPlugin.metadata.SES_URL)
  if (sesURL === undefined || sesURL === '') {
    throw new Error('Please provide email service url')
  }
  const front = branding?.front ?? getMetadata(accountPlugin.metadata.FrontURL)
  if (front === undefined || front === '') {
    throw new Error('Please provide front url')
  }

  const token = generateToken(
    '@restore',
    getWorkspaceId(''),
    getExtra(account, {
      restore: email
    })
  )

  const link = concatLink(front, `/login/recovery?id=${token}`)
  const lang = branding?.language
  const text = await translate(accountPlugin.string.RecoveryText, { link }, lang)
  const html = await translate(accountPlugin.string.RecoveryHTML, { link }, lang)
  const subject = await translate(accountPlugin.string.RecoverySubject, {}, lang)

  const to = account.email
  await fetch(concatLink(sesURL, '/send'), {
    method: 'post',
    headers: {
      'Content-Type': 'application/json'
    },
    body: JSON.stringify({
      text,
      html,
      subject,
      to
    })
  })
  ctx.info('recovery email sent', { email, accountEmail: account.email })
}

/**
 * @public
 */
export async function restorePassword (
  ctx: MeasureContext,
  db: AccountDB,
  branding: Branding | null,
  token: string,
  password: string
): Promise<LoginInfo> {
  const decode = decodeToken(ctx, token)
  const email = decode.extra?.restore
  if (email === undefined) {
    throw new PlatformError(new Status(Severity.ERROR, platform.status.AccountNotFound, { account: email }))
  }
  const account = await getAccount(db, email)

  if (account === null) {
    throw new PlatformError(new Status(Severity.ERROR, platform.status.AccountNotFound, { account: email }))
  }

  await updatePassword(db, account, password)

  return await login(ctx, db, branding, email, password)
}

async function updatePassword (db: AccountDB, account: Account, password: string | null): Promise<void> {
  const salt = randomBytes(32)
  const hash = password !== null ? hashWithSalt(password, salt) : null

  await db.account.updateOne({ _id: account._id }, { salt, hash })
}

/**
 * @public
 */
export async function removeWorkspace (
  ctx: MeasureContext,
  db: AccountDB,
  branding: Branding | null,
  email: string,
  workspaceId: string
): Promise<void> {
  const { workspace, account } = await getWorkspaceAndAccount(ctx, db, email, workspaceId)

  await db.unassignWorkspace(account._id, workspace._id)
  ctx.info('Workspace removed', { email, workspace })
}

/**
 * @public
 */
export async function checkJoin (
  ctx: MeasureContext,
  db: AccountDB,
  branding: Branding | null,
  token: string,
  inviteId: ObjectId
): Promise<WorkspaceLoginInfo> {
  const { email } = decodeToken(ctx, token)
  const invite = await getInvite(db, inviteId)
  const workspace = await checkInvite(ctx, invite, email)
  const ws = await getWorkspaceById(db, workspace.name)
  if (ws === null) {
    ctx.error('workspace not found', { name: workspace.name, email, inviteId })
    throw new PlatformError(
      new Status(Severity.ERROR, platform.status.WorkspaceNotFound, { workspace: workspace.name })
    )
  }
  return await selectWorkspace(ctx, db, branding, token, ws?.workspaceUrl ?? ws.workspace, 'external', false)
}

/**
 * @public
 */
export async function dropWorkspace (
  ctx: MeasureContext,
  db: AccountDB,
  branding: Branding | null,
  workspaceId: string
): Promise<Workspace> {
  const ws = await getWorkspaceById(db, workspaceId)
  if (ws === null) {
    throw new PlatformError(new Status(Severity.ERROR, platform.status.WorkspaceNotFound, { workspace: workspaceId }))
  }

  await Promise.all(
    (ws.accounts ?? []).map(async (account) => {
      await db.unassignWorkspace(account, ws._id)
    })
  )

  await db.workspace.deleteMany({ _id: ws._id })

  ctx.info('Workspace dropped', { workspace: ws.workspace })
  return ws
}

/**
 * @public
 */
export async function dropWorkspaceFull (
  ctx: MeasureContext,
  db: AccountDB,
  dbUrl: string,
  branding: Branding | null,
  workspaceId: string,
  storageAdapter?: StorageAdapter
): Promise<void> {
  const ws = await dropWorkspace(ctx, db, branding, workspaceId)

  const adapter = getWorkspaceDestroyAdapter(dbUrl)
  await adapter.deleteWorkspace(ctx, sharedPipelineContextVars, { name: ws.workspace })

  const wspace = getWorkspaceId(workspaceId)
  const hasBucket = await storageAdapter?.exists(ctx, wspace)
  if (storageAdapter !== undefined && hasBucket === true) {
    await storageAdapter.delete(ctx, wspace)
  }
  ctx.info('Workspace fully dropped', { workspace: ws.workspace })
}

/**
 * @public
 */
export async function dropAccount (
  ctx: MeasureContext,
  db: AccountDB,
  branding: Branding | null,
  email: string
): Promise<void> {
  const account = await getAccount(db, email)
  if (account === null) {
    throw new PlatformError(new Status(Severity.ERROR, platform.status.AccountNotFound, { account: email }))
  }

  const workspaces = await db.workspace.find({ _id: { $in: account.workspaces } })

  await Promise.all(
    workspaces.map(async (ws) => {
      await deactivatePersonAccount(ctx, db, account.email, ws.workspace)
    })
  )

  await Promise.all(
    (account.workspaces ?? []).map(async (ws) => {
      await db.unassignWorkspace(account._id, ws)
    })
  )

  await db.account.deleteMany({ _id: account._id })

  ctx.info('Account Dropped', { email, account })
}

/**
 * @public
 */
export async function leaveWorkspace (
  ctx: MeasureContext,
  db: AccountDB,
  branding: Branding | null,
  token: string,
  email: string
): Promise<void> {
  const tokenData = decodeToken(ctx, token)

  const currentAccount = await getAccount(db, tokenData.email)
  if (currentAccount === null) {
    throw new PlatformError(new Status(Severity.ERROR, platform.status.AccountNotFound, { account: tokenData.email }))
  }

  const workspace = await getWorkspaceById(db, tokenData.workspace.name)
  if (workspace === null) {
    throw new PlatformError(
      new Status(Severity.ERROR, platform.status.WorkspaceNotFound, { workspace: tokenData.workspace.name })
    )
  }

  await deactivatePersonAccount(ctx, db, email, workspace.workspace)

  const account = tokenData.email !== email ? await getAccount(db, email) : currentAccount
  if (account !== null) {
    await db.unassignWorkspace(account._id, workspace._id)
  }
  ctx.info('Account removed from workspace', { email, workspace })
}

/**
 * @public
 */
export async function sendInvite (
  ctx: MeasureContext,
  db: AccountDB,
  branding: Branding | null,
  token: string,
  email: string,
  personId?: Ref<Person>,
  role?: AccountRole
): Promise<void> {
  const tokenData = decodeToken(ctx, token)
  const currentAccount = await getAccount(db, tokenData.email)
  if (currentAccount === null) {
    throw new PlatformError(new Status(Severity.ERROR, platform.status.AccountNotFound, { account: tokenData.email }))
  }

  const workspace = await getWorkspaceById(db, tokenData.workspace.name)
  if (workspace === null) {
    throw new PlatformError(
      new Status(Severity.ERROR, platform.status.WorkspaceNotFound, { workspace: tokenData.workspace.name })
    )
  }

  // TODO: Why we not send invite if user has account???
  // const account = await getAccount(db, email)
  // if (account !== null) return

  const sesURL = getMetadata(accountPlugin.metadata.SES_URL)
  if (sesURL === undefined || sesURL === '') {
    throw new Error('Please provide email service url')
  }
  const front = branding?.front ?? getMetadata(accountPlugin.metadata.FrontURL)
  if (front === undefined || front === '') {
    throw new Error('Please provide front url')
  }

  const expHours = 48
  const exp = expHours * 60 * 60 * 1000

  const inviteId = await getInviteLink(ctx, db, branding, token, exp, email, 1)
  const link = concatLink(front, `/login/join?inviteId=${inviteId.toString()}`)

  const ws = workspace.workspaceName ?? workspace.workspace
  const lang = branding?.language
  const text = await translate(accountPlugin.string.InviteText, { link, ws, expHours }, lang)
  const html = await translate(accountPlugin.string.InviteHTML, { link, ws, expHours }, lang)
  const subject = await translate(accountPlugin.string.InviteSubject, { ws }, lang)

  const to = email
  await fetch(concatLink(sesURL, '/send'), {
    method: 'post',
    headers: {
      'Content-Type': 'application/json'
    },
    body: JSON.stringify({
      text,
      html,
      subject,
      to
    })
  })
  ctx.info('Invite sent', { email, workspace, link })
}
>>>>>>> 2844a83c

/**
 * Retrieves one workspace for which there are things to process.
 *
 * Workspace is provided for 30seconds. This timeout is reset
 * on every progress update.
 * If no progress is reported for the workspace during this time,
 * it will become available again to be processed by another executor.
 */
export async function getPendingWorkspace (
  ctx: MeasureContext,
  db: AccountDB,
  branding: Branding | null,
  token: string,
  params: {
    region: string
    version: Data<Version>
    operation: WorkspaceOperation
  }
): Promise<WorkspaceInfoWithStatus | undefined> {
  const { region, version, operation } = params
  const { extra } = decodeTokenVerbose(ctx, token)
  if (extra?.service !== 'workspace') {
    throw new PlatformError(new Status(Severity.ERROR, platform.status.Forbidden, {}))
  }

  const wsLivenessDays = getMetadata(accountPlugin.metadata.WsLivenessDays)
  const wsLivenessMs = wsLivenessDays !== undefined ? wsLivenessDays * 24 * 60 * 60 * 1000 : undefined

  const result = await db.getPendingWorkspace(region, version, operation, processingTimeoutMs, wsLivenessMs)

  if (result != null) {
    ctx.info('getPendingWorkspace', {
      workspaceId: result.uuid,
      workspaceName: result.name,
      mode: result.status.mode,
      operation,
      region,
      major: result.status.versionMajor,
      minor: result.status.versionMinor,
      patch: result.status.versionPatch,
      requestedVersion: version
    })
  }

  return result
}

export async function updateWorkspaceInfo (
  ctx: MeasureContext,
  db: AccountDB,
  branding: Branding | null,
  token: string,
  params: {
    workspaceUuid: WorkspaceUuid
    event: WorkspaceEvent
    version: Data<Version> // A worker version
    progress: number
    message?: string
  }
): Promise<void> {
  const { workspaceUuid, event, version, message } = params
  let progress = params.progress

  const { extra } = decodeTokenVerbose(ctx, token)
  if (!['workspace', 'tool'].includes(extra?.service)) {
    throw new PlatformError(new Status(Severity.ERROR, platform.status.Forbidden, {}))
  }

  const workspace = await getWorkspaceInfoWithStatusById(db, workspaceUuid)
  if (workspace === null) {
    throw new PlatformError(new Status(Severity.ERROR, platform.status.WorkspaceNotFound, { workspaceUuid }))
  }
  progress = Math.round(progress)

  const update: Partial<WorkspaceStatus> = {}
  const wsUpdate: Partial<Workspace> = {}
  switch (event) {
    case 'create-started':
      update.mode = 'creating'
      if (workspace.status.mode !== 'creating') {
        update.processingAttempts = 0
      }
      update.processingProgress = progress
      break
    case 'upgrade-started':
      if (workspace.status.mode !== 'upgrading') {
        update.processingAttempts = 0
      }
      update.mode = 'upgrading'
      update.processingProgress = progress
      break
    case 'create-done':
      ctx.info('Updating workspace info on create-done', { workspaceUuid, event, version, progress })
      update.mode = 'active'
      update.isDisabled = false
      update.versionMajor = version.major
      update.versionMinor = version.minor
      update.versionPatch = version.patch
      update.processingProgress = progress
      break
    case 'upgrade-done':
      ctx.info('Updating workspace info on upgrade-done', { workspaceUuid, event, version, progress })
      update.mode = 'active'
      update.versionMajor = version.major
      update.versionMinor = version.minor
      update.versionPatch = version.patch
      update.processingProgress = progress
      break
    case 'progress':
      update.processingProgress = progress
      break
    case 'migrate-backup-started':
      update.mode = 'migration-backup'
      update.processingProgress = progress
      break
    case 'migrate-backup-done':
      update.mode = 'migration-pending-clean'
      update.processingProgress = progress
      update.lastProcessingTime = Date.now() - processingTimeoutMs // To not wait for next step
      break
    case 'migrate-clean-started':
      update.mode = 'migration-clean'
      update.processingAttempts = 0
      update.processingProgress = progress
      break
    case 'migrate-clean-done':
      wsUpdate.region = workspace.status.targetRegion ?? ''
      update.mode = 'pending-restore'
      update.processingProgress = progress
      update.lastProcessingTime = Date.now() - processingTimeoutMs // To not wait for next step
      break
    case 'restore-started':
      update.mode = 'restoring'
      update.processingAttempts = 0
      update.processingProgress = progress
      break
    case 'restore-done':
      update.mode = 'active'
      update.processingProgress = 100
      update.lastProcessingTime = Date.now() - processingTimeoutMs // To not wait for next step
      break
    case 'archiving-backup-started':
      update.mode = 'archiving-backup'
      update.processingAttempts = 0
      update.processingProgress = progress
      break
    case 'archiving-backup-done':
      update.mode = 'archiving-pending-clean'
      update.processingProgress = progress
      update.lastProcessingTime = Date.now() - processingTimeoutMs // To not wait for next step
      break
    case 'archiving-clean-started':
      update.mode = 'archiving-clean'
      update.processingAttempts = 0
      update.processingProgress = progress
      break
    case 'archiving-clean-done':
      update.mode = 'archived'
      update.processingProgress = 100
      break
    case 'ping':
    default:
      break
  }

  if (message != null) {
    update.processingMessage = message
  }

  await db.workspaceStatus.updateOne(
    { workspaceUuid: workspace.uuid },
    {
      lastProcessingTime: Date.now(), // Some operations override it.
      ...update
    }
  )

  if (Object.keys(wsUpdate).length !== 0) {
    await db.workspace.updateOne({ uuid: workspace.uuid }, wsUpdate)
  }
}

export async function workerHandshake (
  ctx: MeasureContext,
  db: AccountDB,
  branding: Branding | null,
  token: string,
  params: {
    region: string
    version: Data<Version>
    operation: WorkspaceOperation
  }
): Promise<void> {
  const { region, version, operation } = params
  const { extra } = decodeTokenVerbose(ctx, token)
  if (extra?.service !== 'workspace') {
    throw new PlatformError(new Status(Severity.ERROR, platform.status.Forbidden, {}))
  }

  ctx.info('Worker handshake happened', { region, version, operation })
  // Nothing else to do now but keeping to have track of workers in logs
}

export async function updateBackupInfo (
  ctx: MeasureContext,
  db: AccountDB,
  branding: Branding | null,
  token: string,
  params: { backupInfo: BackupStatus }
): Promise<void> {
  const { backupInfo } = params
  const { extra, workspace } = decodeTokenVerbose(ctx, token)
  if (extra?.service !== 'backup') {
    throw new PlatformError(new Status(Severity.ERROR, platform.status.Forbidden, {}))
  }

  const workspaceInfo = await getWorkspaceById(db, workspace)
  if (workspaceInfo === null) {
    throw new PlatformError(new Status(Severity.ERROR, platform.status.WorkspaceNotFound, { workspaceUuid: workspace }))
  }

  await db.workspaceStatus.updateOne(
    { workspaceUuid: workspace },
    {
      backupInfo,
      lastProcessingTime: Date.now()
    }
  )
}

export async function assignWorkspace (
  ctx: MeasureContext,
  db: AccountDB,
  branding: Branding | null,
  token: string,
  params: {
    email: string
    workspaceUuid: WorkspaceUuid
    role: AccountRole
  }
): Promise<void> {
  const { email, workspaceUuid, role } = params
  const { extra } = decodeTokenVerbose(ctx, token)
  if (!['aibot', 'tool', 'workspace'].includes(extra?.service)) {
    throw new PlatformError(new Status(Severity.ERROR, platform.status.Forbidden, {}))
  }

  const normalizedEmail = cleanEmail(email)
  const emailSocialId = await getEmailSocialId(db, normalizedEmail)

  if (emailSocialId == null) {
    throw new PlatformError(new Status(Severity.ERROR, platform.status.AccountNotFound, {}))
  }

  const account = await getAccount(db, emailSocialId.personUuid)

  if (account == null) {
    throw new PlatformError(new Status(Severity.ERROR, platform.status.AccountNotFound, {}))
  }

  const workspace = await getWorkspaceById(db, workspaceUuid)

  if (workspace == null) {
    throw new PlatformError(new Status(Severity.ERROR, platform.status.WorkspaceNotFound, { workspaceUuid }))
  }

  const currentRole = await db.getWorkspaceRole(account.uuid, workspaceUuid)

  if (currentRole == null) {
    await db.assignWorkspace(account.uuid, workspaceUuid, role)
  } else if (getRolePower(currentRole) < getRolePower(role)) {
    await db.updateWorkspaceRole(account.uuid, workspaceUuid, role)
  }
}

export type AccountMethods =
  | 'login'
  | 'loginOtp'
  | 'signUp'
  | 'signUpOtp'
  | 'validateOtp'
  | 'createWorkspace'
  | 'createInviteLink'
  | 'sendInvite'
  | 'resendInvite'
  | 'selectWorkspace'
  | 'join'
  | 'checkJoin'
  | 'signUpJoin'
  | 'confirm'
  | 'changePassword'
  | 'requestPassword'
  | 'restorePassword'
  | 'leaveWorkspace'
  | 'changeUsername'
  | 'updateWorkspaceName'
  | 'deleteWorkspace'
  | 'getRegionInfo'
  | 'getUserWorkspaces'
  | 'getWorkspaceInfo'
  | 'getWorkspacesInfo'
  | 'listWorkspaces'
  | 'getLoginInfoByToken'
  | 'getSocialIds'
  | 'getPendingWorkspace'
  | 'updateWorkspaceInfo'
  | 'workerHandshake'
  | 'updateBackupInfo'
  | 'assignWorkspace'
  | 'getPerson'
  | 'getPersonInfo'
  | 'getWorkspaceMembers'
  | 'updateWorkspaceRole'
  | 'findPerson'
  | 'performWorkspaceOperation'
  | 'updateWorkspaceRoleBySocialId'

/**
 * @public
 */
export function getMethods (hasSignUp: boolean = true): Partial<Record<AccountMethods, AccountMethodHandler>> {
  return {
    /* OPERATIONS */
    login: wrap(login),
    loginOtp: wrap(loginOtp),
    ...(hasSignUp ? { signUp: wrap(signUp) } : {}),
    ...(hasSignUp ? { signUpOtp: wrap(signUpOtp) } : {}),
    validateOtp: wrap(validateOtp),
    createWorkspace: wrap(createWorkspace),
    createInviteLink: wrap(createInviteLink),
    sendInvite: wrap(sendInvite),
    resendInvite: wrap(resendInvite),
    selectWorkspace: wrap(selectWorkspace),
    join: wrap(join),
    checkJoin: wrap(checkJoin),
    signUpJoin: wrap(signUpJoin),
<<<<<<< HEAD
    confirm: wrap(confirm),
=======
    selectWorkspace: wrap(selectWorkspace),
    getRegionInfo: wrap(getRegionInfo),
    getUserWorkspaces: wrap(getUserWorkspaces),
    performWorkspaceOperation: wrap(performWorkspaceOperation),
    getAllWorkspaces: wrap(getAllWorkspaces),
    getInviteLink: wrap(getInviteLink),
    getAccountInfo: wrap(getAccountInfo),
    getWorkspacesInfo: wrap(getWorkspacesInfo),
    getWorkspaceInfo: wrap(getWorkspaceInfo),
    ...(hasSignUp ? { createAccount: wrap(createAccount) } : {}),
    createWorkspace: wrap(createUserWorkspace),
    assignWorkspace: wrap(assignWorkspace),
    removeWorkspace: wrap(removeWorkspace),
    leaveWorkspace: wrap(leaveWorkspace),
    listWorkspaces: wrap(listWorkspaces),
>>>>>>> 2844a83c
    changePassword: wrap(changePassword),
    requestPassword: wrap(requestPasswordReset),
    restorePassword: wrap(restorePassword),
    leaveWorkspace: wrap(leaveWorkspace),
    changeUsername: wrap(changeUsername),
    updateWorkspaceName: wrap(updateWorkspaceName),
    deleteWorkspace: wrap(deleteWorkspace),
    updateWorkspaceRole: wrap(updateWorkspaceRole),

    /* READ OPERATIONS */
    getRegionInfo: wrap(getRegionInfo),
    getUserWorkspaces: wrap(getUserWorkspaces),
    getWorkspaceInfo: wrap(getWorkspaceInfo),
    getWorkspacesInfo: wrap(getWorkspacesInfo),
    getLoginInfoByToken: wrap(getLoginInfoByToken),
    getSocialIds: wrap(getSocialIds),
    getPerson: wrap(getPerson),
    getPersonInfo: wrap(getPersonInfo),
    findPerson: wrap(findPerson),
    getWorkspaceMembers: wrap(getWorkspaceMembers),

    /* SERVICE METHODS */
    getPendingWorkspace: wrap(getPendingWorkspace),
    updateWorkspaceInfo: wrap(updateWorkspaceInfo),
    workerHandshake: wrap(workerHandshake),
    updateBackupInfo: wrap(updateBackupInfo),
    assignWorkspace: wrap(assignWorkspace),
    listWorkspaces: wrap(listWorkspaces),
    performWorkspaceOperation: wrap(performWorkspaceOperation),
    updateWorkspaceRoleBySocialId: wrap(updateWorkspaceRoleBySocialId)
  }
}

export * from './plugin'
export default accountPlugin<|MERGE_RESOLUTION|>--- conflicted
+++ resolved
@@ -16,12 +16,7 @@
 import { Analytics } from '@hcengineering/analytics'
 import {
   AccountRole,
-<<<<<<< HEAD
   buildSocialIdString,
-=======
-  Client,
-  ClientWorkspaceInfo,
->>>>>>> 2844a83c
   concatLink,
   Data,
   isActiveMode,
@@ -54,12 +49,7 @@
 import { accountPlugin } from './plugin'
 import type {
   AccountDB,
-<<<<<<< HEAD
   AccountMethodHandler,
-=======
-  AccountInfo,
-  Invite,
->>>>>>> 2844a83c
   LoginInfo,
   OtpInfo,
   RegionInfo,
@@ -1023,28 +1013,19 @@
   }
 ): Promise<boolean> {
   const { workspaceId, event, params } = parameters
-  const { extra } = decodeTokenVerbose(ctx, token)
+  const { extra, workspace } = decodeTokenVerbose(ctx, token)
 
   if (extra?.admin !== 'true') {
-    throw new PlatformError(new Status(Severity.ERROR, platform.status.Forbidden, {}))
-  }
-
-<<<<<<< HEAD
+    if (event !== 'unarchive' || workspaceId !== workspace) {
+      throw new PlatformError(new Status(Severity.ERROR, platform.status.Forbidden, {}))
+    }
+  }
+
   const workspaceUuids = Array.isArray(workspaceId) ? workspaceId : [workspaceId]
 
   const workspaces = await getWorkspacesInfoWithStatusByIds(db, workspaceUuids)
   if (workspaces.length === 0) {
     throw new PlatformError(new Status(Severity.ERROR, platform.status.WorkspaceNotFound, {}))
-=======
-  if (account.admin !== true) {
-    if (event !== 'unarchive' || workspaceId !== decodedToken.workspace.name) {
-      return false
-    }
-  }
-  const workspaceInfos = await getWorkspacesById(db, workspaceId)
-  if (workspaceInfos.length === 0) {
-    throw new PlatformError(new Status(Severity.ERROR, platform.status.WorkspaceNotFound, { workspace: workspaceId }))
->>>>>>> 2844a83c
   }
 
   let ops = 0
@@ -1397,741 +1378,9 @@
   await db.updateWorkspaceRole(targetAccount, workspace, targetRole)
 }
 
-<<<<<<< HEAD
 /* =================================== */
 /* ===WORKSPACE SERVICE OPERATIONS==== */
 /* =================================== */
-=======
-/**
- * @public
- */
-export async function getWorkspacesInfo (
-  ctx: MeasureContext,
-  db: AccountDB,
-  branding: Branding | null,
-  token: string,
-  ids: string[]
-): Promise<ClientWorkspaceInfo[]> {
-  const { email } = decodeToken(ctx, token)
-
-  if (email !== systemAccountEmail) {
-    ctx.error('getWorkspaceInfos with wrong email', { email, token })
-    throw new PlatformError(new Status(Severity.ERROR, platform.status.Forbidden, {}))
-  }
-  const query: Query<Workspace> = {
-    workspace: { $in: ids }
-  }
-  const workspaces = await ctx.with(
-    'get-workspace',
-    {},
-    async () => await db.workspace.find(query, { lastVisit: 'descending' })
-  )
-
-  return workspaces.map(mapToClientWorkspace)
-}
-
-async function getUpgradeStatistics (db: AccountDB, region: string): Promise<UpgradeStatistic | undefined> {
-  return (
-    (await db.upgrade.findOne({
-      region,
-      toProcess: { $gt: 0 }
-    })) ?? undefined
-  )
-}
-
-function isAccount (data: Pick<Account, 'admin' | 'workspaces'> | Account | null): data is Account {
-  return (data as Account)._id !== undefined
-}
-
-async function updateLastVisit (db: AccountDB, ws: Workspace, account: Account): Promise<void> {
-  const now = Date.now()
-  await db.workspace.updateOne({ _id: ws._id }, { lastVisit: now })
-
-  // Add workspace to account
-  await db.account.updateOne({ _id: account._id }, { lastVisit: now })
-}
-
-async function getWorkspaceAndAccount (
-  ctx: MeasureContext,
-  db: AccountDB,
-  _email: string,
-  workspaceUrl: string
-): Promise<{ account: Account, workspace: Workspace }> {
-  const email = cleanEmail(_email)
-  const workspace = await getWorkspaceById(db, workspaceUrl)
-  if (workspace === null) {
-    throw new PlatformError(new Status(Severity.ERROR, platform.status.WorkspaceNotFound, { workspace: workspaceUrl }))
-  }
-  const account = await getAccount(db, email)
-  if (account === null) {
-    throw new PlatformError(new Status(Severity.ERROR, platform.status.AccountNotFound, { account: email }))
-  }
-  return { account, workspace }
-}
-
-/**
- * @public
- */
-export async function setRole (
-  ctx: MeasureContext,
-  db: AccountDB,
-  _email: string,
-  workspace: string,
-  role: AccountRole,
-  client?: Client
-): Promise<void> {
-  if (!Object.values(AccountRole).includes(role)) return
-  const email = cleanEmail(_email)
-  const workspaceInfo = await getWorkspaceById(db, workspace)
-  if (workspaceInfo == null) {
-    throw new PlatformError(new Status(Severity.ERROR, platform.status.WorkspaceNotFound, { workspace }))
-  }
-  const connection =
-    client ?? (await connect(getEndpoint(ctx, workspaceInfo, EndpointKind.Internal), getWorkspaceId(workspace)))
-  try {
-    const ops = new TxOperations(connection, core.account.System)
-
-    const existingAccount = await ops.findOne(contact.class.PersonAccount, { email })
-
-    if (existingAccount !== undefined) {
-      await ops.update(existingAccount, {
-        role
-      })
-    }
-  } finally {
-    if (client == null) {
-      await connection.close()
-    }
-  }
-}
-
-/**
- * @public
- */
-export async function createMissingEmployee (
-  ctx: MeasureContext,
-  db: AccountDB,
-  branding: Branding | null,
-  token: string
-): Promise<void> {
-  const { email } = decodeToken(ctx, token)
-  const wsInfo = await getWorkspaceInfo(ctx, db, branding, token)
-  const account = await getAccount(db, email)
-
-  if (account === null) {
-    throw new PlatformError(new Status(Severity.ERROR, platform.status.AccountNotFound, { account: email }))
-  }
-
-  await createPersonAccount(ctx, wsInfo, account, wsInfo.workspaceId, AccountRole.Guest)
-}
-
-/**
- * @public
- */
-export async function assignWorkspace (
-  ctx: MeasureContext,
-  db: AccountDB,
-  branding: Branding | null,
-  token: string,
-  _email: string,
-  workspaceId: string,
-  role: AccountRole,
-  personId?: Ref<Person>,
-  shouldReplaceAccount: boolean = false,
-  client?: Client,
-  personAccountId?: Ref<PersonAccount>
-): Promise<Workspace> {
-  const decodedToken = decodeToken(ctx, token)
-  if (decodedToken.extra?.service !== 'aibot') {
-    throw new PlatformError(new Status(Severity.ERROR, platform.status.Forbidden, {}))
-  }
-
-  return await assignAccountToWs(
-    ctx,
-    db,
-    branding,
-    _email,
-    workspaceId,
-    role,
-    personId,
-    shouldReplaceAccount,
-    client,
-    personAccountId
-  )
-}
-
-export async function assignAccountToWs (
-  ctx: MeasureContext,
-  db: AccountDB,
-  branding: Branding | null,
-  _email: string,
-  workspaceId: string,
-  role: AccountRole,
-  personId?: Ref<Person>,
-  shouldReplaceAccount: boolean = false,
-  client?: Client,
-  personAccountId?: Ref<PersonAccount>
-): Promise<Workspace> {
-  const email = cleanEmail(_email)
-  const workspaceInfo = await getWorkspaceAndAccount(ctx, db, email, workspaceId)
-
-  if (workspaceInfo.account !== null) {
-    await createPersonAccount(
-      ctx,
-      workspaceInfo.workspace,
-      workspaceInfo.account,
-      workspaceId,
-      role,
-      personId,
-      shouldReplaceAccount,
-      client,
-      personAccountId
-    )
-  }
-
-  // Add account into workspace.
-  await assignWorkspaceRaw(db, workspaceInfo)
-
-  ctx.info('assign-workspace success', { email, workspaceId })
-  return workspaceInfo.workspace
-}
-
-async function assignWorkspaceRaw (
-  db: AccountDB,
-  workspaceInfo: { account: Account, workspace: Workspace }
-): Promise<void> {
-  await db.assignWorkspace(workspaceInfo.account._id, workspaceInfo.workspace._id)
-}
-
-async function createPerson (
-  ops: TxOperations,
-  name: string,
-  _email: string,
-  withEmployee: boolean
-): Promise<Ref<Person>> {
-  const id = generateId<Person>()
-  const email = cleanEmail(_email)
-  let hasGravatar = false
-  let gravatarId = ''
-  if (isEmail(email)) {
-    gravatarId = buildGravatarId(email)
-    hasGravatar = await checkHasGravatar(gravatarId)
-  }
-
-  await ops.createDoc(
-    contact.class.Person,
-    contact.space.Contacts,
-    {
-      name,
-      city: '',
-      avatarType: hasGravatar ? AvatarType.GRAVATAR : AvatarType.COLOR,
-      avatarProps: hasGravatar ? { url: gravatarId } : { color: getAvatarColorForId(id) }
-    },
-    id
-  )
-  if (withEmployee) {
-    await ops.createMixin(id, contact.class.Person, contact.space.Contacts, contact.mixin.Employee, {
-      active: true
-    })
-  }
-  if (isEmail(email)) {
-    await ops.addCollection(contact.class.Channel, contact.space.Contacts, id, contact.mixin.Employee, 'channels', {
-      provider: contact.channelProvider.Email,
-      value: email
-    })
-  }
-
-  return id
-}
-
-async function replaceCurrentAccount (
-  ops: TxOperations,
-  account: Account,
-  currentAccount: PersonAccount,
-  name: string
-): Promise<void> {
-  await ops.update(currentAccount, { email: account.email })
-  const employee = await ops.findOne(contact.mixin.Employee, { _id: currentAccount.person as Ref<Employee> })
-  if (employee === undefined) {
-    // Employee was deleted, let's restore it.
-    const employeeId = await createPerson(ops, name, account.email, true)
-
-    await ops.updateDoc(contact.class.PersonAccount, currentAccount.space, currentAccount._id, {
-      person: employeeId
-    })
-  } else {
-    const email = cleanEmail(account.email)
-    const gravatarId = buildGravatarId(email)
-    const hasGravatar = await checkHasGravatar(gravatarId)
-
-    await ops.update(employee, {
-      name,
-      avatarType: hasGravatar ? AvatarType.GRAVATAR : AvatarType.COLOR,
-      avatarProps: hasGravatar ? { url: gravatarId } : { color: getAvatarColorForId(employee._id) },
-
-      ...(employee.active ? {} : { active: true })
-    })
-    const currentChannel = await ops.findOne(contact.class.Channel, {
-      attachedTo: employee._id,
-      provider: contact.channelProvider.Email
-    })
-    if (currentChannel === undefined) {
-      await ops.addCollection(
-        contact.class.Channel,
-        contact.space.Contacts,
-        employee._id,
-        contact.class.Person,
-        'channels',
-        {
-          provider: contact.channelProvider.Email,
-          value: email
-        }
-      )
-    } else if (currentChannel.value !== email) {
-      await ops.update(currentChannel, { value: email })
-    }
-  }
-}
-
-async function createPersonAccount (
-  ctx: MeasureContext,
-  workspaceInfo: WorkspaceInfo,
-  account: Account,
-  workspace: string,
-  role: AccountRole,
-  personId?: Ref<Person>,
-  shouldReplaceCurrent: boolean = false,
-  client?: Client,
-  personAccountId?: Ref<PersonAccount>
-): Promise<void> {
-  const connection =
-    client ?? (await connect(getEndpoint(ctx, workspaceInfo, EndpointKind.Internal), getWorkspaceId(workspace)))
-  try {
-    const ops = new TxOperations(connection, core.account.System)
-
-    const name = combineName(account.first, account.last)
-    // Check if PersonAccount is not exists
-    if (shouldReplaceCurrent) {
-      const currentAccount = await ops.findOne(contact.class.PersonAccount, {})
-      if (currentAccount !== undefined) {
-        await replaceCurrentAccount(ops, account, currentAccount, name)
-        return
-      }
-    }
-    const shouldCreateEmployee = roleOrder[role] >= roleOrder[AccountRole.Guest]
-    const existingAccount = await ops.findOne(contact.class.PersonAccount, { email: account.email })
-    if (existingAccount === undefined) {
-      let person: Ref<Person> | undefined
-      if (personId !== undefined) {
-        person = (await ops.findOne(contact.class.Person, { _id: personId }))?._id
-      }
-      if (person === undefined) {
-        person = await createPerson(ops, name, account.email, shouldCreateEmployee)
-      }
-
-      await ops.createDoc(
-        contact.class.PersonAccount,
-        core.space.Model,
-        {
-          email: account.email,
-          person,
-          role
-        },
-        personAccountId
-      )
-    } else {
-      if (roleOrder[existingAccount.role] < roleOrder[role]) {
-        await ops.update(existingAccount, { role })
-      }
-      const person = await ops.findOne(contact.class.Person, { _id: existingAccount.person })
-      if (person === undefined) {
-        // Employee was deleted, let's restore it.
-        const employeeId = await createPerson(ops, name, account.email, shouldCreateEmployee)
-
-        await ops.updateDoc(contact.class.PersonAccount, existingAccount.space, existingAccount._id, {
-          person: employeeId
-        })
-      } else if (shouldCreateEmployee) {
-        if (ops.getHierarchy().hasMixin(person, contact.mixin.Employee)) {
-          const employee = ops.getHierarchy().as(person, contact.mixin.Employee)
-          if (!employee.active) {
-            await ops.update(employee, {
-              active: true
-            })
-          }
-        } else {
-          await ops.createMixin(person._id, contact.class.Person, contact.space.Contacts, contact.mixin.Employee, {
-            active: true
-          })
-        }
-      }
-    }
-  } finally {
-    if (client == null) {
-      await connection.close()
-    }
-  }
-}
-
-/**
- * @public
- */
-export async function changePassword (
-  ctx: MeasureContext,
-  db: AccountDB,
-  branding: Branding | null,
-  token: string,
-  oldPassword: string,
-  password: string
-): Promise<void> {
-  const { email } = decodeToken(ctx, token)
-  const account = await getAccountInfo(ctx, db, branding, email, oldPassword)
-
-  const salt = randomBytes(32)
-  const hash = hashWithSalt(password, salt)
-
-  await db.account.updateOne({ _id: account._id }, { salt, hash })
-  ctx.info('change-password success', { email })
-}
-
-/**
- * @public
- */
-export async function changeEmail (
-  ctx: MeasureContext,
-  db: AccountDB,
-  account: Account,
-  newEmail: string
-): Promise<void> {
-  await db.account.updateOne({ _id: account._id }, { email: newEmail })
-  ctx.info('change-email success', { email: newEmail })
-}
-
-/**
- * @public
- */
-export async function replacePassword (db: AccountDB, email: string, password: string): Promise<void> {
-  const account = await getAccount(db, email)
-
-  if (account === null) {
-    throw new PlatformError(new Status(Severity.ERROR, platform.status.AccountNotFound, { account: email }))
-  }
-  const salt = randomBytes(32)
-  const hash = hashWithSalt(password, salt)
-
-  await db.account.updateOne({ _id: account._id }, { salt, hash })
-}
-
-/**
- * @public
- */
-export async function requestPassword (
-  ctx: MeasureContext,
-  db: AccountDB,
-  branding: Branding | null,
-  _email: string
-): Promise<void> {
-  const email = cleanEmail(_email)
-  const account = await getAccount(db, email)
-
-  if (account === null) {
-    ctx.info('account not found', { email })
-    throw new PlatformError(new Status(Severity.ERROR, platform.status.AccountNotFound, { account: email }))
-  }
-
-  const sesURL = getMetadata(accountPlugin.metadata.SES_URL)
-  if (sesURL === undefined || sesURL === '') {
-    throw new Error('Please provide email service url')
-  }
-  const front = branding?.front ?? getMetadata(accountPlugin.metadata.FrontURL)
-  if (front === undefined || front === '') {
-    throw new Error('Please provide front url')
-  }
-
-  const token = generateToken(
-    '@restore',
-    getWorkspaceId(''),
-    getExtra(account, {
-      restore: email
-    })
-  )
-
-  const link = concatLink(front, `/login/recovery?id=${token}`)
-  const lang = branding?.language
-  const text = await translate(accountPlugin.string.RecoveryText, { link }, lang)
-  const html = await translate(accountPlugin.string.RecoveryHTML, { link }, lang)
-  const subject = await translate(accountPlugin.string.RecoverySubject, {}, lang)
-
-  const to = account.email
-  await fetch(concatLink(sesURL, '/send'), {
-    method: 'post',
-    headers: {
-      'Content-Type': 'application/json'
-    },
-    body: JSON.stringify({
-      text,
-      html,
-      subject,
-      to
-    })
-  })
-  ctx.info('recovery email sent', { email, accountEmail: account.email })
-}
-
-/**
- * @public
- */
-export async function restorePassword (
-  ctx: MeasureContext,
-  db: AccountDB,
-  branding: Branding | null,
-  token: string,
-  password: string
-): Promise<LoginInfo> {
-  const decode = decodeToken(ctx, token)
-  const email = decode.extra?.restore
-  if (email === undefined) {
-    throw new PlatformError(new Status(Severity.ERROR, platform.status.AccountNotFound, { account: email }))
-  }
-  const account = await getAccount(db, email)
-
-  if (account === null) {
-    throw new PlatformError(new Status(Severity.ERROR, platform.status.AccountNotFound, { account: email }))
-  }
-
-  await updatePassword(db, account, password)
-
-  return await login(ctx, db, branding, email, password)
-}
-
-async function updatePassword (db: AccountDB, account: Account, password: string | null): Promise<void> {
-  const salt = randomBytes(32)
-  const hash = password !== null ? hashWithSalt(password, salt) : null
-
-  await db.account.updateOne({ _id: account._id }, { salt, hash })
-}
-
-/**
- * @public
- */
-export async function removeWorkspace (
-  ctx: MeasureContext,
-  db: AccountDB,
-  branding: Branding | null,
-  email: string,
-  workspaceId: string
-): Promise<void> {
-  const { workspace, account } = await getWorkspaceAndAccount(ctx, db, email, workspaceId)
-
-  await db.unassignWorkspace(account._id, workspace._id)
-  ctx.info('Workspace removed', { email, workspace })
-}
-
-/**
- * @public
- */
-export async function checkJoin (
-  ctx: MeasureContext,
-  db: AccountDB,
-  branding: Branding | null,
-  token: string,
-  inviteId: ObjectId
-): Promise<WorkspaceLoginInfo> {
-  const { email } = decodeToken(ctx, token)
-  const invite = await getInvite(db, inviteId)
-  const workspace = await checkInvite(ctx, invite, email)
-  const ws = await getWorkspaceById(db, workspace.name)
-  if (ws === null) {
-    ctx.error('workspace not found', { name: workspace.name, email, inviteId })
-    throw new PlatformError(
-      new Status(Severity.ERROR, platform.status.WorkspaceNotFound, { workspace: workspace.name })
-    )
-  }
-  return await selectWorkspace(ctx, db, branding, token, ws?.workspaceUrl ?? ws.workspace, 'external', false)
-}
-
-/**
- * @public
- */
-export async function dropWorkspace (
-  ctx: MeasureContext,
-  db: AccountDB,
-  branding: Branding | null,
-  workspaceId: string
-): Promise<Workspace> {
-  const ws = await getWorkspaceById(db, workspaceId)
-  if (ws === null) {
-    throw new PlatformError(new Status(Severity.ERROR, platform.status.WorkspaceNotFound, { workspace: workspaceId }))
-  }
-
-  await Promise.all(
-    (ws.accounts ?? []).map(async (account) => {
-      await db.unassignWorkspace(account, ws._id)
-    })
-  )
-
-  await db.workspace.deleteMany({ _id: ws._id })
-
-  ctx.info('Workspace dropped', { workspace: ws.workspace })
-  return ws
-}
-
-/**
- * @public
- */
-export async function dropWorkspaceFull (
-  ctx: MeasureContext,
-  db: AccountDB,
-  dbUrl: string,
-  branding: Branding | null,
-  workspaceId: string,
-  storageAdapter?: StorageAdapter
-): Promise<void> {
-  const ws = await dropWorkspace(ctx, db, branding, workspaceId)
-
-  const adapter = getWorkspaceDestroyAdapter(dbUrl)
-  await adapter.deleteWorkspace(ctx, sharedPipelineContextVars, { name: ws.workspace })
-
-  const wspace = getWorkspaceId(workspaceId)
-  const hasBucket = await storageAdapter?.exists(ctx, wspace)
-  if (storageAdapter !== undefined && hasBucket === true) {
-    await storageAdapter.delete(ctx, wspace)
-  }
-  ctx.info('Workspace fully dropped', { workspace: ws.workspace })
-}
-
-/**
- * @public
- */
-export async function dropAccount (
-  ctx: MeasureContext,
-  db: AccountDB,
-  branding: Branding | null,
-  email: string
-): Promise<void> {
-  const account = await getAccount(db, email)
-  if (account === null) {
-    throw new PlatformError(new Status(Severity.ERROR, platform.status.AccountNotFound, { account: email }))
-  }
-
-  const workspaces = await db.workspace.find({ _id: { $in: account.workspaces } })
-
-  await Promise.all(
-    workspaces.map(async (ws) => {
-      await deactivatePersonAccount(ctx, db, account.email, ws.workspace)
-    })
-  )
-
-  await Promise.all(
-    (account.workspaces ?? []).map(async (ws) => {
-      await db.unassignWorkspace(account._id, ws)
-    })
-  )
-
-  await db.account.deleteMany({ _id: account._id })
-
-  ctx.info('Account Dropped', { email, account })
-}
-
-/**
- * @public
- */
-export async function leaveWorkspace (
-  ctx: MeasureContext,
-  db: AccountDB,
-  branding: Branding | null,
-  token: string,
-  email: string
-): Promise<void> {
-  const tokenData = decodeToken(ctx, token)
-
-  const currentAccount = await getAccount(db, tokenData.email)
-  if (currentAccount === null) {
-    throw new PlatformError(new Status(Severity.ERROR, platform.status.AccountNotFound, { account: tokenData.email }))
-  }
-
-  const workspace = await getWorkspaceById(db, tokenData.workspace.name)
-  if (workspace === null) {
-    throw new PlatformError(
-      new Status(Severity.ERROR, platform.status.WorkspaceNotFound, { workspace: tokenData.workspace.name })
-    )
-  }
-
-  await deactivatePersonAccount(ctx, db, email, workspace.workspace)
-
-  const account = tokenData.email !== email ? await getAccount(db, email) : currentAccount
-  if (account !== null) {
-    await db.unassignWorkspace(account._id, workspace._id)
-  }
-  ctx.info('Account removed from workspace', { email, workspace })
-}
-
-/**
- * @public
- */
-export async function sendInvite (
-  ctx: MeasureContext,
-  db: AccountDB,
-  branding: Branding | null,
-  token: string,
-  email: string,
-  personId?: Ref<Person>,
-  role?: AccountRole
-): Promise<void> {
-  const tokenData = decodeToken(ctx, token)
-  const currentAccount = await getAccount(db, tokenData.email)
-  if (currentAccount === null) {
-    throw new PlatformError(new Status(Severity.ERROR, platform.status.AccountNotFound, { account: tokenData.email }))
-  }
-
-  const workspace = await getWorkspaceById(db, tokenData.workspace.name)
-  if (workspace === null) {
-    throw new PlatformError(
-      new Status(Severity.ERROR, platform.status.WorkspaceNotFound, { workspace: tokenData.workspace.name })
-    )
-  }
-
-  // TODO: Why we not send invite if user has account???
-  // const account = await getAccount(db, email)
-  // if (account !== null) return
-
-  const sesURL = getMetadata(accountPlugin.metadata.SES_URL)
-  if (sesURL === undefined || sesURL === '') {
-    throw new Error('Please provide email service url')
-  }
-  const front = branding?.front ?? getMetadata(accountPlugin.metadata.FrontURL)
-  if (front === undefined || front === '') {
-    throw new Error('Please provide front url')
-  }
-
-  const expHours = 48
-  const exp = expHours * 60 * 60 * 1000
-
-  const inviteId = await getInviteLink(ctx, db, branding, token, exp, email, 1)
-  const link = concatLink(front, `/login/join?inviteId=${inviteId.toString()}`)
-
-  const ws = workspace.workspaceName ?? workspace.workspace
-  const lang = branding?.language
-  const text = await translate(accountPlugin.string.InviteText, { link, ws, expHours }, lang)
-  const html = await translate(accountPlugin.string.InviteHTML, { link, ws, expHours }, lang)
-  const subject = await translate(accountPlugin.string.InviteSubject, { ws }, lang)
-
-  const to = email
-  await fetch(concatLink(sesURL, '/send'), {
-    method: 'post',
-    headers: {
-      'Content-Type': 'application/json'
-    },
-    body: JSON.stringify({
-      text,
-      html,
-      subject,
-      to
-    })
-  })
-  ctx.info('Invite sent', { email, workspace, link })
-}
->>>>>>> 2844a83c
 
 /**
  * Retrieves one workspace for which there are things to process.
@@ -2469,25 +1718,7 @@
     join: wrap(join),
     checkJoin: wrap(checkJoin),
     signUpJoin: wrap(signUpJoin),
-<<<<<<< HEAD
     confirm: wrap(confirm),
-=======
-    selectWorkspace: wrap(selectWorkspace),
-    getRegionInfo: wrap(getRegionInfo),
-    getUserWorkspaces: wrap(getUserWorkspaces),
-    performWorkspaceOperation: wrap(performWorkspaceOperation),
-    getAllWorkspaces: wrap(getAllWorkspaces),
-    getInviteLink: wrap(getInviteLink),
-    getAccountInfo: wrap(getAccountInfo),
-    getWorkspacesInfo: wrap(getWorkspacesInfo),
-    getWorkspaceInfo: wrap(getWorkspaceInfo),
-    ...(hasSignUp ? { createAccount: wrap(createAccount) } : {}),
-    createWorkspace: wrap(createUserWorkspace),
-    assignWorkspace: wrap(assignWorkspace),
-    removeWorkspace: wrap(removeWorkspace),
-    leaveWorkspace: wrap(leaveWorkspace),
-    listWorkspaces: wrap(listWorkspaces),
->>>>>>> 2844a83c
     changePassword: wrap(changePassword),
     requestPassword: wrap(requestPasswordReset),
     restorePassword: wrap(restorePassword),
