--- conflicted
+++ resolved
@@ -16,11 +16,6 @@
 import { Analytics } from '@hcengineering/analytics'
 import {
   AccountRole,
-<<<<<<< HEAD
-=======
-  Client,
-  ClientWorkspaceInfo,
->>>>>>> 4d3488b8
   concatLink,
   Data,
   isActiveMode,
@@ -53,14 +48,10 @@
 import { accountPlugin } from './plugin'
 import type {
   AccountDB,
-<<<<<<< HEAD
   AccountMethodHandler,
-=======
-  AccountInfo,
-  Invite,
->>>>>>> 4d3488b8
   LoginInfo,
   OtpInfo,
+  Query,
   RegionInfo,
   SocialId,
   Workspace,
@@ -920,6 +911,38 @@
   )
 }
 
+/**
+ * @public
+ */
+export async function getWorkspacesInfo (
+  ctx: MeasureContext,
+  db: AccountDB,
+  branding: Branding | null,
+  token: string,
+  ids: WorkspaceUuid[]
+): Promise<WorkspaceInfoWithStatus[]> {
+  const { account } = decodeTokenVerbose(ctx, token)
+
+  if (account !== systemAccountUuid) {
+    ctx.error('getWorkspaceInfos with wrong user', { account, token })
+    throw new PlatformError(new Status(Severity.ERROR, platform.status.Forbidden, {}))
+  }
+  const query: Query<Workspace> = {
+    uuid: { $in: ids }
+  }
+  const workspaces: WorkspaceInfoWithStatus[] = []
+  for (const id of ids) {
+    const ws = await getWorkspaceInfoWithStatusById(db, id)
+    if (ws !== null) {
+      workspaces.push(ws)
+    }
+  }
+
+  workspaces.sort((a, b) => (b.status.lastVisit ?? 0) - (a.status.lastVisit ?? 0))
+  
+  return workspaces
+}
+
 export async function getWorkspaceInfo (
   ctx: MeasureContext,
   db: AccountDB,
@@ -1346,7 +1369,6 @@
 
   if (currentRole === targetRole) return
 
-<<<<<<< HEAD
   if (currentRole === AccountRole.Owner) {
     // Check if there are other owners
     const owners = (await db.getWorkspaceMembers(workspace)).filter((m) => m.role === AccountRole.Owner)
@@ -1354,44 +1376,6 @@
       throw new PlatformError(new Status(Severity.ERROR, platform.status.Forbidden, {}))
     }
   }
-=======
-/**
- * @public
- */
-export async function getWorkspacesInfo (
-  ctx: MeasureContext,
-  db: AccountDB,
-  branding: Branding | null,
-  token: string,
-  ids: string[]
-): Promise<ClientWorkspaceInfo[]> {
-  const { email } = decodeToken(ctx, token)
-
-  if (email !== systemAccountEmail) {
-    ctx.error('getWorkspaceInfos with wrong email', { email, token })
-    throw new PlatformError(new Status(Severity.ERROR, platform.status.Forbidden, {}))
-  }
-  const query: Query<Workspace> = {
-    workspace: { $in: ids }
-  }
-  const workspaces = await ctx.with(
-    'get-workspace',
-    {},
-    async () => await db.workspace.find(query, { lastVisit: 'descending' })
-  )
-
-  return workspaces.map(mapToClientWorkspace)
-}
-
-async function getUpgradeStatistics (db: AccountDB, region: string): Promise<UpgradeStatistic | undefined> {
-  return (
-    (await db.upgrade.findOne({
-      region,
-      toProcess: { $gt: 0 }
-    })) ?? undefined
-  )
-}
->>>>>>> 4d3488b8
 
   await db.updateWorkspaceRole(targetAccount, workspace, targetRole)
 }
@@ -1700,6 +1684,7 @@
   | 'getRegionInfo'
   | 'getUserWorkspaces'
   | 'getWorkspaceInfo'
+  | 'getWorkspacesInfo'
   | 'listWorkspaces'
   | 'getLoginInfoByToken'
   | 'getSocialIds'
@@ -1735,25 +1720,7 @@
     join: wrap(join),
     checkJoin: wrap(checkJoin),
     signUpJoin: wrap(signUpJoin),
-<<<<<<< HEAD
     confirm: wrap(confirm),
-=======
-    selectWorkspace: wrap(selectWorkspace),
-    getRegionInfo: wrap(getRegionInfo),
-    getUserWorkspaces: wrap(getUserWorkspaces),
-    performWorkspaceOperation: wrap(performWorkspaceOperation),
-    getAllWorkspaces: wrap(getAllWorkspaces),
-    getInviteLink: wrap(getInviteLink),
-    getAccountInfo: wrap(getAccountInfo),
-    getWorkspacesInfo: wrap(getWorkspacesInfo),
-    getWorkspaceInfo: wrap(getWorkspaceInfo),
-    ...(hasSignUp ? { createAccount: wrap(createAccount) } : {}),
-    createWorkspace: wrap(createUserWorkspace),
-    assignWorkspace: wrap(assignWorkspace),
-    removeWorkspace: wrap(removeWorkspace),
-    leaveWorkspace: wrap(leaveWorkspace),
-    listWorkspaces: wrap(listWorkspaces),
->>>>>>> 4d3488b8
     changePassword: wrap(changePassword),
     requestPassword: wrap(requestPasswordReset),
     restorePassword: wrap(restorePassword),
@@ -1767,6 +1734,7 @@
     getRegionInfo: wrap(getRegionInfo),
     getUserWorkspaces: wrap(getUserWorkspaces),
     getWorkspaceInfo: wrap(getWorkspaceInfo),
+    getWorkspacesInfo: wrap(getWorkspacesInfo),
     getLoginInfoByToken: wrap(getLoginInfoByToken),
     getSocialIds: wrap(getSocialIds),
     getPerson: wrap(getPerson),
