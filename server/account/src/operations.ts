//
// Copyright © 2022-2024 Hardcore Engineering Inc.
//
// Licensed under the Eclipse Public License, Version 2.0 (the "License");
// you may not use this file except in compliance with the License. You may
// obtain a copy of the License at https://www.eclipse.org/legal/epl-2.0
//
// Unless required by applicable law or agreed to in writing, software
// distributed under the License is distributed on an "AS IS" BASIS,
// WITHOUT WARRANTIES OR CONDITIONS OF ANY KIND, either express or implied.
//
// See the License for the specific language governing permissions and
// limitations under the License.
//
import { Analytics } from '@hcengineering/analytics'
import {
  AccountRole,
  AccountInfo,
  buildSocialIdString,
  concatLink,
  isActiveMode,
  isWorkspaceCreating,
  MeasureContext,
  SocialIdType,
  systemAccountUuid,
  type Branding,
  type Person,
  type PersonId,
  type PersonInfo,
  type PersonUuid,
  type WorkspaceMemberInfo,
  type WorkspaceUuid
} from '@hcengineering/core'
import platform, { getMetadata, PlatformError, Severity, Status, translate } from '@hcengineering/platform'
import { decodeTokenVerbose, generateToken } from '@hcengineering/server-token'

import { isAdminEmail } from './admin'
import { accountPlugin } from './plugin'
import type {
  AccountDB,
  AccountMethodHandler,
  LoginInfo,
  Meta,
  Mailbox,
  MailboxOptions,
  OtpInfo,
  RegionInfo,
  SocialId,
  WorkspaceInfoWithStatus,
  WorkspaceInviteInfo,
  WorkspaceLoginInfo
} from './types'
import {
  checkInvite,
  cleanEmail,
  confirmEmail,
  createAccount,
  createWorkspaceRecord,
  doJoinByInvite,
  EndpointKind,
  getAccount,
  getEmailSocialId,
  getEndpoint,
  getFrontUrl,
  getInviteEmail,
  getPersonName,
  getRegions,
  getRolePower,
  getMailUrl,
  getWorkspaceById,
  getWorkspaceInfoWithStatusById,
  getWorkspaceInvite,
  GUEST_ACCOUNT,
  isOtpValid,
  selectWorkspace,
  sendEmail,
  sendEmailConfirmation,
  sendOtp,
  setPassword,
  signUpByEmail,
  verifyAllowedServices,
  verifyAllowedRole,
  verifyPassword,
  wrap,
  getWorkspaceRole,
  normalizeValue,
  isEmail,
  generatePassword,
  addSocialId,
  releaseSocialId,
  updateWorkspaceRole,
  setTimezoneIfNotDefined
} from './utils'
import { type AccountServiceMethods, getServiceMethods } from './serviceOperations'

// Note: it is IMPORTANT to always destructure params passed here to avoid sending extra params
// to the database layer when searching/inserting as they may contain SQL injection
// !!! NEVER PASS "params" DIRECTLY in any DB functions !!!

const workspaceLimitPerUser =
  process.env.WORKSPACE_LIMIT_PER_USER != null ? parseInt(process.env.WORKSPACE_LIMIT_PER_USER) : 10

/* =================================== */
/* ============OPERATIONS============= */
/* =================================== */

/**
 * Given an email and password, logs the user in and returns the account information and token.
 */
export async function login (
  ctx: MeasureContext,
  db: AccountDB,
  branding: Branding | null,
  token: string,
  params: {
    email: string
    password: string
  },
  meta?: Meta
): Promise<LoginInfo> {
  const { email, password } = params
  const normalizedEmail = cleanEmail(email)

  try {
    const emailSocialId = await getEmailSocialId(db, normalizedEmail)

    if (emailSocialId == null) {
      throw new PlatformError(new Status(Severity.ERROR, platform.status.AccountNotFound, {}))
    }

    const existingAccount = await db.account.findOne({ uuid: emailSocialId.personUuid })

    if (existingAccount == null) {
      throw new PlatformError(new Status(Severity.ERROR, platform.status.AccountNotFound, {}))
    }

    const person = await db.person.findOne({ uuid: emailSocialId.personUuid })
    if (person == null) {
      throw new PlatformError(new Status(Severity.ERROR, platform.status.InternalServerError, {}))
    }

    if (!verifyPassword(password, existingAccount.hash, existingAccount.salt)) {
      throw new PlatformError(new Status(Severity.ERROR, platform.status.AccountNotFound, {}))
    }

    const isConfirmed = emailSocialId.verifiedOn != null

    const extraToken: Record<string, string> = isAdminEmail(email) ? { admin: 'true' } : {}
    ctx.info('Login succeeded', { email, normalizedEmail, isConfirmed, emailSocialId, ...extraToken })
    void setTimezoneIfNotDefined(ctx, db, emailSocialId.personUuid, existingAccount, meta)

    return {
      account: existingAccount.uuid,
      token: isConfirmed ? generateToken(existingAccount.uuid, undefined, extraToken) : undefined,
      name: getPersonName(person),
      socialId: emailSocialId._id
    }
  } catch (err: any) {
    Analytics.handleError(err)
    ctx.error('Login failed', { email, normalizedEmail, err })
    throw err
  }
}

/**
 * Given an email sends an OTP code to the existing user and returns the OTP information.
 */
export async function loginOtp (
  ctx: MeasureContext,
  db: AccountDB,
  branding: Branding | null,
  token: string,
  params: { email: string },
  meta?: Meta
): Promise<OtpInfo> {
  const { email } = params

  // Note: can support OTP based on any other social logins later
  const normalizedEmail = cleanEmail(email)
  const emailSocialId = await getEmailSocialId(db, normalizedEmail)

  if (emailSocialId == null) {
    throw new PlatformError(new Status(Severity.ERROR, platform.status.AccountNotFound, {}))
  }

  const account = await getAccount(db, emailSocialId.personUuid)

  if (account == null) {
    throw new PlatformError(new Status(Severity.ERROR, platform.status.AccountNotFound, {}))
  }

  void setTimezoneIfNotDefined(ctx, db, emailSocialId.personUuid, account, meta)

  return await sendOtp(ctx, db, branding, emailSocialId)
}

/**
 * Given an email, password, first name, and last name, creates a new account and sends a confirmation email.
 * The email confirmation is not required if the email service is not configured.
 */
export async function signUp (
  ctx: MeasureContext,
  db: AccountDB,
  branding: Branding | null,
  token: string,
  params: {
    email: string
    password: string
    firstName: string
    lastName: string
  },
  meta?: Meta
): Promise<LoginInfo> {
  const { email, password, firstName, lastName } = params
  const { account, socialId } = await signUpByEmail(ctx, db, branding, email, password, firstName, lastName)
  const person = await db.person.findOne({ uuid: account })
  if (person == null) {
    throw new PlatformError(new Status(Severity.ERROR, platform.status.InternalServerError, {}))
  }

  const mailURL = getMetadata(accountPlugin.metadata.MAIL_URL)
  const forceConfirmation = mailURL !== undefined && mailURL !== ''
  if (forceConfirmation) {
    const normalizedEmail = cleanEmail(email)

    await sendEmailConfirmation(ctx, branding, account, normalizedEmail)
  } else {
    ctx.warn('Please provide MAIL_URL to enable sign up email confirmations.')
    await confirmEmail(ctx, db, account, email)
  }

  void setTimezoneIfNotDefined(ctx, db, account, null, meta)
  return {
    account,
    name: getPersonName(person),
    socialId,
    token: !forceConfirmation ? generateToken(account) : undefined
  }
}

export async function signUpOtp (
  ctx: MeasureContext,
  db: AccountDB,
  branding: Branding | null,
  token: string,
  params: {
    email: string
    firstName: string
    lastName: string
  },
  meta?: Meta
): Promise<OtpInfo> {
  const { email, firstName, lastName } = params
  // Note: can support OTP based on any other social logins later
  const normalizedEmail = cleanEmail(email)
  let emailSocialId = await getEmailSocialId(db, normalizedEmail)
  let personUuid: PersonUuid

  if (emailSocialId !== null) {
    const existingAccount = await db.account.findOne({ uuid: emailSocialId.personUuid })

    if (existingAccount !== null) {
      ctx.error('An account with the provided email already exists', { email })
      throw new PlatformError(new Status(Severity.ERROR, platform.status.AccountAlreadyExists, {}))
    }

    await db.person.updateOne({ uuid: emailSocialId.personUuid }, { firstName, lastName })

    personUuid = emailSocialId.personUuid
  } else {
    // There's no person linked to this email, so we need to create a new one
    personUuid = await db.person.insertOne({ firstName, lastName })
    const newSocialId = { type: SocialIdType.EMAIL, value: normalizedEmail, personUuid }
    const emailSocialIdId = await db.socialId.insertOne(newSocialId)
    emailSocialId = { ...newSocialId, _id: emailSocialIdId, key: buildSocialIdString(newSocialId) }
  }
  void setTimezoneIfNotDefined(ctx, db, personUuid, null, meta)

  return await sendOtp(ctx, db, branding, emailSocialId)
}

export async function validateOtp (
  ctx: MeasureContext,
  db: AccountDB,
  branding: Branding | null,
  token: string,
  params: {
    email: string
    code: string
  }
): Promise<LoginInfo> {
  const { email, code } = params

  // Note: can support OTP based on any other social logins later
  const normalizedEmail = cleanEmail(email)
  const emailSocialId = await getEmailSocialId(db, normalizedEmail)

  if (emailSocialId == null) {
    throw new PlatformError(new Status(Severity.ERROR, platform.status.AccountNotFound, { account: email }))
  }

  const isValid = await isOtpValid(db, emailSocialId._id, code)

  if (!isValid) {
    throw new PlatformError(new Status(Severity.ERROR, platform.status.InvalidOtp, {}))
  }

  await db.otp.deleteMany({ socialId: emailSocialId._id })

  if (emailSocialId.verifiedOn == null) {
    await db.socialId.updateOne({ _id: emailSocialId._id }, { verifiedOn: Date.now() })
  }

  // This method handles both login and signup
  const account = await db.account.findOne({ uuid: emailSocialId.personUuid })

  if (account == null) {
    // This is a signup
    await createAccount(db, emailSocialId.personUuid, true)

    ctx.info('OTP signup success', emailSocialId)
  } else {
    // Confirm huly social id if hasn't been confirmed yet

    ctx.info('OTP login success', emailSocialId)
  }

  const person = await db.person.findOne({ uuid: emailSocialId.personUuid })
  if (person == null) {
    throw new PlatformError(new Status(Severity.ERROR, platform.status.InternalServerError, {}))
  }

  return {
    account: emailSocialId.personUuid,
    name: getPersonName(person),
    socialId: emailSocialId._id,
    token: generateToken(emailSocialId.personUuid)
  }
}

export async function createWorkspace (
  ctx: MeasureContext,
  db: AccountDB,
  branding: Branding | null,
  token: string,
  params: {
    workspaceName: string
    region?: string
  }
): Promise<WorkspaceLoginInfo> {
  const { workspaceName, region } = params
  const { account } = decodeTokenVerbose(ctx, token)

  checkRateLimit(account, workspaceName)

  ctx.info('Creating workspace record', { workspaceName, account, region })

  // Any confirmed social ID will do
  const socialId = await db.socialId.findOne({ personUuid: account, verifiedOn: { $gt: 0 } })

  if (socialId == null) {
    throw new PlatformError(new Status(Severity.ERROR, platform.status.AccountNotConfirmed, {}))
  }
  const person = await db.person.findOne({ uuid: socialId.personUuid })
  if (person == null) {
    throw new PlatformError(new Status(Severity.ERROR, platform.status.InternalServerError, {}))
  }

  // Get a list of created workspaces
  const created = (await db.workspace.find({ createdBy: socialId.personUuid })).length

  // TODO: Add support for per person limit increase
  if (created >= workspaceLimitPerUser) {
    ctx.warn('created-by-limit', { person: socialId.key, workspace: workspaceName })
    throw new PlatformError(
      new Status(Severity.ERROR, platform.status.WorkspaceLimitReached, { workspace: workspaceName })
    )
  }

  const { workspaceUuid, workspaceUrl } = await createWorkspaceRecord(ctx, db, branding, workspaceName, account, region)

  await db.assignWorkspace(account, workspaceUuid, AccountRole.Owner)

  ctx.info('Creating workspace record done', { workspaceName, region, account: socialId.personUuid })

  return {
    account,
    socialId: socialId._id,
    name: getPersonName(person),
    token: generateToken(account, workspaceUuid),
    endpoint: getEndpoint(ctx, workspaceUuid, region, EndpointKind.External),
    workspace: workspaceUuid,
    workspaceUrl,
    role: AccountRole.Owner
  }
}

export async function createInvite (
  ctx: MeasureContext,
  db: AccountDB,
  branding: Branding | null,
  token: string,
  params: {
    exp: number
    emailMask?: string
    email?: string
    limit: number
    role: AccountRole
    autoJoin?: boolean
  }
): Promise<string> {
  const { exp, emailMask, email, limit, role, autoJoin } = params
  const { account, workspace: workspaceUuid, extra } = decodeTokenVerbose(ctx, token)

  const currentAccount = await db.account.findOne({ uuid: account })
  if (currentAccount == null) {
    throw new PlatformError(new Status(Severity.ERROR, platform.status.AccountNotFound, { account }))
  }

  const workspace = await db.workspace.findOne({ uuid: workspaceUuid })
  if (workspace == null) {
    throw new PlatformError(new Status(Severity.ERROR, platform.status.WorkspaceNotFound, { workspaceUuid }))
  }

  const callerRole = await db.getWorkspaceRole(account, workspace.uuid)
  verifyAllowedRole(callerRole, role, extra)

  if (autoJoin === true) {
    verifyAllowedServices(['schedule'], extra)
  }

  ctx.info('Creating invite', { workspace, workspaceName: workspace.name, email, emailMask, limit, autoJoin })

  return await db.invite.insertOne({
    workspaceUuid,
    expiresOn: exp < 0 ? -1 : Date.now() + exp,
    email,
    emailPattern: emailMask,
    remainingUses: limit,
    role,
    autoJoin
  })
}

// TODO: Temporary solution to prevent spam using sendInvite
const invitesSend = new Map<
string,
{
  lastSend: number
  totalSend: number
}
>()

export async function sendInvite (
  ctx: MeasureContext,
  db: AccountDB,
  branding: Branding | null,
  token: string,
  params: {
    email: string
    role: AccountRole
    expHours?: number
  }
): Promise<void> {
  const { email, role, expHours } = params
  const { account, workspace: workspaceUuid, extra } = decodeTokenVerbose(ctx, token)

  const currentAccount = await db.account.findOne({ uuid: account })
  if (currentAccount == null) {
    throw new PlatformError(new Status(Severity.ERROR, platform.status.AccountNotFound, { account }))
  }

  const workspace = await db.workspace.findOne({ uuid: workspaceUuid })
  if (workspace == null) {
    throw new PlatformError(new Status(Severity.ERROR, platform.status.WorkspaceNotFound, { workspaceUuid }))
  }

  const callerRole = await db.getWorkspaceRole(account, workspace.uuid)
  verifyAllowedRole(callerRole, role, extra)

  const inviteLink = await createInviteLink(ctx, db, branding, token, params)
  const inviteEmail = await getInviteEmail(branding, email, inviteLink, workspace, expHours ?? 48, false)

  await sendEmail(inviteEmail, ctx)

  ctx.info('Invite has been sent', { to: inviteEmail.to, workspaceUuid: workspace.uuid, workspaceName: workspace.name })
}

export async function createInviteLink (
  ctx: MeasureContext,
  db: AccountDB,
  branding: Branding | null,
  token: string,
  params: {
    email: string
    role: AccountRole
    autoJoin?: boolean
    firstName?: string
    lastName?: string
    navigateUrl?: string
    expHours?: number
  }
): Promise<string> {
  const { email, role, autoJoin, firstName, lastName, navigateUrl, expHours } = params
  const { account, workspace: workspaceUuid, extra } = decodeTokenVerbose(ctx, token)

  const currentAccount = await db.account.findOne({ uuid: account })
  if (currentAccount == null) {
    throw new PlatformError(new Status(Severity.ERROR, platform.status.AccountNotFound, { account }))
  }

  const workspace = await db.workspace.findOne({ uuid: workspaceUuid })
  if (workspace == null) {
    throw new PlatformError(new Status(Severity.ERROR, platform.status.WorkspaceNotFound, { workspaceUuid }))
  }

  const callerRole = await db.getWorkspaceRole(account, workspace.uuid)
  verifyAllowedRole(callerRole, role, extra)

  if (autoJoin === true) {
    verifyAllowedServices(['schedule'], extra)

    if (firstName == null || firstName === '') {
      throw new PlatformError(new Status(Severity.ERROR, platform.status.BadRequest, {}))
    }
  }

  const normalizedEmail = cleanEmail(email)
  const expiringInHrs = expHours ?? 48
  const exp = expiringInHrs * 60 * 60 * 1000

  const inviteId = await createInvite(ctx, db, branding, token, {
    exp,
    email: normalizedEmail,
    limit: 1,
    role,
    autoJoin
  })
  let path = `/login/join?inviteId=${inviteId}`
  if (autoJoin === true) {
    path += `&autoJoin&firstName=${encodeURIComponent((firstName ?? '').trim())}`

    if (lastName != null) {
      path += `&lastName=${encodeURIComponent(lastName.trim())}`
    }
  }
  if (navigateUrl != null) {
    path += `&navigateUrl=${encodeURIComponent(navigateUrl.trim())}`
  }

  const front = getFrontUrl(branding)
  const link = concatLink(front, path)
  ctx.info(`Created invite link: ${link}`)

  return link
}

function checkRateLimit (email: string, workspaceName: string): void {
  const now = Date.now()
  const lastInvites = invitesSend.get(email)
  if (lastInvites !== undefined) {
    lastInvites.totalSend++
    lastInvites.lastSend = now
    if (lastInvites.totalSend > 5 && now - lastInvites.lastSend < 60 * 1000) {
      // Less 60 seconds between invites
      throw new PlatformError(
        new Status(Severity.ERROR, platform.status.WorkspaceRateLimit, { workspace: workspaceName })
      )
    }
    invitesSend.delete(email)
  } else {
    invitesSend.set(email, {
      lastSend: now,
      totalSend: 1
    })
  }

  // We need to cleanup map
  for (const [k, vv] of invitesSend.entries()) {
    if (vv.lastSend < now - 60 * 1000) {
      invitesSend.delete(k)
    }
  }
}

export async function resendInvite (
  ctx: MeasureContext,
  db: AccountDB,
  branding: Branding | null,
  token: string,
  email: string,
  role: AccountRole
): Promise<void> {
  const { account, workspace: workspaceUuid, extra } = decodeTokenVerbose(ctx, token)
  const currentAccount = await db.account.findOne({ uuid: account })
  if (currentAccount == null) {
    throw new PlatformError(new Status(Severity.ERROR, platform.status.AccountNotFound, { account }))
  }

  const workspace = await db.workspace.findOne({ uuid: workspaceUuid })
  if (workspace == null) {
    throw new PlatformError(new Status(Severity.ERROR, platform.status.WorkspaceNotFound, { workspaceUuid }))
  }

  checkRateLimit(account, workspaceUuid)

  const callerRole = await db.getWorkspaceRole(account, workspace.uuid)
  verifyAllowedRole(callerRole, role, extra)

  const expHours = 48
  const newExp = Date.now() + expHours * 60 * 60 * 1000

  const invite = await db.invite.findOne({ workspaceUuid, email })
  let inviteId: string
  if (invite != null) {
    inviteId = invite.id
    await db.invite.updateOne({ id: invite.id }, { expiresOn: newExp, remainingUses: 1, role })
  } else {
    inviteId = await createInvite(ctx, db, branding, token, { exp: newExp, email, limit: 1, role })
  }
  const front = getFrontUrl(branding)
  const link = concatLink(front, `/login/join?inviteId=${inviteId}`)

  const inviteEmail = await getInviteEmail(branding, email, link, workspace, expHours, true)
  await sendEmail(inviteEmail, ctx)

  ctx.info('Invite has been resent', {
    to: inviteEmail.to,
    workspaceUuid: workspace.uuid,
    workspaceName: workspace.name
  })
}

/**
 * Given an invite and sign in information, assigns the user to the workspace in a given role.
 * If already a member, updates the role if necessary.
 * Returns the workspace login information.
 */
export async function join (
  ctx: MeasureContext,
  db: AccountDB,
  branding: Branding | null,
  _token: string,
  params: {
    email: string
    password: string
    inviteId: string
  },
  meta?: Meta
): Promise<WorkspaceLoginInfo | LoginInfo> {
  const { email, password, inviteId } = params
  const normalizedEmail = cleanEmail(email)
  const invite = await getWorkspaceInvite(db, inviteId)
  if (invite == null) {
    throw new PlatformError(new Status(Severity.ERROR, platform.status.Forbidden, {}))
  }

  const workspaceUuid = await checkInvite(ctx, invite, normalizedEmail)
  const workspace = await getWorkspaceById(db, workspaceUuid)

  if (workspace == null) {
    throw new PlatformError(new Status(Severity.ERROR, platform.status.WorkspaceNotFound, { workspaceUuid }))
  }

  ctx.info('Joining a workspace using invite', { email, normalizedEmail, ...invite })

  const { token, account } = await login(ctx, db, branding, _token, { email: normalizedEmail, password }, meta)

  if (token == null) {
    return {
      account
    }
  }

  return await doJoinByInvite(ctx, db, branding, token, account, workspace, invite)
}

/**
 * Given an invite and a token, checks if the user has already joined the workspace and updates the role if necessary.
 * Returns the workspace login information if the user has already joined. Otherwise, throws an error.
 */
export async function checkJoin (
  ctx: MeasureContext,
  db: AccountDB,
  branding: Branding | null,
  token: string,
  params: { inviteId: string }
): Promise<WorkspaceLoginInfo> {
  const { inviteId } = params

  const invite = await getWorkspaceInvite(db, inviteId)
  if (invite == null) {
    throw new PlatformError(new Status(Severity.ERROR, platform.status.Forbidden, {}))
  }

  const { account: accountUuid } = decodeTokenVerbose(ctx, token)
  const emailSocialId = await db.socialId.findOne({
    type: SocialIdType.EMAIL,
    personUuid: accountUuid,
    verifiedOn: { $gt: 0 }
  })
  const email = emailSocialId?.value ?? ''
  const workspaceUuid = await checkInvite(ctx, invite, email)
  const workspace = await getWorkspaceById(db, workspaceUuid)

  if (workspace === null) {
    ctx.error('Workspace not found in checkJoin', { workspaceUuid, email, inviteId })
    throw new PlatformError(new Status(Severity.ERROR, platform.status.WorkspaceNotFound, { workspaceUuid }))
  }

  const wsLoginInfo = await selectWorkspace(ctx, db, branding, token, { workspaceUrl: workspace.url, kind: 'external' })

  if (getRolePower(wsLoginInfo.role) < getRolePower(invite.role)) {
    await db.updateWorkspaceRole(accountUuid, workspaceUuid, invite.role)
  }

  return {
    ...wsLoginInfo,
    role: invite.role
  }
}

export async function checkAutoJoin (
  ctx: MeasureContext,
  db: AccountDB,
  branding: Branding | null,
  token: string,
  params: { inviteId: string, firstName?: string, lastName?: string }
): Promise<WorkspaceLoginInfo | WorkspaceInviteInfo> {
  const { inviteId, firstName, lastName } = params
  const invite = await getWorkspaceInvite(db, inviteId)
  if (invite == null) {
    throw new PlatformError(new Status(Severity.ERROR, platform.status.Forbidden, {}))
  }

  if (invite.autoJoin !== true) {
    ctx.error('Not an auto-join invite', invite)
    throw new PlatformError(new Status(Severity.ERROR, platform.status.BadRequest, {}))
  }

  if (invite.role !== AccountRole.Guest) {
    ctx.error('Auto-join not for guest role is forbidden', invite)
    throw new PlatformError(new Status(Severity.ERROR, platform.status.Forbidden, {}))
  }

  const normalizedEmail = invite.email != null ? cleanEmail(invite.email) : ''
  const workspaceUuid = invite.workspaceUuid
  const workspace = await getWorkspaceById(db, workspaceUuid)

  if (workspace === null) {
    ctx.error('Workspace not found in auto-joining workflow', { workspaceUuid, email: normalizedEmail, inviteId })
    throw new PlatformError(new Status(Severity.ERROR, platform.status.WorkspaceNotFound, { workspaceUuid }))
  }

  if (normalizedEmail == null || normalizedEmail === '') {
    ctx.error('Malformed auto-join invite', invite)
    throw new PlatformError(new Status(Severity.ERROR, platform.status.BadRequest, {}))
  }

  const emailSocialId = await db.socialId.findOne({
    type: SocialIdType.EMAIL,
    value: normalizedEmail
  })

  // If it's an existing account we should check for saved token or ask for login to prevent accidental access through shared link
  if (emailSocialId != null) {
    const targetAccount = await getAccount(db, emailSocialId.personUuid)
    if (targetAccount != null) {
      if (targetAccount.automatic == null || !targetAccount.automatic) {
        if (token == null) {
          // Login required
          const person = await db.person.findOne({ uuid: targetAccount.uuid })

          return {
            workspace: workspace.uuid,
            name: person == null ? '' : getPersonName(person),
            email: normalizedEmail
          }
        }

        const { account: callerAccount } = decodeTokenVerbose(ctx, token)

        if (callerAccount !== targetAccount.uuid) {
          // Login with target email required
          const person = await db.person.findOne({ uuid: targetAccount.uuid })

          return {
            workspace: workspace.uuid,
            name: person == null ? '' : getPersonName(person),
            email: normalizedEmail
          }
        }
      }

      const targetRole = await getWorkspaceRole(db, targetAccount.uuid, workspace.uuid)

      if (targetRole == null) {
        await db.assignWorkspace(targetAccount.uuid, workspace.uuid, invite.role)
      } else if (getRolePower(targetRole) < getRolePower(invite.role)) {
        await db.updateWorkspaceRole(targetAccount.uuid, workspace.uuid, invite.role)
      }

      if (token === undefined || token === null) {
        token = generateToken(targetAccount.uuid)
      }
      return await selectWorkspace(ctx, db, branding, token, { workspaceUrl: workspace.url, kind: 'external' })
    }
  }

  // No account yet, create a new one automatically
  if (firstName == null || firstName === '') {
    ctx.error('First name is required for auto-join', { firstName })
    throw new PlatformError(new Status(Severity.ERROR, platform.status.BadRequest, {}))
  }

  const { account } = await signUpByEmail(
    ctx,
    db,
    branding,
    normalizedEmail,
    null,
    firstName,
    lastName ?? '',
    true,
    true
  )

  return await doJoinByInvite(ctx, db, branding, generateToken(account, workspaceUuid), account, workspace, invite)
}

/**
 * Given an invite and sign up information, creates an account and assigns it to the workspace.
 */
export async function signUpJoin (
  ctx: MeasureContext,
  db: AccountDB,
  branding: Branding | null,
  token: string,
  params: {
    email: string
    password: string
    first: string
    last: string
    inviteId: string
  },
  meta?: Meta
): Promise<WorkspaceLoginInfo> {
  const { email, password, first, last, inviteId } = params
  const normalizedEmail = cleanEmail(email)
  ctx.info('Signing up and joining a workspace using invite', { email, normalizedEmail, first, last, inviteId })

  const invite = await getWorkspaceInvite(db, inviteId)
  if (invite == null) {
    throw new PlatformError(new Status(Severity.ERROR, platform.status.Forbidden, {}))
  }

  const workspaceUuid = await checkInvite(ctx, invite, normalizedEmail)
  const workspace = await getWorkspaceById(db, workspaceUuid)

  if (workspace == null) {
    throw new PlatformError(new Status(Severity.ERROR, platform.status.WorkspaceNotFound, { workspaceUuid }))
  }

  const { account } = await signUpByEmail(ctx, db, branding, email, password, first, last, true)
  void setTimezoneIfNotDefined(ctx, db, account, null, meta)

  return await doJoinByInvite(ctx, db, branding, generateToken(account, workspaceUuid), account, workspace, invite)
}

export async function confirm (
  ctx: MeasureContext,
  db: AccountDB,
  branding: Branding | null,
  token: string
): Promise<LoginInfo> {
  const { account, extra } = decodeTokenVerbose(ctx, token)

  const email = extra?.confirmEmail
  if (email === undefined) {
    ctx.error('Email not provided for confirmation', { account, extra })
    throw new PlatformError(new Status(Severity.ERROR, platform.status.InternalServerError, {}))
  }

  const socialId = await confirmEmail(ctx, db, account, email)

  const person = await db.person.findOne({ uuid: account })
  if (person == null) {
    throw new PlatformError(new Status(Severity.ERROR, platform.status.InternalServerError, {}))
  }

  const result = {
    account,
    name: getPersonName(person),
    socialId,
    token: generateToken(account)
  }

  ctx.info('Email confirmed', { account, email })

  return result
}

export async function changePassword (
  ctx: MeasureContext,
  db: AccountDB,
  branding: Branding | null,
  token: string,
  params: {
    oldPassword: string
    newPassword: string
  }
): Promise<void> {
  const { oldPassword, newPassword } = params
  const { account: accountUuid } = decodeTokenVerbose(ctx, token)

  ctx.info('Changing password', { accountUuid })

  const account = await getAccount(db, accountUuid)

  if (account == null) {
    throw new PlatformError(new Status(Severity.ERROR, platform.status.AccountNotFound, { account: accountUuid }))
  }

  if (!verifyPassword(oldPassword, account.hash, account.salt)) {
    throw new PlatformError(new Status(Severity.ERROR, platform.status.Forbidden, {}))
  }

  await setPassword(ctx, db, branding, accountUuid, newPassword)

  ctx.info('Password changed', { accountUuid })
}

export async function requestPasswordReset (
  ctx: MeasureContext,
  db: AccountDB,
  branding: Branding | null,
  _token: string,
  params: { email: string }
): Promise<void> {
  const { email } = params
  const normalizedEmail = cleanEmail(email)

  ctx.info('Requesting password reset', { email, normalizedEmail })

  const emailSocialId = await getEmailSocialId(db, normalizedEmail)

  if (emailSocialId == null) {
    ctx.error('Email social id not found', { email, normalizedEmail })
    throw new PlatformError(
      new Status(Severity.ERROR, platform.status.SocialIdNotFound, { value: email, type: SocialIdType.EMAIL })
    )
  }

  const account = await getAccount(db, emailSocialId.personUuid)

  if (account == null) {
    ctx.info('Account not found', { email, normalizedEmail })
    throw new PlatformError(
      new Status(Severity.ERROR, platform.status.AccountNotFound, { account: emailSocialId.personUuid })
    )
  }

  const { mailURL, mailAuth } = getMailUrl()
  const front = getFrontUrl(branding)

  const token = generateToken(account.uuid, undefined, {
    restoreEmail: normalizedEmail
  })

  const link = concatLink(front, `/login/recovery?id=${token}`)
  const lang = branding?.language
  const text = await translate(accountPlugin.string.RecoveryText, { link }, lang)
  const html = await translate(accountPlugin.string.RecoveryHTML, { link }, lang)
  const subject = await translate(accountPlugin.string.RecoverySubject, {}, lang)

  const response = await fetch(concatLink(mailURL, '/send'), {
    method: 'post',
    headers: {
      'Content-Type': 'application/json',
      ...(mailAuth != null ? { Authorization: `Bearer ${mailAuth}` } : {})
    },
    body: JSON.stringify({
      text,
      html,
      subject,
      to: normalizedEmail
    })
  })
  if (response.ok) {
    ctx.info('Password reset email sent', { email, normalizedEmail, account: account.uuid })
  } else {
    ctx.error(`Failed to send reset password email: ${response.statusText}`, {
      email,
      normalizedEmail,
      account: account.uuid
    })
  }
}

export async function restorePassword (
  ctx: MeasureContext,
  db: AccountDB,
  branding: Branding | null,
  token: string,
  params: { password: string }
): Promise<LoginInfo> {
  const { password } = params

  const { account, extra } = decodeTokenVerbose(ctx, token)
  ctx.info('Restoring password', { account, extra })

  const email = extra?.restoreEmail
  if (email === undefined) {
    ctx.error('Email not provided for restoration', { account, extra })
    throw new PlatformError(new Status(Severity.ERROR, platform.status.InternalServerError, {}))
  }

  const emailSocialId = await getEmailSocialId(db, email)

  if (emailSocialId == null) {
    ctx.error('Email social id not found', { email })
    throw new PlatformError(
      new Status(Severity.ERROR, platform.status.SocialIdNotFound, { value: email, type: SocialIdType.EMAIL })
    )
  }

  await setPassword(ctx, db, branding, account, password)

  if (emailSocialId.verifiedOn == null) {
    await db.socialId.updateOne({ key: emailSocialId.key }, { verifiedOn: Date.now() })
  }

  return await login(ctx, db, branding, token, { email, password })
}

export async function leaveWorkspace (
  ctx: MeasureContext,
  db: AccountDB,
  branding: Branding | null,
  token: string,
  params: { account: PersonUuid }
): Promise<LoginInfo | null> {
  const { account: targetAccount } = params
  const { account, workspace } = decodeTokenVerbose(ctx, token)
  ctx.info('Removing account from workspace', { account, workspace })

  if (account == null || workspace == null) {
    ctx.error('Account or workspace not provided for leaving', { account, workspace })
    throw new PlatformError(new Status(Severity.ERROR, platform.status.InternalServerError, {}))
  }

  const initiatorRole = await db.getWorkspaceRole(account, workspace)

  if (account !== targetAccount) {
    if (initiatorRole == null || getRolePower(initiatorRole) < getRolePower(AccountRole.Maintainer)) {
      ctx.error("Need to be at least maintainer to remove someone else's account from workspace", {
        account,
        workspace,
        initiatorRole
      })
      throw new PlatformError(new Status(Severity.ERROR, platform.status.Forbidden, {}))
    }
  }

  await db.unassignWorkspace(targetAccount, workspace)
  ctx.info('Account removed from workspace', { targetAccount, workspace })

  if (account === targetAccount) {
    const person = await db.person.findOne({ uuid: account })
    if (person == null) {
      throw new PlatformError(new Status(Severity.ERROR, platform.status.InternalServerError, {}))
    }

    return {
      account,
      name: getPersonName(person),
      token: generateToken(account, undefined)
    }
  }

  return null
}

export async function changeUsername (
  ctx: MeasureContext,
  db: AccountDB,
  branding: Branding | null,
  token: string,
  params: {
    first: string
    last: string
  }
): Promise<void> {
  const { first, last } = params
  const { account } = decodeTokenVerbose(ctx, token)

  ctx.info('Changing name of person', { account, first, last })

  await db.person.updateOne({ uuid: account }, { firstName: first, lastName: last })

  ctx.info('Name changed', { account, first, last })
}

export async function updateWorkspaceName (
  ctx: MeasureContext,
  db: AccountDB,
  branding: Branding | null,
  token: string,
  params: { name: string }
): Promise<void> {
  const { name } = params
  const { account, workspace } = decodeTokenVerbose(ctx, token)
  const role = await db.getWorkspaceRole(account, workspace)

  if (role == null || getRolePower(role) < getRolePower(AccountRole.Maintainer)) {
    ctx.error('Need to be at least maintainer to update workspace name', { workspace, account, role })
    throw new PlatformError(new Status(Severity.ERROR, platform.status.Forbidden, {}))
  }

  await db.workspace.updateOne(
    { uuid: workspace },
    {
      name
    }
  )
}

export async function deleteWorkspace (
  ctx: MeasureContext,
  db: AccountDB,
  branding: Branding | null,
  token: string
): Promise<void> {
  const { account, workspace } = decodeTokenVerbose(ctx, token)
  const role = await db.getWorkspaceRole(account, workspace)

  if (role !== AccountRole.Owner) {
    ctx.error('Need to be an owner to delete a workspace', { workspace, account, role })
    throw new PlatformError(new Status(Severity.ERROR, platform.status.Forbidden, {}))
  }

  await db.workspaceStatus.updateOne(
    { workspaceUuid: workspace },
    {
      isDisabled: true,
      mode: 'pending-deletion'
    }
  )
}

/* =================================== */
/* ==========READ OPERATIONS========== */
/* =================================== */

export async function getRegionInfo (
  ctx: MeasureContext,
  db: AccountDB,
  branding: Branding | null,
  token: string
): Promise<RegionInfo[]> {
  return getRegions()
}

export async function getUserWorkspaces (
  ctx: MeasureContext,
  db: AccountDB,
  branding: Branding | null,
  token: string
): Promise<WorkspaceInfoWithStatus[]> {
  const { account } = decodeTokenVerbose(ctx, token)

  return (await db.getAccountWorkspaces(account)).filter(
    (ws) => !ws.status.isDisabled || isWorkspaceCreating(ws.status.mode)
  )
}

/**
 * @public
 */
export async function getWorkspacesInfo (
  ctx: MeasureContext,
  db: AccountDB,
  branding: Branding | null,
  token: string,
  ids: WorkspaceUuid[]
): Promise<WorkspaceInfoWithStatus[]> {
  const { account } = decodeTokenVerbose(ctx, token)

  if (account !== systemAccountUuid) {
    ctx.error('getWorkspaceInfos with wrong user', { account, token })
    throw new PlatformError(new Status(Severity.ERROR, platform.status.Forbidden, {}))
  }
  const workspaces: WorkspaceInfoWithStatus[] = []
  for (const id of ids) {
    const ws = await getWorkspaceInfoWithStatusById(db, id)
    if (ws !== null) {
      workspaces.push(ws)
    }
  }

  workspaces.sort((a, b) => (b.status.lastVisit ?? 0) - (a.status.lastVisit ?? 0))

  return workspaces
}

export async function getWorkspaceInfo (
  ctx: MeasureContext,
  db: AccountDB,
  branding: Branding | null,
  token: string,
  params: { updateLastVisit: boolean }
): Promise<WorkspaceInfoWithStatus> {
  const { updateLastVisit = false } = params

  const { account, workspace: workspaceUuid, extra } = decodeTokenVerbose(ctx, token)
  const isGuest = extra?.guest === 'true'
  const skipAssignmentCheck = isGuest || account === systemAccountUuid

  if (!skipAssignmentCheck) {
    const role = await db.getWorkspaceRole(account, workspaceUuid)

    if (role == null) {
      ctx.error('Not a member of the workspace', { workspaceUuid, account })
      throw new PlatformError(new Status(Severity.ERROR, platform.status.Forbidden, {}))
    }
  }

  const workspace = await getWorkspaceInfoWithStatusById(db, workspaceUuid)

  // TODO: what should we return for archived?
  if (workspace == null) {
    ctx.error('Workspace not found', { workspaceUuid, account })
    throw new PlatformError(new Status(Severity.ERROR, platform.status.WorkspaceNotFound, { workspaceUuid }))
  }

  if (workspace.status.isDisabled && isActiveMode(workspace.status.mode)) {
    ctx.error('Workspace is disabled', { workspaceUuid, account })
    throw new PlatformError(new Status(Severity.ERROR, platform.status.WorkspaceNotFound, { workspaceUuid }))
  }

  if (!isGuest && updateLastVisit) {
    await db.workspaceStatus.updateOne({ workspaceUuid }, { lastVisit: Date.now() })
  }

  return workspace
}

/**
 * Validates the token and returns the decoded account information.
 */
export async function getLoginInfoByToken (
  ctx: MeasureContext,
  db: AccountDB,
  branding: Branding | null,
  token: string
): Promise<LoginInfo | WorkspaceLoginInfo> {
  let accountUuid: PersonUuid
  let workspaceUuid: WorkspaceUuid
  let extra: any
  try {
    ;({ account: accountUuid, workspace: workspaceUuid, extra } = decodeTokenVerbose(ctx, token))
  } catch (err: any) {
    Analytics.handleError(err)
    ctx.error('Invalid token', { token })
    throw new PlatformError(new Status(Severity.ERROR, platform.status.Unauthorized, {}))
  }

  if (accountUuid == null) {
    throw new PlatformError(new Status(Severity.ERROR, platform.status.AccountNotFound, { account: accountUuid }))
  }

  const isDocGuest = accountUuid === GUEST_ACCOUNT && extra?.guest === 'true'
  const isSystem = accountUuid === systemAccountUuid
  let socialId: SocialId | null = null

  if (!isDocGuest && !isSystem) {
    // Any confirmed social ID will do
    socialId = await db.socialId.findOne({ personUuid: accountUuid, verifiedOn: { $gt: 0 } })
    if (socialId == null) {
      return {
        account: accountUuid
      }
    }
  }

  let person: Person | null
  if (isDocGuest) {
    person = {
      uuid: accountUuid,
      firstName: 'Guest',
      lastName: 'User'
    }
  } else if (isSystem) {
    person = {
      uuid: accountUuid,
      firstName: 'System',
      lastName: 'User'
    }
  } else {
    person = await db.person.findOne({ uuid: accountUuid })
  }

  if (person == null) {
    throw new PlatformError(new Status(Severity.ERROR, platform.status.InternalServerError, {}))
  }

  const loginInfo = {
    account: accountUuid,
    name: getPersonName(person),
    socialId: socialId?._id,
    token
  }

  if (workspaceUuid != null && workspaceUuid !== '') {
    const workspace = await getWorkspaceById(db, workspaceUuid)

    if (workspace == null) {
      ctx.error('Workspace not found', { workspaceUuid, account: accountUuid })
      throw new PlatformError(new Status(Severity.ERROR, platform.status.WorkspaceNotFound, { workspaceUuid }))
    }

    if (isDocGuest) {
      return {
        ...loginInfo,
        workspace: workspaceUuid,
        endpoint: getEndpoint(ctx, workspace.uuid, workspace.region, EndpointKind.External),
        role: AccountRole.DocGuest
      }
    }

    const role = await getWorkspaceRole(db, accountUuid, workspace.uuid)

    if (role == null) {
      // User might have been removed from the workspace
      throw new PlatformError(new Status(Severity.ERROR, platform.status.Forbidden, {}))
    }

    return {
      ...loginInfo,
      workspace: workspace.uuid,
      workspaceDataId: workspace.dataId,
      endpoint: getEndpoint(ctx, workspace.uuid, workspace.region, EndpointKind.External),
      role
    }
  } else {
    return loginInfo
  }
}

export async function getSocialIds (
  ctx: MeasureContext,
  db: AccountDB,
  branding: Branding | null,
  token: string,
  params: { confirmed: boolean }
): Promise<SocialId[]> {
  const { confirmed = true } = params
  const { account } = decodeTokenVerbose(ctx, token)

  // do not expose not-confirmed social ids for now
  if (!confirmed) {
    throw new PlatformError(new Status(Severity.ERROR, platform.status.Forbidden, {}))
  }

  return await db.socialId.find({ personUuid: account, verifiedOn: { $gt: 0 } })
}

export async function getPerson (
  ctx: MeasureContext,
  db: AccountDB,
  branding: Branding | null,
  token: string
): Promise<Person> {
  const { account } = decodeTokenVerbose(ctx, token)

  const person = await db.person.findOne({ uuid: account })

  if (person == null) {
    throw new PlatformError(new Status(Severity.ERROR, platform.status.PersonNotFound, { person: account }))
  }

  return person
}

export async function getPersonInfo (
  ctx: MeasureContext,
  db: AccountDB,
  branding: Branding | null,
  token: string,
  params: { account: PersonUuid }
): Promise<PersonInfo> {
  const { account } = params
  const { extra } = decodeTokenVerbose(ctx, token)
  verifyAllowedServices(['workspace', 'tool'], extra)

  const person = await db.person.findOne({ uuid: account })

  if (person == null) {
    throw new PlatformError(new Status(Severity.ERROR, platform.status.PersonNotFound, { person: account }))
  }

  const verifiedSocialIds = await db.socialId.find({ personUuid: account, verifiedOn: { $gt: 0 } })

  return {
    personUuid: account,
    name: getPersonName(person),
    socialIds: verifiedSocialIds.map((it) => it._id)
  }
}

export async function findPersonBySocialKey (
  ctx: MeasureContext,
  db: AccountDB,
  branding: Branding | null,
  token: string,
  params: { socialString: string, requireAccount?: boolean }
): Promise<PersonUuid | undefined> {
  const { socialString } = params
  decodeTokenVerbose(ctx, token)

  const socialId = await db.socialId.findOne({ key: socialString })

  if (socialId == null) {
    return
  }

  if (params.requireAccount === true) {
    const account = await db.account.findOne({ uuid: socialId.personUuid })

    return account?.uuid
  }

  return socialId.personUuid
}

export async function findPersonBySocialId (
  ctx: MeasureContext,
  db: AccountDB,
  branding: Branding | null,
  token: string,
  params: { socialId: PersonId, requireAccount?: boolean }
): Promise<PersonUuid | undefined> {
  const { socialId, requireAccount } = params
  decodeTokenVerbose(ctx, token)

  const socialIdObj = await db.socialId.findOne({ _id: socialId })

  if (socialIdObj == null) {
    return
  }

  // TODO: combine into one request with join
  if (requireAccount === true) {
    const account = await db.account.findOne({ uuid: socialIdObj.personUuid })
    if (account == null) {
      return
    }
  }

  return socialIdObj.personUuid
}

export async function findSocialIdBySocialKey (
  ctx: MeasureContext,
  db: AccountDB,
  branding: Branding | null,
  token: string,
  params: { socialKey: string, requireAccount?: boolean }
): Promise<PersonId | undefined> {
  const { socialKey, requireAccount } = params
  decodeTokenVerbose(ctx, token)

  const socialIdObj = await db.socialId.findOne({ key: socialKey })

  if (socialIdObj == null) {
    return
  }

  // TODO: combine into one request with join
  if (requireAccount === true) {
    const account = await db.account.findOne({ uuid: socialIdObj.personUuid })
    if (account == null) {
      return
    }
  }

  return socialIdObj._id
}

export async function getWorkspaceMembers (
  ctx: MeasureContext,
  db: AccountDB,
  branding: Branding | null,
  token: string
): Promise<WorkspaceMemberInfo[]> {
  const { account, workspace } = decodeTokenVerbose(ctx, token)

  if (workspace === null) {
    throw new PlatformError(new Status(Severity.ERROR, platform.status.WorkspaceNotFound, { workspaceUuid: workspace }))
  }

  const accRole = await getWorkspaceRole(db, account, workspace)

  if (accRole == null) {
    throw new PlatformError(new Status(Severity.ERROR, platform.status.Forbidden, {}))
  }

  return await db.getWorkspaceMembers(workspace)
}

export async function getAccountInfo (
  ctx: MeasureContext,
  db: AccountDB,
  branding: Branding | null,
  token: string,
  params: { accountId: PersonUuid }
): Promise<AccountInfo> {
  decodeTokenVerbose(ctx, token)
  const { accountId } = params
  const account = await getAccount(db, accountId)
  if (account === undefined || account === null) {
    throw new PlatformError(new Status(Severity.ERROR, platform.status.AccountNotFound, {}))
  }
  return { timezone: account?.timezone, locale: account?.locale }
}

export async function ensurePerson (
  ctx: MeasureContext,
  db: AccountDB,
  branding: Branding | null,
  token: string,
  params: {
    socialType: SocialIdType
    socialValue: string
    firstName: string
    lastName: string
  }
): Promise<{ uuid: PersonUuid, socialId: PersonId }> {
  const { account, workspace, extra } = decodeTokenVerbose(ctx, token)
  const allowedService = verifyAllowedServices(['tool', 'workspace', 'schedule', 'mail'], extra, false)

  if (!allowedService) {
    const callerRole = await getWorkspaceRole(db, account, workspace)
    verifyAllowedRole(callerRole, AccountRole.User, extra)
  }

  const { socialType, socialValue, firstName, lastName } = params
  const trimmedFirst = firstName == null ? '' : firstName.trim()
  const trimmedLast = lastName == null ? '' : lastName.trim()
  const normalizedValue = normalizeValue(socialValue ?? '')

  if (!Object.values(SocialIdType).includes(socialType) || trimmedFirst.length === 0 || normalizedValue.length === 0) {
    throw new PlatformError(new Status(Severity.ERROR, platform.status.BadRequest, {}))
  }

  const socialId = await db.socialId.findOne({ type: socialType, value: normalizedValue })
  if (socialId != null) {
    return { uuid: socialId.personUuid, socialId: socialId._id }
  }

  const personUuid = await db.person.insertOne({ firstName: trimmedFirst, lastName: trimmedLast })
  const newSocialId = await db.socialId.insertOne({ type: socialType, value: normalizedValue, personUuid })

  return { uuid: personUuid, socialId: newSocialId }
}

<<<<<<< HEAD
export async function createSocialId (
  ctx: MeasureContext,
  db: AccountDB,
  branding: Branding | null,
  token: string,
  params: {
    personUuid: PersonUuid
    type: SocialIdType
    value: string
    displayValue?: string
    verified?: boolean
  }
): Promise<{ uuid: PersonUuid, socialId: PersonId }> {
  const { extra } = decodeTokenVerbose(ctx, token)
  const allowedService = verifyAllowedServices(['tool', 'telegram-bot'], extra, false)

  if (!allowedService) {
    throw new PlatformError(new Status(Severity.ERROR, platform.status.Forbidden, {}))
  }

  const { personUuid, type, value, verified, displayValue } = params
  const normalizedValue = normalizeValue(value ?? '')

  if (!Object.values(SocialIdType).includes(type) || normalizedValue.length === 0) {
    throw new PlatformError(new Status(Severity.ERROR, platform.status.BadRequest, {}))
  }

  const person = await db.person.findOne({ uuid: personUuid })

  if (person == null) {
    throw new PlatformError(new Status(Severity.ERROR, platform.status.PersonNotFound, { person: personUuid }))
  }

  const socialId = await db.socialId.findOne({ type, value: normalizedValue })

  if (socialId?.personUuid !== personUuid && socialId?.verifiedOn !== undefined) {
    throw new PlatformError(
      new Status(Severity.ERROR, platform.status.SocialIdAlreadyConfirmed, { socialId: normalizedValue, type })
    )
  }

  if (socialId?.personUuid === personUuid) {
    if (verified === true && socialId.verifiedOn === undefined) {
      await db.socialId.updateOne({ _id: socialId._id }, { verifiedOn: Date.now(), displayValue })
    } else if (socialId.displayValue !== displayValue) {
      await db.socialId.updateOne({ _id: socialId._id }, { displayValue })
    }
    return { uuid: personUuid, socialId: socialId._id }
  }

  const verifiedOn = verified === true ? Date.now() : undefined
  const newSocialId = await db.socialId.insertOne({
    type,
    value: normalizedValue,
    personUuid,
    verifiedOn,
    displayValue
  })

  return { uuid: personUuid, socialId: newSocialId }
}

async function getMailboxOptions (): Promise<MailboxOptions> {
=======
async function getMailboxOptions (
  ctx: MeasureContext,
  db: AccountDB,
  branding: Branding | null,
  token: string
): Promise<MailboxOptions> {
  decodeTokenVerbose(ctx, token)

>>>>>>> 5571dc0e
  return {
    availableDomains: process.env.MAILBOX_DOMAINS?.split(',') ?? [],
    minNameLength: parseInt(process.env.MAILBOX_MIN_NAME_LENGTH ?? '6'),
    maxNameLength: parseInt(process.env.MAILBOX_MAX_NAME_LENGTH ?? '30'),
    maxMailboxCount: parseInt(process.env.MAILBOX_MAX_COUNT_PER_ACCOUNT ?? '1')
  }
}

async function createMailbox (
  ctx: MeasureContext,
  db: AccountDB,
  branding: Branding | null,
  token: string,
  params: {
    name: string
    domain: string
  }
): Promise<{ mailbox: string, socialId: PersonId }> {
  const { account } = decodeTokenVerbose(ctx, token)
  const { name, domain } = params
  const normalizedName = cleanEmail(name)
  const normalizedDomain = cleanEmail(domain)
  const mailbox = normalizedName + '@' + normalizedDomain
  const opts = await getMailboxOptions(ctx, db, branding, token)

  if (normalizedName.length === 0 || normalizedDomain.length === 0 || !isEmail(mailbox)) {
    throw new PlatformError(new Status(Severity.ERROR, platform.status.MailboxError, { reason: 'invalid-name' }))
  }
  if (!opts.availableDomains.includes(normalizedDomain)) {
    throw new PlatformError(new Status(Severity.ERROR, platform.status.MailboxError, { reason: 'domain-not-found' }))
  }
  if (normalizedName.length < opts.minNameLength || normalizedName.length > opts.maxNameLength) {
    throw new PlatformError(new Status(Severity.ERROR, platform.status.MailboxError, { reason: 'name-rules-violated' }))
  }

  if ((await db.mailbox.findOne({ mailbox })) !== null) {
    throw new PlatformError(new Status(Severity.ERROR, platform.status.MailboxError, { reason: 'mailbox-exists' }))
  }
  const mailboxes = await db.mailbox.find({ accountUuid: account })
  if (mailboxes.length >= opts.maxMailboxCount) {
    throw new PlatformError(new Status(Severity.ERROR, platform.status.MailboxError, { reason: 'mailbox-count-limit' }))
  }

  await db.mailbox.insertOne({ accountUuid: account, mailbox })
  await db.mailboxSecret.insertOne({ mailbox, secret: generatePassword() })
  const socialId = await addSocialId(db, account, SocialIdType.EMAIL, mailbox, true)
  ctx.info('Mailbox created', { mailbox, account, socialId })
  return { mailbox, socialId }
}

async function getMailboxes (
  ctx: MeasureContext,
  db: AccountDB,
  branding: Branding | null,
  token: string
): Promise<Mailbox[]> {
  const { account } = decodeTokenVerbose(ctx, token)
  return await db.mailbox.find({ accountUuid: account })
}

async function deleteMailbox (
  ctx: MeasureContext,
  db: AccountDB,
  branding: Branding | null,
  token: string,
  params: { mailbox: string }
): Promise<void> {
  const { account } = decodeTokenVerbose(ctx, token)
  const mailbox = cleanEmail(params.mailbox)

  if (!isEmail(mailbox)) {
    throw new PlatformError(new Status(Severity.ERROR, platform.status.MailboxError, { reason: 'invalid-name' }))
  }

  const mb = await db.mailbox.findOne({ mailbox, accountUuid: account })
  if (mb == null) {
    throw new PlatformError(new Status(Severity.ERROR, platform.status.MailboxError, { reason: 'mailbox-not-found' }))
  }

  await db.mailboxSecret.deleteMany({ mailbox })
  await db.mailbox.deleteMany({ mailbox })
  await releaseSocialId(db, account, SocialIdType.EMAIL, mailbox)
  ctx.info('Mailbox deleted', { mailbox, account })
}

export type AccountMethods =
  | AccountServiceMethods
  | 'login'
  | 'loginOtp'
  | 'signUp'
  | 'signUpOtp'
  | 'validateOtp'
  | 'createWorkspace'
  | 'createInvite'
  | 'createInviteLink'
  | 'sendInvite'
  | 'resendInvite'
  | 'selectWorkspace'
  | 'join'
  | 'checkJoin'
  | 'checkAutoJoin'
  | 'signUpJoin'
  | 'confirm'
  | 'changePassword'
  | 'requestPassword'
  | 'restorePassword'
  | 'leaveWorkspace'
  | 'changeUsername'
  | 'updateWorkspaceName'
  | 'deleteWorkspace'
  | 'getRegionInfo'
  | 'getUserWorkspaces'
  | 'getWorkspaceInfo'
  | 'getWorkspacesInfo'
  | 'getLoginInfoByToken'
  | 'getSocialIds'
  | 'getPerson'
  | 'getPersonInfo'
  | 'getWorkspaceMembers'
  | 'updateWorkspaceRole'
  | 'findPersonBySocialKey'
  | 'findPersonBySocialId'
  | 'findSocialIdBySocialKey'
  | 'ensurePerson'
  | 'getMailboxOptions'
  | 'createMailbox'
  | 'getMailboxes'
  | 'deleteMailbox'
<<<<<<< HEAD
  | 'createSocialId'
=======
  | 'addSocialIdToPerson'
  | 'getAccountInfo'
>>>>>>> 5571dc0e

/**
 * @public
 */
export function getMethods (hasSignUp: boolean = true): Partial<Record<AccountMethods, AccountMethodHandler>> {
  return {
    /* OPERATIONS */
    login: wrap(login),
    loginOtp: wrap(loginOtp),
    ...(hasSignUp ? { signUp: wrap(signUp) } : {}),
    ...(hasSignUp ? { signUpOtp: wrap(signUpOtp) } : {}),
    validateOtp: wrap(validateOtp),
    createWorkspace: wrap(createWorkspace),
    createInvite: wrap(createInvite),
    createInviteLink: wrap(createInviteLink),
    sendInvite: wrap(sendInvite),
    resendInvite: wrap(resendInvite),
    selectWorkspace: wrap(selectWorkspace),
    join: wrap(join),
    checkJoin: wrap(checkJoin),
    checkAutoJoin: wrap(checkAutoJoin),
    signUpJoin: wrap(signUpJoin),
    confirm: wrap(confirm),
    changePassword: wrap(changePassword),
    requestPassword: wrap(requestPasswordReset),
    restorePassword: wrap(restorePassword),
    leaveWorkspace: wrap(leaveWorkspace),
    changeUsername: wrap(changeUsername),
    updateWorkspaceName: wrap(updateWorkspaceName),
    deleteWorkspace: wrap(deleteWorkspace),
    updateWorkspaceRole: wrap(updateWorkspaceRole),
    createMailbox: wrap(createMailbox),
    getMailboxes: wrap(getMailboxes),
    deleteMailbox: wrap(deleteMailbox),
    ensurePerson: wrap(ensurePerson),

    /* READ OPERATIONS */
    getRegionInfo: wrap(getRegionInfo),
    getUserWorkspaces: wrap(getUserWorkspaces),
    getWorkspaceInfo: wrap(getWorkspaceInfo),
    getWorkspacesInfo: wrap(getWorkspacesInfo),
    getLoginInfoByToken: wrap(getLoginInfoByToken),
    getSocialIds: wrap(getSocialIds),
    getPerson: wrap(getPerson),
    getPersonInfo: wrap(getPersonInfo),
    findPersonBySocialKey: wrap(findPersonBySocialKey),
    findPersonBySocialId: wrap(findPersonBySocialId),
    findSocialIdBySocialKey: wrap(findSocialIdBySocialKey),
    getWorkspaceMembers: wrap(getWorkspaceMembers),
    getMailboxOptions: wrap(getMailboxOptions),
    getAccountInfo: wrap(getAccountInfo),

    /* SERVICE METHODS */
<<<<<<< HEAD
    getPendingWorkspace: wrap(getPendingWorkspace),
    updateWorkspaceInfo: wrap(updateWorkspaceInfo),
    workerHandshake: wrap(workerHandshake),
    updateBackupInfo: wrap(updateBackupInfo),
    assignWorkspace: wrap(assignWorkspace),
    listWorkspaces: wrap(listWorkspaces),
    performWorkspaceOperation: wrap(performWorkspaceOperation),
    updateWorkspaceRoleBySocialKey: wrap(updateWorkspaceRoleBySocialKey),
    ensurePerson: wrap(ensurePerson),
    createSocialId: wrap(createSocialId)
=======
    ...getServiceMethods()
>>>>>>> 5571dc0e
  }
}

export * from './plugin'
export * from './serviceOperations'
export default accountPlugin<|MERGE_RESOLUTION|>--- conflicted
+++ resolved
@@ -1564,71 +1564,6 @@
   return { uuid: personUuid, socialId: newSocialId }
 }
 
-<<<<<<< HEAD
-export async function createSocialId (
-  ctx: MeasureContext,
-  db: AccountDB,
-  branding: Branding | null,
-  token: string,
-  params: {
-    personUuid: PersonUuid
-    type: SocialIdType
-    value: string
-    displayValue?: string
-    verified?: boolean
-  }
-): Promise<{ uuid: PersonUuid, socialId: PersonId }> {
-  const { extra } = decodeTokenVerbose(ctx, token)
-  const allowedService = verifyAllowedServices(['tool', 'telegram-bot'], extra, false)
-
-  if (!allowedService) {
-    throw new PlatformError(new Status(Severity.ERROR, platform.status.Forbidden, {}))
-  }
-
-  const { personUuid, type, value, verified, displayValue } = params
-  const normalizedValue = normalizeValue(value ?? '')
-
-  if (!Object.values(SocialIdType).includes(type) || normalizedValue.length === 0) {
-    throw new PlatformError(new Status(Severity.ERROR, platform.status.BadRequest, {}))
-  }
-
-  const person = await db.person.findOne({ uuid: personUuid })
-
-  if (person == null) {
-    throw new PlatformError(new Status(Severity.ERROR, platform.status.PersonNotFound, { person: personUuid }))
-  }
-
-  const socialId = await db.socialId.findOne({ type, value: normalizedValue })
-
-  if (socialId?.personUuid !== personUuid && socialId?.verifiedOn !== undefined) {
-    throw new PlatformError(
-      new Status(Severity.ERROR, platform.status.SocialIdAlreadyConfirmed, { socialId: normalizedValue, type })
-    )
-  }
-
-  if (socialId?.personUuid === personUuid) {
-    if (verified === true && socialId.verifiedOn === undefined) {
-      await db.socialId.updateOne({ _id: socialId._id }, { verifiedOn: Date.now(), displayValue })
-    } else if (socialId.displayValue !== displayValue) {
-      await db.socialId.updateOne({ _id: socialId._id }, { displayValue })
-    }
-    return { uuid: personUuid, socialId: socialId._id }
-  }
-
-  const verifiedOn = verified === true ? Date.now() : undefined
-  const newSocialId = await db.socialId.insertOne({
-    type,
-    value: normalizedValue,
-    personUuid,
-    verifiedOn,
-    displayValue
-  })
-
-  return { uuid: personUuid, socialId: newSocialId }
-}
-
-async function getMailboxOptions (): Promise<MailboxOptions> {
-=======
 async function getMailboxOptions (
   ctx: MeasureContext,
   db: AccountDB,
@@ -1637,7 +1572,6 @@
 ): Promise<MailboxOptions> {
   decodeTokenVerbose(ctx, token)
 
->>>>>>> 5571dc0e
   return {
     availableDomains: process.env.MAILBOX_DOMAINS?.split(',') ?? [],
     minNameLength: parseInt(process.env.MAILBOX_MIN_NAME_LENGTH ?? '6'),
@@ -1766,12 +1700,8 @@
   | 'createMailbox'
   | 'getMailboxes'
   | 'deleteMailbox'
-<<<<<<< HEAD
-  | 'createSocialId'
-=======
   | 'addSocialIdToPerson'
   | 'getAccountInfo'
->>>>>>> 5571dc0e
 
 /**
  * @public
@@ -1825,20 +1755,7 @@
     getAccountInfo: wrap(getAccountInfo),
 
     /* SERVICE METHODS */
-<<<<<<< HEAD
-    getPendingWorkspace: wrap(getPendingWorkspace),
-    updateWorkspaceInfo: wrap(updateWorkspaceInfo),
-    workerHandshake: wrap(workerHandshake),
-    updateBackupInfo: wrap(updateBackupInfo),
-    assignWorkspace: wrap(assignWorkspace),
-    listWorkspaces: wrap(listWorkspaces),
-    performWorkspaceOperation: wrap(performWorkspaceOperation),
-    updateWorkspaceRoleBySocialKey: wrap(updateWorkspaceRoleBySocialKey),
-    ensurePerson: wrap(ensurePerson),
-    createSocialId: wrap(createSocialId)
-=======
     ...getServiceMethods()
->>>>>>> 5571dc0e
   }
 }
 
