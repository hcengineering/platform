--- conflicted
+++ resolved
@@ -90,20 +90,8 @@
   verifyAllowedServices,
   verifyPassword,
   wrap,
-<<<<<<< HEAD
+  getWorkspaceByUrl,
   confirmHulyIds
-=======
-  getWorkspaceRole,
-  normalizeValue,
-  isEmail,
-  generatePassword,
-  addSocialId,
-  releaseSocialId,
-  updateWorkspaceRole,
-  setTimezoneIfNotDefined,
-  confirmHulyIds,
-  getWorkspaceByUrl
->>>>>>> 9640a071
 } from './utils'
 import { type AccountServiceMethods, getServiceMethods } from './serviceOperations'
 
