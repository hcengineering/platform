//
// Copyright © 2022-2024 Hardcore Engineering Inc.
//
// Licensed under the Eclipse Public License, Version 2.0 (the "License");
// you may not use this file except in compliance with the License. You may
// obtain a copy of the License at https://www.eclipse.org/legal/epl-2.0
//
// Unless required by applicable law or agreed to in writing, software
// distributed under the License is distributed on an "AS IS" BASIS,
// WITHOUT WARRANTIES OR CONDITIONS OF ANY KIND, either express or implied.
//
// See the License for the specific language governing permissions and
// limitations under the License.
//
import {
  AccountRole,
  Data,
  isActiveMode,
  MeasureContext,
  SocialIdType,
  Version,
  WorkspaceMode,
  type PersonInfo,
  type BackupStatus,
  type Branding,
  type PersonId,
  type PersonUuid,
  type WorkspaceUuid,
  type AccountUuid
} from '@hcengineering/core'
import platform, { getMetadata, PlatformError, Severity, Status, unknownError } from '@hcengineering/platform'
import { decodeTokenVerbose } from '@hcengineering/server-token'

import { accountPlugin } from './plugin'
import type {
  AccountDB,
  AccountMethodHandler,
  Integration,
  IntegrationKey,
  IntegrationSecret,
  IntegrationSecretKey,
  SocialId,
  Workspace,
  WorkspaceEvent,
  WorkspaceInfoWithStatus,
  WorkspaceOperation,
  WorkspaceStatus
} from './types'
import {
  cleanEmail,
  getAccount,
  getEmailSocialId,
  getRegions,
  getRolePower,
  getSocialIdByKey,
  getWorkspaceById,
  getWorkspaceInfoWithStatusById,
  getWorkspacesInfoWithStatusByIds,
  verifyAllowedServices,
  wrap,
  addSocialId,
  getWorkspaces,
  updateWorkspaceRole,
  getPersonName
} from './utils'

// Note: it is IMPORTANT to always destructure params passed here to avoid sending extra params
// to the database layer when searching/inserting as they may contain SQL injection
// !!! NEVER PASS "params" DIRECTLY in any DB functions !!!

// Move to config?
const processingTimeoutMs = 30 * 1000

export async function listWorkspaces (
  ctx: MeasureContext,
  db: AccountDB,
  branding: Branding | null,
  token: string,
  params: {
    region?: string | null
    mode?: WorkspaceMode | null
  }
): Promise<WorkspaceInfoWithStatus[]> {
  const { region, mode } = params
  const { extra } = decodeTokenVerbose(ctx, token)

  if (!['tool', 'backup', 'admin'].includes(extra?.service) && extra?.admin !== 'true') {
    throw new PlatformError(new Status(Severity.ERROR, platform.status.Forbidden, {}))
  }

  return await getWorkspaces(db, false, region, mode)
}

export async function performWorkspaceOperation (
  ctx: MeasureContext,
  db: AccountDB,
  branding: Branding | null,
  token: string,
  parameters: {
    workspaceId: WorkspaceUuid | WorkspaceUuid[]
    event: 'archive' | 'migrate-to' | 'unarchive' | 'delete' | 'reset-attempts'
    params: any[]
  }
): Promise<boolean> {
  const { workspaceId, event, params } = parameters
  const { extra, workspace } = decodeTokenVerbose(ctx, token)

  if (extra?.admin !== 'true') {
    if (event !== 'unarchive' || workspaceId !== workspace) {
      throw new PlatformError(new Status(Severity.ERROR, platform.status.Forbidden, {}))
    }
  }

  const workspaceUuids = Array.isArray(workspaceId) ? workspaceId : [workspaceId]

  const workspaces = await getWorkspacesInfoWithStatusByIds(db, workspaceUuids)
  if (workspaces.length === 0) {
    throw new PlatformError(new Status(Severity.ERROR, platform.status.WorkspaceNotFound, {}))
  }

  let ops = 0
  for (const workspace of workspaces) {
    const update: Partial<WorkspaceStatus> = {}
    switch (event) {
      case 'reset-attempts':
        update.processingAttempts = 0
        update.lastProcessingTime = Date.now() - processingTimeoutMs // To not wait for next step
        break
      case 'delete':
        if (workspace.status.mode !== 'active') {
          throw new PlatformError(unknownError('Delete allowed only for active workspaces'))
        }

        update.mode = 'pending-deletion'
        update.processingAttempts = 0
        update.processingProgress = 0
        update.lastProcessingTime = Date.now() - processingTimeoutMs // To not wait for next step
        break
      case 'archive':
        if (!isActiveMode(workspace.status.mode)) {
          throw new PlatformError(unknownError('Archiving allowed only for active workspaces'))
        }

        update.mode = 'archiving-pending-backup'
        update.processingAttempts = 0
        update.processingProgress = 0
        update.lastProcessingTime = Date.now() - processingTimeoutMs // To not wait for next step
        break
      case 'unarchive':
        if (event === 'unarchive') {
          if (workspace.status.mode !== 'archived') {
            throw new PlatformError(unknownError('Unarchive allowed only for archived workspaces'))
          }
        }

        update.mode = 'pending-restore'
        update.processingAttempts = 0
        update.processingProgress = 0
        update.lastProcessingTime = Date.now() - processingTimeoutMs // To not wait for next step
        break
      case 'migrate-to': {
        if (!isActiveMode(workspace.status.mode)) {
          return false
        }
        if (params.length !== 1 && params[0] == null) {
          throw new PlatformError(unknownError('Invalid region passed to migrate operation'))
        }
        const regions = getRegions()
        if (regions.find((it) => it.region === params[0]) === undefined) {
          throw new PlatformError(unknownError('Invalid region passed to migrate operation'))
        }
        if ((workspace.region ?? '') === params[0]) {
          throw new PlatformError(unknownError('Invalid region passed to migrate operation'))
        }

        update.mode = 'migration-pending-backup'
        // NOTE: will only work for Mongo accounts
        update.targetRegion = params[0]
        update.processingAttempts = 0
        update.processingProgress = 0
        update.lastProcessingTime = Date.now() - processingTimeoutMs // To not wait for next step
        break
      }
      default:
        break
    }

    if (Object.keys(update).length !== 0) {
      await db.workspaceStatus.updateOne({ workspaceUuid: workspace.uuid }, update)
      ops++
    }
  }
  return ops > 0
}

export async function updateWorkspaceRoleBySocialKey (
  ctx: MeasureContext,
  db: AccountDB,
  branding: Branding | null,
  token: string,
  params: {
    socialKey: string
    targetRole: AccountRole
  }
): Promise<void> {
  const { socialKey, targetRole } = params
  const { extra } = decodeTokenVerbose(ctx, token)
  verifyAllowedServices(['workspace', 'tool'], extra)

  const socialId = await getSocialIdByKey(db, socialKey.toLowerCase() as PersonId)
  if (socialId == null) {
    throw new PlatformError(new Status(Severity.ERROR, platform.status.AccountNotFound, {}))
  }

  await updateWorkspaceRole(ctx, db, branding, token, { targetAccount: socialId.personUuid as AccountUuid, targetRole })
}

/**
 * Retrieves one workspace for which there are things to process.
 *
 * Workspace is provided for 30seconds. This timeout is reset
 * on every progress update.
 * If no progress is reported for the workspace during this time,
 * it will become available again to be processed by another executor.
 */
export async function getPendingWorkspace (
  ctx: MeasureContext,
  db: AccountDB,
  branding: Branding | null,
  token: string,
  params: {
    region: string
    version: Data<Version>
    operation: WorkspaceOperation
  }
): Promise<WorkspaceInfoWithStatus | undefined> {
  const { region, version, operation } = params
  const { extra } = decodeTokenVerbose(ctx, token)
  if (extra?.service !== 'workspace') {
    throw new PlatformError(new Status(Severity.ERROR, platform.status.Forbidden, {}))
  }

  const wsLivenessDays = getMetadata(accountPlugin.metadata.WsLivenessDays)
  const wsLivenessMs = wsLivenessDays !== undefined ? wsLivenessDays * 24 * 60 * 60 * 1000 : undefined

  const result = await db.getPendingWorkspace(region, version, operation, processingTimeoutMs, wsLivenessMs)

  if (result != null) {
    ctx.info('getPendingWorkspace', {
      workspaceId: result.uuid,
      workspaceName: result.name,
      mode: result.status.mode,
      operation,
      region,
      major: result.status.versionMajor,
      minor: result.status.versionMinor,
      patch: result.status.versionPatch,
      requestedVersion: version
    })
  }

  return result
}

export async function updateWorkspaceInfo (
  ctx: MeasureContext,
  db: AccountDB,
  branding: Branding | null,
  token: string,
  params: {
    workspaceUuid: WorkspaceUuid
    event: WorkspaceEvent
    version: Data<Version> // A worker version
    progress: number
    message?: string
  }
): Promise<void> {
  const { workspaceUuid, event, version, message } = params
  let progress = params.progress

  const { extra } = decodeTokenVerbose(ctx, token)
  if (!['workspace', 'tool'].includes(extra?.service)) {
    throw new PlatformError(new Status(Severity.ERROR, platform.status.Forbidden, {}))
  }

  const workspace = await getWorkspaceInfoWithStatusById(db, workspaceUuid)
  if (workspace === null) {
    throw new PlatformError(new Status(Severity.ERROR, platform.status.WorkspaceNotFound, { workspaceUuid }))
  }
  progress = Math.round(progress)

  const update: Partial<WorkspaceStatus> = {}
  const wsUpdate: Partial<Workspace> = {}
  switch (event) {
    case 'create-started':
      update.mode = 'creating'
      if (workspace.status.mode !== 'creating') {
        update.processingAttempts = 0
      }
      update.processingProgress = progress
      break
    case 'upgrade-started':
      if (workspace.status.mode !== 'upgrading') {
        update.processingAttempts = 0
      }
      update.mode = 'upgrading'
      update.processingProgress = progress
      break
    case 'create-done':
      ctx.info('Updating workspace info on create-done', { workspaceUuid, event, version, progress })
      update.mode = 'active'
      update.isDisabled = false
      update.versionMajor = version.major
      update.versionMinor = version.minor
      update.versionPatch = version.patch
      update.processingProgress = progress
      break
    case 'upgrade-done':
      ctx.info('Updating workspace info on upgrade-done', { workspaceUuid, event, version, progress })
      update.mode = 'active'
      update.versionMajor = version.major
      update.versionMinor = version.minor
      update.versionPatch = version.patch
      update.processingProgress = progress
      break
    case 'progress':
      update.processingProgress = progress
      break
    case 'migrate-backup-started':
      update.mode = 'migration-backup'
      update.processingProgress = progress
      break
    case 'migrate-backup-done':
      update.mode = 'migration-pending-clean'
      update.processingProgress = progress
      update.lastProcessingTime = Date.now() - processingTimeoutMs // To not wait for next step
      break
    case 'migrate-clean-started':
      update.mode = 'migration-clean'
      update.processingAttempts = 0
      update.processingProgress = progress
      break
    case 'migrate-clean-done':
      wsUpdate.region = workspace.status.targetRegion ?? ''
      update.mode = 'pending-restore'
      update.processingProgress = progress
      update.lastProcessingTime = Date.now() - processingTimeoutMs // To not wait for next step
      break
    case 'restore-started':
      update.mode = 'restoring'
      update.processingAttempts = 0
      update.processingProgress = progress
      break
    case 'restore-done':
      update.mode = 'active'
      update.processingProgress = 100
      update.lastProcessingTime = Date.now() - processingTimeoutMs // To not wait for next step
      break
    case 'archiving-backup-started':
      update.mode = 'archiving-backup'
      update.processingAttempts = 0
      update.processingProgress = progress
      break
    case 'archiving-backup-done':
      update.mode = 'archiving-pending-clean'
      update.processingProgress = progress
      update.lastProcessingTime = Date.now() - processingTimeoutMs // To not wait for next step
      break
    case 'archiving-clean-started':
      update.mode = 'archiving-clean'
      update.processingAttempts = 0
      update.processingProgress = progress
      break
    case 'archiving-clean-done':
      update.mode = 'archived'
      update.processingProgress = 100
      break
    case 'ping':
    default:
      break
  }

  if (message != null) {
    update.processingMessage = message
  }

  await db.workspaceStatus.updateOne(
    { workspaceUuid: workspace.uuid },
    {
      lastProcessingTime: Date.now(), // Some operations override it.
      ...update
    }
  )

  if (Object.keys(wsUpdate).length !== 0) {
    await db.workspace.updateOne({ uuid: workspace.uuid }, wsUpdate)
  }
}

export async function workerHandshake (
  ctx: MeasureContext,
  db: AccountDB,
  branding: Branding | null,
  token: string,
  params: {
    region: string
    version: Data<Version>
    operation: WorkspaceOperation
  }
): Promise<void> {
  const { region, version, operation } = params
  const { extra } = decodeTokenVerbose(ctx, token)
  if (extra?.service !== 'workspace') {
    throw new PlatformError(new Status(Severity.ERROR, platform.status.Forbidden, {}))
  }

  ctx.info('Worker handshake happened', { region, version, operation })
  // Nothing else to do now but keeping to have track of workers in logs
}

export async function updateBackupInfo (
  ctx: MeasureContext,
  db: AccountDB,
  branding: Branding | null,
  token: string,
  params: { backupInfo: BackupStatus }
): Promise<void> {
  const { backupInfo } = params
  const { extra, workspace } = decodeTokenVerbose(ctx, token)
  if (extra?.service !== 'backup') {
    throw new PlatformError(new Status(Severity.ERROR, platform.status.Forbidden, {}))
  }

  const workspaceInfo = await getWorkspaceById(db, workspace)
  if (workspaceInfo === null) {
    throw new PlatformError(new Status(Severity.ERROR, platform.status.WorkspaceNotFound, { workspaceUuid: workspace }))
  }

  await db.workspaceStatus.updateOne(
    { workspaceUuid: workspace },
    {
      backupInfo,
      lastProcessingTime: Date.now()
    }
  )
}

export async function assignWorkspace (
  ctx: MeasureContext,
  db: AccountDB,
  branding: Branding | null,
  token: string,
  params: {
    email: string
    workspaceUuid: WorkspaceUuid
    role: AccountRole
  }
): Promise<void> {
  const { email, workspaceUuid, role } = params
  const { extra } = decodeTokenVerbose(ctx, token)
  if (!['aibot', 'tool', 'workspace'].includes(extra?.service)) {
    throw new PlatformError(new Status(Severity.ERROR, platform.status.Forbidden, {}))
  }

  const normalizedEmail = cleanEmail(email)
  const emailSocialId = await getEmailSocialId(db, normalizedEmail)

  if (emailSocialId == null) {
    throw new PlatformError(new Status(Severity.ERROR, platform.status.AccountNotFound, {}))
  }

  const account = await getAccount(db, emailSocialId.personUuid as AccountUuid)

  if (account == null) {
    throw new PlatformError(new Status(Severity.ERROR, platform.status.AccountNotFound, {}))
  }

  const workspace = await getWorkspaceById(db, workspaceUuid)

  if (workspace == null) {
    throw new PlatformError(new Status(Severity.ERROR, platform.status.WorkspaceNotFound, { workspaceUuid }))
  }

  const currentRole = await db.getWorkspaceRole(account.uuid, workspaceUuid)

  if (currentRole == null) {
    await db.assignWorkspace(account.uuid, workspaceUuid, role)
  } else if (getRolePower(currentRole) < getRolePower(role)) {
    await db.updateWorkspaceRole(account.uuid, workspaceUuid, role)
  }
}

export async function getPersonInfo (
  ctx: MeasureContext,
  db: AccountDB,
  branding: Branding | null,
  token: string,
  params: { account: PersonUuid }
): Promise<PersonInfo> {
  const { account } = params
  const { extra } = decodeTokenVerbose(ctx, token)
  verifyAllowedServices(['workspace', 'tool'], extra)

  const person = await db.person.findOne({ uuid: account })

  if (person == null) {
    throw new PlatformError(new Status(Severity.ERROR, platform.status.PersonNotFound, { person: account }))
  }

  const verifiedSocialIds = await db.socialId.find({ personUuid: account, verifiedOn: { $gt: 0 } })

  return {
    personUuid: account,
    name: getPersonName(person),
    socialIds: verifiedSocialIds
  }
}

export async function addSocialIdToPerson (
  ctx: MeasureContext,
  db: AccountDB,
  branding: Branding | null,
  token: string,
  params: { person: PersonUuid, type: SocialIdType, value: string, confirmed: boolean, displayValue?: string }
): Promise<PersonId> {
  const { person, type, value, confirmed, displayValue } = params
  const { extra } = decodeTokenVerbose(ctx, token)

  verifyAllowedServices(['github', 'telegram-bot'], extra)

  return await addSocialId(db, person, type, value, confirmed, displayValue)
}

export async function updateSocialId (
  ctx: MeasureContext,
  db: AccountDB,
  branding: Branding | null,
  token: string,
  params: { personId: PersonId, displayValue: string }
): Promise<void> {
  const { personId, displayValue } = params
  const { extra } = decodeTokenVerbose(ctx, token)

  verifyAllowedServices(['telegram-bot'], extra)

  const socialId = await db.socialId.findOne({ _id: personId })
  if (socialId != null) {
    throw new PlatformError(new Status(Severity.ERROR, platform.status.SocialIdNotFound, { _id: personId }))
  }

  await db.socialId.updateOne({ _id: personId }, { displayValue })
}

// Move to config?
const integrationServices = ['github', 'telegram-bot', 'telegram', 'mailbox']

export async function createIntegration (
  ctx: MeasureContext,
  db: AccountDB,
  branding: Branding | null,
  token: string,
  params: Integration
): Promise<void> {
  const { extra } = decodeTokenVerbose(ctx, token)
  verifyAllowedServices(integrationServices, extra)
  const { socialId, kind, workspaceUuid, data } = params

  if (kind == null || socialId == null || workspaceUuid === undefined) {
    throw new PlatformError(new Status(Severity.ERROR, platform.status.BadRequest, {}))
  }

  const existingSocialId = await db.socialId.findOne({ _id: socialId })
  if (existingSocialId == null) {
    throw new PlatformError(new Status(Severity.ERROR, platform.status.SocialIdNotFound, { _id: socialId }))
  }

  if (workspaceUuid != null) {
    const workspace = await getWorkspaceById(db, workspaceUuid)
    if (workspace == null) {
      throw new PlatformError(new Status(Severity.ERROR, platform.status.WorkspaceNotFound, { workspaceUuid }))
    }
  }

  const existing = await db.integration.findOne({ socialId, kind, workspaceUuid })
  if (existing != null) {
    throw new PlatformError(new Status(Severity.ERROR, platform.status.IntegrationAlreadyExists, {}))
  }

  await db.integration.insertOne({ socialId, kind, workspaceUuid, data })
}

export async function updateIntegration (
  ctx: MeasureContext,
  db: AccountDB,
  branding: Branding | null,
  token: string,
  params: Integration
): Promise<void> {
  const { extra } = decodeTokenVerbose(ctx, token)
  verifyAllowedServices(integrationServices, extra)
  const { socialId, kind, workspaceUuid, data } = params

  if (kind == null || socialId == null || workspaceUuid === undefined) {
    throw new PlatformError(new Status(Severity.ERROR, platform.status.BadRequest, {}))
  }

  const existing = await db.integration.findOne({ socialId, kind, workspaceUuid })
  if (existing == null) {
    throw new PlatformError(new Status(Severity.ERROR, platform.status.IntegrationNotFound, {}))
  }

  await db.integration.updateOne({ socialId, kind, workspaceUuid }, { data })
}

export async function deleteIntegration (
  ctx: MeasureContext,
  db: AccountDB,
  branding: Branding | null,
  token: string,
  params: IntegrationKey
): Promise<void> {
  const { extra } = decodeTokenVerbose(ctx, token)
  verifyAllowedServices(integrationServices, extra)
  const { socialId, kind, workspaceUuid } = params

  if (kind == null || socialId == null || workspaceUuid === undefined) {
    throw new PlatformError(new Status(Severity.ERROR, platform.status.BadRequest, {}))
  }

  const existing = await db.integration.findOne({ socialId, kind, workspaceUuid })
  if (existing == null) {
    throw new PlatformError(new Status(Severity.ERROR, platform.status.IntegrationNotFound, {}))
  }

  await db.integrationSecret.deleteMany({ socialId, kind, workspaceUuid })
  await db.integration.deleteMany({ socialId, kind, workspaceUuid })
}

export async function listIntegrations (
  ctx: MeasureContext,
  db: AccountDB,
  branding: Branding | null,
  token: string,
  params: Partial<IntegrationKey>
): Promise<Integration[]> {
  const { account, extra } = decodeTokenVerbose(ctx, token)
  const isAllowedService = verifyAllowedServices(integrationServices, extra, false)
  const { socialId, kind, workspaceUuid } = params
  let socialIds: PersonId[] | undefined

  if (isAllowedService) {
    socialIds = socialId != null ? [socialId] : undefined
  } else {
    const socialIdObjs = await db.socialId.find({ personUuid: account, verifiedOn: { $gt: 0 } })

    if (socialIdObjs.length === 0) {
      throw new PlatformError(new Status(Severity.ERROR, platform.status.Forbidden, {}))
    }

    const allowedSocialIds = socialIdObjs.map((it) => it._id)

    if (socialId !== undefined) {
      if (!allowedSocialIds.includes(socialId)) {
        throw new PlatformError(new Status(Severity.ERROR, platform.status.Forbidden, {}))
      }

      socialIds = [socialId]
    } else {
      socialIds = allowedSocialIds
    }
  }

  return await db.integration.find({
    ...(socialIds != null ? { socialId: { $in: socialIds } } : {}),
    kind,
    workspaceUuid
  })
}

export async function getIntegration (
  ctx: MeasureContext,
  db: AccountDB,
  branding: Branding | null,
  token: string,
  params: IntegrationKey
): Promise<Integration | null> {
  const { account, extra } = decodeTokenVerbose(ctx, token)
  const isAllowedService = verifyAllowedServices(integrationServices, extra, false)
  const { socialId, kind, workspaceUuid } = params

  if (kind == null || socialId == null || workspaceUuid === undefined) {
    throw new PlatformError(new Status(Severity.ERROR, platform.status.BadRequest, {}))
  }

  if (!isAllowedService) {
    const existingSocialId = await db.socialId.findOne({ _id: socialId, personUuid: account, verifiedOn: { $gt: 0 } })

    if (existingSocialId == null) {
      throw new PlatformError(new Status(Severity.ERROR, platform.status.Forbidden, {}))
    }
  }

  return await db.integration.findOne({ socialId, kind, workspaceUuid })
}

export async function addIntegrationSecret (
  ctx: MeasureContext,
  db: AccountDB,
  branding: Branding | null,
  token: string,
  params: IntegrationSecret
): Promise<void> {
  const { extra } = decodeTokenVerbose(ctx, token)
  verifyAllowedServices(integrationServices, extra)
  const { socialId, kind, workspaceUuid, key, secret } = params

  if (kind == null || socialId == null || workspaceUuid === undefined || key == null) {
    throw new PlatformError(new Status(Severity.ERROR, platform.status.BadRequest, {}))
  }

  const integrationKey: IntegrationKey = { socialId, kind, workspaceUuid }
  const secretKey: IntegrationSecretKey = { ...integrationKey, key }

  const existingIntegration = await db.integration.findOne(integrationKey)
  if (existingIntegration == null) {
    throw new PlatformError(new Status(Severity.ERROR, platform.status.IntegrationNotFound, {}))
  }

  const existingSecret = await db.integrationSecret.findOne(secretKey)
  if (existingSecret != null) {
    throw new PlatformError(new Status(Severity.ERROR, platform.status.IntegrationSecretAlreadyExists, {}))
  }

  await db.integrationSecret.insertOne({ ...secretKey, secret })
}

export async function updateIntegrationSecret (
  ctx: MeasureContext,
  db: AccountDB,
  branding: Branding | null,
  token: string,
  params: IntegrationSecret
): Promise<void> {
  const { extra } = decodeTokenVerbose(ctx, token)
  verifyAllowedServices(integrationServices, extra)
  const { socialId, kind, workspaceUuid, key, secret } = params
  const secretKey: IntegrationSecretKey = { socialId, kind, workspaceUuid, key }

  if (kind == null || socialId == null || workspaceUuid === undefined || key == null) {
    throw new PlatformError(new Status(Severity.ERROR, platform.status.BadRequest, {}))
  }

  const existingSecret = await db.integrationSecret.findOne(secretKey)
  if (existingSecret == null) {
    throw new PlatformError(new Status(Severity.ERROR, platform.status.IntegrationSecretNotFound, {}))
  }

  await db.integrationSecret.updateOne(secretKey, { secret })
}

export async function deleteIntegrationSecret (
  ctx: MeasureContext,
  db: AccountDB,
  branding: Branding | null,
  token: string,
  params: IntegrationSecretKey
): Promise<void> {
  const { extra } = decodeTokenVerbose(ctx, token)
  verifyAllowedServices(integrationServices, extra)
  const { socialId, kind, workspaceUuid, key } = params
  const secretKey: IntegrationSecretKey = { socialId, kind, workspaceUuid, key }

  if (kind == null || socialId == null || workspaceUuid === undefined || key == null) {
    throw new PlatformError(new Status(Severity.ERROR, platform.status.BadRequest, {}))
  }

  const existingSecret = await db.integrationSecret.findOne(secretKey)
  if (existingSecret == null) {
    throw new PlatformError(new Status(Severity.ERROR, platform.status.IntegrationSecretNotFound, {}))
  }

  await db.integrationSecret.deleteMany(secretKey)
}

export async function getIntegrationSecret (
  ctx: MeasureContext,
  db: AccountDB,
  branding: Branding | null,
  token: string,
  params: IntegrationSecretKey
): Promise<IntegrationSecret | null> {
  const { extra } = decodeTokenVerbose(ctx, token)
  verifyAllowedServices(integrationServices, extra)
  const { socialId, kind, workspaceUuid, key } = params

  if (kind == null || socialId == null || workspaceUuid === undefined || key == null) {
    throw new PlatformError(new Status(Severity.ERROR, platform.status.BadRequest, {}))
  }

  const existing = await db.integrationSecret.findOne({ socialId, kind, workspaceUuid, key })

  return existing
}

export async function listIntegrationsSecrets (
  ctx: MeasureContext,
  db: AccountDB,
  branding: Branding | null,
  token: string,
  params: Partial<IntegrationSecretKey>
): Promise<IntegrationSecret[]> {
  const { extra } = decodeTokenVerbose(ctx, token)
  verifyAllowedServices(integrationServices, extra)
  const { socialId, kind, workspaceUuid, key } = params

  return await db.integrationSecret.find({ socialId, kind, workspaceUuid, key })
}

export async function findFullSocialIdBySocialKey (
  ctx: MeasureContext,
  db: AccountDB,
  branding: Branding | null,
  token: string,
  params: { socialKey: string }
): Promise<SocialId | null> {
  const { extra } = decodeTokenVerbose(ctx, token)
  verifyAllowedServices(['telegram-bot'], extra)

  const { socialKey } = params

  return await db.socialId.findOne({ key: socialKey })
}

export type AccountServiceMethods =
  | 'getPendingWorkspace'
  | 'updateWorkspaceInfo'
  | 'workerHandshake'
  | 'updateBackupInfo'
  | 'assignWorkspace'
  | 'listWorkspaces'
  | 'performWorkspaceOperation'
  | 'updateWorkspaceRoleBySocialKey'
  | 'addSocialIdToPerson'
<<<<<<< HEAD
  | 'updateSocialId'
=======
  | 'getPersonInfo'
>>>>>>> 280a0819
  | 'createIntegration'
  | 'updateIntegration'
  | 'deleteIntegration'
  | 'listIntegrations'
  | 'getIntegration'
  | 'addIntegrationSecret'
  | 'updateIntegrationSecret'
  | 'deleteIntegrationSecret'
  | 'getIntegrationSecret'
  | 'listIntegrationsSecrets'
  | 'findFullSocialIdBySocialKey'

/**
 * @public
 */
export function getServiceMethods (): Partial<Record<AccountServiceMethods, AccountMethodHandler>> {
  return {
    getPendingWorkspace: wrap(getPendingWorkspace),
    updateWorkspaceInfo: wrap(updateWorkspaceInfo),
    workerHandshake: wrap(workerHandshake),
    updateBackupInfo: wrap(updateBackupInfo),
    assignWorkspace: wrap(assignWorkspace),
    listWorkspaces: wrap(listWorkspaces),
    performWorkspaceOperation: wrap(performWorkspaceOperation),
    updateWorkspaceRoleBySocialKey: wrap(updateWorkspaceRoleBySocialKey),
    addSocialIdToPerson: wrap(addSocialIdToPerson),
<<<<<<< HEAD
    updateSocialId: wrap(updateSocialId),
=======
    getPersonInfo: wrap(getPersonInfo),
>>>>>>> 280a0819
    createIntegration: wrap(createIntegration),
    updateIntegration: wrap(updateIntegration),
    deleteIntegration: wrap(deleteIntegration),
    listIntegrations: wrap(listIntegrations),
    getIntegration: wrap(getIntegration),
    addIntegrationSecret: wrap(addIntegrationSecret),
    updateIntegrationSecret: wrap(updateIntegrationSecret),
    deleteIntegrationSecret: wrap(deleteIntegrationSecret),
    getIntegrationSecret: wrap(getIntegrationSecret),
    listIntegrationsSecrets: wrap(listIntegrationsSecrets),
    findFullSocialIdBySocialKey: wrap(findFullSocialIdBySocialKey)
  }
}<|MERGE_RESOLUTION|>--- conflicted
+++ resolved
@@ -841,11 +841,8 @@
   | 'performWorkspaceOperation'
   | 'updateWorkspaceRoleBySocialKey'
   | 'addSocialIdToPerson'
-<<<<<<< HEAD
   | 'updateSocialId'
-=======
   | 'getPersonInfo'
->>>>>>> 280a0819
   | 'createIntegration'
   | 'updateIntegration'
   | 'deleteIntegration'
@@ -872,11 +869,8 @@
     performWorkspaceOperation: wrap(performWorkspaceOperation),
     updateWorkspaceRoleBySocialKey: wrap(updateWorkspaceRoleBySocialKey),
     addSocialIdToPerson: wrap(addSocialIdToPerson),
-<<<<<<< HEAD
     updateSocialId: wrap(updateSocialId),
-=======
     getPersonInfo: wrap(getPersonInfo),
->>>>>>> 280a0819
     createIntegration: wrap(createIntegration),
     updateIntegration: wrap(updateIntegration),
     deleteIntegration: wrap(deleteIntegration),
