//
// Copyright © 2024 Hardcore Engineering Inc.
//
// Licensed under the Eclipse Public License, Version 2.0 (the "License");
// you may not use this file except in compliance with the License. You may
// obtain a copy of the License at https://www.eclipse.org/legal/epl-2.0
//
// Unless required by applicable law or agreed to in writing, software
// distributed under the License is distributed on an "AS IS" BASIS,
// WITHOUT WARRANTIES OR CONDITIONS OF ANY KIND, either express or implied.
//
// See the License for the specific language governing permissions and
// limitations under the License.
//
import { type Sql, type TransactionSql } from 'postgres'
import {
  type Data,
  type Version,
  type Person,
  type WorkspaceMemberInfo,
  type AccountRole,
  type WorkspaceUuid,
  type AccountUuid,
  type PersonUuid
} from '@hcengineering/core'

import { getMigrations } from './migrations'
import type {
  DbCollection,
  Query,
  Operations,
  Workspace,
  WorkspaceOperation,
  AccountDB,
  Account,
  OTP,
  WorkspaceInvite,
  AccountEvent,
  SocialId,
  WorkspaceData,
  WorkspaceStatus,
  WorkspaceStatusData,
  WorkspaceInfoWithStatus,
  Sort,
  Mailbox,
  MailboxSecret,
  Integration,
  IntegrationSecret,
  AccountAggregatedInfo,
  UserProfile,
  Subscription,
  DBFlavor
} from '../../types'

function toSnakeCase (str: string): string {
  // Preserve leading underscore
  const hasLeadingUnderscore = str.startsWith('_')
  const baseStr = hasLeadingUnderscore ? str.slice(1) : str
  const converted = baseStr.replace(/[A-Z]/g, (letter) => `_${letter.toLowerCase()}`)
  return hasLeadingUnderscore ? '_' + converted : converted
}

function toCamelCase (str: string): string {
  // Preserve leading underscore
  const hasLeadingUnderscore = str.startsWith('_')
  const baseStr = hasLeadingUnderscore ? str.slice(1) : str
  const converted = baseStr.replace(/_([a-z])/g, (match, letter) => letter.toUpperCase())
  return hasLeadingUnderscore ? '_' + converted : converted
}

function convertKeysToCamelCase (obj: any): any {
  if (Array.isArray(obj)) {
    return obj.map((v) => convertKeysToCamelCase(v))
  } else if (obj !== null && typeof obj === 'object') {
    const camelObj: any = {}
    for (const key of Object.keys(obj)) {
      camelObj[toCamelCase(key)] = convertKeysToCamelCase(obj[key])
    }
    return camelObj
  }
  return obj
}

function convertKeysToSnakeCase (obj: any): any {
  if (Array.isArray(obj)) {
    return obj.map((v) => convertKeysToSnakeCase(v))
  } else if (obj !== null && typeof obj === 'object') {
    const snakeObj: any = {}
    for (const key of Object.keys(obj)) {
      snakeObj[toSnakeCase(key)] = convertKeysToSnakeCase(obj[key])
    }
    return snakeObj
  }
  return obj
}

function formatVar (idx: number, type?: string): string {
  return type != null ? `$${idx}::${type}` : `$${idx}`
}

function convertTimestamp (ts: string): number | null {
  const val = Number.parseInt(ts)

  return Number.isNaN(val) ? null : val
}

export interface PostgresDbCollectionOptions<T extends Record<string, any>, K extends keyof T | undefined = undefined> {
  idKey?: K
  ns?: string
  fieldTypes?: Record<string, string>
  timestampFields?: Array<keyof T>
  withRetryClient?: <R>(callback: (client: Sql) => Promise<R>) => Promise<R>
}

export class PostgresDbCollection<T extends Record<string, any>, K extends keyof T | undefined = undefined>
implements DbCollection<T> {
  constructor (
    readonly name: string,
    readonly client: Sql,
    readonly options: PostgresDbCollectionOptions<T, K> = {},
    readonly filterFields: string[] = []
  ) {}

  get ns (): string {
    return this.options.ns ?? ''
  }

  get idKey (): K | undefined {
    return this.options.idKey
  }

  get fieldTypes (): Record<string, string> {
    return this.options.fieldTypes ?? {}
  }

  get timestampFields (): Array<keyof T> {
    return this.options.timestampFields ?? []
  }

  getTableName (): string {
    if (this.ns === '') {
      return this.name
    }

    return `${this.ns}.${this.name}`
  }

  protected buildSelectClause (): string {
    return `SELECT * FROM ${this.getTableName()}`
  }

  protected buildWhereClause (query: Query<T>, lastRefIdx: number = 0): [string, any[]] {
    const filteredQuery = Object.entries(query).reduce<Query<T>>((acc, [key, value]) => {
      if (value !== undefined) {
        acc[key as keyof Query<T>] = value
      }
      return acc
    }, {})

    if (Object.keys(filteredQuery).length === 0) {
      return ['', []]
    }

    const whereChunks: string[] = []
    const values: any[] = []
    let currIdx: number = lastRefIdx

    for (const key of Object.keys(filteredQuery)) {
      const qKey = filteredQuery[key]
      if (qKey === undefined) continue

      const operator = qKey != null && typeof qKey === 'object' ? Object.keys(qKey)[0] : ''
      const castType = this.fieldTypes[key]
      const snakeKey = toSnakeCase(key)
      switch (operator) {
        case '$in': {
          const inVals = Object.values(qKey as object)[0]
          const inVars: string[] = []
          for (const val of inVals) {
            currIdx++
            inVars.push(formatVar(currIdx, castType))
            values.push(val)
          }
          whereChunks.push(`"${snakeKey}" IN (${inVars.join(', ')})`)
          break
        }
        case '$lt': {
          currIdx++
          whereChunks.push(`"${snakeKey}" < ${formatVar(currIdx, castType)}`)
          values.push(Object.values(qKey as object)[0])
          break
        }
        case '$lte': {
          currIdx++
          whereChunks.push(`"${snakeKey}" <= ${formatVar(currIdx, castType)}`)
          values.push(Object.values(qKey as object)[0])
          break
        }
        case '$gt': {
          currIdx++
          whereChunks.push(`"${snakeKey}" > ${formatVar(currIdx, castType)}`)
          values.push(Object.values(qKey as object)[0])
          break
        }
        case '$gte': {
          currIdx++
          whereChunks.push(`"${snakeKey}" >= ${formatVar(currIdx, castType)}`)
          values.push(Object.values(qKey as object)[0])
          break
        }
        case '$ne': {
          const val = Object.values(qKey as object)[0]
          if (val === null) {
            whereChunks.push(`"${snakeKey}" IS NOT NULL`)
          } else {
            currIdx++
            whereChunks.push(`"${snakeKey}" != ${formatVar(currIdx, castType)}`)
            values.push(val)
          }
          break
        }
        default: {
          if (qKey !== null) {
            currIdx++
            whereChunks.push(`"${snakeKey}" = ${formatVar(currIdx, castType)}`)
            values.push(qKey)
          } else {
            whereChunks.push(`"${snakeKey}" IS NULL`)
          }
        }
      }
    }

    return [`WHERE ${whereChunks.join(' AND ')}`, values]
  }

  protected buildSortClause (sort: Sort<T>): string {
    const sortChunks: string[] = []

    for (const key of Object.keys(sort)) {
      const snakeKey = toSnakeCase(key)
      sortChunks.push(`"${snakeKey}" ${sort[key] === 'ascending' ? 'ASC' : 'DESC'}`)
    }

    return `ORDER BY ${sortChunks.join(', ')}`
  }

  protected convertToObj (row: unknown): T {
    const res = convertKeysToCamelCase(row)
    for (const field of this.timestampFields) {
      res[field] = convertTimestamp(res[field])
    }
    if (this.filterFields.length > 0) {
      for (const key of Object.keys(res)) {
        if (this.filterFields.includes(key.toLowerCase())) {
          // eslint-disable-next-line @typescript-eslint/no-dynamic-delete
          delete res[key]
        }
      }
    }

    return res as T
  }

  async unsafe (sql: string, values: any[], client?: Sql): Promise<any[]> {
    if (client !== undefined) {
      return await client.unsafe(sql, values)
    } else if (this.options.withRetryClient !== undefined) {
      return await this.options.withRetryClient((_client) => _client.unsafe(sql, values))
    } else {
      return await this.client.unsafe(sql, values)
    }
  }

  async exists (query: Query<T>, client?: Sql): Promise<boolean> {
    const [whereClause, whereValues] = this.buildWhereClause(query)
    const sql = `SELECT EXISTS (SELECT 1 FROM ${this.getTableName()} ${whereClause})`

    const result = await this.unsafe(sql, whereValues, client)

    return result[0]?.exists === true
  }

  async find (query: Query<T>, sort?: Sort<T>, limit?: number, client?: Sql): Promise<T[]> {
    const sqlChunks: string[] = [this.buildSelectClause()]
    const [whereClause, whereValues] = this.buildWhereClause(query)

    if (whereClause !== '') {
      sqlChunks.push(whereClause)
    }

    if (sort !== undefined) {
      sqlChunks.push(this.buildSortClause(sort))
    }

    if (limit !== undefined) {
      sqlChunks.push(`LIMIT ${limit}`)
    }

    const finalSql: string = sqlChunks.join(' ')
    const result = await this.unsafe(finalSql, whereValues, client)

    return result.map((row) => this.convertToObj(row))
  }

  async findOne (query: Query<T>, client?: Sql): Promise<T | null> {
    return (await this.find(query, undefined, 1, client))[0] ?? null
  }

  async insertOne (data: Partial<T>, client?: Sql): Promise<K extends keyof T ? T[K] : undefined> {
    const snakeData = convertKeysToSnakeCase(data)
    const keys: string[] = Object.keys(snakeData)
    const values = Object.values(snakeData) as any

    const sql = `INSERT INTO ${this.getTableName()} (${keys.map((k) => `"${k}"`).join(', ')}) VALUES (${keys.map((_, idx) => `$${idx + 1}`).join(', ')}) RETURNING *`

    const res: any | undefined = await this.unsafe(sql, values, client)
    const idKey = this.idKey

    if (idKey === undefined) {
      return undefined as any
    }

    return res[0][idKey]
  }

  async insertMany (data: Array<Partial<T>>, client?: Sql): Promise<K extends keyof T ? Array<T[K]> : undefined> {
    const snakeData = convertKeysToSnakeCase(data)
    const columns = new Set<string>()
    for (const record of snakeData) {
      Object.keys(record).forEach((k) => columns.add(k))
    }
    const columnsList = Array.from(columns).sort()

    const values: any[] = []
    for (const record of snakeData) {
      const recordValues = columnsList.map((col) => record[col] ?? null)
      values.push(...recordValues)
    }

    const placeholders = snakeData
      .map((_: any, i: number) => `(${columnsList.map((_, j) => `$${i * columnsList.length + j + 1}`).join(', ')})`)
      .join(', ')

    const sql = `
      INSERT INTO ${this.getTableName()}
      (${columnsList.map((k) => `"${k}"`).join(', ')})
      VALUES ${placeholders}
      RETURNING *
    `

    const res: any = await this.unsafe(sql, values, client)
    const idKey = this.idKey

    if (idKey === undefined) {
      return undefined as any
    }

    return res.map((r: any) => r[idKey])
  }

  protected buildUpdateClause (ops: Operations<T>, lastRefIdx: number = 0): [string, any[]] {
    const updateChunks: string[] = []
    const values: any[] = []
    let currIdx: number = lastRefIdx

    for (const key of Object.keys(ops)) {
      switch (key) {
        case '$inc': {
          const inc = ops.$inc as Partial<T>

          for (const incKey of Object.keys(inc)) {
            const snakeKey = toSnakeCase(incKey)
            currIdx++
            updateChunks.push(`"${snakeKey}" = "${snakeKey}" + $${currIdx}`)
            values.push(inc[incKey])
          }
          break
        }
        default: {
          const snakeKey = toSnakeCase(key)
          const castType = this.fieldTypes[key]
          currIdx++
          updateChunks.push(`"${snakeKey}" = ${formatVar(currIdx, castType)}`)
          values.push(convertKeysToSnakeCase(ops[key]))
        }
      }
    }

    return [`SET ${updateChunks.join(', ')}`, values]
  }

  async update (query: Query<T>, ops: Operations<T>, client?: Sql): Promise<void> {
    const sqlChunks: string[] = [`UPDATE ${this.getTableName()}`]
    const [updateClause, updateValues] = this.buildUpdateClause(ops)
    const [whereClause, whereValues] = this.buildWhereClause(query, updateValues.length)

    sqlChunks.push(updateClause)
    if (whereClause !== '') {
      sqlChunks.push(whereClause)
    }

    const finalSql = sqlChunks.join(' ')
    await this.unsafe(finalSql, [...updateValues, ...whereValues], client)
  }

  async deleteMany (query: Query<T>, client?: Sql): Promise<void> {
    const sqlChunks: string[] = [`DELETE FROM ${this.getTableName()}`]
    const [whereClause, whereValues] = this.buildWhereClause(query)

    if (whereClause !== '') {
      sqlChunks.push(whereClause)
    }

    const finalSql = sqlChunks.join(' ')
    await this.unsafe(finalSql, whereValues, client)
  }
}

export class AccountPostgresDbCollection
  extends PostgresDbCollection<Account, 'uuid'>
  implements DbCollection<Account> {
  private readonly passwordKeys = ['hash', 'salt']

  constructor (
    client: Sql,
    ns?: string,
    withRetryClient?: PostgresDbCollectionOptions<Account, 'uuid'>['withRetryClient']
  ) {
    super('account', client, { idKey: 'uuid', ns, withRetryClient })
  }

  getPasswordsTableName (): string {
    const ownName = 'account_passwords'
    if (this.ns === '') {
      return ownName
    }

    return `${this.ns}.${ownName}`
  }

  protected buildSelectClause (): string {
    return `SELECT * FROM (
      SELECT
        a.uuid,
        a.timezone,
        a.locale,
        a.automatic,
        a.max_workspaces,
        a.failed_login_attempts,
        p.hash,
        p.salt
      FROM ${this.getTableName()} as a
        LEFT JOIN ${this.getPasswordsTableName()} as p ON p.account_uuid = a.uuid
    )`
  }

  async find (query: Query<Account>, sort?: Sort<Account>, limit?: number, client?: Sql): Promise<Account[]> {
    if (Object.keys(query).some((k) => this.passwordKeys.includes(k))) {
      throw new Error('Passwords are not allowed in find query conditions')
    }

    const result = await super.find(query, sort, limit, client)

    for (const r of result) {
      if (r.hash != null) {
        r.hash = Buffer.from(Object.values(r.hash))
      }
      if (r.salt != null) {
        r.salt = Buffer.from(Object.values(r.salt))
      }
    }

    return result
  }

  async insertOne (data: Partial<Account>, client?: Sql): Promise<Account['uuid']> {
    if (Object.keys(data).some((k) => this.passwordKeys.includes(k))) {
      throw new Error('Passwords are not allowed in insert query')
    }

    return await super.insertOne(data, client)
  }

  async update (query: Query<Account>, ops: Operations<Account>, client?: Sql): Promise<void> {
    if (Object.keys({ ...ops, ...query }).some((k) => this.passwordKeys.includes(k))) {
      throw new Error('Passwords are not allowed in update query')
    }

    await super.update(query, ops, client)
  }

  async deleteMany (query: Query<Account>, client?: Sql): Promise<void> {
    if (Object.keys(query).some((k) => this.passwordKeys.includes(k))) {
      throw new Error('Passwords are not allowed in delete query')
    }

    const [whereClause, whereValues] = this.buildWhereClause(query)

    // Delete passwords first
    const passwordsSql = `
      DELETE FROM ${this.getPasswordsTableName()}
      WHERE account_uuid IN (
        SELECT uuid FROM ${this.getTableName()} ${whereClause}
      )`
    await this.unsafe(passwordsSql, whereValues, client)

    await super.deleteMany(query, client)
  }
}

export class PostgresAccountDB implements AccountDB {
  private readonly retryOptions = {
    maxAttempts: 5,
    initialDelayMs: 100,
    maxDelayMs: 2000
  }

  readonly wsMembersName = 'workspace_members'
  readonly pendingWorkspaceLockName = '_pending_workspace_lock'

  person: PostgresDbCollection<Person, 'uuid'>
  account: AccountPostgresDbCollection
  socialId: PostgresDbCollection<SocialId, '_id'>
  workspace: PostgresDbCollection<Workspace, 'uuid'>
  workspaceStatus: PostgresDbCollection<WorkspaceStatus>
  accountEvent: PostgresDbCollection<AccountEvent>
  otp: PostgresDbCollection<OTP>
  invite: PostgresDbCollection<WorkspaceInvite, 'id'>
  mailbox: PostgresDbCollection<Mailbox, 'mailbox'>
  mailboxSecret: PostgresDbCollection<MailboxSecret>
  integration: PostgresDbCollection<Integration>
  integrationSecret: PostgresDbCollection<IntegrationSecret>
  userProfile: PostgresDbCollection<UserProfile, 'personUuid'>
  subscription: PostgresDbCollection<Subscription, 'id'>

  constructor (
    readonly client: Sql,
    readonly ns: string = 'global_account',
    readonly dbFlavor: DBFlavor = 'cockroach'
  ) {
    const withRetryClient = this.withRetry
    this.person = new PostgresDbCollection<Person, 'uuid'>('person', client, { ns, idKey: 'uuid', withRetryClient })
    this.account = new AccountPostgresDbCollection(client, ns, withRetryClient)
    this.socialId = new PostgresDbCollection<SocialId, '_id'>('social_id', client, {
      ns,
      idKey: '_id',
      timestampFields: ['createdOn', 'verifiedOn'],
      withRetryClient
    })
    this.workspaceStatus = new PostgresDbCollection<WorkspaceStatus>('workspace_status', client, {
      ns,
      timestampFields: ['lastProcessingTime', 'lastVisit'],
      withRetryClient
    })
    this.workspace = new PostgresDbCollection<Workspace, 'uuid'>('workspace', client, {
      ns,
      idKey: 'uuid',
      timestampFields: ['createdOn'],
      withRetryClient
    })
    this.accountEvent = new PostgresDbCollection<AccountEvent>('account_events', client, {
      ns,
      timestampFields: ['time'],
      withRetryClient
    })
    this.otp = new PostgresDbCollection<OTP>('otp', client, { ns, timestampFields: ['expiresOn', 'createdOn'] })
    this.invite = new PostgresDbCollection<WorkspaceInvite, 'id'>('invite', client, {
      ns,
      idKey: 'id',
      timestampFields: ['expiresOn'],
      withRetryClient
    })
    this.mailbox = new PostgresDbCollection<Mailbox, 'mailbox'>('mailbox', client, { ns, withRetryClient })
    this.mailboxSecret = new PostgresDbCollection<MailboxSecret>('mailbox_secrets', client, { ns, withRetryClient })
    this.integration = new PostgresDbCollection<Integration>('integrations', client, { ns, withRetryClient }, [
      '_def_ws_uuid',
      '_defwsuuid'
    ])
    this.integrationSecret = new PostgresDbCollection<IntegrationSecret>(
      'integration_secrets',
      client,
      {
        ns,
        withRetryClient
      },
      ['_def_ws_uuid', '_defwsuuid']
    )
    this.userProfile = new PostgresDbCollection<UserProfile, 'personUuid'>('user_profile', client, {
      ns,
      idKey: 'personUuid',
      withRetryClient
    })
    this.subscription = new PostgresDbCollection<Subscription, 'id'>('subscription', client, {
      ns,
      idKey: 'id',
      timestampFields: ['periodStart', 'periodEnd', 'trialEnd', 'canceledAt', 'willCancelAt', 'createdOn', 'updatedOn'],
      withRetryClient
    })
  }

  getWsMembersTableName (): string {
    return `${this.ns}.${this.wsMembersName}`
  }

  getPendingWorkspaceLockTableName (): string {
    return `${this.ns}.${this.pendingWorkspaceLockName}`
  }

  async init (): Promise<void> {
    await this._init()

    // Apply all the migrations
    for (const migration of this.getMigrations()) {
      await this.migrate(migration[0], migration[1])
    }
  }

  async migrate (name: string, ddl: string): Promise<void> {
    const staleTimeoutMs = 30000
    const retryIntervalMs = 5000
    let migrationComplete = false
    let updateInterval: NodeJS.Timeout | null = null
    let executed = false

    const executeMigration = async (client: Sql): Promise<void> => {
      updateInterval = setInterval(() => {
        this.client`
          UPDATE ${this.client(this.ns)}._account_applied_migrations
          SET last_processed_at = NOW()
          WHERE identifier = ${name} AND applied_at IS NULL
        `.catch((err) => {
            console.error(`Failed to update last_processed_at for migration ${name}:`, err)
          })
      }, 5000)

      await client.unsafe(ddl)
      executed = true
    }

    try {
      while (!migrationComplete) {
        try {
          executed = false
          await this.client.begin(async (client) => {
            // Only locks if row exists and is not already locked
            const existing = await client`
              SELECT identifier, applied_at, last_processed_at
              FROM ${this.client(this.ns)}._account_applied_migrations
              WHERE identifier = ${name}
              FOR UPDATE NOWAIT
            `

            if (existing.length > 0) {
              if (existing[0].applied_at !== null) {
                // Already completed
                migrationComplete = true
              } else if (
                existing[0].last_processed_at === null ||
                Date.now() - new Date(existing[0].last_processed_at).getTime() > staleTimeoutMs
              ) {
                // Take over the stale migration
                await client`
                  UPDATE ${this.client(this.ns)}._account_applied_migrations
                  SET last_processed_at = NOW()
                  WHERE identifier = ${name}
                `

                await executeMigration(client)
              }
            } else {
              const res = await client`
                INSERT INTO ${this.client(this.ns)}._account_applied_migrations
                (identifier, ddl, last_processed_at)
                VALUES (${name}, ${ddl}, NOW())
                ON CONFLICT (identifier) DO NOTHING
              `

              if (res.count === 1) {
                // Successfully inserted
                await executeMigration(client)
              }
              // If insert failed (count === 0), another worker got it first, we'll retry the loop
            }
          })

          if (executed) {
            await this.client`
              UPDATE ${this.client(this.ns)}._account_applied_migrations
              SET applied_at = NOW()
              WHERE identifier = ${name}
            `
            migrationComplete = true
          }
        } catch (err: any) {
          if (['55P03', '40001'].includes(err.code)) {
            // newLockNotAvailableError, WriteTooOldError
          } else {
            console.error(`Error in migration ${name}: ${err.code} - ${err.message}`)
          }

          if (updateInterval !== null) {
            clearInterval(updateInterval)
          }
        }

        if (!migrationComplete) {
          await new Promise((resolve) => setTimeout(resolve, retryIntervalMs))
        }
      }
    } finally {
      if (updateInterval !== null) {
        clearInterval(updateInterval)
      }
    }
  }

  async _init (): Promise<void> {
    await this.client.unsafe(
      `
        CREATE SCHEMA IF NOT EXISTS ${this.ns};

        CREATE TABLE IF NOT EXISTS ${this.ns}._account_applied_migrations (
            identifier VARCHAR(255) NOT NULL PRIMARY KEY
          , ddl TEXT NOT NULL
          , applied_at TIMESTAMP WITH TIME ZONE
          , last_processed_at TIMESTAMP WITH TIME ZONE
        );

        ALTER TABLE ${this.ns}._account_applied_migrations
        ADD COLUMN IF NOT EXISTS last_processed_at TIMESTAMP WITH TIME ZONE;
      `
    )

    const constraintsExist = await this.client`
      SELECT 1
      FROM information_schema.columns
      WHERE table_schema = ${this.ns}
      AND table_name = '_account_applied_migrations'
      AND column_name = 'applied_at'
      AND (column_default IS NOT NULL OR is_nullable = 'NO')
    `

    if (constraintsExist.length > 0) {
      try {
        await this.client.unsafe(
          `
            ALTER TABLE ${this.ns}._account_applied_migrations
            ALTER COLUMN applied_at DROP DEFAULT;

            ALTER TABLE ${this.ns}._account_applied_migrations
            ALTER COLUMN applied_at DROP NOT NULL;
          `
        )
      } catch (err) {
        // Ignore errors since they likely mean constraints were already removed by another concurrent migration
      }
    }
  }

  withRetry = async <T>(callback: (client: TransactionSql) => Promise<T>): Promise<T> => {
    let attempt = 0
    let delay = this.retryOptions.initialDelayMs

    while (true) {
      try {
        return (await this.client.begin(callback)) as T
      } catch (err: any) {
        attempt++

        if (!this.isRetryableError(err) || attempt >= this.retryOptions.maxAttempts) {
          throw err
        }

        await new Promise((resolve) => setTimeout(resolve, delay))

        delay = Math.min(delay * 2, this.retryOptions.maxDelayMs)
      }
    }
  }

  private isRetryableError (err: any): boolean {
    const msg: string = err?.message ?? ''

    return (
      err.code === '40001' || // Retry transaction
      err.code === '55P03' || // Lock not available
      err.code === 'CONNECTION_CLOSED' || // This error is thrown if the connection was closed without an error.
      err.code === 'CONNECTION_DESTROYED' || // This error is thrown for any queries that were pending when the timeout to sql.end({ timeout: X }) was reached. If the DB client is being closed completely retry will result in CONNECTION_ENDED which is not retried so should be fine.
      msg.includes('RETRY_SERIALIZABLE')
    )
  }

  async createWorkspace (data: WorkspaceData, status: WorkspaceStatusData): Promise<WorkspaceUuid> {
    return await this.withRetry(async (rTx) => {
      const workspaceUuid = await this.workspace.insertOne(data, rTx)
      await this.workspaceStatus.insertOne({ ...status, workspaceUuid }, rTx)

      return workspaceUuid
    })
  }

  async updateAllowReadOnlyGuests (workspaceId: WorkspaceUuid, readOnlyGuestsAllowed: boolean): Promise<void> {
    await this
      .client`UPDATE ${this.client(this.workspace.getTableName())} SET allow_read_only_guest = ${readOnlyGuestsAllowed} WHERE uuid = ${workspaceId}`
  }

  async updateAllowGuestSignUp (workspaceId: WorkspaceUuid, guestSignUpAllowed: boolean): Promise<void> {
    await this
      .client`UPDATE ${this.client(this.workspace.getTableName())} SET allow_guest_sign_up = ${guestSignUpAllowed} WHERE uuid = ${workspaceId}`
  }

  async updatePasswordAgingRule (workspaceId: WorkspaceUuid, days: number): Promise<void> {
    await this
      .client`UPDATE ${this.client(this.workspace.getTableName())} SET password_aging_rule = ${days} WHERE uuid = ${workspaceId}`
  }

  async assignWorkspace (accountUuid: AccountUuid, workspaceUuid: WorkspaceUuid, role: AccountRole): Promise<void> {
    await this.withRetry(
      async (rTx) =>
        await rTx`INSERT INTO ${this.client(this.getWsMembersTableName())} (workspace_uuid, account_uuid, role) VALUES (${workspaceUuid}, ${accountUuid}, ${role})`
    )
  }

  async batchAssignWorkspace (data: [AccountUuid, WorkspaceUuid, AccountRole][]): Promise<void> {
    const placeholders = data.map((_: any, i: number) => `($${i * 3 + 1}, $${i * 3 + 2}, $${i * 3 + 3})`).join(', ')
    const values = data.flat()

    const sql = `
      INSERT INTO ${this.getWsMembersTableName()}
      (account_uuid, workspace_uuid, role)
      VALUES ${placeholders}
    `

    await this.withRetry(async (rTx) => await rTx.unsafe(sql, values))
  }

  async unassignWorkspace (accountUuid: AccountUuid, workspaceUuid: WorkspaceUuid): Promise<void> {
    await this.withRetry(
      async (rTx) =>
        await rTx`DELETE FROM ${this.client(this.getWsMembersTableName())} WHERE workspace_uuid = ${workspaceUuid} AND account_uuid = ${accountUuid}`
    )
  }

  async updateWorkspaceRole (accountUuid: AccountUuid, workspaceUuid: WorkspaceUuid, role: AccountRole): Promise<void> {
    await this.withRetry(
      async (rTx) =>
        await rTx`UPDATE ${this.client(this.getWsMembersTableName())} SET role = ${role} WHERE workspace_uuid = ${workspaceUuid} AND account_uuid = ${accountUuid}`
    )
  }

  async getWorkspaceRole (accountUuid: AccountUuid, workspaceUuid: WorkspaceUuid): Promise<AccountRole | null> {
    return await this.withRetry(async (rTx) => {
      const res =
        await rTx`SELECT role FROM ${this.client(this.getWsMembersTableName())} WHERE workspace_uuid = ${workspaceUuid} AND account_uuid = ${accountUuid}`

      return res[0]?.role ?? null
    })
  }

  async getWorkspaceRoles (accountUuid: AccountUuid): Promise<Map<WorkspaceUuid, AccountRole>> {
    return await this.withRetry(async (rTx) => {
      const res =
        await rTx`SELECT workspace_uuid, role FROM ${this.client(this.getWsMembersTableName())} WHERE account_uuid = ${accountUuid}`

      return new Map(res.map((it) => [it.workspace_uuid as WorkspaceUuid, it.role]))
    })
  }

  async getWorkspaceMembers (workspaceUuid: WorkspaceUuid): Promise<WorkspaceMemberInfo[]> {
    return await this.withRetry(async (rTx) => {
      const res: any =
        await rTx`SELECT account_uuid, role FROM ${this.client(this.getWsMembersTableName())} WHERE workspace_uuid = ${workspaceUuid}`

      return res.map((p: any) => ({
        person: p.account_uuid,
        role: p.role
      }))
    })
  }

  async getAccountWorkspaces (accountUuid: AccountUuid): Promise<WorkspaceInfoWithStatus[]> {
    const sql = `SELECT
          w.uuid,
          w.name,
          w.url,
          w.branding,
          w.location,
          w.region,
          w.created_by,
          w.created_on,
          w.billing_account,
<<<<<<< HEAD
=======
          w.password_aging_rule,
>>>>>>> 57c12864
          json_build_object(
            'mode', s.mode,
            'processing_progress', s.processing_progress,
            'version_major', s.version_major,
            'version_minor', s.version_minor,
            'version_patch', s.version_patch,
            'last_processing_time', s.last_processing_time,
            'last_visit', s.last_visit,
            'is_disabled', s.is_disabled,
            'processing_attempts', s.processing_attempts,
            'processing_message', s.processing_message,
            'backup_info', s.backup_info,
            'usage_info', s.usage_info
          ) status
           FROM ${this.getWsMembersTableName()} as m
           INNER JOIN ${this.workspace.getTableName()} as w ON m.workspace_uuid = w.uuid
           INNER JOIN ${this.workspaceStatus.getTableName()} as s ON s.workspace_uuid = w.uuid
           WHERE m.account_uuid = $1
           ORDER BY s.last_visit DESC
    `

    return await this.withRetry(async (rTx) => {
      const res: any = await rTx.unsafe(sql, [accountUuid])

      for (const row of res) {
        row.created_on = convertTimestamp(row.created_on)
        row.status.last_processing_time = convertTimestamp(row.status.last_processing_time)
        row.status.last_visit = convertTimestamp(row.status.last_visit)
        row.password_aging_rule = convertTimestamp(row.password_aging_rule)
      }

      return convertKeysToCamelCase(res)
    })
  }

  async getPendingWorkspace (
    region: string,
    version: Data<Version>,
    operation: WorkspaceOperation,
    processingTimeoutMs: number,
    wsLivenessMs?: number
  ): Promise<WorkspaceInfoWithStatus | undefined> {
    const sqlChunks: string[] = [
      `SELECT
          w.uuid,
          w.name,
          w.url,
          w.data_id,
          w.branding,
          w.location,
          w.region,
          w.created_by,
          w.created_on,
          w.billing_account,
          json_build_object(
            'mode', s.mode,
            'processing_progress', s.processing_progress,
            'version_major', s.version_major,
            'version_minor', s.version_minor,
            'version_patch', s.version_patch,
            'last_processing_time', s.last_processing_time,
            'last_visit', s.last_visit,
            'is_disabled', s.is_disabled,
            'processing_attempts', s.processing_attempts,
            'processing_message', s.processing_message,
            'backup_info', s.backup_info,
            'usage_info', s.usage_info
          ) status
           FROM ${this.workspace.getTableName()} as w
           INNER JOIN ${this.workspaceStatus.getTableName()} as s ON s.workspace_uuid = w.uuid
    `
    ]
    const whereChunks: string[] = []
    const values: any[] = []

    const pendingCreationSql = "s.mode IN ('pending-creation', 'creating')"
    const migrationSql =
      "s.mode IN ('migration-backup', 'migration-pending-backup', 'migration-clean', 'migration-pending-clean')"

    const restoringSql = "s.mode IN ('pending-restore', 'restoring')"
    const deletingSql = "s.mode IN ('pending-deletion', 'deleting')"
    const archivingSql =
      "s.mode IN ('archiving-pending-backup', 'archiving-backup', 'archiving-pending-clean', 'archiving-clean')"
    const versionSql =
      '(s.version_major < $1 OR (s.version_major = $1 AND s.version_minor < $2) OR (s.version_major = $1 AND s.version_minor = $2 AND s.version_patch < $3))'
    const pendingUpgradeSql = `(((s.is_disabled = FALSE OR s.is_disabled IS NULL) AND (s.mode = 'active' OR s.mode IS NULL) AND ${versionSql} ${wsLivenessMs !== undefined ? 'AND s.last_visit > $4' : ''}) OR ((s.is_disabled = FALSE OR s.is_disabled IS NULL) AND s.mode = 'upgrading'))`
    let operationSql: string = ''
    switch (operation) {
      case 'create':
        operationSql = pendingCreationSql
        break
      case 'upgrade':
        operationSql = pendingUpgradeSql
        break
      case 'all':
        operationSql = `(${pendingCreationSql} OR ${pendingUpgradeSql})`
        break
      case 'all+backup':
        operationSql = `(${pendingCreationSql} OR ${pendingUpgradeSql} OR ${migrationSql} OR ${archivingSql} OR ${restoringSql} OR ${deletingSql})`
        break
    }

    if (operation !== 'create') {
      values.push(version.major, version.minor, version.patch)

      if (wsLivenessMs !== undefined) {
        values.push(Date.now() - wsLivenessMs)
      }
    }
    whereChunks.push(operationSql)

    // TODO: support returning pending deletion workspaces when we will actually want
    // to clear them with the worker.
    whereChunks.push("s.mode <> 'manual-creation'")
    whereChunks.push('(s.processing_attempts IS NULL OR s.processing_attempts <= 3)')
    whereChunks.push(`(s.last_processing_time IS NULL OR s.last_processing_time < $${values.length + 1})`)
    values.push(Date.now() - processingTimeoutMs)

    if (region !== '') {
      whereChunks.push(`region = $${values.length + 1}`)
      values.push(region)
    } else {
      whereChunks.push("(w.region IS NULL OR w.region = '')")
    }

    sqlChunks.push(`WHERE ${whereChunks.join(' AND ')}`)
    sqlChunks.push('ORDER BY s.last_visit DESC')
    sqlChunks.push('LIMIT 1')

    return await this.withRetry(async (rTx) => {
      await rTx`SELECT 1 FROM ${this.client(this.getPendingWorkspaceLockTableName())} WHERE id = 1 FOR UPDATE;`
      // We must have all the conditions in the DB query and we cannot filter anything in the code
      // because of possible concurrency between account services.
      const res: any = await rTx.unsafe(sqlChunks.join(' '), values)

      if ((res.length ?? 0) > 0) {
        await rTx.unsafe(
          `UPDATE ${this.workspaceStatus.getTableName()} SET processing_attempts = processing_attempts + 1, "last_processing_time" = $1 WHERE workspace_uuid = $2`,
          [Date.now(), res[0].uuid]
        )
      }

      return convertKeysToCamelCase(res[0]) as WorkspaceInfoWithStatus
    })
  }

  async setPassword (accountUuid: AccountUuid, hash: Buffer, salt: Buffer): Promise<void> {
    await this.withRetry(
      async (rTx) =>
        await rTx`INSERT INTO ${this.client(this.account.getPasswordsTableName())} (account_uuid, hash, salt) VALUES (${accountUuid}, ${hash.buffer as any}::bytea, ${salt.buffer as any}::bytea) ON CONFLICT (account_uuid) DO UPDATE SET hash = EXCLUDED.hash, salt = EXCLUDED.salt;`
    )
  }

  async resetPassword (accountUuid: AccountUuid): Promise<void> {
    await this.withRetry(
      async (rTx) =>
        await rTx`DELETE FROM ${this.client(this.account.getPasswordsTableName())} WHERE account_uuid = ${accountUuid}`
    )
  }

  async deleteAccount (accountUuid: AccountUuid): Promise<void> {
    await this.withRetry(async (rTx) => {
      const socialIds = await this.socialId.find({ personUuid: accountUuid }, undefined, undefined, rTx)

      for (const socialIdObj of socialIds) {
        await this.integrationSecret.deleteMany({ socialId: socialIdObj._id }, rTx)
        await this.integration.deleteMany({ socialId: socialIdObj._id }, rTx)
      }

      const mailboxes = await this.mailbox.find({ accountUuid }, undefined, undefined, rTx)

      for (const mailboxObj of mailboxes) {
        await this.mailboxSecret.deleteMany({ mailbox: mailboxObj.mailbox }, rTx)
      }

      await this.mailbox.deleteMany({ accountUuid }, rTx)

      await this.socialId.update({ personUuid: accountUuid }, { verifiedOn: undefined }, rTx)

      // Unassign from all workspaces
      await rTx`DELETE FROM ${this.client(this.getWsMembersTableName())} WHERE account_uuid = ${accountUuid}`

      // This removes the account along with the password if any
      await this.account.deleteMany({ uuid: accountUuid }, rTx)
    })
  }

  async listAccounts (search?: string, skip?: number, limit?: number): Promise<AccountAggregatedInfo[]> {
    const sqlChunks: string[] = [
      `
      WITH account_data AS (
        SELECT
          a.uuid,
          a.timezone,
          a.locale,
          a.automatic,
          a.max_workspaces,
          p.first_name,
          p.last_name,
          up.country,
          up.city,
          p.migrated_to,
          (
            SELECT jsonb_agg(jsonb_build_object(
              'socialId', i.social_id,
              'kind', i.kind,
              'workspaceUuid', i.workspace_uuid
            ))
            FROM ${this.integration.getTableName()} i
            WHERE i.social_id IN (SELECT _id FROM ${this.socialId.getTableName()} s WHERE s.person_uuid = a.uuid)
          ) as integrations,
          (
            SELECT jsonb_agg(jsonb_build_object(
              '_id', s._id,
              'type', s.type,
              'value', s.value,
              'personUuid', s.person_uuid,
              'createdOn', s.created_on,
              'verifiedOn', s.verified_on,
              'displayValue', s.display_value
            ))
            FROM ${this.socialId.getTableName()} s
            WHERE s.person_uuid = a.uuid AND s.is_deleted = FALSE
          ) as social_ids,
          (
            SELECT jsonb_agg(jsonb_build_object(
              'uuid', w.uuid,
              'name', w.name,
              'url', w.url,
              'dataId', w.data_id,
              'branding', w.branding,
              'region', w.region,
              'createdBy', w.created_by,
              'createdOn', w.created_on,
              'billingAccount', w.billing_account
            ))
            FROM ${this.workspace.getTableName()} w
            INNER JOIN ${this.getWsMembersTableName()} m ON m.workspace_uuid = w.uuid
            WHERE m.account_uuid = a.uuid
          ) as workspaces
        FROM ${this.account.getTableName()} a
        INNER JOIN ${this.ns}.person p ON p.uuid = a.uuid
        LEFT JOIN ${this.userProfile.getTableName()} up ON up.person_uuid = p.uuid
    `
    ]

    const values: any[] = []
    let paramIndex = 1

    if (search !== undefined && search !== '') {
      sqlChunks.push(`
        WHERE
          p.first_name ILIKE $${paramIndex} OR
          p.last_name ILIKE $${paramIndex} OR
          EXISTS (
            SELECT 1 FROM ${this.socialId.getTableName()} s
            WHERE s.person_uuid = a.uuid AND s.value ILIKE $${paramIndex}
          )
      `)
      values.push(`%${search}%`)
      paramIndex++
    }

    sqlChunks.push('ORDER BY p.first_name')

    if (limit !== undefined) {
      sqlChunks.push(`LIMIT $${paramIndex}`)
      values.push(limit)
      paramIndex++
    }

    if (skip !== undefined) {
      sqlChunks.push(`OFFSET $${paramIndex}`)
      values.push(skip)
    }

    sqlChunks.push(') SELECT * FROM account_data')

    return await this.withRetry(async (rTx) => {
      const result = await rTx.unsafe(sqlChunks.join(' '), values)

      return result.map((row: any) => {
        // Handle null arrays
        row.integrations = row.integrations ?? []
        row.social_ids = row.social_ids ?? []
        row.workspaces = row.workspaces ?? []

        const converted = convertKeysToCamelCase(row)

        // Convert timestamp fields
        if (converted.workspaces != null) {
          for (const ws of converted.workspaces) {
            ws.createdOn = convertTimestamp(ws.createdOn)
          }
        }

        if (converted.socialIds != null) {
          for (const sid of converted.socialIds) {
            sid.createdOn = convertTimestamp(sid.createdOn)
            sid.verifiedOn = convertTimestamp(sid.verifiedOn)
          }
        }

        return converted as AccountAggregatedInfo
      })
    })
  }

  async generatePersonUuid (): Promise<PersonUuid> {
    const res = await this.client`SELECT gen_random_uuid();`

    return res[0].gen_random_uuid as PersonUuid
  }

  protected getMigrations (): [string, string][] {
    return getMigrations(this.ns, this.dbFlavor)
  }
}<|MERGE_RESOLUTION|>--- conflicted
+++ resolved
@@ -890,10 +890,7 @@
           w.created_by,
           w.created_on,
           w.billing_account,
-<<<<<<< HEAD
-=======
           w.password_aging_rule,
->>>>>>> 57c12864
           json_build_object(
             'mode', s.mode,
             'processing_progress', s.processing_progress,
