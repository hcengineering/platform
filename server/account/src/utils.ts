//
// Copyright © 2024 Hardcore Engineering Inc.
//
// Licensed under the Eclipse Public License, Version 2.0 (the "License");
// you may not use this file except in compliance with the License. You may
// obtain a copy of the License at https://www.eclipse.org/legal/epl-2.0
//
// Unless required by applicable law or agreed to in writing, software
// distributed under the License is distributed on an "AS IS" BASIS,
// WITHOUT WARRANTIES OR CONDITIONS OF ANY KIND, either express or implied.
//
// See the License for the specific language governing permissions and
// limitations under the License.
//
import {
  AccountRole,
  type AccountUuid,
  type Branding,
  concatLink,
  generateId,
  groupByArray,
  isActiveMode,
  type MeasureContext,
  type Person,
  type PersonId,
  type PersonUuid,
  readOnlyGuestAccountUuid,
  roleOrder,
  SocialIdType,
  type SocialKey,
  systemAccountUuid,
  type WorkspaceDataId,
  type WorkspaceInfoWithStatus as WorkspaceInfoWithStatusCore,
  type WorkspaceMode,
  type WorkspaceUuid
} from '@hcengineering/core'
import { getMongoClient } from '@hcengineering/mongo' // TODO: get rid of this import later
import platform, { getMetadata, PlatformError, Severity, Status, translate } from '@hcengineering/platform'
import { getDBClient, setDBExtraOptions } from '@hcengineering/postgres'
import { pbkdf2Sync, randomBytes } from 'crypto'
import otpGenerator from 'otp-generator'

import { Analytics } from '@hcengineering/analytics'
import { decodeTokenVerbose, generateToken, type PermissionsGrant, TokenError } from '@hcengineering/server-token'
import { MongoAccountDB } from './collections/mongo'
import { PostgresAccountDB } from './collections/postgres/postgres'
import { accountPlugin } from './plugin'
import {
  type Account,
  type AccountDB,
  AccountEventType,
  type AccountMethodHandler,
  type Integration,
  type LoginInfo,
  type LoginInfoRequestData,
  type Meta,
  type Operations,
  type OtpInfo,
  type RegionInfo,
  type SocialId,
  type Workspace,
  type WorkspaceInfoWithStatus,
  type WorkspaceInvite,
  type WorkspaceJoinInfo,
  type WorkspaceLoginInfo,
  type WorkspaceStatus
} from './types'
import { isAdminEmail } from './admin'

export const GUEST_ACCOUNT = 'b6996120-416f-49cd-841e-e4a5d2e49c9b' as PersonUuid

export async function getAccountDB (
  uri: string,
  dbNs?: string,
  appName: string = 'account'
): Promise<[AccountDB, () => void]> {
  const isMongo = uri.startsWith('mongodb://')

  if (isMongo) {
    const client = getMongoClient(uri)
    const db = (await client.getClient()).db(dbNs ?? 'global-account')
    const mongoAccount = new MongoAccountDB(db)

    await mongoAccount.init()

    return [
      mongoAccount,
      () => {
        client.close()
      }
    ]
  } else {
    setDBExtraOptions({
      connection: {
        application_name: appName
      }
    })
    const client = getDBClient(uri)
    const pgClient = await client.getClient()
    const pgAccount = new PostgresAccountDB(pgClient, dbNs ?? 'global_account')

    let error = false

    do {
      try {
        await pgAccount.init()
        error = false
      } catch (e) {
        console.error('Error while initializing postgres account db', e)
        error = true
        await new Promise((resolve) => setTimeout(resolve, 1000))
      }
    } while (error)

    return [
      pgAccount,
      () => {
        client.close()
      }
    ]
  }
}

export const assignableRoles = [AccountRole.Guest, AccountRole.User, AccountRole.Maintainer, AccountRole.Owner]

export function getRolePower (role: AccountRole): number {
  return roleOrder[role]
}

export function isReadOnlyOrGuest (account: AccountUuid, extra: Record<string, any> | undefined): boolean {
  return isGuest(account, extra) || extra?.readonly === 'true'
}

export function isGuest (account: AccountUuid, extra: Record<string, any> | undefined): boolean {
  return account === GUEST_ACCOUNT && extra?.guest === 'true'
}

export function wrap (
  accountMethod: (ctx: MeasureContext, db: AccountDB, branding: Branding | null, ...args: any[]) => Promise<any>
): AccountMethodHandler {
  return async function (
    ctx: MeasureContext,
    db: AccountDB,
    branding: Branding | null,
    request: any,
    token?: string,
    meta?: Meta
  ): Promise<any> {
    return await accountMethod(ctx, db, branding, token, { ...request.params }, meta)
      .then((result) => ({ id: request.id, result }))
      .catch((err: Error) => {
        const status =
          err instanceof PlatformError
            ? err.status
            : new Status(Severity.ERROR, platform.status.InternalServerError, {})

        if (err instanceof TokenError) {
          // Let's send un authorized
          return {
            error: new Status(Severity.ERROR, platform.status.Unauthorized, {})
          }
        }

        if (status.code === platform.status.InternalServerError) {
          Analytics.handleError(err)
          ctx.error('Error while processing account method', {
            method: accountMethod.name,
            status,
            origErr: err
          })
        } else {
          ctx.error('Error while processing account method', { method: accountMethod.name, status })
        }

        return {
          error: status
        }
      })
  }
}

/**
 * Returns a hash code for a string.
 * (Compatible to Java's String.hashCode())
 *
 * The hash code for a string object is computed as
 *     s[0]*31^(n-1) + s[1]*31^(n-2) + ... + s[n-1]
 * using number arithmetic, where s[i] is the i th character
 * of the given string, n is the length of the string,
 * and ^ indicates exponentiation.
 * (The hash value of the empty string is zero.)
 *
 */
function hashWorkspace (dbWorkspaceName: string): number {
  return [...dbWorkspaceName].reduce((hash, c) => (Math.imul(31, hash) + c.charCodeAt(0)) | 0, 0)
}

export enum EndpointKind {
  Internal,
  External
}

const toTransactor = (line: string): EndpointInfo => {
  const [internalUrl, externalUrl, region] = line
    .split(';')
    .map((it) => it.trim())
    .map((it) => (it.length === 0 ? undefined : it))
  return { internalUrl: internalUrl ?? '', region: region ?? '', externalUrl: externalUrl ?? internalUrl ?? '' }
}

/**
 * Internal. Exported for testing only.
 * @returns list of endpoints
 */
export const getEndpoints = (): string[] => {
  const transactorsUrl = getMetadata(accountPlugin.metadata.Transactors)
  if (transactorsUrl === undefined) {
    throw new Error('Please provide transactor endpoint url')
  }
  const endpoints = transactorsUrl
    .split(',')
    .map((it) => it.trim())
    .filter((it) => it.length > 0)

  if (endpoints.length === 0) {
    throw new Error('Please provide transactor endpoint url')
  }
  return endpoints
}

// Info is static, so no need to calculate it every time.
let regionInfo: RegionInfo[] = []

export const getRegions = (): RegionInfo[] => {
  if (regionInfo.length === 0) {
    regionInfo = _getRegions()
  }
  return regionInfo
}

/**
 * Internal. Exported for tests only.
 * @returns list of endpoints
 */
export const _getRegions = (): RegionInfo[] => {
  let _regionInfo: RegionInfo[] = []
  const endpoints = getEndpoints()
    .map(toTransactor)
    .map((it) => ({ region: it.region.trim(), name: '' }))
  if (process.env.REGION_INFO !== undefined) {
    _regionInfo = process.env.REGION_INFO.split(';')
      .map((it) => it.split('|'))
      .map((it) => ({ region: it[0].trim(), name: it[1].trim() }))
    // We need to add all endpoints if they are not in info.
    for (const endpoint of endpoints) {
      if (_regionInfo.find((it) => it.region === endpoint.region) === undefined) {
        _regionInfo.push(endpoint)
      }
    }
  } else {
    _regionInfo = endpoints
  }

  return _regionInfo
}

export interface EndpointInfo {
  internalUrl: string
  externalUrl: string
  region: string
}

export function getEndpointInfo (): Map<string, EndpointInfo[]> {
  return groupByArray(getEndpoints().map(toTransactor), (it) => it.region)
}

export const selectKind = (kind: EndpointKind, it: EndpointInfo): string => {
  return kind === EndpointKind.Internal ? it.internalUrl : it.externalUrl
}

export const getEndpoint = (workspace: WorkspaceUuid, region: string | undefined, kind: EndpointKind): string => {
  const hash = hashWorkspace(workspace)
  const _endpointInfo = getEndpointInfo()

  let transactors = _endpointInfo.get(region ?? '') ?? []

  if (transactors.length === 0) {
    console.warn('No transactors for the target region, will use default region', { group: region })
    transactors = _endpointInfo.get('') ?? []
  }

  if (transactors.length === 0) {
    throw new Error('Please provide transactor endpoint url')
  }

  return selectKind(kind, transactors[Math.abs(hash % transactors.length)])
}

export const getWorkspaceEndpoint = (
  info: Map<string, EndpointInfo[]>,
  workspace: WorkspaceUuid,
  region: string | undefined
): EndpointInfo => {
  const hash = hashWorkspace(workspace)
  const byRegion = info.get(region ?? '') ?? []
  return byRegion[Math.abs(hash % byRegion.length)]
}

export function getAllTransactors (kind: EndpointKind): string[] {
  const transactorsUrl = getMetadata(accountPlugin.metadata.Transactors)
  if (transactorsUrl === undefined) {
    throw new Error('Please provide transactor endpoint url')
  }
  const endpoints = transactorsUrl
    .split(',')
    .map((it) => it.trim())
    .filter((it) => it.length > 0)

  if (endpoints.length === 0) {
    throw new Error('Please provide transactor endpoint url')
  }

  const toTransactor = (line: string): { internalUrl: string, group: string, externalUrl: string } => {
    const [internalUrl, externalUrl, group] = line.split(';')
    return { internalUrl, group: group ?? '', externalUrl: externalUrl ?? internalUrl }
  }

  return endpoints.map(toTransactor).map((it) => (kind === EndpointKind.External ? it.externalUrl : it.internalUrl))
}

export function hashWithSalt (password: string, salt: Buffer): Buffer {
  // remove "as any" when types in node will be fixed
  return pbkdf2Sync(password, salt as any, 1000, 32, 'sha256')
}

export function verifyPassword (password: string, hash?: Buffer | null, salt?: Buffer | null): boolean {
  if (hash == null || salt == null) {
    return false
  }

  // remove "as any" when types in node will be fixed
  return Buffer.compare(hash as any, hashWithSalt(password, salt) as any) === 0
}

export function cleanEmail (email: string): string {
  return email.toLowerCase().trim()
}

export function normalizeValue (value: string): string {
  return value.toLowerCase().trim()
}

export function isEmail (email: string): boolean {
  // RFC 5322 compliant email regex
  const EMAIL_REGEX =
    /^[a-zA-Z0-9](?:[a-zA-Z0-9!#$%&'*+/=?^_`{|}~-](?:\.?[a-zA-Z0-9!#$%&'*+/=?^_`{|}~-])*|"(?:[\x01-\x08\x0b\x0c\x0e-\x1f\x21\x23-\x5b\x5d-\x7f]|\\[\x01-\x09\x0b\x0c\x0e-\x7f])*")@(?:(?:[a-zA-Z0-9](?:[a-zA-Z0-9-]*[a-zA-Z0-9])?\.)+[a-zA-Z0-9](?:[a-zA-Z0-9-]*[a-zA-Z0-9])?|\[(?:(?:(2(5[0-5]|[0-4][0-9])|1[0-9][0-9]|[1-9]?[0-9]))\.){3}(?:(2(5[0-5]|[0-4][0-9])|1[0-9][0-9]|[1-9]?[0-9])|[a-zA-Z0-9-]*[a-zA-Z0-9]:(?:[\x01-\x08\x0b\x0c\x0e-\x1f\x21-\x5a\x53-\x7f]|\\[\x01-\x09\x0b\x0c\x0e-\x7f])+)\])$/ // eslint-disable-line no-control-regex
  return EMAIL_REGEX.test(email)
}

export function isShallowEqual (obj1: Record<string, any>, obj2: Record<string, any>): boolean {
  const keys1 = Object.keys(obj1)
  const keys2 = Object.keys(obj2)

  return keys1.length === keys2.length && keys1.every((k) => obj1[k] === obj2[k])
}

export async function setPassword (
  ctx: MeasureContext,
  db: AccountDB,
  branding: Branding | null,
  personUuid: AccountUuid,
  password: string
): Promise<void> {
  if (password == null || password === '') {
    return
  }

  const salt = randomBytes(32)
  await db.setPassword(personUuid, hashWithSalt(password, salt), salt)
}

export async function generateUniqueOtp (db: AccountDB): Promise<string> {
  let exists = true
  let code = ''

  do {
    code = otpGenerator.generate(6, {
      upperCaseAlphabets: false,
      lowerCaseAlphabets: false,
      specialChars: false
    })

    exists = (await db.otp.findOne({ code })) != null
  } while (exists)

  return code
}

export async function sendOtp (
  ctx: MeasureContext,
  db: AccountDB,
  branding: Branding | null,
  socialId: SocialId
): Promise<OtpInfo> {
  const ts = Date.now()
  const otpData = (await db.otp.find({ socialId: socialId._id }, { createdOn: 'descending' }, 1))[0]
  const retryDelay = getMetadata(accountPlugin.metadata.OtpRetryDelaySec) ?? 30

  if (otpData !== undefined && otpData.expiresOn > ts && otpData.createdOn + retryDelay * 1000 > ts) {
    return { sent: true, retryOn: otpData.createdOn + retryDelay * 1000 }
  }

  let sendMethod: (ctx: MeasureContext, branding: Branding | null, code: string, target: string) => Promise<void>

  switch (socialId.type) {
    case SocialIdType.EMAIL: {
      sendMethod = sendOtpEmail
      break
    }
    default:
      throw new Error('Unsupported OTP social id type')
  }

  const retryDelayMs = (getMetadata(accountPlugin.metadata.OtpRetryDelaySec) ?? 30) * 1000
  const ttlMs = (getMetadata(accountPlugin.metadata.OtpTimeToLiveSec) ?? 60) * 1000
  const code = await generateUniqueOtp(db)

  await sendMethod(ctx, branding, code, socialId.value)
  await db.otp.insertOne({ socialId: socialId._id, code, expiresOn: ts + ttlMs, createdOn: ts })

  return { sent: true, retryOn: ts + retryDelayMs }
}

export async function sendOtpEmail (
  ctx: MeasureContext,
  branding: Branding | null,
  otp: string,
  email: string
): Promise<void> {
  const mailURL = getMetadata(accountPlugin.metadata.MAIL_URL)
  if (mailURL === undefined || mailURL === '') {
    ctx.error('Please provide email service url to enable email otp')
    return
  }
  const mailAuth = getMetadata(accountPlugin.metadata.MAIL_AUTH_TOKEN)

  const lang = branding?.language
  const app = branding?.title ?? getMetadata(accountPlugin.metadata.ProductName)

  const text = await translate(accountPlugin.string.OtpText, { code: otp, app }, lang)
  const html = await translate(accountPlugin.string.OtpHTML, { code: otp, app }, lang)
  const subject = await translate(accountPlugin.string.OtpSubject, { code: otp, app }, lang)

  const to = email
  const response = await fetch(concatLink(mailURL, '/send'), {
    method: 'POST',
    headers: {
      'Content-Type': 'application/json',
      ...(mailAuth != null ? { Authorization: `Bearer ${mailAuth}` } : {})
    },
    body: JSON.stringify({
      text,
      html,
      subject,
      to
    })
  })
  if (!response.ok) {
    ctx.error(`Failed to send otp email: ${response.statusText}`, { to })
  }
}

export async function isOtpValid (db: AccountDB, socialId: PersonId, code: string): Promise<boolean> {
  const otpData = await db.otp.findOne({ socialId, code })

  return (otpData?.expiresOn ?? 0) > Date.now()
}

/**
 * Creates an account and a Huly social id for the specified person.
 * Returns the _id of the newly created Huly social id.
 */
export async function createAccount (
  db: AccountDB,
  personUuid: PersonUuid,
  confirmed = false,
  automatic = false,
  createdOn = Date.now()
): Promise<PersonId> {
  // Create Huly social id and account
  const socialId = await db.socialId.insertOne({
    type: SocialIdType.HULY,
    value: personUuid,
    personUuid,
    ...(confirmed ? { verifiedOn: Date.now() } : {})
  })
  await db.account.insertOne({ uuid: personUuid as AccountUuid, automatic })
  await db.accountEvent.insertOne({
    accountUuid: personUuid as AccountUuid,
    eventType: AccountEventType.ACCOUNT_CREATED,
    time: createdOn
  })

  return socialId
}

export async function signUpByEmail (
  ctx: MeasureContext,
  db: AccountDB,
  branding: Branding | null,
  email: string,
  password: string | null,
  firstName: string,
  lastName: string,
  confirmed = false,
  automatic = false
): Promise<{ account: AccountUuid, socialId: PersonId }> {
  const normalizedEmail = cleanEmail(email)

  const emailSocialId = await getEmailSocialId(db, normalizedEmail)
  let account: AccountUuid
  let socialId: PersonId

  if (emailSocialId !== null) {
    const existingAccount = await db.account.findOne({ uuid: emailSocialId.personUuid as AccountUuid })

    if (existingAccount !== null) {
      ctx.error('An account with the provided email already exists', { email })
      throw new PlatformError(new Status(Severity.ERROR, platform.status.AccountAlreadyExists, {}))
    }

    account = emailSocialId.personUuid as AccountUuid
    socialId = emailSocialId._id
    // Person exists, but may have different name, need to update with what's been provided
    await db.person.update({ uuid: account }, { firstName, lastName })
  } else {
    // There's no person we can link to this email, so we need to create a new one
    account = await db.person.insertOne({ firstName, lastName })
    socialId = await db.socialId.insertOne({
      type: SocialIdType.EMAIL,
      value: normalizedEmail,
      personUuid: account,
      ...(confirmed ? { verifiedOn: Date.now() } : {})
    })
  }

  await createAccount(db, account, confirmed, automatic)
  if (password != null) {
    await setPassword(ctx, db, branding, account, password)
  }

  return { account, socialId }
}

export async function signUpByGrant (
  ctx: MeasureContext,
  db: AccountDB,
  branding: Branding | null,
  accountUuid: AccountUuid,
  grant: PermissionsGrant,
  info?: LoginInfoRequestData
): Promise<{ account: AccountUuid, socialId: PersonId }> {
  const firstName = grant.firstName ?? info?.firstName
  const lastName = grant.lastName ?? info?.lastName

  if (firstName == null || firstName === '') {
    ctx.error('First name is required for grant sign up', { grant, info })
    throw new PlatformError(new Status(Severity.ERROR, platform.status.BadRequest, {}))
  }

  const existingAccount = await db.account.findOne({ uuid: accountUuid })

  if (existingAccount != null) {
    ctx.error('An account with the provided uuid already exists', { accountUuid })
    throw new PlatformError(new Status(Severity.ERROR, platform.status.AccountAlreadyExists, {}))
  }

  const existingPerson = await db.person.findOne({ uuid: accountUuid })

  if (existingPerson == null) {
    await db.person.insertOne({ uuid: accountUuid, firstName, lastName: lastName ?? '' })
  }

  // If there's no account there should be no Huly social id associated with the person if it existed
  // also, there should be no confirmed social ids associated
  // so we can safely proceed to account creation

  const socialId = await createAccount(db, accountUuid, true, true)

  return { account: accountUuid, socialId }
}

export async function selectWorkspace (
  ctx: MeasureContext,
  db: AccountDB,
  branding: Branding | null,
  token: string | undefined,
  params: {
    workspaceUrl: string
    kind: 'external' | 'internal' | 'byregion'
    externalRegions?: string[]
  },
  meta?: Meta
): Promise<WorkspaceLoginInfo> {
  const { workspaceUrl, kind, externalRegions = [] } = params

  let workspace: Workspace | null = null
  if (workspaceUrl !== '') {
    workspace = await getWorkspaceByUrl(db, workspaceUrl)
  }

  let accountUuid: AccountUuid
  let extra: Record<string, any> | undefined
  let grant: PermissionsGrant | undefined
  let sub: AccountUuid | undefined
  let exp: number | undefined
  let nbf: number | undefined
  try {
    const decodedToken = decodeTokenVerbose(ctx, token ?? '')
    accountUuid = decodedToken.account
    if (workspace == null) {
      workspace = await getWorkspaceById(db, decodedToken.workspace)
    }
    extra = decodedToken.extra
    grant = decodedToken.grant
    sub = decodedToken.sub
    exp = decodedToken.exp
    nbf = decodedToken.nbf
  } catch (e) {
    if (workspace?.allowReadOnlyGuest === true) {
      accountUuid = readOnlyGuestAccountUuid
    } else {
      throw e
    }
  }

  if (workspace == null) {
    ctx.error('Workspace not found in selectWorkspace', { workspaceUrl, kind, accountUuid, extra })
    throw new PlatformError(new Status(Severity.ERROR, platform.status.WorkspaceNotFound, { workspaceUrl }))
  }

  const getKind = (region: string | undefined): EndpointKind => {
    switch (kind) {
      case 'external':
        return EndpointKind.External
      case 'internal':
        return EndpointKind.Internal
      case 'byregion':
        return externalRegions.includes(region ?? '') ? EndpointKind.External : EndpointKind.Internal
      default:
        return meta?.clientNetworkPosition === 'internal' ? EndpointKind.Internal : EndpointKind.External
    }
  }

  if (isGuest(accountUuid, extra)) {
    const workspace = await getWorkspaceByUrl(db, workspaceUrl)
    if (workspace == null) {
      ctx.error('Workspace not found in selectWorkspace', { workspaceUrl, kind, accountUuid, extra })
      throw new PlatformError(new Status(Severity.ERROR, platform.status.WorkspaceNotFound, { workspaceUrl }))
    }

    // Guest mode select workspace
    return {
      account: accountUuid,
      endpoint: getEndpoint(workspace.uuid, workspace.region, getKind(workspace.region)),
      token,
      workspace: workspace.uuid,
      workspaceUrl: workspace.url,
      workspaceDataId: workspace.dataId,
      role: AccountRole.DocGuest
    }
  }

  if (accountUuid === systemAccountUuid) {
    return {
      account: accountUuid,
      token: generateToken(accountUuid, workspace.uuid, extra, undefined, {
        grant,
        sub,
        exp,
        nbf
      }),
      endpoint: getEndpoint(workspace.uuid, workspace.region, getKind(workspace.region)),
      workspace: workspace.uuid,
      workspaceUrl: workspace.url,
      role: AccountRole.Admin
    }
  }

  let role = await db.getWorkspaceRole(accountUuid, workspace.uuid)
  if (role == null && extra?.admin === 'true') {
    role = AccountRole.Admin
  }
  let account = await db.account.findOne({ uuid: accountUuid })

  if ((role == null || account == null) && workspace.allowReadOnlyGuest) {
    accountUuid = readOnlyGuestAccountUuid
    role = await db.getWorkspaceRole(accountUuid, workspace.uuid)
    account = await db.account.findOne({ uuid: accountUuid })
  }

  if (role == null) {
    ctx.error('Not a member of the workspace being selected', { workspaceUrl, accountUuid })
    throw new PlatformError(new Status(Severity.ERROR, platform.status.Forbidden, {}))
  }

  if (accountUuid !== systemAccountUuid && account == null) {
    throw new PlatformError(new Status(Severity.ERROR, platform.status.AccountNotFound, {}))
  }

  if (accountUuid !== systemAccountUuid && meta !== undefined) {
    void setTimezone(ctx, db, accountUuid, account, meta)
  }

  if (role === AccountRole.ReadOnlyGuest) {
    if (extra == null) {
      extra = {}
    }
    extra.readonly = 'true'
  }

  const wsStatus = await db.workspaceStatus.findOne({ workspaceUuid: workspace.uuid })

  if (wsStatus != null) {
    if (wsStatus.isDisabled && isActiveMode(wsStatus.mode)) {
      ctx.error('Selecting a disabled workspace', { workspaceUrl, accountUuid })

      throw new PlatformError(new Status(Severity.ERROR, platform.status.WorkspaceNotFound, { workspaceUrl }))
    }
  }

  const person = await db.person.findOne({ uuid: accountUuid })
  if (person == null) {
    throw new PlatformError(new Status(Severity.ERROR, platform.status.InternalServerError, {}))
  }

  return {
    account: accountUuid,
    token: generateToken(accountUuid, workspace.uuid, extra, undefined, {
      grant,
      sub,
      exp,
      nbf
    }),
    endpoint: getEndpoint(workspace.uuid, workspace.region, getKind(workspace.region)),
    workspace: workspace.uuid,
    workspaceUrl: workspace.url,
    workspaceDataId: workspace.dataId,
    allowGuestSignUp: workspace.allowReadOnlyGuest && workspace.allowGuestSignUp,
    role
  }
}

export async function updateAllowReadOnlyGuests (
  ctx: MeasureContext,
  db: AccountDB,
  branding: Branding | null,
  token: string,
  params: {
    readOnlyGuestsAllowed: boolean
  }
): Promise<{ guestPerson: Person, guestSocialIds: SocialId[] } | undefined> {
  const { readOnlyGuestsAllowed } = params
  const { account, workspace } = decodeTokenVerbose(ctx, token)

  if (workspace === null) {
    throw new PlatformError(new Status(Severity.ERROR, platform.status.WorkspaceNotFound, { workspaceUuid: workspace }))
  }

  const accRole = account === systemAccountUuid ? AccountRole.Owner : await db.getWorkspaceRole(account, workspace)
  if (accRole == null || getRolePower(accRole) < getRolePower(AccountRole.Owner)) {
    throw new PlatformError(new Status(Severity.ERROR, platform.status.Forbidden, {}))
  }

  await db.updateAllowReadOnlyGuests(workspace, readOnlyGuestsAllowed)
  if (!readOnlyGuestsAllowed) {
    await db.unassignWorkspace(readOnlyGuestAccountUuid, workspace)
    return undefined
  }

  let guestPerson = await db.person.findOne({ uuid: readOnlyGuestAccountUuid as PersonUuid })
  if (guestPerson == null) {
    await db.person.insertOne({
      uuid: readOnlyGuestAccountUuid as PersonUuid,
      firstName: 'Anonymous',
      lastName: 'Guest'
    })
    await createAccount(db, readOnlyGuestAccountUuid as PersonUuid, true)
    guestPerson = await db.person.findOne({ uuid: readOnlyGuestAccountUuid as PersonUuid })
  }
  const roleInWorkspace = await db.getWorkspaceRole(readOnlyGuestAccountUuid, workspace)
  if (roleInWorkspace == null) {
    await db.assignWorkspace(readOnlyGuestAccountUuid, workspace, AccountRole.ReadOnlyGuest)
  }

  const guestAccount = await db.account.findOne({ uuid: readOnlyGuestAccountUuid })
  if (guestPerson === null || guestAccount == null) {
    throw new PlatformError(new Status(Severity.ERROR, platform.status.InternalServerError, {}))
  }
  const guestSocialIds = await db.socialId.find({
    personUuid: readOnlyGuestAccountUuid as PersonUuid,
    verifiedOn: { $gt: 0 }
  })

  return { guestPerson, guestSocialIds: guestSocialIds.filter((si) => si.isDeleted !== true) }
}

export async function updateAllowGuestSignUp (
  ctx: MeasureContext,
  db: AccountDB,
  branding: Branding | null,
  token: string,
  params: {
    guestSignUpAllowed: boolean
  }
): Promise<void> {
  const { guestSignUpAllowed } = params
  const { account, workspace } = decodeTokenVerbose(ctx, token)

  if (workspace === null) {
    throw new PlatformError(new Status(Severity.ERROR, platform.status.WorkspaceNotFound, { workspaceUuid: workspace }))
  }

  const accRole = account === systemAccountUuid ? AccountRole.Owner : await db.getWorkspaceRole(account, workspace)
  if (accRole == null || getRolePower(accRole) < getRolePower(AccountRole.Owner)) {
    throw new PlatformError(new Status(Severity.ERROR, platform.status.Forbidden, {}))
  }

  await db.updateAllowGuestSignUp(workspace, guestSignUpAllowed)
}

export async function updateWorkspaceRole (
  ctx: MeasureContext,
  db: AccountDB,
  branding: Branding | null,
  token: string,
  params: {
    targetAccount: AccountUuid
    targetRole: AccountRole
  }
): Promise<void> {
  const { targetAccount, targetRole } = params

  if (targetAccount === readOnlyGuestAccountUuid) {
    throw new PlatformError(new Status(Severity.ERROR, platform.status.Forbidden, {}))
  }

  const { account, workspace } = decodeTokenVerbose(ctx, token)

  if (workspace === null) {
    throw new PlatformError(new Status(Severity.ERROR, platform.status.WorkspaceNotFound, { workspaceUuid: workspace }))
  }

  const accRole = account === systemAccountUuid ? AccountRole.Owner : await db.getWorkspaceRole(account, workspace)

  if (
    accRole == null ||
    getRolePower(accRole) < getRolePower(AccountRole.Maintainer) ||
    getRolePower(accRole) < getRolePower(targetRole)
  ) {
    throw new PlatformError(new Status(Severity.ERROR, platform.status.Forbidden, {}))
  }

  const currentRole = await db.getWorkspaceRole(targetAccount, workspace)

  if (currentRole == null || getRolePower(accRole) < getRolePower(currentRole)) {
    throw new PlatformError(new Status(Severity.ERROR, platform.status.Forbidden, {}))
  }

  if (currentRole === targetRole) return

  if (currentRole === AccountRole.Owner) {
    // Check if there are other owners
    const owners = (await db.getWorkspaceMembers(workspace)).filter((m) => m.role === AccountRole.Owner)
    if (owners.length === 1) {
      throw new PlatformError(new Status(Severity.ERROR, platform.status.Forbidden, {}))
    }
  }

  await db.updateWorkspaceRole(targetAccount, workspace, targetRole)
}

/**
 * Convert workspace name to a URL-friendly string following these rules:
 *
 * 1. Converts all characters to lowercase
 * 2. Only keeps alphanumeric characters (a-z, 0-9) and hyphens (-)
 * 3. Cannot start with a number or hyphen
 * 4. Cannot end with a hyphen
 * 5. Removes all other special characters
 */
export function generateWorkspaceUrl (name: string): string {
  const lowercaseName = name.toLowerCase()
  let result = ''
  let isFirst = true

  for (const char of lowercaseName) {
    const isValidChar = /[a-z0-9-]/.test(char)
    const isNumber = /[0-9]/.test(char)
    const isHyphen = char === '-'

    if (isValidChar && (!isFirst || (!isNumber && !isHyphen))) {
      result += char
      isFirst = false
    }
  }

  // Trim hyphens from the end
  return result.replace(/-+$/, '')
}

// TODO: rework later to map exact codes for specific DBs
const DB_ERROR_CODES = {
  UNIQUE_VIOLATION: [
    '23505', // Postgres, CockroachDB
    11000 // Mongo
  ]
}

interface CreateWorkspaceRecordResult {
  workspaceUuid: WorkspaceUuid
  workspaceUrl: string
}

export async function createWorkspaceRecord (
  ctx: MeasureContext,
  db: AccountDB,
  branding: Branding | null,
  workspaceName: string,
  account: PersonUuid,
  region: string = '',
  initMode: WorkspaceMode = 'pending-creation',
  dataId?: WorkspaceDataId
): Promise<CreateWorkspaceRecordResult> {
  const brandingKey = branding?.key ?? 'huly'
  const regionInfo = getRegions().find((it) => it.region === region)

  if (regionInfo === undefined) {
    ctx.error('Region not found', { region, regions: getRegions() })

    throw new PlatformError(
      new Status(Severity.ERROR, platform.status.InternalServerError, {
        region
      })
    )
  }

  // The workspace url must be unique.
  // This function is not concurrency safe, moreover multiple account services may be
  // creating a workspace with the same base url at the same time so it's not possible
  // to make it safe in the first place.
  // But the uniqueness is guaranteed by the database rules and it will reject duplicate workspace urls.
  // So we just need to handle the expected error and retry until we get a unique url.
  let iteration = 0
  let baseWorkspaceUrl = generateWorkspaceUrl(workspaceName)
  let workspaceUrl = baseWorkspaceUrl

  if (baseWorkspaceUrl === '') {
    baseWorkspaceUrl = 'ws'
    workspaceUrl = `ws-${generateId('-')}`
  }

  while (true) {
    try {
      const workspaceUuid = await db.createWorkspace(
        {
          name: workspaceName,
          url: workspaceUrl,
          dataId,
          branding: brandingKey,
          createdBy: account,
          billingAccount: account,
          allowReadOnlyGuest: false,
          allowGuestSignUp: false,
          region
        },
        {
          mode: initMode,
          versionMajor: 0,
          versionMinor: 0,
          versionPatch: 0,
          isDisabled: true
        }
      )

      return {
        workspaceUuid,
        workspaceUrl
      }
    } catch (err: any) {
      if (!DB_ERROR_CODES.UNIQUE_VIOLATION.includes(err.code)) {
        throw err
      }
    }

    workspaceUrl = `${baseWorkspaceUrl}-${generateId('-')}`
    iteration++
    // Safety check to prevent infinite loop. Should never happen if the code is alright.
    if (iteration > 1000) {
      ctx.error('Workspace record generation failed. Could not create a workspace record in 1000 attempts.', {
        workspaceName
      })
      throw new PlatformError(
        new Status(Severity.ERROR, platform.status.InternalServerError, { region, workspaceName, baseWorkspaceUrl })
      )
    }
  }
}

export async function checkInvite (ctx: MeasureContext, invite: WorkspaceInvite, email: string): Promise<WorkspaceUuid> {
  if (invite.remainingUses === 0) {
    ctx.error('Invite limit exceeded', { email, ...invite })
    Analytics.handleError(new Error(`Invite limit exceeded ${email}`))
    throw new PlatformError(new Status(Severity.ERROR, platform.status.Forbidden, {}))
  }

  if (invite.expiresOn > 0 && invite.expiresOn < Date.now()) {
    ctx.error('Invite link expired', { email, ...invite })
    Analytics.handleError(new Error(`Invite link expired ${invite.id} ${email}`))
    throw new PlatformError(new Status(Severity.ERROR, platform.status.ExpiredLink, {}))
  }

  // TODO: consider not using RegExp with user input as some regexes might
  // be slow or even cause catastrophic backtracking
  // if (
  //   invite.emailPattern != null &&
  //   invite.emailPattern.trim().length > 0 &&
  //   !new RegExp(invite.emailPattern).test(email)
  // ) {
  //   ctx.error("Invite doesn't allow this email address", { email, ...invite })
  //   Analytics.handleError(new Error(`Invite link email mask check failed ${invite.id} ${email} ${invite.emailPattern}`))
  //   throw new PlatformError(new Status(Severity.ERROR, platform.status.Forbidden, {}))
  // }

  if (invite.email != null && invite.email.trim().length > 0 && invite.email !== email) {
    ctx.error("Invite doesn't allow this email address", { email, ...invite })
    Analytics.handleError(new Error(`Invite link email check failed ${invite.id} ${email} ${invite.email}`))
    throw new PlatformError(new Status(Severity.ERROR, platform.status.Forbidden, {}))
  }

  return invite.workspaceUuid
}

export async function sendEmailConfirmation (
  ctx: MeasureContext,
  branding: Branding | null,
  account: PersonUuid,
  email: string
): Promise<void> {
  const mailURL = getMetadata(accountPlugin.metadata.MAIL_URL)
  if (mailURL === undefined || mailURL === '') {
    ctx.error('Please provide MAIL_URL to enable email confirmations.')
    throw new PlatformError(new Status(Severity.ERROR, platform.status.InternalServerError, {}))
  }

  const mailAuth = getMetadata(accountPlugin.metadata.MAIL_AUTH_TOKEN)

  const front = branding?.front ?? getMetadata(accountPlugin.metadata.FrontURL)
  if (front === undefined || front === '') {
    ctx.error('Please provide front url via branding configuration or FRONT_URL variable')
    throw new PlatformError(new Status(Severity.ERROR, platform.status.InternalServerError, {}))
  }

  const token = generateToken(account, undefined, {
    confirmEmail: email
  })

  const link = concatLink(front, `/login/confirm?id=${token}`)

  const name = branding?.title ?? getMetadata(accountPlugin.metadata.ProductName)
  const lang = branding?.language
  const text = await translate(accountPlugin.string.ConfirmationText, { name, link }, lang)
  const html = await translate(accountPlugin.string.ConfirmationHTML, { name, link }, lang)
  const subject = await translate(accountPlugin.string.ConfirmationSubject, { name }, lang)

  const response = await fetch(concatLink(mailURL, '/send'), {
    method: 'post',
    headers: {
      'Content-Type': 'application/json',
      ...(mailAuth != null ? { Authorization: `Bearer ${mailAuth}` } : {})
    },
    body: JSON.stringify({
      text,
      html,
      subject,
      to: email
    })
  })
  if (!response.ok) {
    ctx.error(`Failed to send email confirmation: ${response.statusText}`, { email })
  }
}

export async function confirmEmail (
  ctx: MeasureContext,
  db: AccountDB,
  account: string,
  email: string
): Promise<PersonId> {
  const normalizedEmail = cleanEmail(email)
  ctx.info('Confirming email', { account, email, normalizedEmail })

  const emailSocialId = await getEmailSocialId(db, normalizedEmail)

  if (emailSocialId == null) {
    ctx.error('Email social id not found', { account, normalizedEmail })
    throw new PlatformError(
      new Status(Severity.ERROR, platform.status.SocialIdNotFound, {
        value: normalizedEmail,
        type: SocialIdType.EMAIL
      })
    )
  }

  if (emailSocialId.verifiedOn != null) {
    throw new PlatformError(
      new Status(Severity.ERROR, platform.status.SocialIdAlreadyConfirmed, {
        socialId: normalizedEmail,
        type: SocialIdType.EMAIL
      })
    )
  }

  await db.socialId.update({ _id: emailSocialId._id }, { verifiedOn: Date.now() })
  return emailSocialId._id
}

export async function confirmHulyIds (ctx: MeasureContext, db: AccountDB, account: AccountUuid): Promise<void> {
  const hulySocialIds = await db.socialId.find({ personUuid: account, type: SocialIdType.HULY, verifiedOn: null })
  for (const hulySocialId of hulySocialIds) {
    await db.socialId.update({ _id: hulySocialId._id }, { verifiedOn: Date.now() })
  }
}

export async function useInvite (db: AccountDB, inviteId: string): Promise<void> {
  await db.invite.update({ id: inviteId }, { $inc: { remainingUses: -1 } })
}

export async function getAccount (db: AccountDB, uuid: AccountUuid): Promise<Account | null> {
  return await db.account.findOne({ uuid })
}

export async function getWorkspaceById (db: AccountDB, uuid: WorkspaceUuid): Promise<Workspace | null> {
  return await db.workspace.findOne({ uuid })
}

export async function getWorkspaceInfoWithStatusById (
  db: AccountDB,
  uuid: WorkspaceUuid
): Promise<WorkspaceInfoWithStatus | null> {
  const ws = await db.workspace.findOne({ uuid })
  const status = await db.workspaceStatus.findOne({ workspaceUuid: uuid })

  if (ws == null || status == null) {
    return null
  }

  return {
    ...ws,
    status
  }
}

export async function getWorkspacesInfoWithStatusByIds (
  db: AccountDB,
  uuids: WorkspaceUuid[]
): Promise<WorkspaceInfoWithStatus[]> {
  const statuses = await db.workspaceStatus.find({ workspaceUuid: { $in: uuids } })
  const statusesMap = statuses.reduce<Record<string, WorkspaceStatus>>((sm, s) => {
    sm[s.workspaceUuid] = s
    return sm
  }, {})
  const workspaces = await db.workspace.find({ uuid: { $in: uuids } })

  return workspaces.map((it) => ({
    ...it,
    status: statusesMap[it.uuid]
  }))
}

export async function getWorkspaceByUrl (db: AccountDB, url: string): Promise<Workspace | null> {
  return await db.workspace.findOne({ url })
}

export async function getWorkspaceByDataId (
  db: AccountDB,
  dataId: string | null | undefined
): Promise<Workspace | null> {
  if (dataId == null || dataId === '') {
    return null
  }

  return await db.workspace.findOne({ dataId: dataId as WorkspaceDataId })
}

export async function getWorkspaceInvite (db: AccountDB, id: string): Promise<WorkspaceInvite | null> {
  const invite = await db.invite.findOne({ id })

  if (invite != null) {
    return invite
  }

  return await db.invite.findOne({ migratedFrom: id })
}

export async function getSocialIdByKey (db: AccountDB, socialKey: string): Promise<SocialId | null> {
  return await db.socialId.findOne({ key: socialKey })
}

export async function getEmailSocialId (db: AccountDB, email: string): Promise<SocialId | null> {
  return await db.socialId.findOne({ type: SocialIdType.EMAIL, value: email })
}

export function getMailUrl (): { mailURL: string, mailAuth: string | undefined } {
  const mailURL = getMetadata(accountPlugin.metadata.MAIL_URL)

  if (mailURL === undefined || mailURL === '') {
    throw new Error('Please provide email service url')
  }
  const mailAuth = getMetadata(accountPlugin.metadata.MAIL_AUTH_TOKEN)

  return { mailURL, mailAuth }
}

export function getFrontUrl (branding: Branding | null): string {
  const front = branding?.front ?? getMetadata(accountPlugin.metadata.FrontURL)

  if (front === undefined || front === '') {
    throw new Error('Please provide front url')
  }

  return front
}

export async function updateArchiveInfo (
  ctx: MeasureContext,
  db: AccountDB,
  workspace: WorkspaceUuid,
  value: boolean
): Promise<void> {
  const workspaceInfo = await getWorkspaceById(db, workspace)
  if (workspaceInfo === null) {
    throw new PlatformError(new Status(Severity.ERROR, platform.status.WorkspaceNotFound, { workspaceUuid: workspace }))
  }

  await db.workspaceStatus.update(
    { workspaceUuid: workspace },
    {
      mode: 'archived'
    }
  )
}

export async function getWorkspaceJoinInfo (
  ctx: MeasureContext,
  db: AccountDB,
  email: string,
  inviteId: string,
  workspaceUrl: string
): Promise<WorkspaceJoinInfo> {
  if (email === undefined || email === '' || email === null) {
    throw new PlatformError(new Status(Severity.ERROR, platform.status.BadRequest, {}))
  }
  const normalizedEmail = cleanEmail(email)
  if (inviteId !== undefined && inviteId !== '' && inviteId !== null) {
    const invite = await getWorkspaceInvite(db, inviteId)
    if (invite == null) {
      throw new PlatformError(new Status(Severity.ERROR, platform.status.Forbidden, {}))
    }
    const workspaceUuid = await checkInvite(ctx, invite, normalizedEmail)
    const workspace = await getWorkspaceById(db, workspaceUuid)
    if (workspace == null) {
      throw new PlatformError(new Status(Severity.ERROR, platform.status.WorkspaceNotFound, { workspaceUuid }))
    }
    return {
      email,
      invite,
      workspace
    }
  }
  if (workspaceUrl !== undefined && workspaceUrl !== '' && workspaceUrl !== null) {
    const workspace = await getWorkspaceByUrl(db, workspaceUrl)
    if (workspace == null || !workspace.allowReadOnlyGuest || !workspace.allowGuestSignUp) {
      throw new PlatformError(new Status(Severity.ERROR, platform.status.Forbidden, {}))
    }
    return {
      email,
      workspace
    }
  }
  throw new PlatformError(new Status(Severity.ERROR, platform.status.BadRequest, {}))
}

export async function doJoinByInvite (
  ctx: MeasureContext,
  db: AccountDB,
  branding: Branding | null,
  token: string,
  account: AccountUuid,
  workspace: Workspace,
  invite: WorkspaceInvite | null | undefined
): Promise<WorkspaceLoginInfo> {
  const role = await db.getWorkspaceRole(account, workspace.uuid)

  if (invite !== undefined && invite != null) {
    // TODO: should we re-join kicked users? How are they marked as inactive?
    if (role == null) {
      await db.assignWorkspace(account, workspace.uuid, invite.role)
    } else if (getRolePower(role) < getRolePower(invite.role)) {
      await db.updateWorkspaceRole(account, workspace.uuid, invite.role)
    }
    await useInvite(db, invite.id)
  } else if (workspace.allowReadOnlyGuest && workspace.allowGuestSignUp) {
    if (role == null) {
      await db.assignWorkspace(account, workspace.uuid, AccountRole.Guest)
    }
  } else {
    throw new PlatformError(new Status(Severity.ERROR, platform.status.Forbidden, {}))
  }

  const result = await selectWorkspace(ctx, db, branding, token, { workspaceUrl: workspace.url, kind: 'external' })

  ctx.info('Successfully joined a workspace using invite', {
    account,
    workspaceUuid: workspace.uuid,
    workspaceUrl: workspace.url,
    workspaceName: workspace.name
  })

  return result
}

export async function loginOrSignUpWithProvider (
  ctx: MeasureContext,
  db: AccountDB,
  branding: Branding | null,
  email: string | undefined,
  first: string,
  last: string,
  socialId: SocialKey,
  signUpDisabled = false
): Promise<LoginInfo | null> {
  try {
    const normalizedEmail = email != null ? cleanEmail(email) : ''
    const normalizedSocialId: SocialKey = {
      type: socialId.type,
      value: normalizeValue(socialId.value)
    }

    // Find if any of the target/email social ids exist
    const targetSocialId = await db.socialId.findOne(normalizedSocialId)
    const emailSocialId =
      normalizedEmail !== ''
        ? await db.socialId.findOne({ type: SocialIdType.EMAIL, value: normalizedEmail })
        : undefined
    let personUuid = targetSocialId?.personUuid ?? emailSocialId?.personUuid

    if (personUuid == null) {
      if (signUpDisabled) {
        return null
      }

      personUuid = await db.person.insertOne({ firstName: first, lastName: last })
    }

    if (personUuid == null) {
      throw new PlatformError(new Status(Severity.ERROR, platform.status.InternalServerError, {}))
    }

    const person = await db.person.findOne({ uuid: personUuid })

    if (person == null) {
      throw new PlatformError(new Status(Severity.ERROR, platform.status.InternalServerError, {}))
    }

    const account = await db.account.findOne({ uuid: personUuid as AccountUuid })

    if (account == null) {
      if (signUpDisabled) {
        return null
      }

      await createAccount(db, personUuid, true)
      await db.person.update({ uuid: personUuid }, { firstName: first, lastName: last })
    }

    // We should check and reset password if there's an account with password but no social ids have been
    // confirmed yet
    const confirmedSocialId = await db.socialId.findOne({ personUuid, verifiedOn: { $gt: 0 } })

    if (confirmedSocialId == null) {
      await db.resetPassword(personUuid as AccountUuid)
    }

    let socialIdId: PersonId | undefined
    // Create and/or confirm missing social ids
    if (targetSocialId == null) {
      socialIdId = await db.socialId.insertOne({ ...normalizedSocialId, personUuid, verifiedOn: Date.now() })
    } else if (targetSocialId.verifiedOn == null) {
      await db.socialId.update({ key: targetSocialId.key }, { verifiedOn: Date.now() })
      socialIdId = targetSocialId._id
    }

    if (emailSocialId == null) {
      if (normalizedEmail !== '') {
        await db.socialId.insertOne({
          type: SocialIdType.EMAIL,
          value: normalizedEmail,
          personUuid,
          verifiedOn: Date.now()
        })
      }
    } else if (emailSocialId.verifiedOn == null) {
      await db.socialId.update({ key: emailSocialId.key }, { verifiedOn: Date.now() })
    }

    await confirmHulyIds(ctx, db, personUuid as AccountUuid)
    const extraToken: Record<string, string> = isAdminEmail(normalizedEmail) ? { admin: 'true' } : {}
    ctx.info('Provider login succeeded', { email, normalizedEmail, emailSocialId, socialId, ...extraToken })

    return {
      account: personUuid as AccountUuid,
      socialId: socialIdId,
      name: getPersonName(person),
      token: generateToken(personUuid, undefined, extraToken)
    }
  } catch (err: any) {
    Analytics.handleError(err)
    ctx.error('Provider login failed', { email, err })
    throw err
  }
}

export async function joinWithProvider (
  ctx: MeasureContext,
  db: AccountDB,
  branding: Branding | null,
  email: string | undefined,
  first: string,
  last: string,
  inviteId: string,
  socialId: SocialKey,
  signUpDisabled = false
): Promise<WorkspaceLoginInfo | LoginInfo | null> {
  const normalizedEmail = email != null ? cleanEmail(email) : ''
  const invite = await getWorkspaceInvite(db, inviteId)
  if (invite == null) {
    throw new PlatformError(new Status(Severity.ERROR, platform.status.Forbidden, {}))
  }

  const workspaceUuid = await checkInvite(ctx, invite, normalizedEmail)
  const workspace = await getWorkspaceById(db, workspaceUuid)

  if (workspace == null) {
    throw new PlatformError(new Status(Severity.ERROR, platform.status.WorkspaceNotFound, { workspaceUuid }))
  }

  const loginInfo = await loginOrSignUpWithProvider(
    ctx,
    db,
    branding,
    normalizedEmail,
    first,
    last,
    socialId,
    signUpDisabled
  )

  if (loginInfo == null) {
    return null
  }

  return await doJoinByInvite(
    ctx,
    db,
    branding,
    generateToken(loginInfo.account, workspaceUuid),
    loginInfo.account,
    workspace,
    invite
  )
}

export function flattenStatus (ws: WorkspaceInfoWithStatus): WorkspaceInfoWithStatusCore {
  if (ws === undefined) {
    throw new PlatformError(new Status(Severity.ERROR, platform.status.WorkspaceNotFound, {}))
  }

  const status = ws.status
  const result: WorkspaceInfoWithStatusCore = {
    ...ws,
    ...status,
    createdOn: ws.createdOn as number,
    processingAttemps: status.processingAttempts ?? 0
  }
  delete (result as any).status

  return result
}

export async function cleanExpiredOtp (db: AccountDB): Promise<void> {
  await db.otp.deleteMany({ expiresOn: { $lte: Date.now() } })
}

export async function getWorkspaces (
  db: AccountDB,
  isDisabled?: boolean | null,
  region?: string | null,
  mode?: WorkspaceMode | null
): Promise<WorkspaceInfoWithStatus[]> {
  const statuses = await db.workspaceStatus.find({})
  const statusesMap = statuses.reduce<Record<string, WorkspaceStatus>>((sm, s) => {
    sm[s.workspaceUuid] = s
    return sm
  }, {})

  const workspaces = (await db.workspace.find(region != null ? { region } : {})).filter((it) => {
    const status = statusesMap[it.uuid]
    if (isDisabled === true) {
      return status.isDisabled
    } else if (isDisabled === false) {
      return !status.isDisabled
    }

    if (mode != null) {
      return status.mode === mode
    }

    return true
  })

  return workspaces.map((it) => ({
    ...it,
    status: statusesMap[it.uuid]
  }))
}

export function verifyAllowedServices (services: string[], extra: any, shouldThrow = true): boolean {
  const ok = services.includes(extra?.service)

  if (!ok && shouldThrow) {
    throw new PlatformError(new Status(Severity.ERROR, platform.status.Forbidden, {}))
  }

  return ok
}

export function verifyAllowedRole (
  callerRole: AccountRole | null,
  minRole: AccountRole,
  extra: any,
  shouldThrow = true
): boolean {
  const ok = extra?.admin === 'true' || (callerRole != null && getRolePower(callerRole) >= getRolePower(minRole))

  if (!ok && shouldThrow) {
    throw new PlatformError(new Status(Severity.ERROR, platform.status.Forbidden, {}))
  }

  return ok
}

export function getPersonName (person: Person): string {
  // Should we control the order by config?
  return `${person.firstName} ${person.lastName}`
}

interface EmailInfo {
  text: string
  html: string
  subject: string
  to: string
}

export async function sendEmail (info: EmailInfo, ctx: MeasureContext): Promise<void> {
  const { text, html, subject, to } = info
  const { mailURL, mailAuth } = getMailUrl()
  const response = await fetch(concatLink(mailURL, '/send'), {
    method: 'post',
    headers: {
      'Content-Type': 'application/json',
      ...(mailAuth != null ? { Authorization: `Bearer ${mailAuth}` } : {})
    },
    body: JSON.stringify({
      text,
      html,
      subject,
      to
    })
  })
  if (!response.ok) {
    ctx.error(`Failed to send mail: ${response.statusText}`, { to })
  }
}

export function sanitizeEmail (email: string): string {
  if (email == null || typeof email !== 'string') return ''
  const sanitizedEmail = email
    .trim()
    .replace(/[<>/\\@{}()[\]'"`]/g, '') // Remove special chars and quotes
    .replace(/^(http|ssh|ftp|https|mailto|javascript|data|file):?\/?\/?\s*/i, '') // Remove potentially dangerous protocols
    .slice(0, 40)
  return sanitizedEmail
}

export async function getInviteEmail (
  branding: Branding | null,
  email: string,
  link: string,
  workspace: Workspace,
  expHours: number,
  resend = false
): Promise<EmailInfo> {
  const ws = sanitizeEmail(workspace.name !== '' ? workspace.name : workspace.url)
  const lang = branding?.language

  return {
    text: await translate(
      resend ? accountPlugin.string.ResendInviteText : accountPlugin.string.InviteText,
      { link, ws, expHours },
      lang
    ),
    html: await translate(
      resend ? accountPlugin.string.ResendInviteHTML : accountPlugin.string.InviteHTML,
      { link, ws, expHours },
      lang
    ),
    subject: await translate(
      resend ? accountPlugin.string.ResendInviteSubject : accountPlugin.string.InviteSubject,
      { ws },
      lang
    ),
    to: email
  }
}

export async function addSocialIdBase (
  db: AccountDB,
  personUuid: PersonUuid,
  type: SocialIdType,
  value: string,
  confirmed: boolean,
  displayValue?: string
): Promise<PersonId> {
  const normalizedValue = normalizeValue(value ?? '')

  if (!Object.values(SocialIdType).includes(type) || normalizedValue.length === 0) {
    throw new PlatformError(new Status(Severity.ERROR, platform.status.BadRequest, {}))
  }

  const person = await db.person.findOne({ uuid: personUuid })
  if (person == null) {
    throw new PlatformError(new Status(Severity.ERROR, platform.status.PersonNotFound, { person: personUuid }))
  }

  const socialId = await db.socialId.findOne({ type, value: normalizedValue })
  if (socialId != null) {
    const update: Operations<SocialId> = {}
    let needUpdate = false

    if (socialId.personUuid !== personUuid) {
      if (socialId.verifiedOn != null) {
        throw new PlatformError(new Status(Severity.ERROR, platform.status.SocialIdAlreadyExists, {}))
      } else {
        // Was not verified.
        const accountFromSocialId = await db.account.findOne({ uuid: socialId.personUuid as AccountUuid })

        if (accountFromSocialId == null && confirmed) {
          // If attached to a person w/o account and adding verifiedOn - merge this person into the current account.
          await doMergePersons(db, personUuid, socialId.personUuid)
        } else {
          // Re-wire this social id into the current account
          update.personUuid = personUuid
          needUpdate = true
        }
      }
    }

    if (confirmed && socialId.verifiedOn == null) {
      update.verifiedOn = Date.now()
      needUpdate = true
    }

    if (displayValue !== socialId.displayValue) {
      update.displayValue = displayValue
      needUpdate = true
    }

    if (needUpdate) {
      await db.socialId.update({ _id: socialId._id }, update)
    }

    return socialId._id
  }

  const newSocialId: Omit<SocialId, '_id' | 'key'> = {
    type,
    value: normalizedValue,
    personUuid,
    displayValue
  }

  if (confirmed) {
    newSocialId.verifiedOn = Date.now()
  }

  return await db.socialId.insertOne(newSocialId)
}

export async function doReleaseSocialId (
  db: AccountDB,
  personUuid: PersonUuid,
  type: SocialIdType,
  value: string,
  releasedBy: string,
  deleteIntegrations = false
): Promise<SocialId> {
  const socialId = await db.socialId.findOne({ personUuid, type, value, isDeleted: { $ne: true } })

  if (socialId == null) {
    throw new PlatformError(new Status(Severity.ERROR, platform.status.SocialIdNotFound, {}))
  }

  const account = await db.account.findOne({ uuid: personUuid as AccountUuid })

  const integrations = await db.integration.find({ socialId: socialId._id })
  if (!deleteIntegrations && integrations.length > 0) {
    throw new PlatformError(new Status(Severity.ERROR, platform.status.IntegrationExists, {}))
  }

  // Delete all integrations for this socialId
  // TODO: Send to pipe? to notify integration services somehow so they can clean up if needed
  await db.integrationSecret.deleteMany({ socialId: socialId._id })
  await db.integration.deleteMany({ socialId: socialId._id })

  // Release socialId
  await db.socialId.update({ _id: socialId._id }, { value: `${socialId.value}#${socialId._id}`, isDeleted: true })
  if (account != null) {
    await db.accountEvent.insertOne({
      accountUuid: account.uuid,
      eventType: AccountEventType.SOCIAL_ID_RELEASED,
      time: Date.now(),
      data: {
        socialId: socialId._id,
        releasedBy: releasedBy ?? ''
      }
    })
  }

  // read updated id (to avoid generating updated key manually)
  const deletedSocialId = await db.socialId.findOne({ _id: socialId._id })

  if (deletedSocialId == null) {
    throw new PlatformError(new Status(Severity.ERROR, platform.status.InternalServerError, {}))
  }

  return deletedSocialId
}

export async function getWorkspaceRole (
  db: AccountDB,
  account: AccountUuid,
  workspace: WorkspaceUuid
): Promise<AccountRole | null> {
  if (account === systemAccountUuid) {
    return AccountRole.Owner
  }

  return await db.getWorkspaceRole(account, workspace)
}

export async function getWorkspaceRoles (
  db: AccountDB,
  account: AccountUuid
): Promise<Map<WorkspaceUuid, AccountRole | null>> {
  return await db.getWorkspaceRoles(account)
}

export function generatePassword (len: number = 24): string {
  return randomBytes(len).toString('base64').slice(0, len)
}

export async function setTimezone (
  ctx: MeasureContext,
  db: AccountDB,
  accountId: AccountUuid,
  account: Account | null | undefined,
  meta?: Meta
): Promise<void> {
  try {
    if (meta?.timezone === undefined) return
    const existingAccount = account ?? (await db.account.findOne({ uuid: accountId }))
    if (existingAccount === undefined || existingAccount === null) {
      ctx.warn('Failed to find account')
      return
    }
    if (existingAccount.timezone === meta?.timezone) return
    await db.account.update({ uuid: accountId }, { timezone: meta.timezone })
  } catch (err: any) {
    ctx.error('Failed to set account timezone', err)
  }
}

// Move to config?
export const integrationServices = [
  'github',
  'telegram-bot',
  'hulygram',
  'mailbox',
  'caldav',
  'gmail',
  'google-calendar',
  'huly-mail',
<<<<<<< HEAD
  'tool',
  'admin'
=======
  'ai-assistant'
>>>>>>> 704e6193
]

export async function findExistingIntegration (
  account: AccountUuid,
  db: AccountDB,
  params: Integration,
  extra: any
): Promise<Integration | null> {
  const { socialId, kind, workspaceUuid } = params
  // Note: workspaceUuid === null is a decent use case for account-wise integration not related to a particular workspace
  if (kind == null || kind === '' || socialId == null || socialId === '' || workspaceUuid === undefined) {
    throw new PlatformError(new Status(Severity.ERROR, platform.status.BadRequest, {}))
  }

  if (verifyAllowedServices(integrationServices, extra, false)) {
    const existingSocialId = await db.socialId.findOne({ _id: socialId, verifiedOn: { $gt: 0 } })
    if (existingSocialId == null) {
      throw new PlatformError(new Status(Severity.ERROR, platform.status.SocialIdNotFound, { _id: socialId }))
    }
  } else {
    if (account == null) {
      throw new PlatformError(new Status(Severity.ERROR, platform.status.Forbidden, {}))
    }
    // Allow accounts to operate on their own integrations
    const existingSocialId = await db.socialId.findOne({ _id: socialId, personUuid: account, verifiedOn: { $gt: 0 } })
    if (existingSocialId == null) {
      throw new PlatformError(new Status(Severity.ERROR, platform.status.Forbidden, {}))
    }
  }

  if (workspaceUuid != null) {
    const workspace = await getWorkspaceById(db, workspaceUuid)
    if (workspace == null) {
      throw new PlatformError(new Status(Severity.ERROR, platform.status.WorkspaceNotFound, { workspaceUuid }))
    }
  }

  return await db.integration.findOne({ socialId, kind, workspaceUuid })
}

export async function doMergePersons (
  db: AccountDB,
  primaryPerson: PersonUuid,
  secondaryPerson: PersonUuid,
  mergeVerified = false
): Promise<void> {
  if (primaryPerson === secondaryPerson) {
    // Nothing to do
    return
  }

  const primaryPersonObj = await db.person.findOne({ uuid: primaryPerson })
  if (primaryPersonObj == null) {
    throw new PlatformError(new Status(Severity.ERROR, platform.status.PersonNotFound, { person: primaryPerson }))
  }

  const secondaryPersonObj = await db.person.findOne({ uuid: secondaryPerson })
  if (secondaryPersonObj == null) {
    throw new PlatformError(new Status(Severity.ERROR, platform.status.PersonNotFound, { person: secondaryPerson }))
  }

  // Merge social ids. Re-wire the secondary person social ids to the primary person.
  // Keep their ids. This way all PersonIds inside the workspaces will remain the same.
  const secondarySocialIds = await db.socialId.find({ personUuid: secondaryPerson })

  if (!mergeVerified && secondarySocialIds.some((si) => si.verifiedOn != null)) {
    throw new PlatformError(new Status(Severity.ERROR, platform.status.Conflict, {}))
  }

  for (const secondarySocialId of secondarySocialIds) {
    await db.socialId.update({ _id: secondarySocialId._id, personUuid: secondaryPerson }, { personUuid: primaryPerson })
  }

  await db.person.update({ uuid: secondaryPerson }, { migratedTo: primaryPerson })
}

export async function doMergeAccounts (
  db: AccountDB,
  primaryAccount: AccountUuid,
  secondaryAccount: AccountUuid
): Promise<void> {
  if (primaryAccount === secondaryAccount) {
    // Nothing to do
    return
  }

  const primaryAccountObj = await db.account.findOne({ uuid: primaryAccount })
  if (primaryAccountObj == null) {
    throw new PlatformError(new Status(Severity.ERROR, platform.status.AccountNotFound, { account: primaryAccount }))
  }

  const secondaryAccountObj = await db.account.findOne({ uuid: secondaryAccount })
  if (secondaryAccountObj == null) {
    throw new PlatformError(new Status(Severity.ERROR, platform.status.AccountNotFound, { account: secondaryAccount }))
  }

  await doMergePersons(db, primaryAccount, secondaryAccount, true)

  // Workspace assignments. Assign primary account to all workspaces of the secondary account.
  const secondaryWorkspacesRoles = await db.getWorkspaceRoles(secondaryAccount)
  for (const [workspaceUuid, role] of secondaryWorkspacesRoles) {
    await db.unassignWorkspace(secondaryAccount, workspaceUuid)

    const primaryRole = await db.getWorkspaceRole(primaryAccount, workspaceUuid)
    if (primaryRole != null) {
      if (getRolePower(primaryRole) < getRolePower(role)) {
        await db.updateWorkspaceRole(primaryAccount, workspaceUuid, role)
      }
    } else {
      await db.assignWorkspace(primaryAccount, workspaceUuid, role)
    }
  }

  // Merge passwords. Keep the primary account password if exists, otherwise take the secondary account password.
  if (primaryAccountObj.hash == null && secondaryAccountObj.hash != null && secondaryAccountObj.salt != null) {
    await db.setPassword(primaryAccount, secondaryAccountObj.hash, secondaryAccountObj.salt)
  }
}<|MERGE_RESOLUTION|>--- conflicted
+++ resolved
@@ -1811,12 +1811,9 @@
   'gmail',
   'google-calendar',
   'huly-mail',
-<<<<<<< HEAD
+  'ai-assistant',
   'tool',
   'admin'
-=======
-  'ai-assistant'
->>>>>>> 704e6193
 ]
 
 export async function findExistingIntegration (
