{
  "name": "@hcengineering/backup-service",
  "version": "0.7.0",
  "main": "lib/index.js",
  "svelte": "src/index.ts",
  "types": "types/index.d.ts",
  "author": "Anticrm Platform Contributors",
  "template": "@hcengineering/node-package",
  "license": "EPL-2.0",
  "scripts": {
    "build": "compile",
    "build:watch": "compile",
    "format": "format src",
    "run": "ts-node",
    "test": "jest --passWithNoTests --silent --forceExit",
    "_phase:build": "compile transpile src",
    "_phase:test": "jest --passWithNoTests --silent --forceExit",
    "_phase:format": "format src",
    "_phase:validate": "compile validate"
  },
  "devDependencies": {
    "@hcengineering/platform-rig": "workspace:^0.7.19",
    "@typescript-eslint/eslint-plugin": "^6.21.0",
    "eslint-plugin-import": "^2.26.0",
    "eslint-plugin-promise": "^6.1.1",
    "eslint-plugin-n": "^15.4.0",
    "eslint": "^8.54.0",
    "@typescript-eslint/parser": "^6.21.0",
    "eslint-config-standard-with-typescript": "^40.0.0",
    "prettier": "^3.6.2",
    "typescript": "^5.9.3",
    "@types/tar-stream": "^3.1.3",
    "@types/node": "^22.18.1",
    "jest": "^29.7.0",
    "ts-jest": "^29.1.1",
    "@types/jest": "^29.5.5"
  },
  "dependencies": {
<<<<<<< HEAD
    "@hcengineering/platform": "workspace:^0.7.18",
    "@hcengineering/core": "workspace:^0.7.22",
=======
    "@hcengineering/platform": "^0.7.18",
    "@hcengineering/core": "^0.7.22",
>>>>>>> 4b8a40bb
    "@hcengineering/contact": "workspace:^0.7.0",
    "@hcengineering/client-resources": "workspace:^0.7.17",
    "@hcengineering/client": "workspace:^0.7.17",
    "@hcengineering/model": "workspace:^0.7.17",
    "tar-stream": "^3.1.7",
    "@hcengineering/server-tool": "workspace:^0.7.0",
<<<<<<< HEAD
    "@hcengineering/server-core": "workspace:^0.7.17",
    "@hcengineering/server-storage": "workspace:^0.7.15",
    "@hcengineering/server-backup": "workspace:^0.7.0",
    "@hcengineering/minio": "workspace:^0.7.16",
    "@hcengineering/server-token": "workspace:^0.7.17",
    "@hcengineering/server-client": "workspace:^0.7.15"
=======
    "@hcengineering/server-core": "^0.7.17",
    "@hcengineering/server-storage": "^0.7.16",
    "@hcengineering/server-backup": "workspace:^0.7.0",
    "@hcengineering/minio": "^0.7.16",
    "@hcengineering/server-token": "^0.7.17",
    "@hcengineering/server-client": "^0.7.16"
>>>>>>> 4b8a40bb
  }
}<|MERGE_RESOLUTION|>--- conflicted
+++ resolved
@@ -36,33 +36,19 @@
     "@types/jest": "^29.5.5"
   },
   "dependencies": {
-<<<<<<< HEAD
     "@hcengineering/platform": "workspace:^0.7.18",
     "@hcengineering/core": "workspace:^0.7.22",
-=======
-    "@hcengineering/platform": "^0.7.18",
-    "@hcengineering/core": "^0.7.22",
->>>>>>> 4b8a40bb
     "@hcengineering/contact": "workspace:^0.7.0",
     "@hcengineering/client-resources": "workspace:^0.7.17",
     "@hcengineering/client": "workspace:^0.7.17",
     "@hcengineering/model": "workspace:^0.7.17",
     "tar-stream": "^3.1.7",
     "@hcengineering/server-tool": "workspace:^0.7.0",
-<<<<<<< HEAD
     "@hcengineering/server-core": "workspace:^0.7.17",
     "@hcengineering/server-storage": "workspace:^0.7.15",
     "@hcengineering/server-backup": "workspace:^0.7.0",
     "@hcengineering/minio": "workspace:^0.7.16",
     "@hcengineering/server-token": "workspace:^0.7.17",
-    "@hcengineering/server-client": "workspace:^0.7.15"
-=======
-    "@hcengineering/server-core": "^0.7.17",
-    "@hcengineering/server-storage": "^0.7.16",
-    "@hcengineering/server-backup": "workspace:^0.7.0",
-    "@hcengineering/minio": "^0.7.16",
-    "@hcengineering/server-token": "^0.7.17",
-    "@hcengineering/server-client": "^0.7.16"
->>>>>>> 4b8a40bb
+    "@hcengineering/server-client": "workspace:^0.7.16"
   }
 }