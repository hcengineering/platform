--- conflicted
+++ resolved
@@ -1,6 +1,3 @@
-<<<<<<< HEAD
-import { convertArrayParams, decodeArray, filterProjection } from '../utils'
-=======
 import core, {
   Hierarchy,
   MeasureMetricsContext,
@@ -18,7 +15,6 @@
 import { genMinModel, test, type ComplexClass } from './minmodel'
 import { createDummyClient, type TypedQuery } from './utils'
 import { ConnectionMgr } from '@hcengineering/postgres-base'
->>>>>>> 461a0ace
 
 describe('array conversion', () => {
   it('should handle undefined parameters', () => {
@@ -76,8 +72,6 @@
   })
 })
 
-<<<<<<< HEAD
-=======
 const factory = new TxFactory('email:test' as PersonId)
 function upd (id: string, partial: DocumentUpdate<ComplexClass>): Tx {
   return factory.createTxUpdateDoc<ComplexClass>(
@@ -169,7 +163,6 @@
   return { adapter, ctx, queries }
 }
 
->>>>>>> 461a0ace
 describe('projection', () => {
   it('mixin query projection', () => {
     const data = {
