--- conflicted
+++ resolved
@@ -44,24 +44,14 @@
                 {},
                 async (ctx) => {
                   await retryTxn(connection, async (client) => {
-<<<<<<< HEAD
-                    await client.unsafe(`delete from ${domain} where "workspaceId" = $1::uuid`, [
-                      workspace.uuid as string
-                    ])
-=======
                     await client.unsafe(`delete from ${domain} where "workspaceId" = $1::uuid`, [workspaceUuid])
->>>>>>> 461a0ace
                   })
                 },
                 { domain }
               )
             }
           },
-<<<<<<< HEAD
-          { url: workspace.uuid }
-=======
           { url: workspaceUuid }
->>>>>>> 461a0ace
         )
       } catch (err: any) {
         ctx.error('failed to clean workspace data', { err })
