//
// Copyright © 2021 Anticrm Platform Contributors.
//
// Licensed under the Eclipse Public License, Version 2.0 (the "License");
// you may not use this file except in compliance with the License. You may
// obtain a copy of the License at https://www.eclipse.org/legal/epl-2.0
//
// Unless required by applicable law or agreed to in writing, software
// distributed under the License is distributed on an "AS IS" BASIS,
// WITHOUT WARRANTIES OR CONDITIONS OF ANY KIND, either express or implied.
//
// See the License for the specific language governing permissions and
// limitations under the License.
//

/* Typography */
.font-regular-11,
.font-medium-11,
.font-regular-12,
.font-medium-12,
.font-caps-medium-12,
.font-bold-12,
.font-regular-14,
.font-medium-14,
.font-bold-14,
.paragraph-regular-14,
.heading-medium-16,
.heading-bold-16,
.heading-ui-H2,
.heading-medium-20,
.heading-bold-20 {
  font-family: var(--font-family);
  font-style: normal;

  &:not(.secondary, .tertiary) { color: var(--global-primary-TextColor); }
  &.secondary { color: var(--global-secondary-TextColor); }
  &.tertiary { color: var(--global-tertiary-TextColor); }
  &:not(.line-height-auto) { line-height: 1rem; }
}
.font-regular-11,
.font-medium-11 {
  font-size: 0.6875rem;
}
.font-regular-12,
.font-medium-12,
.font-caps-medium-12,
.font-bold-12 {
  font-size: 0.75rem;
}
.font-regular-14,
.font-medium-14,
.font-bold-14,
.paragraph-regular-14 {
  font-size: 0.875rem;
}
.font-regular-11,
.font-regular-12,
.font-regular-14,
.paragraph-regular-14 {
  font-weight: 400;
}
.font-medium-11,
.font-medium-12,
.font-caps-medium-12,
.font-medium-14,
.heading-medium-16,
.heading-medium-20 {
  font-weight: 500;
}
.heading-ui-H2 {
  font-weight: 600;
}
.font-bold-12,
.font-bold-14,
.heading-bold-16,
.heading-bold-20 {
  font-weight: 700;
}
.heading-medium-16,
.heading-bold-16 {
  font-size: 1rem;
  // line-height: 1.125rem;
}
.heading-ui-H2 {
  font-size: 1.125rem;
  line-height: 1.25rem;
}
.heading-medium-20,
.heading-bold-20 {
  font-size: 1.25rem;
  line-height: 1.5rem;
}
.paragraph-regular-14 {
  line-height: 1.25rem;
  color: var(--global-tertiary-TextColor);
}
.font-caps-medium-12 {
  text-transform: uppercase;
}

/* Panels */
* {
  --app-panel-width: 4.25rem;
}
.antiPanel-application {
  flex-shrink: 0;
  display: flex;
  justify-content: space-between;
  align-items: center;
  background-color: var(--theme-navpanel-color);

  &.vertical {
    flex-direction: column;
    min-width: var(--app-panel-width);
    width: var(--app-panel-width);
    height: 100%;
    border-right: 1px solid var(--theme-navpanel-divider);
  }
  &.horizonatl {
    min-height: var(--app-panel-width);
    height: var(--app-panel-width);
    width: 100%;
    border-top: 1px solid var(--theme-navpanel-divider);
  }
  &.lastDivider { border-color: var(--theme-navpanel-border); }
}
.normal-font .antiPanel-application .app .icon-container.noty { clip-path: url(#notify-normal); }
.small-font .antiPanel-application .app .icon-container.noty { clip-path: url(#notify-small); }

.antiPanel-navigator,
.antiPanel-component {
  display: flex;
  height: 100%;
  min-height: 0;

  &.header { background-color: var(--theme-comp-header-color); }
  &.filled { background-color: var(--theme-bg-color); }
  &.filledNav { background-color: var(--theme-navpanel-color) !important; }
  &.border-left { border-left: 1px solid var(--theme-divider-color); }
  &.border-right { border-right: 1px solid var(--theme-divider-color); }
}
.antiPanel-navigator {
  position: relative;
  min-width: 12.5rem;
  max-width: 22.5rem;
  width: 17.5rem;

  &:not(.second) { background-color: var(--theme-navpanel-color); }
  &.second.float {
    background-color: var(--theme-navpanel-color);
    filter: drop-shadow(2px 0 5px rgba(0, 0, 0, .2));
    z-index: 460;

    &:not(.inner) {
      position: fixed;
      top: calc(var(--status-bar-height) + 3.5rem + 1px);
      height: calc(100% - var(--status-bar-height) - 3.5rem - 2px);
      border-left: 1px solid var(--theme-divider-color);

      &.portrait { left: 0; }
      &.landscape { left: var(--app-panel-width); }
    }

    &.inner {
      position: absolute;
      top: 3.5rem;
      left: 0;
      height: calc(100% - 3.5rem);
    }
  }

  &.fly:not(.second) {
    position: fixed;
    top: calc(var(--status-bar-height) + 1px);
    height: calc(100% - var(--status-bar-height) - 2px);
    background-color: var(--theme-navpanel-color);
    z-index: 450;
    filter: drop-shadow(2px 0 5px rgba(0, 0, 0, .2));

    &.portrait { left: 0; }
    &.landscape { left: var(--app-panel-width); }
  }
}

@media (max-width: 480px) {
  .mobile-theme {
    .mobile-wrapper,
    .antiPanel-navigator {
      overflow: hidden;
      border: 1px solid var(--theme-divider-color);
      border-radius: var(--medium-BorderRadius);
    }
    .antiPanel-navigator {
      top: var(--status-bar-height);
      height: calc(100% - var(--status-bar-height) - var(--app-panel-width));

      .antiSeparator { display: none; }
      &.fly {
        width: calc(100% - 3.5rem) !important;
        filter: var(--theme-navpanel-shadow-mobile);
      }
      &.second.float.fly {
        height: calc(100% - var(--status-bar-height) - var(--app-panel-width) - 3.5rem);
      }
      &.fly:not(.second) {
        top: var(--status-bar-height);
        height: calc(100% - var(--status-bar-height) - var(--app-panel-width));
      }
    }
  }
}
.antiPanel-component {
  overflow: hidden;
  flex-direction: column;
  flex-grow: 1;
}
.antiPanel-component.aside {
  min-width: 30rem;
  width: 30rem;
  max-width: 30rem;
}

.antiPanel-wrap__content {
  display: flex;
  flex-direction: column;
  width: 100%;
  height: 100%;
  min-width: 0;
  min-height: 0;

  &.hidden { overflow: hidden; }
}

/* Navigation */
.antiNav-header {
  display: flex;
  align-items: center;
  flex-shrink: 0;
  margin: .75rem;
  padding: 0 .75rem;
  height: 2rem;
  font-weight: 500;
  font-size: 1.125rem;
  color: var(--theme-content-color);
}
.antiNav-subheader {
  display: flex;
  justify-content: stretch;
  align-items: stretch;
  margin: 0 .75rem .75rem;
  height: 2rem;
}

.antiNav-element {
  display: flex;
  align-items: center;
  flex-shrink: 0;
  margin: 0 .75rem;
  padding: 0 .75rem;
  height: 2rem;
  min-width: 0;
  border-radius: .375rem;
  cursor: pointer;

  .an-element__icon {
    flex-shrink: 0;
    margin-right: .5rem;
    color: var(--theme-dark-color);

    &.folder {
      display: flex;
      justify-content: center;
      align-items: center;
      width: 1.25rem;
      height: 1.25rem;
      background-color: var(--theme-navpanel-selected);
      border-radius: .25rem;
    }
  }
  .an-element__label {
    overflow: hidden;
    min-width: 0;
    white-space: nowrap;
    text-overflow: ellipsis;
    color: var(--theme-content-color);

    &.title {
      font-weight: 500;
      font-size: .625rem;
      letter-spacing: 1px;
      text-transform: uppercase;
    }
    &:not(.title) { font-size: .8125rem; }
    &.bold {
      font-weight: 600;
      color: var(--theme-caption-color);
    }
  }
  .an-element__tool {
    flex-shrink: 0;
    width: 1rem;
    height: 1rem;
    border-radius: .25rem;

    &.arrow {
      color: var(--theme-trans-color);

      &.hidden { display: none; }
      & > * {
        transform-origin: center;
        transform: rotate(0deg);
        transition: transform .2s ease;
      }
    }
    &:not(.arrow) {
      display: none;
      margin-left: .5rem;
      color: var(--theme-dark-color);

      & + & { margin-left: .125rem; }
    }

    &:hover, &.pressed { color: var(--theme-caption-color); }
    &:hover { background-color: var(--theme-button-hovered); }
    &.pressed { background-color: var(--theme-button-pressed); }
  }
  .an-element__grow {
    flex-grow: 1;
    min-width: 0;
  }

  &.indent:not(.tree, .parent) { padding-left: 2.5rem; }
  &:not(.tree) {
    .an-element__tool.arrow {
      margin-left: .25rem;
      // background-color: transparent !important;
    }
  }
  &.tree {
    .an-element__icon { margin-right: .375rem; }
    .an-element__tool.arrow { margin-right: .125rem; }
    .an-element__tool.arrow.empty { background-color: transparent !important; }
  }

  &:not(.tree):hover, &:not(.tree).hovered, &:not(.tree).selected {
    .an-element__icon,
    .an-element__label { color: var(--theme-caption-color); }
  }
  &:hover, &.hovered, &.selected {
    .an-element__icon.folder { background-color: transparent; }
    .an-element__tool,
    .an-element__tool.hidden { display: block; }
  }
  &:hover, &.hovered { background-color: var(--theme-navpanel-hovered); }
  &.selected { background-color: var(--theme-navpanel-selected); }
  &.collapsed .an-element__tool.arrow > * { transform: rotate(-90deg); }

  .an-element__counter {
    margin-left: .75rem;
    font-weight: 600;
    font-size: .75rem;
    color: var(--theme-content-color);
  }

  &__dropbox { height: auto; }

  &.disabled {
    cursor: not-allowed;

    .an-element__icon { opacity: .5; }
    .an-element__label { color: rgb(var(--theme-caption-color) / 40%); }
  }
}
.antiNav-divider {
  flex-shrink: 0;
  margin: .75rem 0;
  height: 1px;

  &.line { background-color: var(--theme-navpanel-divider); }
  &.short { margin: .25rem 1rem; }
}
.antiNav-space {
  flex-shrink: 0;
  height: .5rem;

  &.x2 {
    height: 1rem;
  }
}
.antiNav-footer-line {
  flex-shrink: 0;
  width: 100%;
  height: 1px;
  background-color: var(--theme-navpanel-divider);
}
.antiNav-footer-grower {
  flex-shrink: 10;
  flex-grow: 1;
  min-height: 0;
}
.antiNav-footer {
  display: flex;
  flex-direction: column;
  padding: .5rem 0 1.25rem;
}

/* Statusbar - Popup */
.statusPopup-option {
  display: flex;
  flex-direction: column;
  align-items: center;
  min-width: 0;
  min-height: 0;

  &:not(:last-child) { margin-right: 12px; }

  .label {
    margin-top: .5rem;
    font-weight: 500;
    font-size: 12px;
    color: var(--theme-darker-color);
  }

  &:hover .label { color: var(--theme-dark-color); }
  &.selected .label {
    font-weight: 600;
    color: var(--theme-content-color);
  }
  &:not(.selected) { cursor: pointer; }
}

/* Basic */
.antiGrid {
  display: flex;
  flex-direction: column;
  flex-shrink: 0;
  min-width: 0;
  min-height: 0;

  &-row {
    display: flex;
    align-items: center;
    min-width: 0;

    &__header {
      width: 15rem;
      padding-right: 1rem;
      color: var(--theme-caption-color);

      &.withDesciption {
        display: flex;
        flex-direction: column;
        min-width: 0;
        min-height: 0;

        span {
          font-size: .75rem;
          color: var(--theme-halfcontent-color);
        }
      }
      &.topAlign {
        align-self: flex-start;
        margin-top: .75rem;
      }
    }
    .padding {
      flex-grow: 1;
      padding: .75rem 0;
    }
    &:not(:last-child) { margin-bottom: .5rem; }
    & > *:not(.padding, .topAlign) { margin: .25rem 0; }
  }
}

/* Basic */
.antiTitle {
  .icon-wrapper, &.icon-wrapper,
  .title-wrapper, &.title-wrapper {
    display: flex;
    flex-wrap: nowrap;
    min-width: 0;
  }
  .title-wrapper, &.title-wrapper {
    flex-direction: column;
    flex-grow: 1;
  }
  .icon-wrapper, &.icon-wrapper { align-items: center; }

  .wrapped-icon, &.wrapped-icon {
    margin-right: .75rem;
    color: var(--theme-content-color);
  }
  .wrapped-title, &.wrapped-title {
    min-width: 0;
    font-weight: 500;
    font-size: 1rem;
    color: var(--theme-caption-color);

    overflow: hidden;
    text-overflow: ellipsis;
    white-space: nowrap;
  }
  .wrapped-subtitle, &.wrapped-subtitle {
    min-width: 0;
    font-size: 0.75rem;
    color: var(--theme-dark-color);

    overflow: hidden;
    visibility: visible;
    display: -webkit-box;
    /* autoprefixer: ignore next */
    -webkit-box-orient: vertical;
    -webkit-line-clamp: 2;
    line-clamp: 2;
    user-select: text;

    b { color: var(--theme-content-color); }
  }
}

.antiMention, .antiMention:visited {
  display: inline;
  font-weight: normal;
  padding: 0 .25rem;
  color: var(--theme-link-color);
  background-color: var(--theme-mention-bg-color);
  text-decoration: none;
  border-radius: .25rem;
  cursor: pointer;
<<<<<<< HEAD
  font-size: var(--body-font-size);
=======
  user-select: text;
  font-size: var(--body-font-size);

  &.transparent {
    background-color: transparent;
    
    &:hover {
      background-color: transparent;
    }
  }

  &:hover {
    text-decoration: none !important;
    background-color: var(--theme-mention-focused-bg-color);
  }

  &.broken {
    color: var(--theme-broken-mention-color);
    background-color: var(--theme-broken-mention-bg-color);
    --theme-mention-focused-bg-color: var(--theme-broken-mention-focused-bg-color);

    span {
      color: var(--theme-broken-mention-color);
    }
  }

  > svg {
    display: inline-block;
    vertical-align: sub;
    margin-bottom: 1px;
    width: .875rem;
  }
>>>>>>> 461a0ace
}

.antiDivider {
  margin: .25rem 0;
  min-height: 1px;
  height: 1px;
  background-color: var(--theme-divider-color);

  &.dark { background-color: var(--theme-bg-accent-color); }
  &.noMargin { margin: 0; }
  & + & { display: none; }
}

.antiHSpacer {
  flex-shrink: 0;
  width: .25rem;

  &:not(.withMargins) { margin: 0 !important; }

  &.x1-5 { width: .375rem; }
  &.x2 { width: .5rem; }
  &.x3 { width: .75rem; }
  &.x4 { width: 1rem; }
}

.antiVSpacer {
  flex-shrink: 0;
  height: .25rem;

  &:not(.withMargins) { margin: 0 !important; }

  &.x0-5 { height: .125rem; }
  &.x1-5 { height: .375rem; }
  &.x2 { height: .5rem; }
  &.x3 { height: .75rem; }
  &.x4 { height: 1rem; }
  &.x7 { height: 1.75rem; }
}

.antiSection {
  display: flex;
  flex-direction: column;
  flex-shrink: 0;
  min-height: 0;

  &-header {
    display: flex;
    align-items: center;
    height: 2.5rem;
    min-height: 2.5rem;
    border-bottom: 1px solid var(--theme-divider-color);

    &.high {
      padding-right: 1rem;
      height: 3.5rem;
      min-height: 3.5rem;
    }
    &.spaceBeforeContent {
      margin-bottom: .75rem;
    }
    &__icon {
      display: flex;
      justify-content: center;
      align-items: center;
      margin-right: .5rem;
      height: 2rem;
      color: var(--theme-caption-color);
    }
    &__title {
      min-width: 0;
      font-size: 1rem;
      color: var(--caption-color);

      &:not(.short) { flex-grow: 1; }
    }
    &__header {
      display: flex;
      align-items: center;
      flex-grow: 1;
      margin: 0 .5rem 0 .75rem;
      padding: .25rem .75rem;
      height: 100%;
      min-width: 0;
      font-weight: 500;
      font-size: 1rem;
      color: var(--theme-caption-color);
      background: var(--header-bg-color);
      border-radius: .5rem .5rem 0 0;
    }
    &__counter {
      color: var(--theme-darker-color);
    }
    &__tag {
      display: flex;
      align-items: center;
      padding: .3125rem .5rem;
      min-width: 0;
      font-size: .875rem;
      background-color: var(--theme-button-default);
      color: var(--theme-halfcontent-color);
      border: 1px solid var(--theme-button-border);
      border-radius: .25rem;

      .tag-icon {
        margin-left: .5rem;
        width: 1rem;
        height: 1rem;
        color: var(--theme-content-color);

        &:hover { color: var(--theme-caption-color); }
      }

      &.highlight { color: var(--theme-content-color); }
    }
    &__tag + &__tag { margin-left: .375rem; }
  }
  .invisible { display: none; }
  &-empty {
    display: flex;
    min-width: 0;
    min-height: 0;

    &:not(.none-appearance) {
      justify-content: center;
      align-items: center;
      flex-wrap: wrap;
      padding: 1rem;
      font-size: .75rem;
      color: var(--dark-color);
      border: 1px dashed var(--divider-color);
      border-radius: 0.75rem;
    }
    &.none-appearance {
      flex-direction: column;
    }
    &.solid { border-style: solid; }
    &.noBorder { border: none; }
    &.items {
      justify-content: start;
      padding: .75rem;
    }
    &.solid.attachments {
      background-color: var(--accent-bg-color);

      .item { border-style: solid; }
    }
  }
}
:is(.antiSection, .step-tb-6, .mt-6) + :is(.antiSection, .step-tb-6) {
  margin-top: 1.5rem;
}

// Button on selected card in Kanban
.card-container.checked .button.inline.link-bordered {
  background-color: var(--highlight-select);
  border-color: var(--highlight-select-border);

  &:hover {
    background-color: var(--highlight-select-hover);
    border-color: var(--highlight-select-border);
  }
}

// Indented
.antiIndented {
  margin: .75rem;
  border-radius: .25rem;

  &:hover,
  &.focusable:focus-within {
    border-color: var(--theme-divider-color);
  }
}

// Emphasized
.antiEmphasized {
  padding: .75rem;
  background-color: var(--theme-comp-header-color);
  border: 1px solid var(--theme-popup-divider);
  border-radius: .25rem;
  transition-property: border, background-color;
  transition-duration: .15s;
  transition-timing-function: var(--timing-main);

  &:hover,
  &.focusable:focus-within {
    // background-color: var(--theme-bg-color);
    border-color: var(--theme-list-divider-color);
  }
}

// Accordion
.antiAccordion {
  display: flex;
  flex-direction: column;
  min-width: 0;
  min-height: 0;

  .description {
    // overflow: hidden;
    padding: 0.75rem;
    background-color: var(--theme-bg-color);
    border: 1px solid var(--theme-divider-color);
    // border-radius: .5rem;
    transition-property: background-color, height;
    transition-duration: .15s;
    transition-timing-function: var(--timing-main);

    .label { color: var(--theme-dark-color); }
    .caption {
      display: flex;
      align-items: center;
      white-space: nowrap;
      text-overflow: ellipsis;
      overflow: hidden;
      margin: -.5rem;
      padding: .5rem .5rem .5rem 1rem;
      margin-bottom: 1rem;
      min-width: 0;

      font-weight: 500;
      font-size: 1rem;
      color: var(--theme-caption-color);
      background-color: var(--theme-comp-header-color);
      border: 1px solid transparent;
      border-radius: .125rem;
      transition: margin-bottom .15s var(--timing-main),
                  border-radius .3s var(--timing-main),
                  box-shadow .15s var(--timing-main);
      box-shadow: 0 0 .25rem .125rem #00000020;
      // cursor: pointer;
      z-index: 1;

      .value {
        overflow: auto;
        display: flex;
        flex-direction: column;
        flex-grow: 1;
        margin: 0 .5rem;
        max-height: 1.5rem;
        font-weight: 400;
        transition: opacity .15s var(--timing-main);

        &::-webkit-scrollbar:vertical { width: 0; }
        &::-webkit-scrollbar:horizontal { height: 0; }
      }
      .rotated-icon {
        transform-origin: center;
        transition: transform .15s var(--timing-main);

        &.opened { transform: rotate(0deg); }
        &.closed { transform: rotate(90deg); }
      }
    }

    &.opened {
      .caption .value { opacity: 0; }
      .expand-collapse .expand-collapse,
      .expand-collapse {
        visibility: visible;
        max-height: max-content;
      }
    }
    &.closed {
      .caption {
        margin-bottom: -.5rem;

        .value { opacity: 1; }
        &.hasAttachments { margin-bottom: 0; }
      }
      .expand-collapse .expand-collapse,
      .expand-collapse:not(.hasAttachments) {
        overflow: hidden;
        visibility: hidden;
        max-height: 0;
      }
      &:hover .caption.hasAttachments { margin-bottom: .5rem; }
    }

    &:first-child {
      border-top-left-radius: .75rem;
      border-top-right-radius: .75rem;
    }
    &:first-child .caption {
      border-top-left-radius: .65rem;
      border-top-right-radius: .65rem;
    }
    &:last-child {
      border-bottom-left-radius: .75rem;
      border-bottom-right-radius: .75rem;
    }
    &:last-child.closed .caption {
      border-bottom-left-radius: .65rem;
      border-bottom-right-radius: .65rem;
    }
    &:last-child:not(:first-child),
    &:not(:first-child):not(:last-child) { border-top: none; }

    &:hover,
    &:focus-within { background-color: var(--theme-bg-color); }
    // &:focus-within .caption { box-shadow: 0 0 2px 1px var(--primary-button-outline); }
    &:focus-within .caption { border-color: var(--primary-button-outline); }
  }
}

// Consecutive messages in Telegram (incomung/outcoming)
.message-row-bg[data-type="in"] + .message-row-bg[data-type="in"] .message-row .message-container {
  padding-top: 0;
  .message { border-radius: 0.125rem 0.75rem 0.75rem 0.125rem; }
}
.message-row-bg[data-type="out"] + .message-row-bg[data-type="out"] .message-row .message-container {
  padding-top: 0;
  .message.outcoming { border-radius: 0.75rem 0.125rem 0.125rem 0.75rem; }
}

.emoji {
  &.center {
    display: flex;
    align-items: center;
    justify-content: center;
  }
}
.emoji > img {
  display: inline-block;
  vertical-align: sub;
  height: 1.3em;
  width: auto;
  margin: 0 0.05em 0 0.1em;
  padding: 0;
  line-height: 1;
}

.emoji.noMargin > img {
  margin: 0;
}

.emoji.fitSize > img {
  height: 1em;
}<|MERGE_RESOLUTION|>--- conflicted
+++ resolved
@@ -527,9 +527,6 @@
   text-decoration: none;
   border-radius: .25rem;
   cursor: pointer;
-<<<<<<< HEAD
-  font-size: var(--body-font-size);
-=======
   user-select: text;
   font-size: var(--body-font-size);
 
@@ -562,7 +559,6 @@
     margin-bottom: 1px;
     width: .875rem;
   }
->>>>>>> 461a0ace
 }
 
 .antiDivider {
