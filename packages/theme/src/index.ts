--- conflicted
+++ resolved
@@ -72,16 +72,11 @@
   constructor (
     readonly fontSize: number,
     readonly dark: boolean,
-<<<<<<< HEAD
     readonly language: string,
     readonly emoji: string
-  ) {}
-=======
-    readonly language: string
   ) {
     this.variant = dark ? ThemeVariant.Dark : ThemeVariant.Light
   }
->>>>>>> c3902bb9
 }
 export const themeStore = writable<ThemeOptions>()
 
