import {
  type AccountUuid,
  PersonId,
  WorkspaceDataId,
  WorkspaceUuid,
  type AccountRole,
  type Timestamp,
  type SocialId as SocialIdBase,
  PersonUuid,
  type WorkspaceMode,
<<<<<<< HEAD
  IntegrationKind
=======
  Person,
  WorkspaceInfo,
  AccountInfo
>>>>>>> 46448e3a
} from '@hcengineering/core'

export interface LoginInfo {
  account: AccountUuid
  name?: string
  socialId?: PersonId
  token?: string
}

export interface EndpointInfo {
  internalUrl: string
  externalUrl: string
  region: string
}
export interface WorkspaceVersion {
  versionMajor: number
  versionMinor: number
  versionPatch: number
}

export interface LoginInfoWorkspace {
  url: string
  dataId?: WorkspaceDataId
  mode: WorkspaceMode
  version: WorkspaceVersion
  endpoint: EndpointInfo
  role: AccountRole | null
  progress?: number
}

export interface LoginInfoWithWorkspaces extends LoginInfo {
  // Information necessary to handle user <--> transactor connectivity.
  workspaces: Record<WorkspaceUuid, LoginInfoWorkspace>
  socialIds: SocialId[]
}

/**
 * @public
 */
export interface WorkspaceLoginInfo extends LoginInfo {
  workspace: WorkspaceUuid // worspace uuid
  workspaceDataId?: WorkspaceDataId
  workspaceUrl: string
  endpoint: string
  token: string
  role: AccountRole
}

export interface WorkspaceInviteInfo {
  workspace: WorkspaceUuid
  email?: string
}

export interface OtpInfo {
  sent: boolean
  retryOn: Timestamp
}

export interface RegionInfo {
  region: string
  name: string
}

export type WorkspaceOperation = 'create' | 'upgrade' | 'all' | 'all+backup'

export interface MailboxOptions {
  availableDomains: string[]
  minNameLength: number
  maxNameLength: number
  maxMailboxCount: number
}

export interface MailboxInfo {
  mailbox: string
  aliases: string[]
  appPasswords: string[]
}

export interface Integration {
  socialId: PersonId
  kind: IntegrationKind // Integration kind. E.g. 'github', 'mail', 'telegram-bot', 'telegram' etc.
  workspaceUuid: WorkspaceUuid | null
  data?: Record<string, any>
  disabled?: boolean
}

export interface SocialId extends SocialIdBase {
  personUuid: PersonUuid
  isDeleted?: boolean
}

export type IntegrationKey = Omit<Integration, 'data'>

export interface IntegrationSecret {
  socialId: PersonId
  kind: IntegrationKind // Integration kind. E.g. 'github', 'mail', 'telegram-bot', 'telegram' etc.
  workspaceUuid: WorkspaceUuid | null
  key: string // Key for the secret in the integration. Different secrets for the same integration must have different keys. Can be any string. E.g. '', 'user_app_1' etc.
  secret: string
}

export type IntegrationSecretKey = Omit<IntegrationSecret, 'secret'>

export interface ProviderInfo {
  name: string
  displayName?: string
}

export interface AccountAggregatedInfo extends AccountInfo, Person {
  uuid: AccountUuid
  integrations: Omit<Integration, 'data'>[]
  socialIds: SocialId[]
  workspaces: Omit<WorkspaceInfo, 'allowReadOnlyGuest'>[]
}<|MERGE_RESOLUTION|>--- conflicted
+++ resolved
@@ -8,13 +8,10 @@
   type SocialId as SocialIdBase,
   PersonUuid,
   type WorkspaceMode,
-<<<<<<< HEAD
-  IntegrationKind
-=======
   Person,
   WorkspaceInfo,
-  AccountInfo
->>>>>>> 46448e3a
+  AccountInfo,
+  IntegrationKind
 } from '@hcengineering/core'
 
 export interface LoginInfo {
