--- conflicted
+++ resolved
@@ -141,15 +141,6 @@
     firstName: string,
     lastName: string
   ) => Promise<{ uuid: PersonUuid, socialId: PersonId }>
-<<<<<<< HEAD
-  createSocialId: (
-    personUuid: PersonUuid,
-    type: SocialIdType,
-    value: string,
-    displayValue?: string,
-    verified?: boolean
-  ) => Promise<{ uuid: PersonUuid, socialId: PersonId }>
-=======
   addSocialIdToPerson: (person: PersonUuid, type: SocialIdType, value: string, confirmed: boolean) => Promise<PersonId>
   createIntegration: (integration: Integration) => Promise<void>
   updateIntegration: (integration: Integration) => Promise<void>
@@ -171,7 +162,6 @@
     key?: string
   }) => Promise<IntegrationSecret[]>
   getAccountInfo: (uuid: PersonUuid) => Promise<AccountInfo>
->>>>>>> 5571dc0e
 
   setCookie: () => Promise<void>
   deleteCookie: () => Promise<void>
@@ -710,19 +700,6 @@
     return await this.rpc(request)
   }
 
-<<<<<<< HEAD
-  async createSocialId (
-    personUuid: PersonUuid,
-    type: SocialIdType,
-    value: string,
-    displayValue?: string,
-    verified?: boolean
-  ): Promise<{ uuid: PersonUuid, socialId: PersonId }> {
-    const request = {
-      method: 'createSocialId' as const,
-      params: { personUuid, type, value, displayValue, verified }
-    }
-=======
   async addSocialIdToPerson (
     person: PersonUuid,
     type: SocialIdType,
@@ -734,7 +711,6 @@
       params: { person, type, value, confirmed }
     }
 
->>>>>>> 5571dc0e
     return await this.rpc(request)
   }
 
