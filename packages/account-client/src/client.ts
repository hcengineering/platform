//
// Copyright © 2024 Hardcore Engineering Inc.
//
// Licensed under the Eclipse Public License, Version 2.0 (the "License");
// you may not use this file except in compliance with the License. You may
// obtain a copy of the License at https://www.eclipse.org/legal/epl-2.0
//
// Unless required by applicable law or agreed to in writing, software
// distributed under the License is distributed on an "AS IS" BASIS,
// WITHOUT WARRANTIES OR CONDITIONS OF ANY KIND, either express or implied.
//
// See the License for the specific language governing permissions and
// limitations under the License.
//
import {
  type AccountRole,
  type AccountInfo,
  BackupStatus,
  Data,
  type Person,
  type PersonUuid,
  type PersonInfo,
  Version,
  type WorkspaceInfoWithStatus,
  type WorkspaceMemberInfo,
  WorkspaceMode,
  concatLink,
  type WorkspaceUserOperation,
  type WorkspaceUuid,
  type PersonId,
  type SocialIdType,
  type AccountUuid
} from '@hcengineering/core'
import platform, { PlatformError, Severity, Status } from '@hcengineering/platform'
import type {
  LoginInfo,
  MailboxOptions,
  OtpInfo,
  WorkspaceLoginInfo,
  RegionInfo,
  WorkspaceOperation,
  MailboxInfo,
  Integration,
  IntegrationKey,
  IntegrationSecret,
  IntegrationSecretKey,
  SocialId
} from './types'
import { getClientTimezone } from './utils'

/** @public */
export interface AccountClient {
  // Static methods
  getProviders: () => Promise<string[]>

  // RPC
  getUserWorkspaces: () => Promise<WorkspaceInfoWithStatus[]>
  selectWorkspace: (
    workspaceUrl: string,
    kind?: 'external' | 'internal' | 'byregion',
    externalRegions?: string[]
  ) => Promise<WorkspaceLoginInfo>
  validateOtp: (email: string, code: string) => Promise<LoginInfo>
  loginOtp: (email: string) => Promise<OtpInfo>
  getLoginInfoByToken: () => Promise<LoginInfo | WorkspaceLoginInfo>
  restorePassword: (password: string) => Promise<LoginInfo>
  confirm: () => Promise<LoginInfo>
  requestPasswordReset: (email: string) => Promise<void>
  sendInvite: (email: string, role: AccountRole) => Promise<void>
  resendInvite: (email: string, role: AccountRole) => Promise<void>
  createInviteLink: (
    email: string,
    role: AccountRole,
    autoJoin: boolean,
    firstName: string,
    lastName: string,
    navigateUrl?: string,
    expHours?: number
  ) => Promise<string>
  leaveWorkspace: (account: AccountUuid) => Promise<LoginInfo | null>
  changeUsername: (first: string, last: string) => Promise<void>
  changePassword: (oldPassword: string, newPassword: string) => Promise<void>
  signUpJoin: (
    email: string,
    password: string,
    first: string,
    last: string,
    inviteId: string
  ) => Promise<WorkspaceLoginInfo>
  join: (email: string, password: string, inviteId: string) => Promise<WorkspaceLoginInfo>
  createInvite: (exp: number, emailMask: string, limit: number, role: AccountRole) => Promise<string>
  checkJoin: (inviteId: string) => Promise<WorkspaceLoginInfo>
  checkAutoJoin: (inviteId: string, firstName?: string, lastName?: string) => Promise<WorkspaceLoginInfo>
  getWorkspaceInfo: (updateLastVisit?: boolean) => Promise<WorkspaceInfoWithStatus>
  getWorkspacesInfo: (workspaces: WorkspaceUuid[]) => Promise<WorkspaceInfoWithStatus[]>
  getRegionInfo: () => Promise<RegionInfo[]>
  createWorkspace: (name: string, region?: string) => Promise<WorkspaceLoginInfo>
  signUpOtp: (email: string, first: string, last: string) => Promise<OtpInfo>
  signUp: (email: string, password: string, first: string, last: string) => Promise<LoginInfo>
  login: (email: string, password: string) => Promise<LoginInfo>
  getPerson: () => Promise<Person>
  getPersonInfo: (account: PersonUuid) => Promise<PersonInfo>
  getSocialIds: () => Promise<SocialId[]>
  getWorkspaceMembers: () => Promise<WorkspaceMemberInfo[]>
  updateWorkspaceRole: (account: string, role: AccountRole) => Promise<void>
  updateWorkspaceName: (name: string) => Promise<void>
  deleteWorkspace: () => Promise<void>
  findPersonBySocialKey: (socialKey: string, requireAccount?: boolean) => Promise<PersonUuid | undefined>
  findPersonBySocialId: (socialId: PersonId, requireAccount?: boolean) => Promise<PersonUuid | undefined>
  findSocialIdBySocialKey: (socialKey: string) => Promise<PersonId | undefined>
  findFullSocialIdBySocialKey: (socialKey: string) => Promise<SocialId | undefined>
  getMailboxOptions: () => Promise<MailboxOptions>
  createMailbox: (name: string, domain: string) => Promise<{ mailbox: string, socialId: PersonId }>
  getMailboxes: () => Promise<MailboxInfo[]>
  deleteMailbox: (mailbox: string) => Promise<void>

  // Service methods
  workerHandshake: (region: string, version: Data<Version>, operation: WorkspaceOperation) => Promise<void>
  getPendingWorkspace: (
    region: string,
    version: Data<Version>,
    operation: WorkspaceOperation
  ) => Promise<WorkspaceInfoWithStatus | null>
  updateWorkspaceInfo: (
    wsUuid: string,
    event: string,
    version: Data<Version>,
    progress: number,
    message?: string
  ) => Promise<void>
  listWorkspaces: (region?: string | null, mode?: WorkspaceMode | null) => Promise<WorkspaceInfoWithStatus[]>
  performWorkspaceOperation: (
    workspaceId: string | string[],
    event: WorkspaceUserOperation,
    ...params: any
  ) => Promise<boolean>
  assignWorkspace: (email: string, workspaceUuid: string, role: AccountRole) => Promise<void>
  updateBackupInfo: (info: BackupStatus) => Promise<void>
  updateWorkspaceRoleBySocialKey: (socialKey: string, targetRole: AccountRole) => Promise<void>
  ensurePerson: (
    socialType: SocialIdType,
    socialValue: string,
    firstName: string,
    lastName: string
  ) => Promise<{ uuid: PersonUuid, socialId: PersonId }>
<<<<<<< HEAD
  addSocialIdToPerson: (
    person: PersonUuid,
    type: SocialIdType,
    value: string,
    confirmed: boolean,
    displayValue?: string
  ) => Promise<PersonId>
  updateSocialId: (personId: PersonId, displayValue: string) => Promise<PersonId>
=======
  exchangeGuestToken: (token: string) => Promise<string>
  addSocialIdToPerson: (person: PersonUuid, type: SocialIdType, value: string, confirmed: boolean) => Promise<PersonId>
>>>>>>> 9640a071
  createIntegration: (integration: Integration) => Promise<void>
  updateIntegration: (integration: Integration) => Promise<void>
  deleteIntegration: (integrationKey: IntegrationKey) => Promise<void>
  getIntegration: (integrationKey: IntegrationKey) => Promise<Integration | null>
  listIntegrations: (filter: Partial<IntegrationKey>) => Promise<Integration[]>
  addIntegrationSecret: (integrationSecret: IntegrationSecret) => Promise<void>
  updateIntegrationSecret: (integrationSecret: IntegrationSecret) => Promise<void>
  deleteIntegrationSecret: (integrationSecretKey: IntegrationSecretKey) => Promise<void>
  getIntegrationSecret: (integrationSecretKey: IntegrationSecretKey) => Promise<IntegrationSecret | null>
  listIntegrationsSecrets: (filter: Partial<IntegrationSecretKey>) => Promise<IntegrationSecret[]>
  getAccountInfo: (uuid: AccountUuid) => Promise<AccountInfo>

  setCookie: () => Promise<void>
  deleteCookie: () => Promise<void>
}

/** @public */
export function getClient (accountsUrl?: string, token?: string): AccountClient {
  if (accountsUrl === undefined) {
    throw new Error('Accounts url not specified')
  }

  return new AccountClientImpl(accountsUrl, token)
}

interface Request {
  method: string
  params: Record<string, any>
}

class AccountClientImpl implements AccountClient {
  private readonly request: RequestInit

  constructor (
    private readonly url: string,
    private readonly token?: string
  ) {
    if (url === '') {
      throw new Error('Accounts url not specified')
    }

    const isBrowser = typeof window !== 'undefined'

    this.request = {
      keepalive: true,
      headers: {
        ...(this.token === undefined
          ? {}
          : {
              Authorization: 'Bearer ' + this.token
            })
      },
      ...(isBrowser ? { credentials: 'include' } : {})
    }
  }

  async getProviders (): Promise<string[]> {
    return await retry(5, async () => {
      const response = await fetch(concatLink(this.url, '/providers'))

      return await response.json()
    })
  }

  private async rpc<T>(request: Request): Promise<T> {
    const timezone = getClientTimezone()
    const meta: Record<string, string> = timezone !== undefined ? { 'X-Timezone': timezone } : {}
    const response = await fetch(this.url, {
      ...this.request,
      headers: {
        ...this.request.headers,
        'Content-Type': 'application/json',
        Connection: 'keep-alive',
        ...meta
      },
      method: 'POST',
      body: JSON.stringify(request)
    })

    const result = await response.json()
    if (result.error != null) {
      throw new PlatformError(result.error)
    }

    return result.result
  }

  private flattenStatus (ws: any): WorkspaceInfoWithStatus {
    if (ws === undefined) {
      throw new PlatformError(new Status(Severity.ERROR, platform.status.WorkspaceNotFound, {}))
    }

    const status = ws.status
    if (status === undefined) {
      return ws
    }

    const result = { ...ws, ...status }
    delete result.status

    return result
  }

  async getUserWorkspaces (): Promise<WorkspaceInfoWithStatus[]> {
    const request = {
      method: 'getUserWorkspaces' as const,
      params: {}
    }

    return (await this.rpc<any[]>(request)).map((ws) => this.flattenStatus(ws))
  }

  async selectWorkspace (
    workspaceUrl: string,
    kind: 'external' | 'internal' | 'byregion' = 'external',
    externalRegions: string[] = []
  ): Promise<WorkspaceLoginInfo> {
    const request = {
      method: 'selectWorkspace' as const,
      params: { workspaceUrl, kind, externalRegions }
    }

    return await this.rpc(request)
  }

  async validateOtp (email: string, code: string): Promise<LoginInfo> {
    const request = {
      method: 'validateOtp' as const,
      params: { email, code }
    }

    return await this.rpc(request)
  }

  async loginOtp (email: string): Promise<OtpInfo> {
    const request = {
      method: 'loginOtp' as const,
      params: { email }
    }

    return await this.rpc(request)
  }

  async getLoginInfoByToken (): Promise<LoginInfo | WorkspaceLoginInfo> {
    const request = {
      method: 'getLoginInfoByToken' as const,
      params: {}
    }

    return await this.rpc(request)
  }

  async restorePassword (password: string): Promise<LoginInfo> {
    const request = {
      method: 'restorePassword' as const,
      params: { password }
    }

    return await this.rpc(request)
  }

  async confirm (): Promise<LoginInfo> {
    const request = {
      method: 'confirm' as const,
      params: {}
    }

    return await this.rpc(request)
  }

  async requestPasswordReset (email: string): Promise<void> {
    const request = {
      method: 'requestPasswordReset' as const,
      params: { email }
    }

    await this.rpc(request)
  }

  async sendInvite (email: string, role: AccountRole): Promise<void> {
    const request = {
      method: 'sendInvite' as const,
      params: { email, role }
    }

    await this.rpc(request)
  }

  async resendInvite (email: string, role: AccountRole): Promise<void> {
    const request = {
      method: 'resendInvite' as const,
      params: [email, role]
    }

    await this.rpc(request)
  }

  async createInviteLink (
    email: string,
    role: AccountRole,
    autoJoin: boolean,
    firstName: string,
    lastName: string,
    navigateUrl?: string,
    expHours?: number
  ): Promise<string> {
    const request = {
      method: 'createInviteLink' as const,
      params: { email, role, autoJoin, firstName, lastName, navigateUrl, expHours }
    }

    return await this.rpc(request)
  }

  async leaveWorkspace (account: AccountUuid): Promise<LoginInfo | null> {
    const request = {
      method: 'leaveWorkspace' as const,
      params: { account }
    }

    return await this.rpc(request)
  }

  async changeUsername (first: string, last: string): Promise<void> {
    const request = {
      method: 'changeUsername' as const,
      params: { first, last }
    }

    await this.rpc(request)
  }

  async changePassword (oldPassword: string, newPassword: string): Promise<void> {
    const request = {
      method: 'changePassword' as const,
      params: { oldPassword, newPassword }
    }

    await this.rpc(request)
  }

  async signUpJoin (
    email: string,
    password: string,
    first: string,
    last: string,
    inviteId: string
  ): Promise<WorkspaceLoginInfo> {
    const request = {
      method: 'signUpJoin' as const,
      params: { email, password, first, last, inviteId }
    }

    return await this.rpc(request)
  }

  async join (email: string, password: string, inviteId: string): Promise<WorkspaceLoginInfo> {
    const request = {
      method: 'join' as const,
      params: { email, password, inviteId }
    }

    return await this.rpc(request)
  }

  async createInvite (exp: number, emailMask: string, limit: number, role: AccountRole): Promise<string> {
    const request = {
      method: 'createInvite' as const,
      params: { exp, emailMask, limit, role }
    }

    return await this.rpc(request)
  }

  async checkJoin (inviteId: string): Promise<WorkspaceLoginInfo> {
    const request = {
      method: 'checkJoin' as const,
      params: { inviteId }
    }

    return await this.rpc(request)
  }

  async checkAutoJoin (inviteId: string, firstName?: string, lastName?: string): Promise<WorkspaceLoginInfo> {
    const request = {
      method: 'checkAutoJoin' as const,
      params: { inviteId, firstName, lastName }
    }

    return await this.rpc(request)
  }

  async getWorkspacesInfo (ids: WorkspaceUuid[]): Promise<WorkspaceInfoWithStatus[]> {
    const request = {
      method: 'getWorkspacesInfo' as const,
      params: { ids }
    }

    return await this.rpc(request)
  }

  async getWorkspaceInfo (updateLastVisit: boolean = false): Promise<WorkspaceInfoWithStatus> {
    const request = {
      method: 'getWorkspaceInfo' as const,
      params: updateLastVisit ? { updateLastVisit: true } : {}
    }

    return this.flattenStatus(await this.rpc(request))
  }

  async getRegionInfo (): Promise<RegionInfo[]> {
    const request = {
      method: 'getRegionInfo' as const,
      params: {}
    }

    return await this.rpc(request)
  }

  async createWorkspace (workspaceName: string, region?: string): Promise<WorkspaceLoginInfo> {
    const request = {
      method: 'createWorkspace' as const,
      params: { workspaceName, region }
    }

    return await this.rpc(request)
  }

  async signUpOtp (email: string, firstName: string, lastName: string): Promise<OtpInfo> {
    const request = {
      method: 'signUpOtp' as const,
      params: { email, firstName, lastName }
    }

    return await this.rpc(request)
  }

  async signUp (email: string, password: string, firstName: string, lastName: string): Promise<LoginInfo> {
    const request = {
      method: 'signUp' as const,
      params: { email, password, firstName, lastName }
    }

    return await this.rpc(request)
  }

  async login (email: string, password: string): Promise<LoginInfo> {
    const request = {
      method: 'login' as const,
      params: { email, password }
    }

    return await this.rpc(request)
  }

  async getPerson (): Promise<Person> {
    const request = {
      method: 'getPerson' as const,
      params: {}
    }

    return await this.rpc(request)
  }

  async getPersonInfo (account: PersonUuid): Promise<PersonInfo> {
    const request = {
      method: 'getPersonInfo' as const,
      params: { account }
    }

    return await this.rpc(request)
  }

  async getSocialIds (): Promise<SocialId[]> {
    const request = {
      method: 'getSocialIds' as const,
      params: {}
    }

    return await this.rpc(request)
  }

  async workerHandshake (region: string, version: Data<Version>, operation: WorkspaceOperation): Promise<void> {
    const request = {
      method: 'workerHandshake' as const,
      params: { region, version, operation }
    }

    await this.rpc(request)
  }

  async getPendingWorkspace (
    region: string,
    version: Data<Version>,
    operation: WorkspaceOperation
  ): Promise<WorkspaceInfoWithStatus | null> {
    const request = {
      method: 'getPendingWorkspace' as const,
      params: { region, version, operation }
    }

    const result = await this.rpc(request)
    if (result == null) {
      return null
    }

    return this.flattenStatus(result)
  }

  async updateWorkspaceInfo (
    workspaceUuid: string,
    event: string,
    version: Data<Version>,
    progress: number,
    message?: string
  ): Promise<void> {
    const request = {
      method: 'updateWorkspaceInfo' as const,
      params: { workspaceUuid, event, version, progress, message }
    }

    await this.rpc(request)
  }

  async getWorkspaceMembers (): Promise<WorkspaceMemberInfo[]> {
    const request = {
      method: 'getWorkspaceMembers' as const,
      params: {}
    }

    return await this.rpc(request)
  }

  async updateWorkspaceRole (targetAccount: string, targetRole: AccountRole): Promise<void> {
    const request = {
      method: 'updateWorkspaceRole' as const,
      params: { targetAccount, targetRole }
    }

    await this.rpc(request)
  }

  async updateWorkspaceName (name: string): Promise<void> {
    const request = {
      method: 'updateWorkspaceName' as const,
      params: { name }
    }

    await this.rpc(request)
  }

  async deleteWorkspace (): Promise<void> {
    const request = {
      method: 'deleteWorkspace' as const,
      params: {}
    }

    await this.rpc(request)
  }

  async findPersonBySocialKey (socialString: string, requireAccount?: boolean): Promise<PersonUuid | undefined> {
    const request = {
      method: 'findPersonBySocialKey' as const,
      params: { socialString, requireAccount }
    }

    return await this.rpc(request)
  }

  async findPersonBySocialId (socialId: PersonId, requireAccount?: boolean): Promise<PersonUuid | undefined> {
    const request = {
      method: 'findPersonBySocialId' as const,
      params: { socialId, requireAccount }
    }

    return await this.rpc(request)
  }

  async findSocialIdBySocialKey (socialKey: string): Promise<PersonId | undefined> {
    const request = {
      method: 'findSocialIdBySocialKey' as const,
      params: { socialKey }
    }

    return await this.rpc(request)
  }

  async findFullSocialIdBySocialKey (socialKey: string): Promise<SocialId | undefined> {
    const request = {
      method: 'findFullSocialIdBySocialKey' as const,
      params: { socialKey }
    }
    return await this.rpc(request)
  }

  async listWorkspaces (region?: string | null, mode: WorkspaceMode | null = null): Promise<WorkspaceInfoWithStatus[]> {
    const request = {
      method: 'listWorkspaces' as const,
      params: { region, mode }
    }

    return ((await this.rpc<any[]>(request)) ?? []).map((ws) => this.flattenStatus(ws))
  }

  async performWorkspaceOperation (
    workspaceId: string | string[],
    event: WorkspaceUserOperation,
    ...params: any
  ): Promise<boolean> {
    const request = {
      method: 'performWorkspaceOperation' as const,
      params: { workspaceId, event, params }
    }

    return await this.rpc(request)
  }

  async updateBackupInfo (backupInfo: BackupStatus): Promise<void> {
    const request = {
      method: 'updateBackupInfo' as const,
      params: { backupInfo }
    }

    await this.rpc(request)
  }

  async assignWorkspace (email: string, workspaceUuid: string, role: AccountRole): Promise<void> {
    const request = {
      method: 'assignWorkspace' as const,
      params: { email, workspaceUuid, role }
    }

    await this.rpc(request)
  }

  async updateWorkspaceRoleBySocialKey (socialKey: string, targetRole: AccountRole): Promise<void> {
    const request = {
      method: 'updateWorkspaceRoleBySocialKey' as const,
      params: { socialKey, targetRole }
    }

    await this.rpc(request)
  }

  async ensurePerson (
    socialType: SocialIdType,
    socialValue: string,
    firstName: string,
    lastName: string
  ): Promise<{ uuid: PersonUuid, socialId: PersonId }> {
    const request = {
      method: 'ensurePerson' as const,
      params: { socialType, socialValue, firstName, lastName }
    }

    return await this.rpc(request)
  }

  async exchangeGuestToken (token: string): Promise<string> {
    const request = {
      method: 'exchangeGuestToken' as const,
      params: { token }
    }

    return await this.rpc(request)
  }

  async addSocialIdToPerson (
    person: PersonUuid,
    type: SocialIdType,
    value: string,
    confirmed: boolean,
    displayValue?: string
  ): Promise<PersonId> {
    const request = {
      method: 'addSocialIdToPerson' as const,
      params: { person, type, value, confirmed, displayValue }
    }

    return await this.rpc(request)
  }

  async updateSocialId (personId: PersonId, displayValue: string): Promise<PersonId> {
    const request = {
      method: 'updateSocialId' as const,
      params: { personId, displayValue }
    }
    return await this.rpc(request)
  }

  async getMailboxOptions (): Promise<MailboxOptions> {
    const request = {
      method: 'getMailboxOptions' as const,
      params: {}
    }

    return await this.rpc(request)
  }

  async createMailbox (name: string, domain: string): Promise<{ mailbox: string, socialId: PersonId }> {
    const request = {
      method: 'createMailbox' as const,
      params: { name, domain }
    }

    return await this.rpc(request)
  }

  async getMailboxes (): Promise<MailboxInfo[]> {
    const request = {
      method: 'getMailboxes' as const,
      params: {}
    }

    return await this.rpc(request)
  }

  async deleteMailbox (mailbox: string): Promise<void> {
    const request = {
      method: 'deleteMailbox' as const,
      params: { mailbox }
    }

    await this.rpc(request)
  }

  async createIntegration (integration: Integration): Promise<void> {
    const request = {
      method: 'createIntegration' as const,
      params: integration
    }

    await this.rpc(request)
  }

  async updateIntegration (integration: Integration): Promise<void> {
    const request = {
      method: 'updateIntegration' as const,
      params: integration
    }

    await this.rpc(request)
  }

  async deleteIntegration (integrationKey: IntegrationKey): Promise<void> {
    const request = {
      method: 'deleteIntegration' as const,
      params: integrationKey
    }

    await this.rpc(request)
  }

  async getIntegration (integrationKey: IntegrationKey): Promise<Integration | null> {
    const request = {
      method: 'getIntegration' as const,
      params: integrationKey
    }

    return await this.rpc(request)
  }

  async listIntegrations (filter: Partial<IntegrationKey>): Promise<Integration[]> {
    const request = {
      method: 'listIntegrations' as const,
      params: filter
    }

    return await this.rpc(request)
  }

  async addIntegrationSecret (integrationSecret: IntegrationSecret): Promise<void> {
    const request = {
      method: 'addIntegrationSecret' as const,
      params: integrationSecret
    }

    await this.rpc(request)
  }

  async updateIntegrationSecret (integrationSecret: IntegrationSecret): Promise<void> {
    const request = {
      method: 'updateIntegrationSecret' as const,
      params: integrationSecret
    }

    await this.rpc(request)
  }

  async deleteIntegrationSecret (integrationSecretKey: IntegrationSecretKey): Promise<void> {
    const request = {
      method: 'deleteIntegrationSecret' as const,
      params: integrationSecretKey
    }

    await this.rpc(request)
  }

  async getIntegrationSecret (integrationSecretKey: IntegrationSecretKey): Promise<IntegrationSecret | null> {
    const request = {
      method: 'getIntegrationSecret' as const,
      params: integrationSecretKey
    }

    return await this.rpc(request)
  }

  async listIntegrationsSecrets (filter: Partial<IntegrationSecretKey>): Promise<IntegrationSecret[]> {
    const request = {
      method: 'listIntegrationsSecrets' as const,
      params: filter
    }

    return await this.rpc(request)
  }

  async getAccountInfo (uuid: AccountUuid): Promise<AccountInfo> {
    const request = {
      method: 'getAccountInfo' as const,
      params: { accountId: uuid }
    }

    return await this.rpc(request)
  }

  async setCookie (): Promise<void> {
    const url = concatLink(this.url, '/cookie')
    const response = await fetch(url, { ...this.request, method: 'PUT' })

    if (!response.ok) {
      const result = await response.json()
      if (result.error != null) {
        throw new PlatformError(result.error)
      }
    }
  }

  async deleteCookie (): Promise<void> {
    const url = concatLink(this.url, '/cookie')
    const response = await fetch(url, { ...this.request, method: 'DELETE' })

    if (!response.ok) {
      const result = await response.json()
      if (result.error != null) {
        throw new PlatformError(result.error)
      }
    }
  }
}

async function retry<T> (retries: number, op: () => Promise<T>, delay: number = 100): Promise<T> {
  let error: any
  while (retries > 0) {
    retries--
    try {
      return await op()
    } catch (err: any) {
      error = err
      if (retries !== 0) {
        await new Promise((resolve) => setTimeout(resolve, delay))
      }
    }
  }
  throw error
}<|MERGE_RESOLUTION|>--- conflicted
+++ resolved
@@ -143,7 +143,6 @@
     firstName: string,
     lastName: string
   ) => Promise<{ uuid: PersonUuid, socialId: PersonId }>
-<<<<<<< HEAD
   addSocialIdToPerson: (
     person: PersonUuid,
     type: SocialIdType,
@@ -152,10 +151,7 @@
     displayValue?: string
   ) => Promise<PersonId>
   updateSocialId: (personId: PersonId, displayValue: string) => Promise<PersonId>
-=======
   exchangeGuestToken: (token: string) => Promise<string>
-  addSocialIdToPerson: (person: PersonUuid, type: SocialIdType, value: string, confirmed: boolean) => Promise<PersonId>
->>>>>>> 9640a071
   createIntegration: (integration: Integration) => Promise<void>
   updateIntegration: (integration: Integration) => Promise<void>
   deleteIntegration: (integrationKey: IntegrationKey) => Promise<void>
