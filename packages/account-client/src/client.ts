//
// Copyright © 2024 Hardcore Engineering Inc.
//
// Licensed under the Eclipse Public License, Version 2.0 (the "License");
// you may not use this file except in compliance with the License. You may
// obtain a copy of the License at https://www.eclipse.org/legal/epl-2.0
//
// Unless required by applicable law or agreed to in writing, software
// distributed under the License is distributed on an "AS IS" BASIS,
// WITHOUT WARRANTIES OR CONDITIONS OF ANY KIND, either express or implied.
//
// See the License for the specific language governing permissions and
// limitations under the License.
//
import {
  type AccountRole,
  type AccountInfo,
  BackupStatus,
  Data,
  type Person,
  type PersonUuid,
  type PersonInfo,
  SocialId,
  Version,
  type WorkspaceInfoWithStatus,
  type WorkspaceMemberInfo,
  WorkspaceMode,
  concatLink,
  type WorkspaceUserOperation,
  type WorkspaceUuid,
  type PersonId,
  type SocialIdType
} from '@hcengineering/core'
import platform, { PlatformError, Severity, Status } from '@hcengineering/platform'
import type {
  LoginInfo,
  MailboxOptions,
  OtpInfo,
  WorkspaceLoginInfo,
  RegionInfo,
  WorkspaceOperation,
  MailboxInfo,
  Integration,
  IntegrationKey,
  IntegrationSecret,
  IntegrationSecretKey
} from './types'
import { getClientTimezone } from './utils'

/** @public */
export interface AccountClient {
  // Static methods
  getProviders: () => Promise<string[]>

  // RPC
  getUserWorkspaces: () => Promise<WorkspaceInfoWithStatus[]>
  selectWorkspace: (
    workspaceUrl: string,
    kind?: 'external' | 'internal' | 'byregion',
    externalRegions?: string[]
  ) => Promise<WorkspaceLoginInfo>
  validateOtp: (email: string, code: string) => Promise<LoginInfo>
  loginOtp: (email: string) => Promise<OtpInfo>
  getLoginInfoByToken: () => Promise<LoginInfo | WorkspaceLoginInfo>
  restorePassword: (password: string) => Promise<LoginInfo>
  confirm: () => Promise<LoginInfo>
  requestPasswordReset: (email: string) => Promise<void>
  sendInvite: (email: string, role: AccountRole) => Promise<void>
  resendInvite: (email: string, role: AccountRole) => Promise<void>
  createInviteLink: (
    email: string,
    role: AccountRole,
    autoJoin: boolean,
    firstName: string,
    lastName: string,
    navigateUrl?: string,
    expHours?: number
  ) => Promise<string>
  leaveWorkspace: (account: string) => Promise<LoginInfo | null>
  changeUsername: (first: string, last: string) => Promise<void>
  changePassword: (oldPassword: string, newPassword: string) => Promise<void>
  signUpJoin: (
    email: string,
    password: string,
    first: string,
    last: string,
    inviteId: string
  ) => Promise<WorkspaceLoginInfo>
  join: (email: string, password: string, inviteId: string) => Promise<WorkspaceLoginInfo>
  createInvite: (exp: number, emailMask: string, limit: number, role: AccountRole) => Promise<string>
  checkJoin: (inviteId: string) => Promise<WorkspaceLoginInfo>
  checkAutoJoin: (inviteId: string, firstName?: string, lastName?: string) => Promise<WorkspaceLoginInfo>
  getWorkspaceInfo: (updateLastVisit?: boolean) => Promise<WorkspaceInfoWithStatus>
  getWorkspacesInfo: (workspaces: WorkspaceUuid[]) => Promise<WorkspaceInfoWithStatus[]>
  getRegionInfo: () => Promise<RegionInfo[]>
  createWorkspace: (name: string, region?: string) => Promise<WorkspaceLoginInfo>
  signUpOtp: (email: string, first: string, last: string) => Promise<OtpInfo>
  signUp: (email: string, password: string, first: string, last: string) => Promise<LoginInfo>
  login: (email: string, password: string) => Promise<LoginInfo>
  getPerson: () => Promise<Person>
  getPersonInfo: (account: PersonUuid) => Promise<PersonInfo>
  getSocialIds: () => Promise<SocialId[]>
  getWorkspaceMembers: () => Promise<WorkspaceMemberInfo[]>
  updateWorkspaceRole: (account: string, role: AccountRole) => Promise<void>
  updateWorkspaceName: (name: string) => Promise<void>
  deleteWorkspace: () => Promise<void>
  findPersonBySocialKey: (socialKey: string, requireAccount?: boolean) => Promise<PersonUuid | undefined>
  findPersonBySocialId: (socialId: PersonId, requireAccount?: boolean) => Promise<PersonUuid | undefined>
  findSocialIdBySocialKey: (socialKey: string) => Promise<PersonId | undefined>
  getMailboxOptions: () => Promise<MailboxOptions>
  createMailbox: (name: string, domain: string) => Promise<{ mailbox: string, socialId: PersonId }>
  getMailboxes: () => Promise<MailboxInfo[]>
  deleteMailbox: (mailbox: string) => Promise<void>

  // Service methods
  workerHandshake: (region: string, version: Data<Version>, operation: WorkspaceOperation) => Promise<void>
  getPendingWorkspace: (
    region: string,
    version: Data<Version>,
    operation: WorkspaceOperation
  ) => Promise<WorkspaceInfoWithStatus | null>
  updateWorkspaceInfo: (
    wsUuid: string,
    event: string,
    version: Data<Version>,
    progress: number,
    message?: string
  ) => Promise<void>
  listWorkspaces: (region?: string | null, mode?: WorkspaceMode | null) => Promise<WorkspaceInfoWithStatus[]>
  performWorkspaceOperation: (
    workspaceId: string | string[],
    event: WorkspaceUserOperation,
    ...params: any
  ) => Promise<boolean>
  assignWorkspace: (email: string, workspaceUuid: string, role: AccountRole) => Promise<void>
  updateBackupInfo: (info: BackupStatus) => Promise<void>
  updateWorkspaceRoleBySocialKey: (socialKey: string, targetRole: AccountRole) => Promise<void>
  ensurePerson: (
    socialType: SocialIdType,
    socialValue: string,
    firstName: string,
    lastName: string
  ) => Promise<{ uuid: PersonUuid, socialId: PersonId }>
  addSocialIdToPerson: (person: PersonUuid, type: SocialIdType, value: string, confirmed: boolean) => Promise<PersonId>
<<<<<<< HEAD
  getAccountInfo: (uuid: PersonUuid) => Promise<AccountInfo>
=======
  createIntegration: (integration: Integration) => Promise<void>
  updateIntegration: (integration: Integration) => Promise<void>
  deleteIntegration: (integrationKey: IntegrationKey) => Promise<void>
  getIntegration: (integrationKey: IntegrationKey) => Promise<Integration | null>
  listIntegrations: (filter: {
    socialId?: PersonId
    kind?: string
    workspaceUuid?: WorkspaceUuid | null
  }) => Promise<Integration[]>
  addIntegrationSecret: (integrationSecret: IntegrationSecret) => Promise<void>
  updateIntegrationSecret: (integrationSecret: IntegrationSecret) => Promise<void>
  deleteIntegrationSecret: (integrationSecretKey: IntegrationSecretKey) => Promise<void>
  getIntegrationSecret: (integrationSecretKey: IntegrationSecretKey) => Promise<IntegrationSecret | null>
  listIntegrationsSecrets: (filter: {
    socialId?: PersonId
    kind?: string
    workspaceUuid?: WorkspaceUuid | null
    key?: string
  }) => Promise<IntegrationSecret[]>
>>>>>>> b49bf276

  setCookie: () => Promise<void>
  deleteCookie: () => Promise<void>
}

/** @public */
export function getClient (accountsUrl?: string, token?: string): AccountClient {
  if (accountsUrl === undefined) {
    throw new Error('Accounts url not specified')
  }

  return new AccountClientImpl(accountsUrl, token)
}

interface Request {
  method: string
  params: Record<string, any>
}

class AccountClientImpl implements AccountClient {
  private readonly request: RequestInit

  constructor (
    private readonly url: string,
    private readonly token?: string
  ) {
    if (url === '') {
      throw new Error('Accounts url not specified')
    }

    const isBrowser = typeof window !== 'undefined'

    this.request = {
      keepalive: true,
      headers: {
        ...(this.token === undefined
          ? {}
          : {
              Authorization: 'Bearer ' + this.token
            })
      },
      ...(isBrowser ? { credentials: 'include' } : {})
    }
  }

  async getProviders (): Promise<string[]> {
    return await retry(5, async () => {
      const response = await fetch(concatLink(this.url, '/providers'))

      return await response.json()
    })
  }

  private async rpc<T>(request: Request): Promise<T> {
    const timezone = getClientTimezone()
    const meta: Record<string, string> = timezone !== undefined
      ? { 'X-Timezone': timezone }
      : {}
    const response = await fetch(this.url, {
      ...this.request,
      headers: {
        ...this.request.headers,
        'Content-Type': 'application/json',
        ...meta
      },
      method: 'POST',
      body: JSON.stringify(request)
    })

    const result = await response.json()
    if (result.error != null) {
      throw new PlatformError(result.error)
    }

    return result.result
  }

  private flattenStatus (ws: any): WorkspaceInfoWithStatus {
    if (ws === undefined) {
      throw new PlatformError(new Status(Severity.ERROR, platform.status.WorkspaceNotFound, {}))
    }

    const status = ws.status
    if (status === undefined) {
      return ws
    }

    const result = { ...ws, ...status }
    delete result.status

    return result
  }

  async getUserWorkspaces (): Promise<WorkspaceInfoWithStatus[]> {
    const request = {
      method: 'getUserWorkspaces' as const,
      params: {}
    }

    return (await this.rpc<any[]>(request)).map((ws) => this.flattenStatus(ws))
  }

  async selectWorkspace (
    workspaceUrl: string,
    kind: 'external' | 'internal' | 'byregion' = 'external',
    externalRegions: string[] = []
  ): Promise<WorkspaceLoginInfo> {
    const request = {
      method: 'selectWorkspace' as const,
      params: { workspaceUrl, kind, externalRegions }
    }

    return await this.rpc(request)
  }

  async validateOtp (email: string, code: string): Promise<LoginInfo> {
    const request = {
      method: 'validateOtp' as const,
      params: { email, code }
    }

    return await this.rpc(request)
  }

  async loginOtp (email: string): Promise<OtpInfo> {
    const request = {
      method: 'loginOtp' as const,
      params: { email }
    }

    return await this.rpc(request)
  }

  async getLoginInfoByToken (): Promise<LoginInfo | WorkspaceLoginInfo> {
    const request = {
      method: 'getLoginInfoByToken' as const,
      params: {}
    }

    return await this.rpc(request)
  }

  async restorePassword (password: string): Promise<LoginInfo> {
    const request = {
      method: 'restorePassword' as const,
      params: { password }
    }

    return await this.rpc(request)
  }

  async confirm (): Promise<LoginInfo> {
    const request = {
      method: 'confirm' as const,
      params: {}
    }

    return await this.rpc(request)
  }

  async requestPasswordReset (email: string): Promise<void> {
    const request = {
      method: 'requestPasswordReset' as const,
      params: { email }
    }

    await this.rpc(request)
  }

  async sendInvite (email: string, role: AccountRole): Promise<void> {
    const request = {
      method: 'sendInvite' as const,
      params: { email, role }
    }

    await this.rpc(request)
  }

  async resendInvite (email: string, role: AccountRole): Promise<void> {
    const request = {
      method: 'resendInvite' as const,
      params: [email, role]
    }

    await this.rpc(request)
  }

  async createInviteLink (
    email: string,
    role: AccountRole,
    autoJoin: boolean,
    firstName: string,
    lastName: string,
    navigateUrl?: string,
    expHours?: number
  ): Promise<string> {
    const request = {
      method: 'createInviteLink' as const,
      params: { email, role, autoJoin, firstName, lastName, navigateUrl, expHours }
    }

    return await this.rpc(request)
  }

  async leaveWorkspace (account: string): Promise<LoginInfo | null> {
    const request = {
      method: 'leaveWorkspace' as const,
      params: { account }
    }

    return await this.rpc(request)
  }

  async changeUsername (first: string, last: string): Promise<void> {
    const request = {
      method: 'changeUsername' as const,
      params: { first, last }
    }

    await this.rpc(request)
  }

  async changePassword (oldPassword: string, newPassword: string): Promise<void> {
    const request = {
      method: 'changePassword' as const,
      params: { oldPassword, newPassword }
    }

    await this.rpc(request)
  }

  async signUpJoin (
    email: string,
    password: string,
    first: string,
    last: string,
    inviteId: string
  ): Promise<WorkspaceLoginInfo> {
    const request = {
      method: 'signUpJoin' as const,
      params: { email, password, first, last, inviteId }
    }

    return await this.rpc(request)
  }

  async join (email: string, password: string, inviteId: string): Promise<WorkspaceLoginInfo> {
    const request = {
      method: 'join' as const,
      params: { email, password, inviteId }
    }

    return await this.rpc(request)
  }

  async createInvite (exp: number, emailMask: string, limit: number, role: AccountRole): Promise<string> {
    const request = {
      method: 'createInvite' as const,
      params: { exp, emailMask, limit, role }
    }

    return await this.rpc(request)
  }

  async checkJoin (inviteId: string): Promise<WorkspaceLoginInfo> {
    const request = {
      method: 'checkJoin' as const,
      params: { inviteId }
    }

    return await this.rpc(request)
  }

  async checkAutoJoin (inviteId: string, firstName?: string, lastName?: string): Promise<WorkspaceLoginInfo> {
    const request = {
      method: 'checkAutoJoin' as const,
      params: { inviteId, firstName, lastName }
    }

    return await this.rpc(request)
  }

  async getWorkspacesInfo (ids: WorkspaceUuid[]): Promise<WorkspaceInfoWithStatus[]> {
    const request = {
      method: 'getWorkspacesInfo' as const,
      params: { ids }
    }

    return await this.rpc(request)
  }

  async getWorkspaceInfo (updateLastVisit: boolean = false): Promise<WorkspaceInfoWithStatus> {
    const request = {
      method: 'getWorkspaceInfo' as const,
      params: updateLastVisit ? { updateLastVisit: true } : {}
    }

    return this.flattenStatus(await this.rpc(request))
  }

  async getRegionInfo (): Promise<RegionInfo[]> {
    const request = {
      method: 'getRegionInfo' as const,
      params: {}
    }

    return await this.rpc(request)
  }

  async createWorkspace (workspaceName: string, region?: string): Promise<WorkspaceLoginInfo> {
    const request = {
      method: 'createWorkspace' as const,
      params: { workspaceName, region }
    }

    return await this.rpc(request)
  }

  async signUpOtp (email: string, firstName: string, lastName: string): Promise<OtpInfo> {
    const request = {
      method: 'signUpOtp' as const,
      params: { email, firstName, lastName }
    }

    return await this.rpc(request)
  }

  async signUp (email: string, password: string, firstName: string, lastName: string): Promise<LoginInfo> {
    const request = {
      method: 'signUp' as const,
      params: { email, password, firstName, lastName }
    }

    return await this.rpc(request)
  }

  async login (email: string, password: string): Promise<LoginInfo> {
    const request = {
      method: 'login' as const,
      params: { email, password }
    }

    return await this.rpc(request)
  }

  async getPerson (): Promise<Person> {
    const request = {
      method: 'getPerson' as const,
      params: {}
    }

    return await this.rpc(request)
  }

  async getPersonInfo (account: PersonUuid): Promise<PersonInfo> {
    const request = {
      method: 'getPersonInfo' as const,
      params: { account }
    }

    return await this.rpc(request)
  }

  async getSocialIds (): Promise<SocialId[]> {
    const request = {
      method: 'getSocialIds' as const,
      params: {}
    }

    return await this.rpc(request)
  }

  async workerHandshake (region: string, version: Data<Version>, operation: WorkspaceOperation): Promise<void> {
    const request = {
      method: 'workerHandshake' as const,
      params: { region, version, operation }
    }

    await this.rpc(request)
  }

  async getPendingWorkspace (
    region: string,
    version: Data<Version>,
    operation: WorkspaceOperation
  ): Promise<WorkspaceInfoWithStatus | null> {
    const request = {
      method: 'getPendingWorkspace' as const,
      params: { region, version, operation }
    }

    const result = await this.rpc(request)
    if (result == null) {
      return null
    }

    return this.flattenStatus(result)
  }

  async updateWorkspaceInfo (
    workspaceUuid: string,
    event: string,
    version: Data<Version>,
    progress: number,
    message?: string
  ): Promise<void> {
    const request = {
      method: 'updateWorkspaceInfo' as const,
      params: { workspaceUuid, event, version, progress, message }
    }

    await this.rpc(request)
  }

  async getWorkspaceMembers (): Promise<WorkspaceMemberInfo[]> {
    const request = {
      method: 'getWorkspaceMembers' as const,
      params: {}
    }

    return await this.rpc(request)
  }

  async updateWorkspaceRole (targetAccount: string, targetRole: AccountRole): Promise<void> {
    const request = {
      method: 'updateWorkspaceRole' as const,
      params: { targetAccount, targetRole }
    }

    await this.rpc(request)
  }

  async updateWorkspaceName (name: string): Promise<void> {
    const request = {
      method: 'updateWorkspaceName' as const,
      params: { name }
    }

    await this.rpc(request)
  }

  async deleteWorkspace (): Promise<void> {
    const request = {
      method: 'deleteWorkspace' as const,
      params: {}
    }

    await this.rpc(request)
  }

  async findPersonBySocialKey (socialString: string, requireAccount?: boolean): Promise<PersonUuid | undefined> {
    const request = {
      method: 'findPersonBySocialKey' as const,
      params: { socialString, requireAccount }
    }

    return await this.rpc(request)
  }

  async findPersonBySocialId (socialId: PersonId, requireAccount?: boolean): Promise<PersonUuid | undefined> {
    const request = {
      method: 'findPersonBySocialId' as const,
      params: { socialId, requireAccount }
    }

    return await this.rpc(request)
  }

  async findSocialIdBySocialKey (socialKey: string): Promise<PersonId | undefined> {
    const request = {
      method: 'findSocialIdBySocialKey' as const,
      params: { socialKey }
    }

    return await this.rpc(request)
  }

  async listWorkspaces (region?: string | null, mode: WorkspaceMode | null = null): Promise<WorkspaceInfoWithStatus[]> {
    const request = {
      method: 'listWorkspaces' as const,
      params: { region, mode }
    }

    return ((await this.rpc<any[]>(request)) ?? []).map((ws) => this.flattenStatus(ws))
  }

  async performWorkspaceOperation (
    workspaceId: string | string[],
    event: WorkspaceUserOperation,
    ...params: any
  ): Promise<boolean> {
    const request = {
      method: 'performWorkspaceOperation' as const,
      params: { workspaceId, event, params }
    }

    return await this.rpc(request)
  }

  async updateBackupInfo (backupInfo: BackupStatus): Promise<void> {
    const request = {
      method: 'updateBackupInfo' as const,
      params: { backupInfo }
    }

    await this.rpc(request)
  }

  async assignWorkspace (email: string, workspaceUuid: string, role: AccountRole): Promise<void> {
    const request = {
      method: 'assignWorkspace' as const,
      params: { email, workspaceUuid, role }
    }

    await this.rpc(request)
  }

  async updateWorkspaceRoleBySocialKey (socialKey: string, targetRole: AccountRole): Promise<void> {
    const request = {
      method: 'updateWorkspaceRoleBySocialKey' as const,
      params: { socialKey, targetRole }
    }

    await this.rpc(request)
  }

  async ensurePerson (
    socialType: SocialIdType,
    socialValue: string,
    firstName: string,
    lastName: string
  ): Promise<{ uuid: PersonUuid, socialId: PersonId }> {
    const request = {
      method: 'ensurePerson' as const,
      params: { socialType, socialValue, firstName, lastName }
    }

    return await this.rpc(request)
  }

  async addSocialIdToPerson (
    person: PersonUuid,
    type: SocialIdType,
    value: string,
    confirmed: boolean
  ): Promise<PersonId> {
    const request = {
      method: 'addSocialIdToPerson' as const,
      params: { person, type, value, confirmed }
    }

    return await this.rpc(request)
  }

  async getMailboxOptions (): Promise<MailboxOptions> {
    const request = {
      method: 'getMailboxOptions' as const,
      params: {}
    }

    return await this.rpc(request)
  }

  async createMailbox (name: string, domain: string): Promise<{ mailbox: string, socialId: PersonId }> {
    const request = {
      method: 'createMailbox' as const,
      params: { name, domain }
    }

    return await this.rpc(request)
  }

  async getMailboxes (): Promise<MailboxInfo[]> {
    const request = {
      method: 'getMailboxes' as const,
      params: {}
    }

    return await this.rpc(request)
  }

  async deleteMailbox (mailbox: string): Promise<void> {
    const request = {
      method: 'deleteMailbox' as const,
      params: { mailbox }
    }

    await this.rpc(request)
  }

<<<<<<< HEAD
  async getAccountInfo (uuid: PersonUuid): Promise<AccountInfo> {
    const request = {
      method: 'getAccountInfo' as const,
      params: { accountId: uuid }
=======
  async createIntegration (integration: Integration): Promise<void> {
    const request = {
      method: 'createIntegration' as const,
      params: integration
    }

    await this.rpc(request)
  }

  async updateIntegration (integration: Integration): Promise<void> {
    const request = {
      method: 'updateIntegration' as const,
      params: integration
    }

    await this.rpc(request)
  }

  async deleteIntegration (integrationKey: IntegrationKey): Promise<void> {
    const request = {
      method: 'deleteIntegration' as const,
      params: integrationKey
    }

    await this.rpc(request)
  }

  async getIntegration (integrationKey: IntegrationKey): Promise<Integration | null> {
    const request = {
      method: 'getIntegration' as const,
      params: integrationKey
    }

    return await this.rpc(request)
  }

  async listIntegrations (filter: {
    socialId?: PersonId
    kind?: string
    workspaceUuid?: WorkspaceUuid | null
  }): Promise<Integration[]> {
    const request = {
      method: 'listIntegrations' as const,
      params: filter
    }

    return await this.rpc(request)
  }

  async addIntegrationSecret (integrationSecret: IntegrationSecret): Promise<void> {
    const request = {
      method: 'addIntegrationSecret' as const,
      params: integrationSecret
    }

    await this.rpc(request)
  }

  async updateIntegrationSecret (integrationSecret: IntegrationSecret): Promise<void> {
    const request = {
      method: 'updateIntegrationSecret' as const,
      params: integrationSecret
    }

    await this.rpc(request)
  }

  async deleteIntegrationSecret (integrationSecretKey: IntegrationSecretKey): Promise<void> {
    const request = {
      method: 'deleteIntegrationSecret' as const,
      params: integrationSecretKey
    }

    await this.rpc(request)
  }

  async getIntegrationSecret (integrationSecretKey: IntegrationSecretKey): Promise<IntegrationSecret | null> {
    const request = {
      method: 'getIntegrationSecret' as const,
      params: integrationSecretKey
    }

    return await this.rpc(request)
  }

  async listIntegrationsSecrets (filter: {
    socialId?: PersonId
    kind?: string
    workspaceUuid?: WorkspaceUuid | null
    key?: string
  }): Promise<IntegrationSecret[]> {
    const request = {
      method: 'listIntegrationsSecrets' as const,
      params: filter
>>>>>>> b49bf276
    }

    return await this.rpc(request)
  }

  async setCookie (): Promise<void> {
    const url = concatLink(this.url, '/cookie')
    const response = await fetch(url, { ...this.request, method: 'PUT' })

    if (!response.ok) {
      const result = await response.json()
      if (result.error != null) {
        throw new PlatformError(result.error)
      }
    }
  }

  async deleteCookie (): Promise<void> {
    const url = concatLink(this.url, '/cookie')
    const response = await fetch(url, { ...this.request, method: 'DELETE' })

    if (!response.ok) {
      const result = await response.json()
      if (result.error != null) {
        throw new PlatformError(result.error)
      }
    }
  }
}

async function retry<T> (retries: number, op: () => Promise<T>, delay: number = 100): Promise<T> {
  let error: any
  while (retries > 0) {
    retries--
    try {
      return await op()
    } catch (err: any) {
      error = err
      if (retries !== 0) {
        await new Promise((resolve) => setTimeout(resolve, delay))
      }
    }
  }
  throw error
}<|MERGE_RESOLUTION|>--- conflicted
+++ resolved
@@ -142,9 +142,6 @@
     lastName: string
   ) => Promise<{ uuid: PersonUuid, socialId: PersonId }>
   addSocialIdToPerson: (person: PersonUuid, type: SocialIdType, value: string, confirmed: boolean) => Promise<PersonId>
-<<<<<<< HEAD
-  getAccountInfo: (uuid: PersonUuid) => Promise<AccountInfo>
-=======
   createIntegration: (integration: Integration) => Promise<void>
   updateIntegration: (integration: Integration) => Promise<void>
   deleteIntegration: (integrationKey: IntegrationKey) => Promise<void>
@@ -164,7 +161,7 @@
     workspaceUuid?: WorkspaceUuid | null
     key?: string
   }) => Promise<IntegrationSecret[]>
->>>>>>> b49bf276
+  getAccountInfo: (uuid: PersonUuid) => Promise<AccountInfo>
 
   setCookie: () => Promise<void>
   deleteCookie: () => Promise<void>
@@ -755,12 +752,6 @@
     await this.rpc(request)
   }
 
-<<<<<<< HEAD
-  async getAccountInfo (uuid: PersonUuid): Promise<AccountInfo> {
-    const request = {
-      method: 'getAccountInfo' as const,
-      params: { accountId: uuid }
-=======
   async createIntegration (integration: Integration): Promise<void> {
     const request = {
       method: 'createIntegration' as const,
@@ -855,7 +846,15 @@
     const request = {
       method: 'listIntegrationsSecrets' as const,
       params: filter
->>>>>>> b49bf276
+    }
+
+    return await this.rpc(request)
+  }
+
+  async getAccountInfo (uuid: PersonUuid): Promise<AccountInfo> {
+    const request = {
+      method: 'getAccountInfo' as const,
+      params: { accountId: uuid }
     }
 
     return await this.rpc(request)
