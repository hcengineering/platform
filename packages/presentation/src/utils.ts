--- conflicted
+++ resolved
@@ -61,13 +61,8 @@
 import { get, writable } from 'svelte/store'
 
 import { type KeyedAttribute } from '..'
-<<<<<<< HEAD
-import { OptimizeQueryMiddleware, type PresentationPipeline, PresentationPipelineImpl } from './pipeline'
-import plugin from './plugin'
-=======
 import { OptimizeQueryMiddleware, PresentationPipelineImpl, type PresentationPipeline } from './pipeline'
 import plugin, { type ClientHook } from './plugin'
->>>>>>> 658c0041
 
 export { reduceCalls } from '@hcengineering/core'
 
