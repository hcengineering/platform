--- conflicted
+++ resolved
@@ -3,11 +3,7 @@
 import { getMetadata } from '@hcengineering/platform'
 import { withRetry } from '@hcengineering/retry'
 
-<<<<<<< HEAD
-import { getFileUrl, getCurrentWorkspaceId, getBlobUrl } from './file'
-=======
 import { getFileUrl, getCurrentWorkspaceUuid } from './file'
->>>>>>> 461a0ace
 import presentation from './plugin'
 
 export interface PreviewMetadata {
@@ -25,14 +21,6 @@
 
 export interface VideoMeta {
   hls?: HLSMeta
-<<<<<<< HEAD
-}
-
-export interface HLSMeta {
-  thumbnail?: string
-  source?: string
-=======
->>>>>>> 461a0ace
 }
 
 export interface HLSMeta {
@@ -236,12 +224,7 @@
   try {
     const response = await fetch(url, { headers: { Authorization: `Bearer ${token}` } })
     if (response.ok) {
-      const result = (await response.json()) as VideoMeta
-      if (result.hls !== undefined) {
-        result.hls.source = getBlobUrl(result.hls.source ?? '')
-        result.hls.thumbnail = getBlobUrl(result.hls.thumbnail ?? '')
-      }
-      return result
+      return (await response.json()) as VideoMeta
     }
   } catch {}
 }