<!--
// Copyright © 2022 Hardcore Engineering Inc.
// 
// Licensed under the Eclipse Public License, Version 2.0 (the "License");
// you may not use this file except in compliance with the License. You may
// obtain a copy of the License at https://www.eclipse.org/legal/epl-2.0
// 
// Unless required by applicable law or agreed to in writing, software
// distributed under the License is distributed on an "AS IS" BASIS,
// WITHOUT WARRANTIES OR CONDITIONS OF ANY KIND, either express or implied.
// 
// See the License for the specific language governing permissions and
// limitations under the License.
-->
<script lang="ts">
  import { flip } from 'svelte/animate'

  import { Doc, DocData, Ref } from '@hcengineering/core'

  import { IconMoreV } from '@hcengineering/ui'
  import { getClient } from '../utils'

  type DocWithRank = Doc & { rank: string }
  type DraftDoc = DocData<Doc> & { _id: Ref<Doc> }
  type DraftDocWithRank = DocData<DocWithRank> & { _id: Ref<Doc> }
  type ListType = Doc[] | DocWithRank[] | DraftDoc[] | DraftDocWithRank[]

  export let objects: ListType
  export let handleMove: ((fromIndex: number, toIndex: number) => void) | undefined = undefined
  export let calcRank: (doc: DocWithRank, next: DocWithRank) => string
  export let showContextMenu: ((evt: MouseEvent, doc: Doc) => void) | undefined = undefined
  export let isDraft = false
<<<<<<< HEAD
  export let editable = true
=======
>>>>>>> 2a7492ff

  const client = getClient()

  let draggingIndex: number | null = null
  let hoveringIndex: number | null = null
  let dragOverIndex: number = -1

  function resetDrag () {
    draggingIndex = null
    hoveringIndex = null
    dragOverIndex = -1
  }

  function handleDragStart (ev: DragEvent, index: number) {
    if (ev.dataTransfer) {
      ev.dataTransfer.effectAllowed = 'move'
      ev.dataTransfer.dropEffect = 'move'
      draggingIndex = index
    }
  }

  function checkHasRank (objects: ListType): objects is DocWithRank[] {
    return 'rank' in objects[0]
  }

  function checkIsNotDraft (object: Doc | DocWithRank | DraftDoc | DraftDocWithRank): object is Doc | DocWithRank {
    return !('_class' in object) && !isDraft
  }

  async function handleDrop (ev: DragEvent, toIndex: number) {
    if (ev.dataTransfer && draggingIndex !== null && toIndex !== draggingIndex) {
      ev.dataTransfer.dropEffect = 'move'

      if (handleMove) {
        handleMove(draggingIndex, toIndex)
        return
      }
      if (!checkHasRank(objects)) {
        return
      }
      const [prev, next] = [
        objects[draggingIndex < toIndex ? toIndex : toIndex - 1],
        objects[draggingIndex < toIndex ? toIndex + 1 : toIndex]
      ]
      const object = objects[draggingIndex]

      const newRank = calcRank(prev, next)
      if (isDraft) {
        object.rank = newRank
      } else {
        await client.update(object, { rank: newRank })
      }
    }
    resetDrag()
  }
</script>

<div class="antiAccordion">
  {#each objects as object, index (object._id)}
    <div class="description pb-1" animate:flip={{ duration: 400 }}>
      <div
        class:is-dragging={index === draggingIndex}
        class:is-dragged-over-up={draggingIndex !== null && index < draggingIndex && index === hoveringIndex}
        class:is-dragged-over-down={draggingIndex !== null && index > draggingIndex && index === hoveringIndex}
        class:drag-over-highlight={index === dragOverIndex}
<<<<<<< HEAD
        draggable={editable}
=======
        draggable={true}
>>>>>>> 2a7492ff
        on:contextmenu|preventDefault={(ev) => checkIsNotDraft(object) && showContextMenu?.(ev, object)}
        on:dragstart={(ev) => handleDragStart(ev, index)}
        on:dragover|preventDefault={() => {
          dragOverIndex = index
          return false
        }}
        on:dragenter={() => (hoveringIndex = index)}
        on:drop|preventDefault={(ev) => handleDrop(ev, index)}
        on:dragend={resetDrag}
      >
        <div class="draggable-container">
          <div class="caption mb-0 flex flex-grow flex-row-center">
            <div class="draggable-mark fs-title dark-color whitespace-nowrap mr-2"><IconMoreV size={'small'} /></div>
            <div class="fs-title dark-color whitespace-nowrap mr-2">
              {`${index + 1}.`}
            </div>
            <slot name="object" {index} />
          </div>
          <slot name="object-footer" {index} />
        </div>
      </div>
    </div>
  {/each}
</div>

<style lang="scss">
  .drag-over-highlight {
    opacity: 0.2;
  }
  .description {
    .draggable-container {
      cursor: grabbing;
    }

    &:hover {
      .draggable-mark {
        opacity: 0.4;
      }
    }
  }
</style><|MERGE_RESOLUTION|>--- conflicted
+++ resolved
@@ -30,10 +30,7 @@
   export let calcRank: (doc: DocWithRank, next: DocWithRank) => string
   export let showContextMenu: ((evt: MouseEvent, doc: Doc) => void) | undefined = undefined
   export let isDraft = false
-<<<<<<< HEAD
   export let editable = true
-=======
->>>>>>> 2a7492ff
 
   const client = getClient()
 
@@ -99,11 +96,6 @@
         class:is-dragged-over-up={draggingIndex !== null && index < draggingIndex && index === hoveringIndex}
         class:is-dragged-over-down={draggingIndex !== null && index > draggingIndex && index === hoveringIndex}
         class:drag-over-highlight={index === dragOverIndex}
-<<<<<<< HEAD
-        draggable={editable}
-=======
-        draggable={true}
->>>>>>> 2a7492ff
         on:contextmenu|preventDefault={(ev) => checkIsNotDraft(object) && showContextMenu?.(ev, object)}
         on:dragstart={(ev) => handleDragStart(ev, index)}
         on:dragover|preventDefault={() => {
