--- conflicted
+++ resolved
@@ -14,11 +14,7 @@
 -->
 <script lang="ts">
   import { Analytics } from '@hcengineering/analytics'
-<<<<<<< HEAD
-  import { SortingOrder, BlobMetadata, type Blob, type Ref } from '@hcengineering/core'
-=======
   import { BlobMetadata, SortingOrder, type Blob, type Ref } from '@hcengineering/core'
->>>>>>> 461a0ace
   import { getEmbeddedLabel } from '@hcengineering/platform'
   import {
     Button,
