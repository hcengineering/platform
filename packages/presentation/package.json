--- conflicted
+++ resolved
@@ -16,7 +16,7 @@
     "svelte-loader": "^3.1.3",
     "sass": "^1.53.0",
     "svelte-preprocess": "^4.10.7",
-    "@hcengineering/platform-rig": "^0.6.0",
+    "@hcengineering/platform-rig": "~0.6.0",
     "@typescript-eslint/eslint-plugin": "^5.41.0",
     "@typescript-eslint/parser": "^5.41.0",
     "eslint-config-standard-with-typescript": "^23.0.0",
@@ -31,23 +31,19 @@
     "typescript": "^4.3.5"
   },
   "dependencies": {
-    "@hcengineering/attachment": "^0.6.1",
+    "@hcengineering/attachment": "~0.6.1",
     "@hcengineering/platform": "^0.6.8",
-    "@hcengineering/core": "^0.6.20",
-    "@hcengineering/query": "^0.6.1",
-    "@hcengineering/ui": "^0.6.3",
-    "@hcengineering/view": "^0.6.2",
+    "@hcengineering/core": "^0.6.19",
+    "@hcengineering/query": "~0.6.1",
+    "@hcengineering/ui": "^0.6.2",
+    "@hcengineering/view": "^0.6.1",
     "svelte": "^3.47",
-    "@hcengineering/contact": "^0.6.9",
-    "@hcengineering/login": "^0.6.1",
-    "@hcengineering/image-cropper": "^0.6.0",
+    "@hcengineering/contact": "~0.6.8",
+    "@hcengineering/login": "~0.6.1",
+    "@hcengineering/image-cropper": "~0.6.0",
     "@hcengineering/client": "^0.6.6",
-<<<<<<< HEAD
     "@hcengineering/tracker": "^0.6.1",
-    "@hcengineering/setting": "~0.6.1",
-=======
     "@hcengineering/setting": "^0.6.2",
->>>>>>> 6f8ded21
     "fast-equals": "^2.0.3"
   }
 }