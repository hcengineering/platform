--- conflicted
+++ resolved
@@ -28,15 +28,12 @@
     "Edit": "Edit",
     "SelectAvatar": "Select avatar",
     "GravatarsManaged": "Gravatars are managed through",
-<<<<<<< HEAD
     "CategoryCurrentUser": "Current user",
     "Assigned": "Assigned",
     "CategoryPreviousAssigned": "Previously assigned",
     "CategoryProjectLead": "Project lead",
     "CategoryProjectMembers": "Project members",
-    "CategoryOther": "Other"
-=======
+    "CategoryOther": "Other",
     "InltPropsValue": "{value}"
->>>>>>> 6f8ded21
   }
 }