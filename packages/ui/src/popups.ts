import { getResource } from '@hcengineering/platform'
import { type ComponentType } from 'svelte'
import { derived, get } from 'svelte/store'
import type {
  AnyComponent,
  AnySvelteComponent,
  DeviceOptions,
  HorizontalAlignment,
  PopupAlignment,
  PopupOptions,
  PopupPositionElement,
  VerticalAlignment
} from './types'

import { Analytics } from '@hcengineering/analytics'
import { modalStore } from './modals'

export interface CompAndProps {
  type?: 'popup'
  id: string
  is: AnySvelteComponent | ComponentType
  props: any
  element?: PopupAlignment
  onClose?: (result: any) => void
  onUpdate?: (result: any) => void
  close: () => void
  update?: (props: Record<string, any>) => void
  options: {
    category: string
    overlay: boolean
    fixed?: boolean
    refId?: string
  }
  dock?: boolean

  // Internal
  closing?: boolean
}

export interface PopupResult {
  id: string
  close: () => void
  update: (props: Record<string, any>) => void
}

export const popupstore = derived(modalStore, (modals) => {
  return modals.filter((m) => m.type === 'popup') as CompAndProps[]
})

export const dockStore = derived(modalStore, (modals) => {
  return (modals.filter((m) => m.type === 'popup') as CompAndProps[]).find((popup: CompAndProps) => popup.dock)
})

export function updatePopup (id: string, props: Partial<CompAndProps>): void {
  modalStore.update((modals) => {
    const popupIndex = (modals.filter((m) => m.type === 'popup') as CompAndProps[]).findIndex(
      (p: CompAndProps) => p.id === id
    )
    if (popupIndex !== -1) {
      ;(modals[popupIndex] as CompAndProps).update?.(props.props)
    }
    return modals
  })
}

function addPopup (props: CompAndProps): void {
  modalStore.update((modals) => {
    modals.push(props)
    return modals
  })
}

function checkDockPosition (refId: string | undefined): boolean {
  if (refId !== undefined && localStorage.getItem('dock-popup') === refId) {
    const docked = get(dockStore)
    if (docked === undefined) {
      return true
    }
  }
  return false
}

let popupId: number = 0
export function showPopup (
  component: AnySvelteComponent | AnyComponent | ComponentType,
  props: any,
  element?: PopupAlignment,
  onClose?: (result: any) => void | Promise<void>,
  onUpdate?: (result: any) => void | Promise<void>,
  options: {
    category: string
    overlay: boolean
    fixed?: boolean
    refId?: string
    id?: string
  } = {
    category: 'popup',
    overlay: true
  }
): PopupResult {
  const id = options?.id ?? `${popupId++}`
  const closePopupOp = (): void => {
    modalStore.update((popups) => {
      const pos = popups.findIndex((p) => (p as CompAndProps).id === id && p.type === 'popup')
      if (pos !== -1) {
        popups.splice(pos, 1)
      }
      return popups
    })
  }
  closePopupOp()
<<<<<<< HEAD
=======
  const anchor = document.activeElement as HTMLElement
  const editable = anchor?.isContentEditable || anchor?.tagName === 'INPUT' || anchor?.tagName === 'TEXTAREA'
  if (anchor != null && !editable) anchor.blur()

>>>>>>> 461a0ace
  const _element = element instanceof HTMLElement ? getPopupPositionElement(element) : element
  const data: Omit<CompAndProps, 'is'> = {
    id,
    props,
    element: _element,
    onClose,
    onUpdate,
    close: closePopupOp,
    options,
    type: 'popup'
  }
  if (checkDockPosition(options.refId)) {
    data.dock = true
  }
  if (typeof component === 'string') {
    getResource(component)
      .then((resolved) => {
        addPopup({ ...data, is: resolved })
      })
      .catch((err) => {
        Analytics.handleError(err)
        console.error(err)
      })
  } else {
    addPopup({ ...data, is: component })
  }
  return {
    id,
    close: closePopupOp,
    update: (props) => {
      updatePopup(id, props)
    }
  }
}

export function closePopup (category?: string): void {
  modalStore.update((popups) => {
    if (category !== undefined) {
      popups = popups.filter((p) => p.type === 'popup' && p.options.category !== category)
    } else {
      for (let i = popups.length - 1; i >= 0; i--) {
        if (popups[i].type !== 'popup') continue
        const popi = popups[i] as CompAndProps
        if (popi.options.fixed !== true) {
          const isClosing = popi.closing ?? false
          if (popups[i].type === 'popup') {
            popi.closing = true
          }
          if (!isClosing) {
            // To prevent possible recursion, we need to check if we call some code from popup close, to do close.
            popi.onClose?.(undefined)
          }
          popi.closing = false
          popups.splice(i, 1)
          break
        }
      }
    }
    return popups
  })
}

/**
 * @public
 *
 * Place element based on position and element.
 *
 * return boolean to show or not modal overlay.
 */
export function fitPopupPositionedElement (
  modalHTML: HTMLElement,
  alignment: PopupPositionElement,
  newProps: Record<string, string | number>
): PopupOptions {
  let direction: string = ''
  const rect = alignment.getBoundingClientRect()
  const rectPopup = modalHTML.getBoundingClientRect()
  const docWidth = document.body.clientWidth
  const docHeight = document.body.clientHeight
  newProps.left = newProps.right = newProps.top = newProps.bottom = ''
  newProps.maxHeight = newProps.height = ''
  newProps.maxWidth = newProps.width = ''
  if (alignment?.kind === 'submenu') {
    const dirH =
      docWidth - rect.right - rectPopup.width - 12 > 0 ? 'right' : rect.left > docWidth - rect.left ? 'left' : 'inside'
    const dirV =
      docHeight - rect.top - rectPopup.height - 20 > 0
        ? 'bottom'
        : rect.bottom > rectPopup.height + 20
          ? 'top'
          : 'bottom'
    if (dirH === 'right') newProps.left = `${rect.right - 4}px`
    else if (dirH === 'inside') newProps.right = '1rem'
    else newProps.right = `${docWidth - rect.left - 4}px`
    if (dirV === 'bottom') newProps.top = `${rect.top - 4}px`
    else newProps.bottom = `${docHeight - rect.bottom - 4}px`
    direction = `${dirV}|${dirH}`
  } else if (alignment.position !== undefined) {
    if (alignment.position.v === 'top') {
      newProps.top = `${rect.top}px`
    } else if (alignment.position.v === 'bottom') {
      newProps.top = `${rect.bottom - rectPopup.height}px`
    }

    if (alignment.position.h === 'right') {
      newProps.left = `${rect.right + 4}px`
    } else if (alignment.position.h === 'left') {
      newProps.left = `${rect.left - rectPopup.width - 4}px`
    }
    direction = alignment.position.v + '|' + alignment.position.h
  } else {
    // Vertical
    if (rect.bottom + rectPopup.height + 28 <= docHeight) {
      newProps.top = `${rect.bottom + 16}px`
      direction = 'bottom'
    } else if (rectPopup.height + 28 < rect.top) {
      newProps.bottom = `${docHeight - rect.top + 16}px`
      direction = 'top'
    } else {
      newProps.top = newProps.bottom = '16px'
      direction = 'top'
    }

    // Horizontal
    if (rect.left + rectPopup.width + 16 <= docWidth) {
      newProps.left = `${rect.left}px`
      direction += '|right'
    } else if (rect.right - rectPopup.width - 16 >= 0) {
      newProps.right = `${docWidth - rect.right}px`
      direction += '|left'
    } else {
      newProps.left = '16px'
      direction += '|center'
    }
  }
  return { props: newProps, showOverlay: false, direction }
}

/**
 * @public
 *
 * Place element based on position and underline content element.
 *
 * return boolean to show or not modal overlay.
 */
export function fitPopupElement (
  modalHTML: HTMLElement,
  device: DeviceOptions,
  element?: PopupAlignment,
  contentPanel?: HTMLElement,
  clientWidth?: number,
  clientHeight?: number
): PopupOptions {
  let show = true
  const newProps: Record<string, string | number> = {}
  if (element != null) {
    show = false
    newProps.left = newProps.right = newProps.top = newProps.bottom = ''
    newProps.maxHeight = newProps.height = ''
    newProps.maxWidth = newProps.width = newProps.minWidth = ''
    if (typeof element !== 'string') {
      const result = fitPopupPositionedElement(modalHTML, element, newProps)
      // applyStyle(newProps, modalHTML)
      return result
    } else if (element === 'right' && contentPanel !== undefined) {
      const rect = contentPanel.getBoundingClientRect()
      newProps.top = `calc(${rect.top}px + 8px)`
      newProps.bottom = '0.75rem'
      newProps.right = '0.75rem'
      newProps.maxWidth = '50%'
      show = true
    } else if (element === 'top') {
      const fullHeight = clientHeight !== undefined && clientHeight / device.docHeight > 0.745
      if (clientWidth !== undefined && clientHeight !== undefined) {
        newProps.left = `calc(50% - ${clientWidth / 2}px`
      } else {
        newProps.left = '50%'
        newProps.transform = 'translateX(-50%)'
      }
      newProps.top = fullHeight ? `${(device.docHeight - clientHeight) / 2}px` : '15vh'
      newProps.maxHeight = fullHeight ? 'calc(100vh - 2rem)' : '75vh'
      show = true
    } else if (element === 'float') {
      newProps.top = 'calc(var(--status-bar-height) + 4px)'
      newProps.bottom = '4px'
      newProps.left = '60%'
      newProps.right = '4px'
      show = true
    } else if (element === 'center') {
      if (clientWidth !== undefined && clientHeight !== undefined) {
        newProps.top = `calc(50% - ${clientHeight / 2}px`
        newProps.left = `calc(50% - ${clientWidth / 2}px`
      } else {
        newProps.top = '50%'
        newProps.left = '50%'
        newProps.transform = 'translate(-50%, -50%)'
      }
      show = true
    } else if (element === 'centered') {
      newProps.top = newProps.bottom = '15%'
      newProps.left = newProps.right = '25%'
      show = true
    } else if (element === 'logo') {
      newProps.top = '2.75rem'
      newProps.left = '5rem'
      newProps.maxWidth = '42rem'
      newProps.maxHeight = 'calc(100vh - 5.5rem)'
      show = true
    } else if (element === 'logo-mini') {
      newProps.top = '2.5rem'
      newProps.left = '.5rem'
      newProps.maxWidth = '42rem'
      newProps.maxHeight = 'calc(100vh - 5.5rem)'
      show = true
    } else if (element === 'logo-portrait') {
      newProps.bottom = 'calc(var(--app-panel-width) + .75rem)'
      newProps.left = '.5rem'
      newProps.maxWidth = 'calc(100vw - 1rem)'
      newProps.maxHeight = 'calc(100vh - var(--app-panel-width) - 1.5rem)'
      show = true
    } else if (element === 'account') {
      newProps.bottom = '2.75rem'
      newProps.left = '5rem'
      newProps.maxWidth = '42rem'
      newProps.maxHeight = 'calc(100vh - 5.5rem)'
      show = true
    } else if (element === 'account-portrait') {
      newProps.bottom = 'calc(var(--app-panel-width) + .75rem)'
      newProps.right = '.5rem'
      newProps.maxWidth = 'calc(100vw - 1rem)'
      newProps.maxHeight = 'calc(100vh - var(--app-panel-width) - 1.5rem)'
      show = true
    } else if (element === 'account-mobile') {
      newProps.bottom = '.5rem'
      newProps.left = 'calc(var(--app-panel-width) + .5rem)'
      newProps.maxWidth = 'calc(100vw - var(--app-panel-width) - 1rem)'
      newProps.maxHeight = 'calc(100vh - 1rem)'
      show = true
    } else if (element === 'notify') {
      newProps.top = '2.5rem'
      newProps.left = '4.75rem'
      newProps.maxWidth = '42rem'
      newProps.maxHeight = 'calc(100vh - 5rem)'
      show = true
    } else if (element === 'notify-mobile') {
      newProps.bottom = 'calc(var(--app-panel-width) + .75rem)'
      newProps.left = '.5rem'
      newProps.maxWidth = 'calc(100vw - 1rem)'
      newProps.maxHeight = 'calc(100vh - var(--app-panel-width) - 1.5rem)'
      show = true
    } else if (element === 'full' && contentPanel === undefined) {
      newProps.top = '0'
      newProps.bottom = '0'
      newProps.left = '0'
      newProps.right = '0'
      // newProps.width = '100vw'
      newProps.height = '100vh'
      show = false
    } else if (element === 'full' && contentPanel !== undefined) {
      const rect = contentPanel.getBoundingClientRect()
      newProps.top = `${rect.top + 1}px`
      newProps.bottom = '1px'
      newProps.left = '1px'
      newProps.right = '1px'
      show = true
    } else if (element === 'full-centered') {
      const rect = contentPanel !== undefined ? contentPanel.getBoundingClientRect() : { top: 0 }
      newProps.top = `${Math.max(20, rect.top + 1)}px`
      newProps.bottom = '.5rem'
      newProps.left = '.5rem'
      newProps.right = '.5rem'
      show = true
    } else if (element === 'content' && contentPanel !== undefined) {
      const rect = contentPanel.getBoundingClientRect()
      newProps.top = `${rect.top}px`
      // newProps.bottom = `${Math.min(document.body.clientHeight - rect.bottom + 1, window.innerHeight - rect.top - 1)}px`
      newProps.height = `${Math.min(rect.height, window.innerHeight - rect.top)}px`
      newProps.left = `${rect.left}px`
      // newProps.right = `${Math.min(document.body.clientWidth - rect.right, window.innerWidth - rect.left - 5)}px`
      newProps.width = `${Math.min(rect.width, window.innerWidth - rect.left)}px`
    } else if (element === 'middle') {
      if (contentPanel !== undefined) {
        const rect = contentPanel.getBoundingClientRect()
        newProps.top = `calc(${rect.top}px)`
      } else {
        newProps.top = '15%'
      }
      newProps.bottom = '12px'

      if (clientWidth !== undefined && clientHeight !== undefined) {
        newProps.left = `calc(50% - ${clientWidth / 2}px`
      } else {
        newProps.left = '50%'
        newProps.transform = 'translateX(-50%)'
      }
    } else if (element === 'help-center') {
      newProps.top = 'calc(var(--status-bar-height) + 12px)'
      newProps.bottom = '12px'
      newProps.right = '12px'
      show = true
    } else if (element === 'status') {
      newProps.top = 'calc(var(--status-bar-height) + 7.5px)'
      newProps.right = '12px'
    } else if (element === 'movable') {
      newProps.top = 'calc(var(--status-bar-height) + 4px)'
      newProps.right = '1rem'
    }
  } else {
    if (clientWidth !== undefined && clientHeight !== undefined) {
      newProps.top = `calc(50% - ${clientHeight / 2}px`
      newProps.left = `calc(50% - ${clientWidth / 2}px`
    } else {
      newProps.top = '50%'
      newProps.left = '50%'
      newProps.transform = 'translate(-50%, -50%)'
    }
    show = true
  }
  // applyStyle(newProps, modalHTML)
  return { props: newProps, showOverlay: show, direction: '' }
}

export function eventToHTMLElement (evt: MouseEvent | TouchEvent): HTMLElement {
  return evt.target as HTMLElement
}

export function getEventPopupPositionElement (
  e?: Event,
  position?: { v: VerticalAlignment, h: HorizontalAlignment }
): PopupAlignment | undefined {
  if (e?.target == null) {
    return undefined
  }
  const target = e.target as HTMLElement
  return getPopupPositionElement(target, position)
}

export function getPopupPositionElement (
  el: HTMLElement | undefined,
  position?: { v: VerticalAlignment, h: HorizontalAlignment }
): PopupAlignment | undefined {
  if (el?.getBoundingClientRect != null) {
    const result = el.getBoundingClientRect()
    return {
      getBoundingClientRect: () => result,
      position
    }
  }

  return undefined
}
export function getEventPositionElement (evt: MouseEvent): PopupAlignment | undefined {
  const rect = DOMRect.fromRect({ width: 1, height: 1, x: evt.clientX, y: evt.clientY })
  return {
    getBoundingClientRect: () => rect
  }
}

export function pin (id: string): void {
  modalStore.update((popups) => {
    const currentPopups = popups.filter((m) => m.type === 'popup') as CompAndProps[]
    const current = currentPopups.find((p) => p.id === id) as CompAndProps
    ;(popups.filter((m) => m.type === 'popup') as CompAndProps[]).forEach((p) => (p.dock = p.id === id))
    if (current?.options.refId !== undefined) {
      localStorage.setItem('dock-popup', current.options.refId)
    }
    return popups
  })
}

export function unpin (): void {
  modalStore.update((popups) => {
    ;(popups.filter((m) => m.type === 'popup') as CompAndProps[]).forEach((p) => (p.dock = false))
    return popups
  })
  localStorage.removeItem('dock-popup')
}<|MERGE_RESOLUTION|>--- conflicted
+++ resolved
@@ -109,13 +109,10 @@
     })
   }
   closePopupOp()
-<<<<<<< HEAD
-=======
   const anchor = document.activeElement as HTMLElement
   const editable = anchor?.isContentEditable || anchor?.tagName === 'INPUT' || anchor?.tagName === 'TEXTAREA'
   if (anchor != null && !editable) anchor.blur()
 
->>>>>>> 461a0ace
   const _element = element instanceof HTMLElement ? getPopupPositionElement(element) : element
   const data: Omit<CompAndProps, 'is'> = {
     id,
