--- conflicted
+++ resolved
@@ -450,18 +450,6 @@
     (orientir === 'horizontal' && (maskH === 'left' || maskH === 'both'))
       ? 'visible'
       : 'hidden'
-<<<<<<< HEAD
-  let scrollY: number = 0
-
-  let safariScrollJumpfix: boolean = true
-  export const enableSafariScrollJumpFix = (enable: boolean): void => {
-    if (enable) {
-      scrollY = divScroll?.scrollTop ?? 0
-    }
-    safariScrollJumpfix = enable
-  }
-=======
->>>>>>> ce34a7e6
 </script>
 
 <svelte:window on:resize={_resize} />
@@ -487,26 +475,6 @@
       style:overflow-x={horizontal ? 'auto' : 'hidden'}
       on:scroll={() => {
         if ($tooltipstore.label !== undefined) closeTooltip()
-<<<<<<< HEAD
-
-        // TODO: Workaround: https://front.hc.engineering/workbench/platform/tracker/TSK-760
-        // In Safari scroll could jump on click, with no particular reason.
-        if (safariScrollJumpfix) {
-          const newPos = divScroll?.scrollTop ?? 0
-          if (
-            !scrolling &&
-            !isScrolling &&
-            scrollY !== 0 &&
-            Math.abs(newPos - scrollY) > 100 &&
-            divScroll !== undefined &&
-            isSafari()
-          ) {
-            divScroll.scrollTop = scrollY
-          }
-          scrollY = divScroll?.scrollTop ?? 0
-        }
-=======
->>>>>>> ce34a7e6
       }}
     >
       <div
