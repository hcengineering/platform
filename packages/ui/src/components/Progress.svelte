<!--
// Copyright © 2022 Hardcore Engineering Inc.
//
// Licensed under the Eclipse Public License, Version 2.0 (the "License");
// you may not use this file except in compliance with the License. You may
// obtain a copy of the License at https://www.eclipse.org/legal/epl-2.0
//
// Unless required by applicable law or agreed to in writing, software
// distributed under the License is distributed on an "AS IS" BASIS,
// WITHOUT WARRANTIES OR CONDITIONS OF ANY KIND, either express or implied.
//
// See the License for the specific language governing permissions and
// limitations under the License.
-->
<script lang="ts">
  import { themeStore } from '@hcengineering/theme'
  import { getPlatformColor } from '../colors'
  import { createEventDispatcher } from 'svelte'
  import { deviceOptionsStore } from '..'

  export let value: number
  export let min: number = 0
  export let max: number = 100
  export let color: number | undefined = undefined
  export let editable = false

  $: proc = (max - min) / 100
  $: if (value > max) value = max
  $: if (value < min) value = min

  const dispatch = createEventDispatcher()

  function click (e: MouseEvent): void {
    if (!editable) return
    calcValue(e)
    dispatch('change', value)
  }

  function calcValue (e: MouseEvent): void {
    const rect = (e.currentTarget as HTMLElement).getBoundingClientRect()
    const x = e.clientX - rect.left - $deviceOptionsStore.fontSize / 2
    let pos = x / (rect.width - $deviceOptionsStore.fontSize)
    if (pos > 100) pos = 100
    if (pos < 0) pos = 0
    value = (max - min) * pos + min
  }

  function save (): void {
    if (drag) {
      dispatch('change', value)
      drag = false
    }
  }

  function move (e: MouseEvent): void {
    if (!drag) return
    calcValue(e)
  }

  let drag: boolean = false

  $: position = proc !== 0 ? Math.round((value - min) / proc) : 0
</script>

<!-- svelte-ignore a11y-click-events-have-key-events -->
<!-- svelte-ignore a11y-no-static-element-interactions -->
<div class="container" class:editable on:click={click} on:mousemove={move} on:mouseleave={save} on:mouseup={save}>
<<<<<<< HEAD
=======
  <div
    class="bar"
    style:width={`calc(calc(100% - 1rem) * ${position} / 100 + .5rem)`}
    style:background-color={color !== undefined
      ? getPlatformColor(color, $themeStore.dark)
      : 'var(--theme-toggle-on-bg-color)'}
  />
>>>>>>> b46c3eb1
  {#if editable}
    <div
      class="control"
      on:mousedown={() => {
        drag = true
      }}
      style:left={`calc(calc(100% - 1rem) * ${position} / 100)`}
    />
  {/if}
</div>

<style lang="scss">
  .container {
    position: relative;
    height: 0.25rem;
    background-color: var(--trans-content-10);
    border-radius: 0.125rem;

    &.editable {
      height: 1rem;
      border-radius: 0.5rem;
      cursor: pointer;

      .bar {
        border-radius: 0.5rem 0 0 0.5rem;
      }

      .control {
        position: absolute;
        top: 0;
        height: 1rem;
        width: 1rem;
        border-radius: 50%;
        background-color: var(--primary-button-color);
        border: 1px solid var(--theme-divider-color);
        box-shadow:
          inset -0.125rem -0.125rem 0.175rem rgba(0, 0, 0, 0.1),
          0 0 0.25rem rgba(0, 0, 0, 0.25);
      }
    }

    .bar {
      position: absolute;
      top: 0;
      left: 0;
      height: 100%;
      border-radius: 0.125rem;
    }
  }
</style><|MERGE_RESOLUTION|>--- conflicted
+++ resolved
@@ -65,8 +65,6 @@
 <!-- svelte-ignore a11y-click-events-have-key-events -->
 <!-- svelte-ignore a11y-no-static-element-interactions -->
 <div class="container" class:editable on:click={click} on:mousemove={move} on:mouseleave={save} on:mouseup={save}>
-<<<<<<< HEAD
-=======
   <div
     class="bar"
     style:width={`calc(calc(100% - 1rem) * ${position} / 100 + .5rem)`}
@@ -74,7 +72,6 @@
       ? getPlatformColor(color, $themeStore.dark)
       : 'var(--theme-toggle-on-bg-color)'}
   />
->>>>>>> b46c3eb1
   {#if editable}
     <div
       class="control"
