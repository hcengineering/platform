--- conflicted
+++ resolved
@@ -27,15 +27,11 @@
 
 <div class="editbox{error ? ' error' : ''}" style={width ? 'width: ' + width : ''}>
   {#if password}
-<<<<<<< HEAD
-    <input type="password" {name} class:nolabel={!label} {id} bind:value on:change on:keyup autocomplete="off" placeholder=" " />
-  {:else}
-    <input type="text" {name} class:nolabel={!label} {id} bind:value on:change on:keyup autocomplete="off" placeholder=" " />
-=======
     <input
       type="password"
       class:nolabel={!label}
       {id}
+      {name}
       bind:value
       on:blur
       on:change
@@ -48,6 +44,7 @@
       type="text"
       class:nolabel={!label}
       {id}
+      {name}
       bind:value
       on:blur
       on:change
@@ -55,7 +52,6 @@
       autocomplete="off"
       placeholder=" "
     />
->>>>>>> aabef475
   {/if}
   {#if label}
     <div class="label"><Label {label} /></div>
