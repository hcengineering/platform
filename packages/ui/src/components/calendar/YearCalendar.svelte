<!--
// Copyright © 2022 Hardcore Engineering Inc.
//
// Licensed under the Eclipse Public License, Version 2.0 (the "License");
// you may not use this file except in compliance with the License. You may
// obtain a copy of the License at https://www.eclipse.org/legal/epl-2.0
//
// Unless required by applicable law or agreed to in writing, software
// distributed under the License is distributed on an "AS IS" BASIS,
// WITHOUT WARRANTIES OR CONDITIONS OF ANY KIND, either express or implied.
//
// See the License for the specific language governing permissions and
// limitations under the License.
-->
<script type="ts">
  import MonthCalendar from './MonthCalendar.svelte'

  /**
   * If passed, calendars will use monday as first day
   */
  export let mondayStart = true
  export let value: Date = new Date()
  export let currentDate: Date = new Date()
  export let cellHeight: string | undefined = undefined
  export let minWidth = '18rem'

  function getMonthName (date: Date): string {
    const locale = new Intl.NumberFormat().resolvedOptions().locale
    return new Intl.DateTimeFormat(locale, { month: 'long' }).format(date)
  }
  function month (date: Date, m: number): Date {
    date = new Date(date)
    date.setMonth(m)
    return date
  }
</script>

<div class="year-erp-calendar">
  {#each [...Array(12).keys()] as m}
    <div class="antiComponentBox mt-2 mb-2 ml-2 mr-2 flex-grow" style={`min-width: ${minWidth};`}>
      {getMonthName(month(value, m))}
<<<<<<< HEAD
      <MonthCalendar {cellHeight} weekFormat="narrow" bind:value currentDate={month(currentDate, m)} {mondayStart}>
        <!-- eslint-disable-next-line no-undef -->
=======
      <MonthCalendar {cellHeight} weekFormat="narrow" bind:value currentDate={month(currentDate, m)} {mondayStart} on:change>
        <!----> eslint-disable-next-line no-undef -->
>>>>>>> 24dfc7f2
        <svelte:fragment slot="cell" let:date={date}>
          <slot name="cell" date={date} />
        </svelte:fragment>
      </MonthCalendar>
    </div>
  {/each}
</div>

<style lang="scss">
  .year-erp-calendar {
    display: grid;
    grid-template-columns: repeat(4, 1fr);
    border-collapse: collapse;
  }
</style><|MERGE_RESOLUTION|>--- conflicted
+++ resolved
@@ -39,13 +39,8 @@
   {#each [...Array(12).keys()] as m}
     <div class="antiComponentBox mt-2 mb-2 ml-2 mr-2 flex-grow" style={`min-width: ${minWidth};`}>
       {getMonthName(month(value, m))}
-<<<<<<< HEAD
-      <MonthCalendar {cellHeight} weekFormat="narrow" bind:value currentDate={month(currentDate, m)} {mondayStart}>
-        <!-- eslint-disable-next-line no-undef -->
-=======
       <MonthCalendar {cellHeight} weekFormat="narrow" bind:value currentDate={month(currentDate, m)} {mondayStart} on:change>
         <!----> eslint-disable-next-line no-undef -->
->>>>>>> 24dfc7f2
         <svelte:fragment slot="cell" let:date={date}>
           <slot name="cell" date={date} />
         </svelte:fragment>
