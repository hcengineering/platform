--- conflicted
+++ resolved
@@ -61,11 +61,8 @@
 export { default as TimeSince } from './components/TimeSince.svelte'
 export { default as Dropdown } from './components/Dropdown.svelte'
 export { default as DumbDropdown } from './components/DumbDropdown.svelte'
-<<<<<<< HEAD
 export { default as ShowMore } from './components/ShowMore.svelte'
-=======
 export { default as StatusesBar } from './components/StatusesBar.svelte'
->>>>>>> 538c5529
 
 export { default as IconAdd } from './components/icons/Add.svelte'
 export { default as IconClose } from './components/icons/Close.svelte'
