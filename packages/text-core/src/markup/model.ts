//
// Copyright © 2024 Hardcore Engineering Inc.
//
// Licensed under the Eclipse Public License, Version 2.0 (the "License");
// you may not use this file except in compliance with the License. You may
// obtain a copy of the License at https://www.eclipse.org/legal/epl-2.0
//
// Unless required by applicable law or agreed to in writing, software
// distributed under the License is distributed on an "AS IS" BASIS,
// WITHOUT WARRANTIES OR CONDITIONS OF ANY KIND, either express or implied.
//
// See the License for the specific language governing permissions and
// limitations under the License.
//

/** @public */
export enum MarkupNodeType {
  doc = 'doc',
  paragraph = 'paragraph',
  blockquote = 'blockquote',
  horizontal_rule = 'horizontalRule',
  heading = 'heading',
  code_block = 'codeBlock',
  text = 'text',
  image = 'image',
  file = 'file',
  reference = 'reference',
  emoji = 'emoji',
  hard_break = 'hardBreak',
  ordered_list = 'orderedList',
  bullet_list = 'bulletList',
  list_item = 'listItem',
  taskList = 'taskList',
  taskItem = 'taskItem',
  todoList = 'todoList',
  todoItem = 'todoItem',
  subLink = 'subLink',
  table = 'table',
  table_row = 'tableRow',
  table_cell = 'tableCell',
  table_header = 'tableHeader',
  mermaid = 'mermaid',
  comment = 'comment',
<<<<<<< HEAD
  markdown = 'markdown'
=======
  markdown = 'markdown',
  embed = 'embed'
>>>>>>> 461a0ace
}

/** @public */
export enum MarkupMarkType {
  link = 'link',
  em = 'italic',
  bold = 'bold',
  code = 'code',
  strike = 'strike',
  underline = 'underline'
}

/** @public */
export interface MarkupMark {
  type: MarkupMarkType
  attrs?: Record<string, any> // A map of attributes
}

export type AttrValue = string | number | boolean | null | undefined
export type Attrs = Record<string, AttrValue>

/** @public */
export interface MarkupNode {
  type: MarkupNodeType
  content?: MarkupNode[] // A list of child nodes
  marks?: MarkupMark[]
  attrs?: Attrs
  text?: string
}

/** @public */
export function emptyMarkupNode (): MarkupNode {
  return {
    type: MarkupNodeType.doc,
    content: [{ type: MarkupNodeType.paragraph, content: [] }]
  }
}

/** @public */
export interface LinkMark extends MarkupMark {
  href: string
  title: string
}

/** @public */
export interface ReferenceMarkupNode extends MarkupNode {
  type: MarkupNodeType.reference
  attrs: { id: string, label: string, objectclass: string }
}<|MERGE_RESOLUTION|>--- conflicted
+++ resolved
@@ -41,12 +41,8 @@
   table_header = 'tableHeader',
   mermaid = 'mermaid',
   comment = 'comment',
-<<<<<<< HEAD
-  markdown = 'markdown'
-=======
   markdown = 'markdown',
   embed = 'embed'
->>>>>>> 461a0ace
 }
 
 /** @public */
