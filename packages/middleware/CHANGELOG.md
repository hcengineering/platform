# Change Log - @hcengineering/middleware

<<<<<<< HEAD
This log was last generated on Wed, 19 Nov 2025 06:39:47 GMT and should not be manually modified.

## 0.7.18
Wed, 19 Nov 2025 06:39:47 GMT

### Patches

- Fix exception for null options in find
=======
This log was last generated on Fri, 07 Nov 2025 16:12:16 GMT and should not be manually modified.

## 0.7.19
Fri, 07 Nov 2025 16:12:16 GMT

### Patches

- Fix permission middleware

## 0.7.18
Thu, 06 Nov 2025 10:21:28 GMT

### Patches

- Add tMatch permission middleware
>>>>>>> 95665f16

## 0.7.17
Thu, 30 Oct 2025 23:32:01 GMT

### Patches

- allow guests to update their identities

## 0.7.16
Thu, 30 Oct 2025 20:53:38 GMT

### Patches

- Fix identifier middleware

## 0.7.15
Mon, 27 Oct 2025 16:26:11 GMT

### Patches

- Use updated deps

## 0.7.10
Tue, 21 Oct 2025 19:29:19 GMT

### Patches

- Add identifier middleware

## 0.7.9
Fri, 17 Oct 2025 05:15:22 GMT

### Patches

- Update deps

## 0.7.8
Wed, 15 Oct 2025 18:58:52 GMT

_Version update only_

## 0.7.7
Tue, 14 Oct 2025 10:31:32 GMT

_Version update only_

## 0.7.6
Tue, 14 Oct 2025 05:23:10 GMT

### Patches

- deps

## 0.7.5
Mon, 13 Oct 2025 18:19:06 GMT

### Patches

- Fix ordering middleware

## 0.7.4
Mon, 13 Oct 2025 12:15:35 GMT

### Patches

- update deps

## 0.7.3
Sat, 11 Oct 2025 18:26:50 GMT

### Patches

- Use latest platform-rig

## 0.7.2
Fri, 10 Oct 2025 14:32:03 GMT

### Patches

- Add TxOrderingMiddleware
- New deps

## 0.7.1
Thu, 09 Oct 2025 16:43:17 GMT

### Patches

- Fix export

## 0.7.0
Thu, 09 Oct 2025 16:41:02 GMT

_Initial release_
<|MERGE_RESOLUTION|>--- conflicted
+++ resolved
@@ -1,15 +1,5 @@
 # Change Log - @hcengineering/middleware
 
-<<<<<<< HEAD
-This log was last generated on Wed, 19 Nov 2025 06:39:47 GMT and should not be manually modified.
-
-## 0.7.18
-Wed, 19 Nov 2025 06:39:47 GMT
-
-### Patches
-
-- Fix exception for null options in find
-=======
 This log was last generated on Fri, 07 Nov 2025 16:12:16 GMT and should not be manually modified.
 
 ## 0.7.19
@@ -25,7 +15,6 @@
 ### Patches
 
 - Add tMatch permission middleware
->>>>>>> 95665f16
 
 ## 0.7.17
 Thu, 30 Oct 2025 23:32:01 GMT
