--- conflicted
+++ resolved
@@ -1,10 +1,6 @@
 {
   "name": "@hcengineering/middleware",
-<<<<<<< HEAD
-  "version": "0.7.18",
-=======
   "version": "0.7.19",
->>>>>>> 95665f16
   "main": "lib/index.js",
   "svelte": "src/index.ts",
   "types": "types/index.d.ts",
