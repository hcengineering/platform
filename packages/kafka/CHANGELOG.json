--- conflicted
+++ resolved
@@ -4,13 +4,6 @@
     {
       "version": "0.7.16",
       "tag": "@hcengineering/kafka_v0.7.16",
-<<<<<<< HEAD
-      "date": "Wed, 19 Nov 2025 06:39:47 GMT",
-      "comments": {
-        "patch": [
-          {
-            "comment": "Compress kafka messages"
-=======
       "date": "Thu, 06 Nov 2025 10:21:28 GMT",
       "comments": {
         "patch": [
@@ -21,7 +14,6 @@
         "dependency": [
           {
             "comment": "Updating dependency \"@hcengineering/server-core\" from `^0.7.16` to `0.7.17`"
->>>>>>> 95665f16
           }
         ]
       }
