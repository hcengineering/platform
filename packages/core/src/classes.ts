//
// Copyright © 2020, 2021 Anticrm Platform Contributors.
// Copyright © 2021 Hardcore Engineering Inc.
//
// Licensed under the Eclipse Public License, Version 2.0 (the "License");
// you may not use this file except in compliance with the License. You may
// obtain a copy of the License at https://www.eclipse.org/legal/epl-2.0
//
// Unless required by applicable law or agreed to in writing, software
// distributed under the License is distributed on an "AS IS" BASIS,
// WITHOUT WARRANTIES OR CONDITIONS OF ANY KIND, either express or implied.
//
// See the License for the specific language governing permissions and
// limitations under the License.
//

import type { Asset, IntlString, Plugin } from '@hcengineering/platform'
import type { DocumentQuery } from './storage'
import { type WorkspaceDataId, type WorkspaceUuid } from './utils'

/**
 * @public
 */
export type Ref<T extends Doc> = string & { __ref: T }

/**
 * @public
 */
export type PrimitiveType = number | string | boolean | undefined | Ref<Doc>

/**
 * @public
 */
export type Timestamp = number

/**
 * @public
 */
export type Markup = string

/**
 * @public
 */
export type Hyperlink = string

/**
 * @public
 */
export type CollectionSize<T> = T[]['length']

/**
 * @public
 *
 * String representation of {@link https://www.npmjs.com/package/lexorank LexoRank} type
 */
export type Rank = string

/**
 * @public
 *
 * Reference to blob containing snapshot of collaborative doc.
 */
export type MarkupBlobRef = Ref<Blob>

/**
 * @public
 */
export interface Obj {
  _class: Ref<Class<this>>
}

export interface Account {
  uuid: AccountUuid
  role: AccountRole
  primarySocialId: PersonId
  socialIds: PersonId[]
  fullSocialIds: SocialId[]
}

/**
 * @public
 * Global person UUID.
 */
export type PersonUuid = string & { __personUuid: true }

/**
 * @public
 * Global person account UUID.
 * The same UUID as PersonUuid but for when account exists.
 */
export type AccountUuid = PersonUuid & { __accountUuid: true }

/**
 * @public
 * Generated identifier of a social id linked to a global person.
 */
export type PersonId = string & { __personId: true }

export interface BasePerson {
  name: string
  personUuid?: PersonUuid
}

/**
 * @public
 */
export interface Doc<S extends Space = Space> extends Obj {
  _id: Ref<this>
  space: Ref<S>
  modifiedOn: Timestamp
  modifiedBy: PersonId
  createdBy?: PersonId // Marked as optional since it will be filled by platform.
  createdOn?: Timestamp // Marked as optional since it will be filled by platform.
}

/**
 * @public
 */
export type PropertyType = any

/**
 * @public
 */
export interface UXObject extends Obj {
  label: IntlString
  icon?: Asset
  hidden?: boolean
  readonly?: boolean
}

/**
 * @public
 */
export interface Association extends Doc {
  classA: Ref<Class<Doc>>
  classB: Ref<Class<Doc>>
  nameA: string
  nameB: string
  type: '1:1' | '1:N' | 'N:N'
}

/**
 * @public
 */
export interface Relation extends Doc {
  docA: Ref<Doc>
  docB: Ref<Doc>
  association: Ref<Association>
}

/**
 * @public
 */
export interface AttachedDoc<
  Parent extends Doc = Doc,
  Collection extends Extract<keyof Parent, string> | string = Extract<keyof Parent, string> | string,
  S extends Space = Space
> extends Doc<S> {
  attachedTo: Ref<Parent>
  attachedToClass: Ref<Class<Parent>>
  collection: Collection
}

/**
 * @public
 */
// eslint-disable-next-line @typescript-eslint/no-unused-vars
export interface Type<T extends PropertyType> extends UXObject {}

/**
 * @public
 */
export enum IndexKind {
  /**
   * Attribute with this index annotation should be added to elastic for search
   * Could be added to string or Ref attribute
   * TODO: rename properly for better code readability
   */
  FullText,
  /**
   * For attribute with this annotation should be created an index in mongo database
   *
   * Also mean to include into Elastic search.
   */
  Indexed,

  // Same as indexed but for descending
  IndexedDsc
}

/**
 * @public
 */
export interface Enum extends Doc {
  name: string
  enumValues: string[]
}

/**
 * @public
 */
export interface Attribute<T extends PropertyType> extends Doc, UXObject {
  attributeOf: Ref<Class<Obj>>
  name: string
  type: Type<T>
  index?: IndexKind
  shortLabel?: IntlString
  isCustom?: boolean
  defaultValue?: any
  automationOnly?: boolean

  // Extra customization properties
  [key: string]: any
}

/**
 * @public
 */
export type AnyAttribute = Attribute<Type<any>>

/**
 * @public
 */
export enum ClassifierKind {
  CLASS,
  INTERFACE,
  MIXIN
}

/**
 * @public
 */
export interface Classifier extends Doc, UXObject {
  kind: ClassifierKind
}

/**
 * @public
 */
export type Domain = string & { __domain: true }

/**
 * @public
 */
export type OperationDomain = string & { __domain: true }

/**
 * @public
 */
// eslint-disable-next-line @typescript-eslint/no-unused-vars
export interface Interface<T extends Doc> extends Classifier {
  extends?: Ref<Interface<Doc>>[]
}

/**
 * @public
 */
// eslint-disable-next-line @typescript-eslint/no-unused-vars
export interface Class<T extends Obj> extends Classifier {
  extends?: Ref<Class<Obj>>
  implements?: Ref<Interface<Doc>>[]
  domain?: Domain
  shortLabel?: string
  sortingKey?: string
  filteringKey?: string
  pluralLabel?: IntlString
}

/**
 * @public
 * Define a set of plugin to model document bindings.
 */
export interface PluginConfiguration extends Doc {
  pluginId: Plugin
  transactions: Ref<Doc>[]

  label?: IntlString
  icon?: Asset
  description?: IntlString
  enabled: boolean

  // If set will not be shown in configuration UI or enabled
  hidden?: boolean

  // If specified, will show beta/testing label in UI.
  beta: boolean

  // If defined, will only remove classes in list.
  classFilter?: Ref<Class<Obj>>[]
}

/**
 * @public
 */
export type Mixin<T extends Doc> = Class<T>

// D A T A

/**
 * @public
 */
export type Data<T extends Doc> = Omit<T, keyof Doc>

/**
 * @public
 */
export type AttachedData<T extends AttachedDoc> = Omit<T, keyof AttachedDoc>

/**
 * @public
 */
export type DocData<T extends Doc> = T extends AttachedDoc ? AttachedData<T> : Data<T>

// T Y P E S

/**
 * @public
 */
export enum DateRangeMode {
  DATE = 'date',
  TIME = 'time',
  DATETIME = 'datetime',
  TIMEONLY = 'timeonly'
}

/**
 * @public
 */
export interface TypeDate extends Type<Date> {
  // If not set date mode default
  mode: DateRangeMode
  // If not set to true, will be false
  withShift: boolean
}

/**
 * @public
 */
export interface RefTo<T extends Doc> extends Type<Ref<Class<T>>> {
  to: Ref<Class<T>>
}

/**
 * @public
 */
export interface Collection<T extends AttachedDoc> extends Type<CollectionSize<T>> {
  of: Ref<Class<T>>
  itemLabel?: IntlString
}

/**
 * @public
 */
export type Arr<T extends PropertyType> = T[]

/**
 * @public
 */
export interface ArrOf<T extends PropertyType> extends Type<T[]> {
  of: Type<T>
}

/**
 * @public
 */
export interface EnumOf extends Type<string> {
  of: Ref<Enum>
}

/**
 * @public
 */
export interface TypeHyperlink extends Type<Hyperlink> {}

/**
 * @public
 *
 * A type for some custom serialized field with a set of editors
 */
export interface TypeAny<AnyComponent = any> extends Type<any> {
  presenter: AnyComponent
  editor?: AnyComponent
}

/**
 * @public
 */
export const DOMAIN_MODEL = 'model' as Domain

/**
 * @public
 */
export const DOMAIN_MODEL_TX = 'model_tx' as Domain

/**
 * @public
 */
export const DOMAIN_SPACE = 'space' as Domain

/**
 * @public
 */
export const DOMAIN_CONFIGURATION = '_configuration' as Domain

/**
 * @public
 */
export const DOMAIN_MIGRATION = '_migrations' as Domain

/**
 * @public
 */
export const DOMAIN_TRANSIENT = 'transient' as Domain

/**
 * @public
 */
export const DOMAIN_RELATION = 'relation' as Domain

/**
 * @public
 */
export const DOMAIN_COLLABORATOR = 'collaborator' as Domain

/**
 * @public
 */
export interface TransientConfiguration extends Class<Doc> {
  // If set will not store transient objects into memdb
  broadcastOnly: boolean
}

/**
 * Special domain to access s3 blob data.
 * @public
 */
export const DOMAIN_BLOB = 'blob' as Domain

/**
 * @public
 */
export const DOMAIN_SEQUENCE = 'sequence' as Domain

// S P A C E

/**
 * @public
 */
export interface Space extends Doc {
  name: string
  description: string
  private: boolean
  members: AccountUuid[]
  archived: boolean
  owners?: AccountUuid[]
  autoJoin?: boolean
}

/**
 * @public
 */
export interface SystemSpace extends Space {}

/**
 * @public
 *
 * Space with custom configured type
 */
export interface TypedSpace extends Space {
  type: Ref<SpaceType>
}

/**
 * @public
 *
 * Is used to describe "types" for space type
 */
export interface SpaceTypeDescriptor extends Doc {
  name: IntlString
  description: IntlString
  icon: Asset
  baseClass: Ref<Class<Space>> // Child class of Space for which the space type can be defined
  availablePermissions: Ref<Permission>[]
  system?: boolean
}

/**
 * @public
 *
 * Customisable space type allowing to configure space roles and permissions within them
 */
export interface SpaceType extends Doc {
  name: string
  shortDescription?: string
  descriptor: Ref<SpaceTypeDescriptor>
  members?: AccountUuid[] // this members will be added automatically to new space, also change this fiield will affect existing spaces
  autoJoin?: boolean // if true, all new users will be added to space automatically
  targetClass: Ref<Class<Space>> // A dynamic mixin for Spaces to hold custom attributes and roles assignment of the space type
  roles: CollectionSize<Role>
}

/**
 * @public
 * Role defines permissions for employees assigned to this role within the space
 */
export interface Role extends AttachedDoc<SpaceType, 'roles'> {
  name: string
  permissions: Ref<Permission>[]
}

/**
 * @public
 * Defines assignment of employees to a role within a space
 */
export type RolesAssignment = Record<Ref<Role>, AccountUuid[] | undefined>

/**
 * @public
 * Permission is a basic access control item in the system
 */
export interface Permission extends Doc {
  label: IntlString
  description?: IntlString
  icon?: Asset
}

/**
 * @public
 */
export enum AccountRole {
  ReadOnlyGuest = 'READONLYGUEST',
  DocGuest = 'DocGuest',
  Guest = 'GUEST',
  User = 'USER',
  Maintainer = 'MAINTAINER',
  Owner = 'OWNER',
  Admin = 'ADMIN'
}

/**
 * @public
 */
export const roleOrder: Record<AccountRole, number> = {
  [AccountRole.ReadOnlyGuest]: 5,
  [AccountRole.DocGuest]: 10,
  [AccountRole.Guest]: 20,
  [AccountRole.User]: 30,
  [AccountRole.Maintainer]: 40,
  [AccountRole.Owner]: 50,
  [AccountRole.Admin]: 100
}

/**
 * @public
 */
export interface Person {
  uuid: PersonUuid
  firstName: string
  lastName: string
  country?: string
  city?: string
}

export interface PersonInfo extends BasePerson {
  socialIds: SocialId[]
}

/**
 * @public
 */
// TODO: move to contact
export interface UserStatus extends Doc {
  online: boolean
  user: AccountUuid
}

/**
 * @public
 */
export interface Version extends Doc {
  major: number
  minor: number
  patch: number
}

/**
 * @public
 */
export interface MigrationState extends Doc {
  plugin: string
  state: string
}

/**
 * @public
 */
export function versionToString (version: Version | Data<Version>): string {
  return `${version?.major}.${version?.minor}.${version?.patch}`
}

/**
 * @public
 */
export interface Sequence extends Doc {
  attachedTo: Ref<Class<Doc>>
  sequence: number
}

/**
 * @public
 */
export type BlobMetadata = Record<string, any>

/**
 * @public
 *
 * A blob document to manage blob attached documents.
 *
 * _id: is a platform ID and it created using our regular generateId(),
 * and storageId is a provider specified storage id.
 */
export interface Blob extends Doc {
  // Provider
  provider: string
  // A provider specific id
  contentType: string
  // A etag for blob
  etag: string
  // Document version if supported by provider
  version: string | null
  // A document size
  size: number
}

export interface BlobType {
  file: Ref<Blob>

  type: string

  name: string
  size: number

  metadata?: BlobMetadata
}

export type Blobs = Record<string, BlobType>

/**
 * For every blob will automatically add a lookup.
 *
 * It extends Blob to allow for $lookup operations work as expected.
 */
export interface BlobLookup extends Blob {
  // An URL document could be downloaded from, with ${id} to put blobId into
  downloadUrl: string
  downloadUrlExpire?: number
}

/**
 * @public
 *
 * If defined for class, this class will be enabled for embedding search like openai.
 */
export interface FullTextSearchContext extends Doc {
  toClass: Ref<Class<Doc>>
  fullTextSummary?: boolean
  forceIndex?: boolean
}

/**
 * @public
 */
export interface ConfigurationElement extends Class<Doc> {
  // Title will be presented to owner.
  title: IntlString
  // Group for grouping.
  group: IntlString
}

/**
 * @public
 *
 * Define configuration value configuration for workspace.
 *
 * Configuration is accessible only for owners of workspace and under hood services.
 */
export interface Configuration extends Doc {
  enabled: boolean
}

/**
 * @public
 */
export type RelatedDocument = Pick<Doc, '_id' | '_class'>

/**
 * @public
 */
export enum IndexOrder {
  Ascending = 1,
  Descending = -1
}

/**
 * @public
 */
export type FieldIndex<T extends Doc> = {
  [P in keyof T]?: IndexOrder
} & Record<string, IndexOrder>

export interface FieldIndexConfig<T extends Doc> {
  sparse?: boolean
  filter?: Omit<DocumentQuery<T>, '$search'>
  keys: FieldIndex<T> | string
}

/**
 * @public
 *
 * Mixin for extra indexing fields.
 */
export interface IndexingConfiguration<T extends Doc> extends Class<Doc> {
  // Define a list of extra index definitions.
  indexes: (string | FieldIndexConfig<T>)[]
  searchDisabled?: boolean
}

export interface DomainIndexConfiguration extends Doc {
  domain: Domain
  disableCollection?: boolean // For some special cases we could decide to disable collection and index creations at all.

  // A set of indexes we need to disable for domain
  // Disabled indexes will be removed
  disabled?: (FieldIndex<Doc> | string)[]

  // Additional indexes we could like to enabled
  indexes?: (FieldIndexConfig<Doc> | string)[]

  skip?: string[]
}

export type WorkspaceMode =
  | 'manual-creation'
  | 'pending-creation' // -> 'creating'
  | 'creating' // -> 'active
  | 'upgrading' // -> 'active'
  | 'pending-deletion' // -> 'deleting'
  | 'deleting' // -> "deleted"
  | 'active'
  | 'deleted'
  | 'archiving-pending-backup' // -> 'cleaning'
  | 'archiving-backup' // -> 'archiving-pending-clean'
  | 'archiving-pending-clean' // -> 'archiving-clean'
  | 'archiving-clean' // -> 'archived'
  | 'archived'
  | 'migration-pending-backup' // -> 'migration-backup'
  | 'migration-backup' // -> 'migration-pending-cleanup'
  | 'migration-pending-clean' // -> 'migration-pending-cleaning'
  | 'migration-clean' // -> 'pending-restoring'
  | 'pending-restore' // -> 'restoring'
  | 'restoring' // -> 'active'

export type WorkspaceUserOperation = 'archive' | 'migrate-to' | 'unarchive' | 'delete' | 'reset-attempts'

export function isActiveMode (mode?: WorkspaceMode): boolean {
  return mode === 'active'
}
export function isDeletingMode (mode: WorkspaceMode): boolean {
  return mode === 'pending-deletion' || mode === 'deleting' || mode === 'deleted'
}
export function isArchivingMode (mode?: WorkspaceMode): boolean {
  return (
    mode === 'archiving-pending-backup' ||
    mode === 'archiving-backup' ||
    mode === 'archiving-pending-clean' ||
    mode === 'archiving-clean' ||
    mode === 'archived'
  )
}

export function isMigrationMode (mode?: WorkspaceMode): boolean {
  return (
    mode === 'migration-pending-backup' ||
    mode === 'migration-backup' ||
    mode === 'migration-pending-clean' ||
    mode === 'migration-clean'
  )
}
export function isRestoringMode (mode?: WorkspaceMode): boolean {
  return mode === 'restoring' || mode === 'pending-restore'
}

export function isUpgradingMode (mode?: WorkspaceMode): boolean {
  return mode === 'upgrading'
}

export type WorkspaceUpdateEvent =
  | 'ping'
  | 'create-started'
  | 'create-done'
  | 'upgrade-started'
  | 'upgrade-done'
  | 'restore-started'
  | 'restore-done'
  | 'progress'
  | 'migrate-backup-started' // -> state = 'migration-backup'
  | 'migrate-backup-done' // -> state = 'migration-pending-cleaning'
  | 'migrate-clean-started' // -> state = 'migration-cleaning'
  | 'migrate-clean-done' // -> state = 'pending-restoring'
  | 'archiving-backup-started' // -> state = 'archiving'
  | 'archiving-backup-done' // -> state = 'archiving-pending-cleaning'
  | 'archiving-clean-started'
  | 'archiving-clean-done'
  | 'archiving-done'
  | 'delete-started'
  | 'delete-done'

export interface WorkspaceInfo {
  uuid: WorkspaceUuid
  dataId?: WorkspaceDataId // Old workspace identifier. E.g. Database name in Mongo, bucket in R2, etc.
  name: string
  url: string
  region?: string
  branding?: string
  createdOn: number
  createdBy?: PersonUuid // Should always be set for NEW workspaces
  billingAccount?: PersonUuid // Should always be set for NEW workspaces
  allowReadOnlyGuest?: boolean // Should always be set for NEW workspaces
}

export interface BackupStatus {
  dataSize: number
  blobsSize: number

  backupSize: number

  lastBackup: Timestamp
  backups: number
}

export interface WorkspaceInfoWithStatus extends WorkspaceInfo {
  isDisabled?: boolean
  versionMajor: number
  versionMinor: number
  versionPatch: number
  lastVisit?: number
  mode: WorkspaceMode
  processingProgress?: number
  backupInfo?: BackupStatus
  processingAttemps: number
}

export interface WorkspaceMemberInfo {
  person: AccountUuid
  role: AccountRole
}

export enum SocialIdType {
  EMAIL = 'email',
  GITHUB = 'github',
  GOOGLE = 'google',
  PHONE = 'phone',
  OIDC = 'oidc',
  HULY = 'huly',
  TELEGRAM = 'telegram'
}

export interface SocialId {
  // generated ID so the actual social ID can be detached from a person w/o losing the ID in the linked database records
  _id: PersonId

  // Should never be changed after creation
  type: SocialIdType
  value: string
  key: string // Calculated from type and value. Just for convenience.

  displayValue?: string
  verifiedOn?: number

  isDeleted?: boolean // Social ids are soft-deleted so all objects created with them can still be properly displayed.
}

export interface AccountInfo {
  timezone?: string
  locale?: string
}

export type SocialKey = Pick<SocialId, 'type' | 'value'>

<<<<<<< HEAD
/**
 * @public
 */
export type IntegrationKind = string & { __IntegrationKind: true }
=======
export interface ClassCollaborators<T extends Doc> extends Doc {
  attachedTo: Ref<Class<T>>
  fields: (keyof T)[] // PersonId | Ref<Employee> | PersonId[] | Ref<Employee>[]
  provideSecurity?: boolean // If true, will provide security for collaborators
}

export interface Collaborator extends AttachedDoc {
  collaborator: AccountUuid
}
>>>>>>> 46448e3a
<|MERGE_RESOLUTION|>--- conflicted
+++ resolved
@@ -887,12 +887,6 @@
 
 export type SocialKey = Pick<SocialId, 'type' | 'value'>
 
-<<<<<<< HEAD
-/**
- * @public
- */
-export type IntegrationKind = string & { __IntegrationKind: true }
-=======
 export interface ClassCollaborators<T extends Doc> extends Doc {
   attachedTo: Ref<Class<T>>
   fields: (keyof T)[] // PersonId | Ref<Employee> | PersonId[] | Ref<Employee>[]
@@ -902,4 +896,8 @@
 export interface Collaborator extends AttachedDoc {
   collaborator: AccountUuid
 }
->>>>>>> 46448e3a
+
+/**
+ * @public
+ */
+export type IntegrationKind = string & { __IntegrationKind: true }