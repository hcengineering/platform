//
// Copyright © 2020, 2021 Anticrm Platform Contributors.
//
// Licensed under the Eclipse Public License, Version 2.0 (the "License");
// you may not use this file except in compliance with the License. You may
// obtain a copy of the License at https://www.eclipse.org/legal/epl-2.0
//
// Unless required by applicable law or agreed to in writing, software
// distributed under the License is distributed on an "AS IS" BASIS,
// WITHOUT WARRANTIES OR CONDITIONS OF ANY KIND, either express or implied.
//
// See the License for the specific language governing permissions and
// limitations under the License.
//

import type { KeysByType } from 'simplytyped'
import type {
  Account,
  Arr,
  AttachedData,
  AttachedDoc,
  Class,
  Data,
  Doc,
  Domain,
  Markup,
  Mixin,
  PropertyType,
  Ref,
  Space,
  Timestamp
} from './classes'
<<<<<<< HEAD
import { CollaborativeDoc } from './collaboration'
=======
import { clone } from './clone'
>>>>>>> e1696fa7
import core from './component'
import { setObjectValue } from './objvalue'
import { _getOperator } from './operator'
import { _toDoc } from './proxy'
import type { DocumentQuery, TxResult } from './storage'
import { generateId } from './utils'

/**
 * @public
 */
export interface Tx extends Doc {
  objectSpace: Ref<Space> // space where transaction will operate
}

/**
 * @public
 */
export enum WorkspaceEvent {
  UpgradeScheduled,
  IndexingUpdate,
  SecurityChange,
  MaintenanceNotification,
  BulkUpdate
}

/**
 * Event to be send by server during model upgrade procedure.
 * @public
 */
export interface TxWorkspaceEvent<T = any> extends Tx {
  event: WorkspaceEvent
  params: T
}

/**
 * @public
 */
export interface IndexingUpdateEvent {
  _class: Ref<Class<Doc>>[]
}

/**
 * @public
 */
export interface BulkUpdateEvent {
  _class: Ref<Class<Doc>>[]
}

/**
 * @public
 */
export interface TxModelUpgrade extends Tx {}

/**
 * @public
 */
export interface TxCUD<T extends Doc> extends Tx {
  objectId: Ref<T>
  objectClass: Ref<Class<T>>
}

/**
 * @public
 */
export type CreateData<T extends Doc> = Data<T> & MarkupOptions<T>

/**
 * @public
 */
export type CreateAttachedData<T extends AttachedDoc> = AttachedData<T> & MarkupOptions<T>

/**
 * @public
 */
export type CreateDocData<T extends Doc> = T extends AttachedDoc ? CreateAttachedData<T> : CreateData<T>

/**
 * @public
 */
export interface TxCreateDoc<T extends Doc> extends TxCUD<T> {
  attributes: CreateData<T>
}

/**
 *
 * Will perform create/update/delete of attached documents.
 *
 * @public
 */
export interface TxCollectionCUD<T extends Doc, P extends AttachedDoc> extends TxCUD<T> {
  collection: string
  tx: TxCUD<P>
}

/**
 * @public
 */
export interface DocumentClassQuery<T extends Doc> {
  _class: Ref<Class<T>>
  query: DocumentQuery<T>
}

/**
 * @public
 * Apply set of transactions in sequential manner with verification of set of queries.
 */
export interface TxApplyIf extends Tx {
  // only one operation per scope is allowed at one time.
  scope: string

  // All matches should be true with at least one document.
  match: DocumentClassQuery<Doc>[]

  // All matches should be false for all documents.
  notMatch: DocumentClassQuery<Doc>[]

  // If all matched execute following transactions.
  txes: TxCUD<Doc>[]

  notify?: boolean // If false will not send notifications.

  // If passed, will send WorkspaceEvent.BulkUpdate event with list of classes to update
  extraNotify?: Ref<Class<Doc>>[]

  // If defined will go into a separate measure section
  measureName?: string
}

export interface TxApplyResult {
  success: boolean
  serverTime: number
}

/**
 * @public
 */
export type MixinData<D extends Doc, M extends D> = Omit<M, keyof D> &
PushOptions<Omit<M, keyof D>> &
IncOptions<Omit<M, keyof D>> &
MarkupOptions<Omit<M, keyof D>>

/**
 * @public
 */
export type MixinUpdate<D extends Doc, M extends D> = Partial<Omit<M, keyof D>> &
PushOptions<Omit<M, keyof D>> &
IncOptions<Omit<M, keyof D>> &
MarkupOptions<Omit<M, keyof D>>

/**
 * Define Create/Update for mixin attributes.
 * @public
 */
export interface TxMixin<D extends Doc, M extends D> extends TxCUD<D> {
  mixin: Ref<Mixin<M>>
  attributes: MixinUpdate<D, M>
}

/**
 * @public
 */
export type ArrayAsElement<T> = {
  [P in keyof T]: T[P] extends Arr<infer X> ? Partial<X> | PullArray<X> | X : never
}

/**
 * @public
 */
export type CollaborativeDocAsMarkup<T> = {
  [P in keyof T]-?: T[P] extends CollaborativeDoc ? Markup : never
}

/**
 * @public
 */
export interface Position<X extends PropertyType> {
  $each: X[]
  $position: number
}

/**
 * @public
 */
export interface QueryUpdate<X extends PropertyType> {
  $query: Partial<X>
  $update: Partial<X>
}

/**
 * @public
 */
export interface PullArray<X extends PropertyType> {
  $in: X[]
}

/**
 * @public
 */
export interface MoveDescriptor<X extends PropertyType> {
  $value: X
  $position: number
}

/**
 * @public
 */
export type ArrayAsElementPosition<T extends object> = {
  [P in keyof T]-?: T[P] extends Arr<infer X> ? X | Position<X> : never
}

/**
 * @public
 */
export type ArrayAsElementUpdate<T extends object> = {
  [P in keyof T]-?: T[P] extends Arr<infer X> ? X | QueryUpdate<X> : never
}

/**
 * @public
 */
export type ArrayMoveDescriptor<T extends object> = {
  [P in keyof T]: T[P] extends Arr<infer X> ? MoveDescriptor<X> : never
}

/**
 * @public
 */
export type NumberProperties<T extends object> = {
  [P in keyof T]: T[P] extends number | undefined ? T[P] : never
}

/**
 * @public
 */
export type OmitNever<T extends object> = Omit<T, KeysByType<T, never>>

/**
 * @public
 */
export interface PushOptions<T extends object> {
  $push?: Partial<OmitNever<ArrayAsElementPosition<Required<T>>>>
  $pull?: Partial<OmitNever<ArrayAsElement<Required<T>>>>
  $move?: Partial<OmitNever<ArrayMoveDescriptor<Required<T>>>>
}

/**
 * @public
 */
export type UnsetProperties = Record<string, any>

/**
 * @public
 */
export interface UnsetOptions {
  $unset?: UnsetProperties
}

/**
 * @public
 */
export interface SetEmbeddedOptions<T extends object> {
  $update?: Partial<OmitNever<ArrayAsElementUpdate<Required<T>>>>
}

/**
 * @public
 */
export interface PushMixinOptions<D extends Doc> {
  $pushMixin?: {
    $mixin: Ref<Mixin<D>>
    values: Partial<OmitNever<ArrayAsElement<D>>>
  }
}

/**
 * @public
 */
export interface IncOptions<T extends object> {
  $inc?: Partial<OmitNever<NumberProperties<T>>>
}

/**
 * @public
 */
export interface SpaceUpdate {
  space?: Ref<Space>
}

/**
 * @public
 */
export interface MarkupOptions<T extends Data<Doc>> {
  $markup?: Partial<OmitNever<CollaborativeDocAsMarkup<T>>>
}

/**
 * @public
 */
export type DocumentUpdate<T extends Doc> = Partial<Data<T>> &
PushOptions<T> &
SetEmbeddedOptions<T> &
PushMixinOptions<T> &
IncOptions<T> &
SpaceUpdate

/**
 * @public
 */
export interface TxUpdateDoc<T extends Doc> extends TxCUD<T> {
  operations: DocumentUpdate<T>
  retrieve?: boolean
}

/**
 * @public
 */
export interface TxRemoveDoc<T extends Doc> extends TxCUD<T> {}

/**
 * @public
 */
export const DOMAIN_TX = 'tx' as Domain

/**
 * @public
 */
export interface WithTx {
  tx: (...txs: Tx[]) => Promise<TxResult[]>
}

/**
 * @public
 */
export abstract class TxProcessor implements WithTx {
  async tx (...txes: Tx[]): Promise<TxResult[]> {
    const result: TxResult[] = []
    for (const tx of txes) {
      switch (tx._class) {
        case core.class.TxCreateDoc:
          result.push(await this.txCreateDoc(tx as TxCreateDoc<Doc>))
          break
        case core.class.TxCollectionCUD:
          result.push(await this.txCollectionCUD(tx as TxCollectionCUD<Doc, AttachedDoc>))
          break
        case core.class.TxUpdateDoc:
          result.push(await this.txUpdateDoc(tx as TxUpdateDoc<Doc>))
          break
        case core.class.TxRemoveDoc:
          result.push(await this.txRemoveDoc(tx as TxRemoveDoc<Doc>))
          break
        case core.class.TxMixin:
          result.push(await this.txMixin(tx as TxMixin<Doc, Doc>))
          break
        case core.class.TxApplyIf:
          // Apply if processed on server
          return await Promise.resolve([])
      }
    }
    return result
  }

  static createDoc2Doc<T extends Doc>(tx: TxCreateDoc<T>, doClone = true): T {
    const attributes = Object.fromEntries(Object.entries(tx.attributes).filter(([key]) => !key.startsWith('$')))
    // eslint-disable-next-line @typescript-eslint/consistent-type-assertions
    return {
      ...(doClone ? clone(attributes) : attributes),
      _id: tx.objectId,
      _class: tx.objectClass,
      space: tx.objectSpace,
      modifiedBy: tx.modifiedBy,
      modifiedOn: tx.modifiedOn,
      createdBy: tx.createdBy ?? tx.modifiedBy,
      createdOn: tx.createdOn ?? tx.modifiedOn
    } as T
  }

  static updateDoc2Doc<T extends Doc>(rawDoc: T, tx: TxUpdateDoc<T>): T {
    const doc = _toDoc(rawDoc)
    TxProcessor.applyUpdate<T>(doc, tx.operations as any)
    doc.modifiedBy = tx.modifiedBy
    doc.modifiedOn = tx.modifiedOn
    return rawDoc
  }

  static applyUpdate<T extends Doc>(doc: T, ops: any): void {
    for (const key in ops) {
      if (key.startsWith('$')) {
        const operator = _getOperator(key)
        operator(doc, ops[key])
      } else {
        setObjectValue(key, doc, ops[key])
      }
    }
  }

  static updateMixin4Doc<D extends Doc, M extends D>(rawDoc: D, tx: TxMixin<D, M>): D {
    const ops = tx.attributes as any
    const doc = _toDoc(rawDoc)
    const mixin = (doc as any)[tx.mixin] ?? {}
    for (const key in ops) {
      if (key.startsWith('$')) {
        const operator = _getOperator(key)
        operator(mixin, ops[key])
      } else {
        setObjectValue(key, mixin, ops[key])
      }
    }
    rawDoc.modifiedBy = tx.modifiedBy
    rawDoc.modifiedOn = tx.modifiedOn
    ;(doc as any)[tx.mixin] = mixin
    return rawDoc
  }

  static buildDoc2Doc<D extends Doc>(txes: Tx[]): D | undefined {
    let doc: Doc
    let createTx = txes.find((tx) => tx._class === core.class.TxCreateDoc)
    if (createTx === undefined) {
      const collectionTxes = txes.filter((tx) => tx._class === core.class.TxCollectionCUD) as Array<
      TxCollectionCUD<Doc, AttachedDoc>
      >
      const collectionCreateTx = collectionTxes.find((p) => p.tx._class === core.class.TxCreateDoc)
      if (collectionCreateTx === undefined) return
      createTx = TxProcessor.extractTx(collectionCreateTx)
    }
    if (createTx === undefined) return
    const objectId = (createTx as TxCreateDoc<D>).objectId
    doc = TxProcessor.createDoc2Doc(createTx as TxCreateDoc<Doc>)
    for (let tx of txes) {
      if ((tx as TxCUD<D>).objectId !== objectId && tx._class === core.class.TxCollectionCUD) {
        tx = TxProcessor.extractTx(tx)
      }
      if (tx._class === core.class.TxUpdateDoc) {
        doc = TxProcessor.updateDoc2Doc(doc, tx as TxUpdateDoc<Doc>)
      } else if (tx._class === core.class.TxMixin) {
        const mixinTx = tx as TxMixin<Doc, Doc>
        doc = TxProcessor.updateMixin4Doc(doc, mixinTx)
      }
    }
    return doc as D
  }

  static isExtendsCUD (_class: Ref<Class<Doc>>): boolean {
    return (
      _class === core.class.TxCreateDoc ||
      _class === core.class.TxUpdateDoc ||
      _class === core.class.TxRemoveDoc ||
      _class === core.class.TxCollectionCUD ||
      _class === core.class.TxMixin
    )
  }

  static extractTx (tx: Tx): Tx {
    if (tx._class === core.class.TxCollectionCUD) {
      const ctx = tx as TxCollectionCUD<Doc, AttachedDoc>
      if (ctx.tx._class === core.class.TxCreateDoc) {
        const create = ctx.tx as TxCreateDoc<AttachedDoc>
        create.attributes.attachedTo = ctx.objectId
        create.attributes.attachedToClass = ctx.objectClass
        create.attributes.collection = ctx.collection
        return create
      }
      return ctx.tx
    }

    return tx
  }

  static txHasUpdate<T extends Doc>(tx: TxUpdateDoc<T>, attribute: string): boolean {
    const ops = tx.operations
    if ((ops as any)[attribute] !== undefined) return true
    for (const op in ops) {
      if (op.startsWith('$')) {
        const opValue = (ops as any)[op]
        for (const key in opValue) {
          if (key === attribute || key.startsWith(attribute + '.')) {
            return true
          }
        }
      }
    }
    return false
  }

  protected abstract txCreateDoc (tx: TxCreateDoc<Doc>): Promise<TxResult>
  protected abstract txUpdateDoc (tx: TxUpdateDoc<Doc>): Promise<TxResult>
  protected abstract txRemoveDoc (tx: TxRemoveDoc<Doc>): Promise<TxResult>
  protected abstract txMixin (tx: TxMixin<Doc, Doc>): Promise<TxResult>

  protected txCollectionCUD (tx: TxCollectionCUD<Doc, AttachedDoc>): Promise<TxResult> {
    // We need update only create transactions to contain attached, attachedToClass.
    if (tx.tx._class === core.class.TxCreateDoc) {
      const createTx = tx.tx as TxCreateDoc<AttachedDoc>
      const d: TxCreateDoc<AttachedDoc> = {
        ...createTx,
        attributes: {
          ...createTx.attributes,
          attachedTo: tx.objectId,
          attachedToClass: tx.objectClass,
          collection: tx.collection
        }
      }
      return this.txCreateDoc(d)
    }
    return this.tx(tx.tx)
  }
}

/**
 * @public
 */
export class TxFactory {
  private readonly txSpace: Ref<Space>
  constructor (
    readonly account: Ref<Account>,
    readonly isDerived: boolean = false
  ) {
    this.txSpace = isDerived ? core.space.DerivedTx : core.space.Tx
  }

  createTxCreateDoc<T extends Doc>(
    _class: Ref<Class<T>>,
    space: Ref<Space>,
    attributes: CreateData<T>,
    objectId?: Ref<T>,
    modifiedOn?: Timestamp,
    modifiedBy?: Ref<Account>
  ): TxCreateDoc<T> {
    return {
      _id: generateId(),
      _class: core.class.TxCreateDoc,
      space: this.txSpace,
      objectId: objectId ?? generateId(),
      objectClass: _class,
      objectSpace: space,
      modifiedOn: modifiedOn ?? Date.now(),
      modifiedBy: modifiedBy ?? this.account,
      createdBy: modifiedBy ?? this.account,
      attributes
    }
  }

  createTxCollectionCUD<T extends Doc, P extends AttachedDoc>(
    _class: Ref<Class<T>>,
    objectId: Ref<T>,
    space: Ref<Space>,
    collection: string,
    tx: TxCUD<P>,
    modifiedOn?: Timestamp,
    modifiedBy?: Ref<Account>
  ): TxCollectionCUD<T, P> {
    return {
      _id: generateId(),
      _class: core.class.TxCollectionCUD,
      space: this.txSpace,
      objectId,
      objectClass: _class,
      objectSpace: space,
      modifiedOn: modifiedOn ?? Date.now(),
      modifiedBy: modifiedBy ?? this.account,
      collection,
      tx
    }
  }

  createTxUpdateDoc<T extends Doc>(
    _class: Ref<Class<T>>,
    space: Ref<Space>,
    objectId: Ref<T>,
    operations: DocumentUpdate<T>,
    retrieve?: boolean,
    modifiedOn?: Timestamp,
    modifiedBy?: Ref<Account>
  ): TxUpdateDoc<T> {
    return {
      _id: generateId(),
      _class: core.class.TxUpdateDoc,
      space: this.txSpace,
      modifiedBy: modifiedBy ?? this.account,
      modifiedOn: modifiedOn ?? Date.now(),
      objectId,
      objectClass: _class,
      objectSpace: space,
      operations,
      retrieve
    }
  }

  createTxRemoveDoc<T extends Doc>(
    _class: Ref<Class<T>>,
    space: Ref<Space>,
    objectId: Ref<T>,
    modifiedOn?: Timestamp,
    modifiedBy?: Ref<Account>
  ): TxRemoveDoc<T> {
    return {
      _id: generateId(),
      _class: core.class.TxRemoveDoc,
      space: this.txSpace,
      modifiedBy: modifiedBy ?? this.account,
      modifiedOn: modifiedOn ?? Date.now(),
      objectId,
      objectClass: _class,
      objectSpace: space
    }
  }

  createTxMixin<D extends Doc, M extends D>(
    objectId: Ref<D>,
    objectClass: Ref<Class<D>>,
    objectSpace: Ref<Space>,
    mixin: Ref<Mixin<M>>,
    attributes: MixinUpdate<D, M>,
    modifiedOn?: Timestamp,
    modifiedBy?: Ref<Account>
  ): TxMixin<D, M> {
    return {
      _id: generateId(),
      _class: core.class.TxMixin,
      space: this.txSpace,
      modifiedBy: modifiedBy ?? this.account,
      modifiedOn: modifiedOn ?? Date.now(),
      objectId,
      objectClass,
      objectSpace,
      mixin,
      attributes
    }
  }

  createTxApplyIf (
    space: Ref<Space>,
    scope: string,
    match: DocumentClassQuery<Doc>[],
    notMatch: DocumentClassQuery<Doc>[],
    txes: TxCUD<Doc>[],
    measureName: string | undefined,
    notify: boolean = true,
    extraNotify: Ref<Class<Doc>>[] = [],
    modifiedOn?: Timestamp,
    modifiedBy?: Ref<Account>
  ): TxApplyIf {
    return {
      _id: generateId(),
      _class: core.class.TxApplyIf,
      space: this.txSpace,
      modifiedBy: modifiedBy ?? this.account,
      modifiedOn: modifiedOn ?? Date.now(),
      objectSpace: space,
      scope,
      match,
      notMatch,
      txes,
      measureName,
      notify,
      extraNotify
    }
  }
}<|MERGE_RESOLUTION|>--- conflicted
+++ resolved
@@ -30,11 +30,8 @@
   Space,
   Timestamp
 } from './classes'
-<<<<<<< HEAD
+import { clone } from './clone'
 import { CollaborativeDoc } from './collaboration'
-=======
-import { clone } from './clone'
->>>>>>> e1696fa7
 import core from './component'
 import { setObjectValue } from './objvalue'
 import { _getOperator } from './operator'
