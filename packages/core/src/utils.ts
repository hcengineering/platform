//
// Copyright © 2020, 2021 Anticrm Platform Contributors.
//
// Licensed under the Eclipse Public License, Version 2.0 (the "License");
// you may not use this file except in compliance with the License. You may
// obtain a copy of the License at https://www.eclipse.org/legal/epl-2.0
//
// Unless required by applicable law or agreed to in writing, software
// distributed under the License is distributed on an "AS IS" BASIS,
// WITHOUT WARRANTIES OR CONDITIONS OF ANY KIND, either express or implied.
//
// See the License for the specific language governing permissions and
// limitations under the License.
//

<<<<<<< HEAD
import { getEmbeddedLabel, getMetadata, IntlString } from '@hcengineering/platform'
=======
import { getEmbeddedLabel, getMetadata, type IntlString } from '@hcengineering/platform'
>>>>>>> 461a0ace
import { deepEqual } from 'fast-equals'
import { DOMAIN_BENCHMARK } from './benchmark'
import {
  type Account,
  AccountRole,
  type AnyAttribute,
  type AttachedDoc,
  type Class,
  ClassifierKind,
  type Collection,
  type Doc,
  type DocData,
  DOMAIN_BLOB,
  DOMAIN_MODEL,
  DOMAIN_TRANSIENT,
  type FullTextSearchContext,
  IndexKind,
  type Obj,
  type Permission,
  type Ref,
  type Role,
  roleOrder,
  type SocialId,
  SocialIdType,
  type SocialKey,
  type Space,
  type TypedSpace,
  type WorkspaceMode,
  type Domain,
  type PluginConfiguration
} from './classes'
import core from './component'
import { type Hierarchy } from './hierarchy'
import { type TxOperations } from './operations'
import { isPredicate } from './predicate'
import { type Branding, type BrandingMap } from './server'
import { type DocumentQuery, type FindResult } from './storage'
import { DOMAIN_TX, TxProcessor, type Tx, type TxCreateDoc, type TxCUD, type TxUpdateDoc } from './tx'

function toHex (value: number, chars: number): string {
  const result = value.toString(16)
  if (result.length < chars) {
    return '0'.repeat(chars - result.length) + result
  }
  return result
}

let counter = (Math.random() * (1 << 24)) | 0
const random = toHex((Math.random() * (1 << 24)) | 0, 6) + toHex((Math.random() * (1 << 16)) | 0, 4)

function timestamp (): string {
  const time = (Date.now() / 1000) | 0
  return toHex(time, 8)
}

function count (): string {
  const val = counter++ & 0xffffff
  return toHex(val, 6)
}

/**
 * @public
 * @returns
 */
export function generateId<T extends Doc> (join: string = ''): Ref<T> {
  return (timestamp() + join + random + join + count()) as Ref<T>
}

export function generateUuid (): string {
  // Consider own implementation if it will be slow
  return crypto.randomUUID()
}

/** @public */
export function isId (value: any): value is Ref<any> {
  return typeof value === 'string' && /^[0-9a-f]{24,24}$/.test(value)
}

let currentAccount: Account

/**
 * @public
 * @returns
 */
export function getCurrentAccount (): Account {
  return currentAccount
}

/**
 * @public
 * @param account -
 */
export function setCurrentAccount (account: Account): void {
  currentAccount = account
}
/**
 * @public
 */
export function escapeLikeForRegexp (value: string): string {
  return value.replace(/[-/\\^$*+?.()|[\]{}]/g, '\\$&')
}

/**
 * @public
 */
export function toFindResult<T extends Doc> (docs: T[], total?: number, lookupMap?: Record<string, Doc>): FindResult<T> {
  const length = total ?? docs.length
  if (Object.keys(lookupMap ?? {}).length === 0) {
    lookupMap = undefined
  }
  return Object.assign(docs, { total: length, lookupMap })
}

export type WorkspaceUuid = string & { __workspaceUuid: true }
export type WorkspaceDataId = string & { __workspaceDataId: true }
export interface WorkspaceIds {
  uuid: WorkspaceUuid
  url: string
  dataId?: WorkspaceDataId // Old workspace identifier. E.g. Database name in Mongo, bucket in R2, etc.
}

/**
 * @public
 */
export function isWorkspaceCreating (mode?: WorkspaceMode): boolean {
  if (mode === undefined) {
    return false
  }

  return ['pending-creation', 'creating'].includes(mode)
}

/**
 * @public
 */
export function docKey (name: string, _class?: Ref<Class<Doc>>): string {
  return _class === undefined || _class !== core.class.Doc ? name : `${_class}%${name}`
}

/**
 * @public
 */
export function isFullTextAttribute (attr: AnyAttribute): boolean {
  return (
    attr.index === IndexKind.FullText ||
    attr.type._class === core.class.TypeBlob ||
    attr.type._class === core.class.EnumOf ||
    attr.type._class === core.class.TypeCollaborativeDoc
  )
}

/**
 * @public
 */
export function isIndexedAttribute (attr: AnyAttribute): boolean {
  return attr.index === IndexKind.Indexed || attr.index === IndexKind.IndexedDsc
}

/**
 * @public
 */
export interface IdMap<T extends Doc> extends Map<Ref<T>, T> {}

/**
 * @public
 */
export function toIdMap<T extends Doc> (arr: T[]): IdMap<T> {
  return new Map(arr.map((p) => [p._id, p]))
}

/**
 * @public
 */
export function concatLink (host: string, path: string): string {
  if (!host.endsWith('/') && !path.startsWith('/')) {
    return `${host}/${path}`
  } else if (host.endsWith('/') && path.startsWith('/')) {
    const newPath = path.slice(1)
    return `${host}${newPath}`
  } else {
    return `${host}${path}`
  }
}

/**
 * @public
 */
export function fillDefaults<T extends Doc> (
  hierarchy: Hierarchy,
  object: DocData<T> | T,
  _class: Ref<Class<T>>
): DocData<T> | T {
  const baseClass = hierarchy.isDerived(_class, core.class.AttachedDoc) ? core.class.AttachedDoc : core.class.Doc
  const attributes = hierarchy.getAllAttributes(_class, baseClass)
  for (const attribute of attributes) {
    if (attribute[1].defaultValue !== undefined) {
      if ((object as any)[attribute[0]] === undefined) {
        // Clone default value as it might be an object (e.g. array)
        ;(object as any)[attribute[0]] = structuredClone(attribute[1].defaultValue)
      }
    }
  }
  return object
}

/**
 * @public
 */
export class AggregateValueData {
  constructor (
    readonly name: string,
    readonly _id: Ref<Doc>,
    readonly space: Ref<Space>,
    readonly rank?: string,
    readonly category?: Ref<Doc>
  ) {}

  getRank (): string {
    return this.rank ?? ''
  }
}

/**
 * @public
 */
export class AggregateValue {
  constructor (
    readonly name: string | undefined,
    readonly values: AggregateValueData[]
  ) {}
}

/**
 * @public
 */
export type CategoryType = number | string | undefined | Ref<Doc> | AggregateValue

export interface IDocManager<T extends Doc> {
  get: (ref: Ref<T>) => T | undefined
  getDocs: () => T[]
  getIdMap: () => IdMap<T>
  filter: (predicate: (value: T) => boolean) => T[]
}

/**
 * @public
 */
export class DocManager<T extends Doc> implements IDocManager<T> {
  protected readonly byId: IdMap<T>

  constructor (protected readonly docs: T[]) {
    this.byId = toIdMap(docs)
  }

  get (ref: Ref<T>): T | undefined {
    return this.byId.get(ref)
  }

  getDocs (): T[] {
    return this.docs
  }

  getIdMap (): IdMap<T> {
    return this.byId
  }

  filter (predicate: (value: T) => boolean): T[] {
    return this.docs.filter(predicate)
  }
}

/**
 * @public
 */

export class RateLimiter {
  idCounter: number = 0
  processingQueue = new Map<number, Promise<void>>()
  last: number = 0
  rate: number

  queue: (() => Promise<void>)[] = []

  constructor (rate: number) {
    this.rate = rate
  }

  notify: (() => void)[] = []

  async exec<T, B extends Record<string, any> = any>(op: (args?: B) => Promise<T>, args?: B): Promise<T> {
    const processingId = this.idCounter++

    while (this.processingQueue.size >= this.rate) {
      await new Promise<void>((resolve) => {
        this.notify.push(resolve)
      })
    }
    try {
      const p = op(args)
      this.processingQueue.set(processingId, p as Promise<void>)
      return await p
    } finally {
      this.processingQueue.delete(processingId)
      const n = this.notify.shift()
      if (n !== undefined) {
        n()
      }
    }
  }

  async add<T, B extends Record<string, any> = any>(
    op: (args?: B) => Promise<T>,
    args?: B,
    errHandler?: (err: any) => void
  ): Promise<void> {
    while (this.processingQueue.size >= this.rate) {
      await new Promise<void>((resolve) => {
        this.notify.push(resolve)
      })
    }
    void this.exec(op, args).catch((err) => {
      if (errHandler !== undefined) {
        errHandler(err)
      }
      console.error('Failed to execute in rate limitter', err)
    })
  }

  async waitProcessing (): Promise<void> {
    while (this.processingQueue.size > 0) {
      await new Promise<void>((resolve) => {
        this.notify.push(resolve)
      })
    }
  }
}

export function mergeQueries<T extends Doc> (query1: DocumentQuery<T>, query2: DocumentQuery<T>): DocumentQuery<T> {
  const keys1 = Object.keys(query1)
  const keys2 = Object.keys(query2)

  const query = {}

  for (const key of keys1) {
    if (!keys2.includes(key)) {
      Object.assign(query, { [key]: query1[key] })
    }
  }

  for (const key of keys2) {
    if (!keys1.includes(key)) {
      Object.assign(query, { [key]: query2[key] })
    } else {
      const value = mergeField(query1[key], query2[key])
      if (value !== undefined) {
        Object.assign(query, { [key]: value })
      }
    }
  }

  return query
}

function mergeField (field1: any, field2: any): any | undefined {
  // this is a special predicate that causes query never return any docs
  // it is used in cases when queries intersection is empty
  const never = { $in: [] }
  // list of ignored predicates, handled separately
  const ignored = ['$in', '$nin', '$ne']

  const isPredicate1 = isPredicate(field1)
  const isPredicate2 = isPredicate(field2)

  if (isPredicate1 && isPredicate2) {
    // $in, $nin, $eq are related fields so handle them separately here
    const result = getInNiN(field1, field2)

    const keys1 = Object.keys(field1)
    const keys2 = Object.keys(field2)

    for (const key of keys1) {
      if (ignored.includes(key)) continue

      if (!keys2.includes(key)) {
        Object.assign(result, { [key]: field1[key] })
      } else {
        const value = mergePredicateWithPredicate(key, field1[key], field2[key])
        if (value !== undefined) {
          Object.assign(result, { [key]: value })
        }
      }
    }

    for (const key of keys2) {
      if (ignored.includes(key)) continue

      if (!keys1.includes(key)) {
        Object.assign(result, { [key]: field2[key] })
      }
    }

    return Object.keys(result).length > 0 ? result : undefined
  } else if (isPredicate1 || isPredicate2) {
    // when one field is a predicate and the other is a simple value
    // we need to ensure that the value matches predicate
    const predicate = isPredicate1 ? field1 : field2
    const value = isPredicate1 ? field2 : field1

    for (const x in predicate) {
      const result = mergePredicateWithValue(x, predicate[x], value)
      if (
        Array.isArray(result?.$in) &&
        result.$in.length > 0 &&
        Array.isArray(result?.$nin) &&
        result.$nin.length === 0
      ) {
        delete result.$nin
      }
      if (result !== undefined) {
        return result
      }
    }

    // if we reached here, the value does not match the predicate
    return never
  } else {
    // both are not predicates, can filter only when values are equal
    return deepEqual(field1, field2) ? field1 : never
  }
}

function mergePredicateWithPredicate (predicate: string, val1: any, val2: any): any | undefined {
  if (val1 === undefined) return val2
  if (val2 === undefined) return val1

  switch (predicate) {
    case '$lt':
      return val1 < val2 ? val1 : val2
    case '$lte':
      return val1 <= val2 ? val1 : val2
    case '$gt':
      return val1 > val2 ? val1 : val2
    case '$gte':
      return val1 >= val2 ? val1 : val2
  }

  // TODO we should properly support all available predicates here
  // until then, fallback to the first predicate value

  return val1
}

function mergePredicateWithValue (predicate: string, val1: any, val2: any): any | undefined {
  switch (predicate) {
    case '$in':
      return Array.isArray(val1) && val1.includes(val2) ? val2 : undefined
    case '$nin':
      return Array.isArray(val1) && !val1.includes(val2) ? val2 : undefined
    case '$lt':
      return val2 < val1 ? val2 : undefined
    case '$lte':
      return val2 <= val1 ? val2 : undefined
    case '$gt':
      return val2 > val1 ? val2 : undefined
    case '$gte':
      return val2 >= val1 ? val2 : undefined
    case '$ne':
      return val1 !== val2 ? val2 : undefined
  }

  // TODO we should properly support all available predicates here
  // until then, fallback to the non-predicate value

  return val2
}

function getInNiN (query1: any, query2: any): any {
  const aIn = typeof query1 === 'object' && '$in' in query1 ? query1.$in : undefined
  const bIn = typeof query2 === 'object' && '$in' in query2 ? query2.$in : undefined
  const aNIn =
    (typeof query1 === 'object' && '$nin' in query1 ? query1.$nin : undefined) ??
    (typeof query1 === 'object' && query1.$ne !== undefined ? [query1.$ne] : [])
  const bNIn =
    (typeof query2 === 'object' && '$nin' in query2 ? query2.$nin : undefined) ??
    (typeof query1 === 'object' && query2.$ne !== undefined ? [query2.$ne] : [])

  const finalNin = Array.from(new Set([...aNIn, ...bNIn]))

  // we must keep $in if it was in the original query
  if (aIn !== undefined || bIn !== undefined) {
    const finalIn =
      aIn !== undefined && bIn !== undefined
        ? aIn.length - bIn.length < 0
          ? bIn.filter((c: any) => aIn.includes(c))
          : aIn.filter((c: any) => bIn.includes(c))
        : aIn ?? bIn
    return { $in: finalIn.filter((p: any) => !finalNin.includes(p)) }
  }
  // try to preserve original $ne instead of $nin
  if ((typeof query1 === 'object' && '$ne' in query1) || (typeof query2 === 'object' && '$ne' in query2)) {
    if (finalNin.length === 1) {
      return { $ne: finalNin[0] }
    }
  }
  if (finalNin.length > 0) {
    return { $nin: finalNin }
  }
  return {}
}

export function cutObjectArray (obj: any): any {
  if (obj == null) {
    return obj
  }
  const r = {}
  for (const key of Object.keys(obj)) {
    if (Array.isArray(obj[key])) {
      if (obj[key].length > 3) {
        Object.assign(r, { [key]: [...obj[key].slice(0, 3), `... and ${obj[key].length - 3} more`] })
      } else Object.assign(r, { [key]: obj[key] })
      continue
    }
    if (typeof obj[key] === 'object' && obj[key] !== null) {
      Object.assign(r, { [key]: cutObjectArray(obj[key]) })
      continue
    }
    Object.assign(r, { [key]: obj[key] })
  }
  return r
}

export function includesAny (arr1: string[] | null | undefined, arr2: string[] | null | undefined): boolean {
  if (arr1 == null || arr1.length === 0 || arr2 == null || arr2.length === 0) {
    return false
  }

  return arr1.some((m) => arr2.includes(m))
}

export const isEnum =
  <T>(e: T) =>
    (token: any): token is T[keyof T] => {
      return typeof token === 'string' && Object.values(e as Record<string, any>).includes(token)
    }

export async function checkPermission (
  client: TxOperations,
  _id: Ref<Permission>,
  _space: Ref<TypedSpace>,
  space?: TypedSpace
): Promise<boolean> {
  const arePermissionsDisabled = getMetadata(core.metadata.DisablePermissions) ?? false
  if (arePermissionsDisabled) return true

<<<<<<< HEAD
=======
  return await hasPermission(client, _id, _space, space)
}

export async function checkForbiddenPermission (
  client: TxOperations,
  _id: Ref<Permission>,
  _space: Ref<TypedSpace>,
  space?: TypedSpace
): Promise<boolean> {
  const arePermissionsDisabled = getMetadata(core.metadata.DisablePermissions) ?? false
  if (arePermissionsDisabled) return false

  return await hasPermission(client, _id, _space, space)
}

async function hasPermission (
  client: TxOperations,
  _id: Ref<Permission>,
  _space: Ref<TypedSpace>,
  space?: TypedSpace
): Promise<boolean> {
>>>>>>> 461a0ace
  space = space ?? (await client.findOne(core.class.TypedSpace, { _id: _space }))
  const type = await client
    .getModel()
    .findOne(core.class.SpaceType, { _id: space?.type }, { lookup: { _id: { roles: core.class.Role } } })
  const mixin = type?.targetClass
  if (space === undefined || type === undefined || mixin === undefined) {
    return false
  }

  const me = getCurrentAccount()
  const asMixin = client.getHierarchy().as(space, mixin)
  const myRoles = type.$lookup?.roles?.filter((role) => ((asMixin as any)[role._id] ?? []).includes(me.uuid)) as Role[]

  if (myRoles === undefined) {
    return false
  }

  const myPermissions = new Set(myRoles.flatMap((role) => role.permissions))

  return myPermissions.has(_id)
}

/**
 * @public
 */
export function getRoleAttributeLabel (roleName: string): IntlString {
  return getEmbeddedLabel(`Role: ${roleName.trim()}`)
}

/**
 * @public
 */
export function getFullTextIndexableAttributes (
  hierarchy: Hierarchy,
  clazz: Ref<Class<Obj>>,
  skipDocs: boolean = false
): AnyAttribute[] {
  const allAttributes = hierarchy.getAllAttributes(clazz)
  const result: AnyAttribute[] = []
  for (const [, attr] of allAttributes) {
    if (skipDocs && (attr.attributeOf === core.class.Doc || attr.attributeOf === core.class.AttachedDoc)) {
      continue
    }
    if (isFullTextAttribute(attr) || isIndexedAttribute(attr)) {
      result.push(attr)
    }
  }

  hierarchy
    .getDescendants(clazz)
    .filter((m) => hierarchy.getClass(m).kind === ClassifierKind.MIXIN)
    .forEach((m) => {
      for (const [, v] of hierarchy.getAllAttributes(m, clazz)) {
        if (skipDocs && (v.attributeOf === core.class.Doc || v.attributeOf === core.class.AttachedDoc)) {
          continue
        }
        if (isFullTextAttribute(v) || isIndexedAttribute(v)) {
          result.push(v)
        }
      }
    })
  return result
}

const ctxKey = 'indexer_ftc'
/**
 * @public
 */
export function getFullTextContext (
  hierarchy: Hierarchy,
  objectClass: Ref<Class<Doc>>,
  contexts: Map<Ref<Class<Doc>>, FullTextSearchContext>
): Omit<FullTextSearchContext, keyof Class<Doc>> {
  let ctx: Omit<FullTextSearchContext, keyof Class<Doc>> | undefined = hierarchy.getClassifierProp(objectClass, ctxKey)
  if (ctx !== undefined) {
    return ctx
  }
  if (typeof ctx !== 'string') {
    const anc = hierarchy.getAncestors(objectClass)
    for (const oc of anc) {
      const ctx = contexts.get(oc)
      if (ctx !== undefined) {
        hierarchy.setClassifierProp(objectClass, ctxKey, ctx)
        return ctx
      }
    }
  }
  ctx = {
    toClass: objectClass,
    fullTextSummary: false,
    forceIndex: false
  }
  hierarchy.setClassifierProp(objectClass, ctxKey, ctx)
  return ctx
}

/**
 * @public
 */
export function isClassIndexable (
  hierarchy: Hierarchy,
  c: Ref<Class<Doc>>,
  contexts: Map<Ref<Class<Doc>>, FullTextSearchContext>
): boolean {
  const indexed = hierarchy.getClassifierProp(c, 'class_indexed')
  if (indexed !== undefined) {
    return indexed as boolean
  }
  const domain = hierarchy.findDomain(c)
  if (domain === undefined) {
    hierarchy.setClassifierProp(c, 'class_indexed', false)
    return false
  }

  if (
    domain === DOMAIN_TX ||
    domain === DOMAIN_MODEL ||
    domain === DOMAIN_BLOB ||
    domain === ('preference' as Domain) ||
    domain === DOMAIN_TRANSIENT ||
    domain === ('settings' as Domain) ||
    domain === DOMAIN_BENCHMARK
  ) {
    hierarchy.setClassifierProp(c, 'class_indexed', false)
    return false
  }

  const indexMixin = hierarchy.classHierarchyMixin(c, core.mixin.IndexConfiguration)
  if (indexMixin?.searchDisabled !== undefined && indexMixin?.searchDisabled) {
    hierarchy.setClassifierProp(c, 'class_indexed', false)
    return false
  }

  const attrs = getFullTextIndexableAttributes(hierarchy, c, true)
  for (const d of hierarchy.getDescendants(c)) {
    if (hierarchy.isMixin(d)) {
      attrs.push(...getFullTextIndexableAttributes(hierarchy, d, true))
    }
  }

  let result = true

  if (attrs.length === 0 && !(getFullTextContext(hierarchy, c, contexts)?.forceIndex ?? false)) {
    result = false
    // We need check if document has collections with indexable fields.
    const attrs = hierarchy.getAllAttributes(c).values()
    for (const attr of attrs) {
      if (attr.type._class === core.class.Collection) {
        if (isClassIndexable(hierarchy, (attr.type as Collection<AttachedDoc>).of, contexts)) {
          result = true
          break
        }
      }
    }
  }
  hierarchy.setClassifierProp(c, 'class_indexed', result)
  return result
}

type ReduceParameters<T extends (...args: any) => any> = T extends (...args: infer P) => any ? P : never

interface NextCall {
  op: () => Promise<void>
}

/**
 * Utility method to skip middle update calls, optimistically if update function is called multiple times with few different parameters, only the last variant will be executed.
 * The last invocation is executed after a few cycles, allowing to skip middle ones.
 *
 * This method can be used inside Svelte components to collapse complex update logic and handle interactions.
 */
export function reduceCalls<T extends (...args: ReduceParameters<T>) => Promise<void>> (
  operation: T
): (...args: ReduceParameters<T>) => Promise<void> {
  let nextCall: NextCall | undefined
  let currentCall: NextCall | undefined

  const next = (): void => {
    currentCall = nextCall
    nextCall = undefined
    if (currentCall !== undefined) {
      void currentCall.op().catch()
    }
  }
  return async function (...args: ReduceParameters<T>): Promise<void> {
    const myOp = async (): Promise<void> => {
      try {
        await operation(...args)
      } catch (err: any) {
        console.error('Error occurred in reduceCalls:', err)
      }
      next()
    }

    nextCall = { op: myOp }
    await Promise.resolve()
    if (currentCall === undefined) {
      next()
    }
  }
}

export function isOwnerOrMaintainer (): boolean {
  const account = getCurrentAccount()
  return hasAccountRole(account, AccountRole.Maintainer)
}

export function hasAccountRole (acc: Account, targerRole: AccountRole): boolean {
  return roleOrder[acc.role] >= roleOrder[targerRole]
}

export function getBranding (brandings: BrandingMap, key: string | undefined): Branding | null {
  if (key === undefined) return null

  return Object.values(brandings).find((branding) => branding.key === key) ?? null
}

export function fillConfiguration (systemTx: Tx[], configs: Map<Ref<PluginConfiguration>, PluginConfiguration>): void {
  for (const t of systemTx) {
    if (t._class === core.class.TxCreateDoc) {
      const ct = t as TxCreateDoc<Doc>
      if (ct.objectClass === core.class.PluginConfiguration) {
        configs.set(ct.objectId as Ref<PluginConfiguration>, TxProcessor.createDoc2Doc(ct) as PluginConfiguration)
      }
    } else if (t._class === core.class.TxUpdateDoc) {
      const ut = t as TxUpdateDoc<Doc>
      if (ut.objectClass === core.class.PluginConfiguration) {
        const c = configs.get(ut.objectId as Ref<PluginConfiguration>)
        if (c !== undefined) {
          TxProcessor.updateDoc2Doc(c, ut)
        }
      }
    }
  }
}

export function pluginFilterTx (
  excludedPlugins: PluginConfiguration[],
  configs: Map<Ref<PluginConfiguration>, PluginConfiguration>,
  systemTx: Tx[]
): Tx[] {
  const stx = toIdMap(systemTx)
  const totalExcluded = new Set<Ref<Tx>>()
  let msg = ''
  for (const a of excludedPlugins) {
    for (const c of configs.values()) {
      if (a.pluginId === c.pluginId) {
        for (const id of c.transactions) {
          if (c.classFilter !== undefined) {
            const filter = new Set(c.classFilter)
            const tx = stx.get(id as Ref<Tx>)
            if (
              tx?._class === core.class.TxCreateDoc ||
              tx?._class === core.class.TxUpdateDoc ||
              tx?._class === core.class.TxRemoveDoc
            ) {
              const cud = tx as TxCUD<Doc>
              if (filter.has(cud.objectClass)) {
                totalExcluded.add(id as Ref<Tx>)
              }
            }
          } else {
            totalExcluded.add(id as Ref<Tx>)
          }
        }
        msg += ` ${c.pluginId}:${c.transactions.length}`
      }
    }
  }
  if (typeof window !== 'undefined') {
    console.log('exclude plugin', msg)
  }
  systemTx = systemTx.filter((t) => !totalExcluded.has(t._id))
  return systemTx
}

/**
 * @public
 */
export class TimeRateLimiter {
  idCounter: number = 0
  active: number = 0
  last: number = 0
  rate: number
  period: number
  executions: { time: number, running: boolean }[] = []

  queue: (() => Promise<void>)[] = []
  notify: (() => void)[] = []

  constructor (rate: number, period: number = 1000) {
    this.rate = rate
    this.period = period
  }

  private cleanupExecutions (): void {
    const now = Date.now()
    this.executions = this.executions.filter((time) => time.running || now - time.time < this.period)
  }

  async exec<T, B extends Record<string, any> = any>(op: (args?: B) => Promise<T>, args?: B): Promise<T> {
    while (this.active >= this.rate || this.executions.length >= this.rate) {
      this.cleanupExecutions()
      if (this.executions.length < this.rate) {
        break
      }
      await new Promise<void>((resolve) => {
        setTimeout(resolve, this.period / this.rate)
      })
    }

    const v = { time: Date.now(), running: true }
    try {
      this.executions.push(v)
      const p = op(args)
      this.active++
      return await p
    } finally {
      v.running = false
      this.active--
      this.cleanupExecutions()
      const n = this.notify.shift()
      if (n !== undefined) {
        n()
      }
    }
  }

  async waitProcessing (): Promise<void> {
    while (this.active > 0) {
      console.log('wait', this.active)
      await new Promise<void>((resolve) => {
        this.notify.push(resolve)
      })
    }
  }
}

export function combineAttributes (
  attributes: any[],
  key: string,
  operator: '$push' | '$pull' | '$unset',
  arrayKey?: '$each' | '$in'
): any[] {
  return Array.from(
    new Set(
      attributes.flatMap((attr) => {
        if (arrayKey === undefined) {
          return attr[operator]?.[key]
        }

        return Array.isArray(attr[operator]?.[key]?.[arrayKey])
          ? attr[operator]?.[key]?.[arrayKey]
          : attr[operator]?.[key]
      })
    )
  ).filter((v) => v != null)
}

export function buildSocialIdString (key: SocialKey): string {
  return `${key.type}:${key.value}`
}

export function parseSocialIdString (id: string): SocialKey {
  const [type, value] = id.split(':')

  if (type === undefined || value === undefined) {
    throw new Error(`Social id is not valid: ${id}`)
  }

  if (!Object.values(SocialIdType).includes(type as SocialIdType)) {
    throw new Error(`Social id type is not valid: ${id}`)
  }

  return { type: type as SocialIdType, value }
}

export function pickPrimarySocialId (socialIds: SocialId[]): SocialId {
  const activeSocialIds = socialIds.filter((si) => si.isDeleted !== true)
  if (activeSocialIds.length === 0) {
    throw new Error('No active social ids provided')
  }
  const hulySocialIds = activeSocialIds.filter((si) => si.type === SocialIdType.HULY)

  return hulySocialIds[0] ?? activeSocialIds[0]
}

export const loginSocialTypes = [SocialIdType.EMAIL, SocialIdType.GOOGLE, SocialIdType.GITHUB]

export function notEmpty<T> (id: T | undefined | null): id is T {
  return id !== undefined && id !== null && id !== ''
}

export function unique<T> (arr: T[]): T[] {
  return Array.from(new Set(arr))
}

export function uniqueNotEmpty<T extends NonNullable<unknown>> (arr: Array<T | undefined | null>): T[] {
  return unique(arr).filter(notEmpty)
}
export { platformNow, platformNowDiff } from '@hcengineering/measurements'<|MERGE_RESOLUTION|>--- conflicted
+++ resolved
@@ -13,11 +13,7 @@
 // limitations under the License.
 //
 
-<<<<<<< HEAD
-import { getEmbeddedLabel, getMetadata, IntlString } from '@hcengineering/platform'
-=======
 import { getEmbeddedLabel, getMetadata, type IntlString } from '@hcengineering/platform'
->>>>>>> 461a0ace
 import { deepEqual } from 'fast-equals'
 import { DOMAIN_BENCHMARK } from './benchmark'
 import {
@@ -572,8 +568,6 @@
   const arePermissionsDisabled = getMetadata(core.metadata.DisablePermissions) ?? false
   if (arePermissionsDisabled) return true
 
-<<<<<<< HEAD
-=======
   return await hasPermission(client, _id, _space, space)
 }
 
@@ -595,7 +589,6 @@
   _space: Ref<TypedSpace>,
   space?: TypedSpace
 ): Promise<boolean> {
->>>>>>> 461a0ace
   space = space ?? (await client.findOne(core.class.TypedSpace, { _id: _space }))
   const type = await client
     .getModel()
