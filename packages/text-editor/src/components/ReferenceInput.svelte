<!--
// Copyright © 2020 Anticrm Platform Contributors.
// 
// Licensed under the Eclipse Public License, Version 2.0 (the "License");
// you may not use this file except in compliance with the License. You may
// obtain a copy of the License at https://www.eclipse.org/legal/epl-2.0
// 
// Unless required by applicable law or agreed to in writing, software
// distributed under the License is distributed on an "AS IS" BASIS,
// WITHOUT WARRANTIES OR CONDITIONS OF ANY KIND, either express or implied.
// 
// See the License for the specific language governing permissions and
// limitations under the License.
-->
<script lang="ts">
  import { Asset, getResource, IntlString } from '@anticrm/platform'
  import presentation, { getClient, ObjectSearchCategory } from '@anticrm/presentation'
  import { AnySvelteComponent, Icon, Button, Tooltip, showPopup } from '@anticrm/ui'
  import { AnyExtension } from '@tiptap/core'
  import { createEventDispatcher } from 'svelte'
  import { Completion } from '../Completion'
  import textEditorPlugin from '../plugin'
  import { RefInputAction, RefInputActionItem, TextEditorHandler, FORMAT_MODES, FormatMode } from '../types'
  import Attach from './icons/Attach.svelte'
  import Bold from './icons/Bold.svelte'
  import Italic from './icons/Italic.svelte'
  import Strikethrough from './icons/Strikethrough.svelte'
  import Link from './icons/Link.svelte'
  import ListNumber from './icons/ListNumber.svelte'
  import ListBullet from './icons/ListBullet.svelte'
  import Quote from './icons/Quote.svelte'
  import Code from './icons/Code.svelte'
  import CodeBlock from './icons/CodeBlock.svelte'
  import Emoji from './icons/Emoji.svelte'
  import GIF from './icons/GIF.svelte'
  import Send from './icons/Send.svelte'
  import TextStyle from './icons/TextStyle.svelte'
  import MentionList from './MentionList.svelte'
  import { SvelteRenderer } from './SvelteRenderer'
  import TextEditor from './TextEditor.svelte'
<<<<<<< HEAD
  import EmojiPopup from './EmojiPopup.svelte'
=======
  import LinkPopup from './LinkPopup.svelte'
>>>>>>> 5e38409a

  const dispatch = createEventDispatcher()
  export let content: string = ''
  export let showSend = true
  export let withoutTopBorder = false
  const client = getClient()

  let textEditor: TextEditor
  let isFormatting = false
  let activeModes = new Set<FormatMode>()
  let isSelectionEmpty = true

  export let categories: ObjectSearchCategory[] = []

  client.findAll(presentation.class.ObjectSearchCategory, {}).then((r) => {
    categories = r
  })
  interface RefAction {
    label: IntlString
    icon: Asset | AnySvelteComponent
    action: RefInputAction
    order: number
  }
  const defActions: RefAction[] = [
    {
      label: textEditorPlugin.string.Attach,
      icon: Attach,
      action: () => {
        dispatch('attach')
      },
      order: 1000
    },
    {
      label: textEditorPlugin.string.TextStyle,
      icon: TextStyle,
      action: () => {
        isFormatting = !isFormatting
        textEditor.focus()
      },
      order: 2000
    },
    {
      label: textEditorPlugin.string.Emoji,
      icon: Emoji,
      action: (element) => {
        showPopup(
          EmojiPopup,
          {},
          element,
          (emoji) => {
            if (!emoji) return
            textEditor.insertText(emoji)
          },
          () => {}
        )
      },
      order: 3000
    },
    {
      label: textEditorPlugin.string.GIF,
      icon: GIF,
      action: () => {},
      order: 4000
    }
  ]

  let actions: RefAction[] = []
  client.findAll<RefInputActionItem>(textEditorPlugin.class.RefInputActionItem, {}).then(async (res) => {
    const cont: RefAction[] = []
    for (const r of res) {
      cont.push({
        label: r.label,
        icon: r.icon,
        order: r.order ?? 10000,
        action: await getResource(r.action)
      })
    }
    actions = defActions.concat(...cont).sort((a, b) => a.order - b.order)
  })

  // Current selected category
  let category: ObjectSearchCategory | undefined = categories[0]

  $: if (categories.length > 0 && category === undefined) {
    category = categories[0]
  }

  export function submit (): void {
    textEditor.submit()
  }

  const editorExtensions: AnyExtension[] = [
    Completion.configure({
      HTMLAttributes: {
        class: 'reference'
      },
      suggestion: {
        items: async (query: { query: string }) => {
          if (category !== undefined) {
            const f = await getResource(category.query)
            return await f(client, query.query)
          }
          return []
        },
        render: () => {
          let component: any

          return {
            onStart: (props: any) => {
              component = new SvelteRenderer(MentionList, {
                ...props,
                close: () => {
                  component.destroy()
                },
                categories,
                category,
                onCategory: (cat: ObjectSearchCategory) => {
                  category = cat
                }
              })
            },
            onUpdate (props: any) {
              component.updateProps(props)
            },
            onKeyDown (props: any) {
              return component.onKeyDown(props)
            },
            onExit () {
              component.destroy()
            }
          }
        }
      }
    })
  ]

  const editorHandler: TextEditorHandler = {
    insertText: (text) => {
      textEditor.insertText(text)
    }
  }
  function handleAction (a: RefAction, evt?: Event): void {
    a.action(evt?.target as HTMLElement, editorHandler)
  }

  function updateFormattingState () {
    activeModes = new Set(FORMAT_MODES.filter(textEditor.checkIsActive))
    isSelectionEmpty = textEditor.checkIsSelectionEmpty()
  }

  function getToggler (toggle: () => void) {
    return () => {
      toggle()
      textEditor.focus()
      updateFormattingState()
    }
  }

  async function formatLink (): Promise<void> {
    const link = textEditor.getLink()

    showPopup(LinkPopup, { link }, undefined, undefined, (newLink) => {
      if (newLink === '') {
        textEditor.unsetLink()
      } else {
        textEditor.setLink(newLink)
      }
    })
  }
</script>

<div class="ref-container">
  {#if isFormatting}
    <div class="formatPanel buttons-group xsmall-gap" class:withoutTopBorder>
      <Tooltip label={textEditorPlugin.string.Bold}>
        <Button
          icon={Bold}
          kind={'transparent'}
          size={'small'}
          selected={activeModes.has('bold')}
          on:click={getToggler(textEditor.toggleBold)}
        />
      </Tooltip>
      <Tooltip label={textEditorPlugin.string.Italic}>
        <Button
          icon={Italic}
          kind={'transparent'}
          size={'small'}
          selected={activeModes.has('italic')}
          on:click={getToggler(textEditor.toggleItalic)}
        />
      </Tooltip>
      <Tooltip label={textEditorPlugin.string.Strikethrough}>
        <Button
          icon={Strikethrough}
          kind={'transparent'}
          size={'small'}
          selected={activeModes.has('strike')}
          on:click={getToggler(textEditor.toggleStrike)}
        />
      </Tooltip>
      <Tooltip label={textEditorPlugin.string.Link}>
        <Button
          icon={Link}
          kind={'transparent'}
          size={'small'}
          selected={activeModes.has('link')}
          disabled={isSelectionEmpty && !activeModes.has('link')}
          on:click={formatLink}
        />
      </Tooltip>
      <div class="buttons-divider" />
      <Tooltip label={textEditorPlugin.string.OrderedList}>
        <Button
          icon={ListNumber}
          kind={'transparent'}
          size={'small'}
          selected={activeModes.has('orderedList')}
          on:click={getToggler(textEditor.toggleOrderedList)}
        />
      </Tooltip>
      <Tooltip label={textEditorPlugin.string.BulletedList}>
        <Button
          icon={ListBullet}
          kind={'transparent'}
          size={'small'}
          selected={activeModes.has('bulletList')}
          on:click={getToggler(textEditor.toggleBulletList)}
        />
      </Tooltip>
      <div class="buttons-divider" />
      <Tooltip label={textEditorPlugin.string.Blockquote}>
        <Button
          icon={Quote}
          kind={'transparent'}
          size={'small'}
          selected={activeModes.has('blockquote')}
          on:click={getToggler(textEditor.toggleBlockquote)}
        />
      </Tooltip>
      <div class="buttons-divider" />
      <Tooltip label={textEditorPlugin.string.Code}>
        <Button
          icon={Code}
          kind={'transparent'}
          size={'small'}
          selected={activeModes.has('code')}
          on:click={getToggler(textEditor.toggleCode)}
        />
      </Tooltip>
      <Tooltip label={textEditorPlugin.string.CodeBlock}>
        <Button
          icon={CodeBlock}
          kind={'transparent'}
          size={'small'}
          selected={activeModes.has('codeBlock')}
          on:click={getToggler(textEditor.toggleCodeBlock)}
        />
      </Tooltip>
    </div>
  {/if}
  <div class="textInput" class:withoutTopBorder={withoutTopBorder || isFormatting}>
    <div class="inputMsg">
      <TextEditor
        bind:content
        bind:this={textEditor}
        on:content={(ev) => {
          dispatch('message', ev.detail)
          content = ''
          textEditor.clear()
        }}
        extensions={editorExtensions}
        on:selection-update={updateFormattingState}
      />
    </div>
    {#if showSend}
      <button class="sendButton" on:click={submit}><div class="icon"><Send size={'medium'} /></div></button>
    {/if}
  </div>
  <div class="buttons">
    {#each actions as a}
      <div class="tool" on:click={(evt) => handleAction(a, evt)}>
        <Icon icon={a.icon} size={'large'} />
      </div>
    {/each}
  </div>
</div>

<style lang="scss">
  .ref-container {
    display: flex;
    flex-direction: column;
    min-height: 4.5rem;

    .formatPanel {
      padding: 0.5rem;
      background-color: var(--body-accent);
      border: 1px solid var(--divider-color);
      border-radius: 0.75rem 0.75rem 0 0;
      border-bottom: 0;

      &.withoutTopBorder {
        border-radius: 0;
      }
      & + .textInput {
        border-top: none;
      }
    }

    .textInput {
      display: flex;
      justify-content: space-between;
      align-items: flex-end;
      min-height: 2.75rem;
      padding: 0.75rem 1rem;
      background-color: var(--accent-bg-color);
      border: 1px solid var(--divider-color);
      border-radius: 0.75rem;

      &.withoutTopBorder {
        border-top-left-radius: 0;
        border-top-right-radius: 0;
      }

      .inputMsg {
        display: flex;
        align-self: center;
        align-items: center;
        width: 100%;
        height: 100%;
        color: var(--theme-content-color);
        background-color: transparent;
        border: none;
        outline: none;
        // &.thread {
        //   width: auto;
        // }

        // .flex-column {
        //   display: flex;
        //   flex-direction: column;
        //   align-items: center;
        // }

        // .flex-row {
        //   display: flex;
        //   flex-direction: row;
        //   align-items: flex-end;
        // }

        // .edit-box-horizontal {
        //   width: 100%;
        //   height: 100%;
        //   margin-top: 7px;
        //   align-self: center;
        // }

        // .edit-box-vertical {
        //   width: 100%;
        //   height: 100%;
        //   margin: 4px;
        // }
      }
      .sendButton {
        display: flex;
        justify-content: center;
        align-items: center;
        margin-left: 0.5rem;
        padding: 0;
        width: 1.25rem;
        height: 1.25rem;
        background-color: transparent;
        border: 1px solid transparent;
        border-radius: 0.25rem;
        outline: none;
        cursor: pointer;

        .icon {
          width: 1.25rem;
          height: 1.25rem;
          color: var(--theme-content-dark-color);
          cursor: pointer;

          &:hover {
            color: var(--theme-caption-color);
          }
        }
        &:focus {
          border: 1px solid var(--primary-button-focused-border);
          box-shadow: 0 0 0 3px var(--primary-button-outline);

          & > .icon {
            color: var(--theme-caption-color);
          }
        }
      }
    }
    .buttons {
      display: flex;
      margin: 0.625rem 0 0 0.5rem;
    }

    .tool {
      display: flex;
      justify-content: center;
      align-items: center;
      width: 1.25rem;
      height: 1.25rem;
      color: var(--theme-content-dark-color);
      cursor: pointer;

      // &.active {
      //   color: var(--theme-caption-color);
      // }

      &:hover {
        color: var(--theme-caption-color);
      }
    }
    .tool + .tool {
      margin-left: 1rem;
    }
  }
</style><|MERGE_RESOLUTION|>--- conflicted
+++ resolved
@@ -38,11 +38,8 @@
   import MentionList from './MentionList.svelte'
   import { SvelteRenderer } from './SvelteRenderer'
   import TextEditor from './TextEditor.svelte'
-<<<<<<< HEAD
   import EmojiPopup from './EmojiPopup.svelte'
-=======
   import LinkPopup from './LinkPopup.svelte'
->>>>>>> 5e38409a
 
   const dispatch = createEventDispatcher()
   export let content: string = ''
