<!--
//
// Copyright © 2022 Hardcore Engineering Inc.
//
// Licensed under the Eclipse Public License, Version 2.0 (the "License");
// you may not use this file except in compliance with the License. You may
// obtain a copy of the License at https://www.eclipse.org/legal/epl-2.0
//
// Unless required by applicable law or agreed to in writing, software
// distributed under the License is distributed on an "AS IS" BASIS,
// WITHOUT WARRANTIES OR CONDITIONS OF ANY KIND, either express or implied.
//
// See the License for the specific language governing permissions and
// limitations under the License.
//
-->
<script lang="ts">
  import { getEmbeddedLabel, IntlString, translate } from '@hcengineering/platform'

  import { Editor, Extension, HTMLContent } from '@tiptap/core'
  import Collaboration from '@tiptap/extension-collaboration'
  import CollaborationCursor from '@tiptap/extension-collaboration-cursor'
  import { Level } from '@tiptap/extension-heading'
  import Placeholder from '@tiptap/extension-placeholder'

  import { Plugin, PluginKey, Transaction } from 'prosemirror-state'
  import { createEventDispatcher, onDestroy, onMount } from 'svelte'

  import { EmployeeAccount } from '@hcengineering/contact'
  import { getCurrentAccount, Markup } from '@hcengineering/core'
  import { getEventPositionElement, getPlatformColorForText, IconSize, SelectPopup, showPopup } from '@hcengineering/ui'
  import { WebsocketProvider } from 'y-websocket'
  import * as Y from 'yjs'
  import StyleButton from './StyleButton.svelte'

  import presentation from '@hcengineering/presentation'

  import { DecorationSet } from 'prosemirror-view'
  import textEditorPlugin from '../plugin'
  import { CollaborationIds, FormatMode, FORMAT_MODES } from '../types'
  import Bold from './icons/Bold.svelte'
  import Code from './icons/Code.svelte'
  import CodeBlock from './icons/CodeBlock.svelte'

  import { calculateDecorations } from './diff/decorations'
  import { defaultExtensions, headingLevels, mInsertTable } from './extensions'
  import Header from './icons/Header.svelte'
  import IconTable from './icons/IconTable.svelte'
  import Italic from './icons/Italic.svelte'
  import LinkEl from './icons/Link.svelte'
  import ListBullet from './icons/ListBullet.svelte'
  import ListNumber from './icons/ListNumber.svelte'
  import Objects from './icons/Objects.svelte'
  import Quote from './icons/Quote.svelte'
  import Strikethrough from './icons/Strikethrough.svelte'
  import LinkPopup from './LinkPopup.svelte'
  import AddRowBefore from './icons/table/AddRowBefore.svelte'
  import AddRowAfter from './icons/table/AddRowAfter.svelte'
  import AddColBefore from './icons/table/AddColBefore.svelte'
  import AddColAfter from './icons/table/AddColAfter.svelte'
  import DeleteRow from './icons/table/DeleteRow.svelte'
  import DeleteCol from './icons/table/DeleteCol.svelte'
  import DeleteTable from './icons/table/DeleteTable.svelte'
  import { getContext } from 'svelte'

  export let documentId: string
  export let readonly = false

  export let token: string
  export let collaboratorURL: string

  export let isFormatting = true
  export let buttonSize: IconSize = 'small'
  export let focusable: boolean = false
  export let placeholder: IntlString = textEditorPlugin.string.EditorPlaceholder
  export let initialContentId: string | undefined = undefined
  // export let suggestMode = false
  export let comparedVersion: Markup | ArrayBuffer | undefined = undefined

  export let field: string | undefined = undefined

  const ydoc = (getContext(CollaborationIds.Doc) as Y.Doc | undefined) ?? new Y.Doc()
  const contextProvider = getContext(CollaborationIds.Provider) as WebsocketProvider | undefined
  const wsProvider =
    contextProvider ??
    new WebsocketProvider(collaboratorURL, documentId, ydoc, {
      params: {
        token,
        documentId,
        initialContentId: initialContentId ?? ''
      }
    })

  if (contextProvider === undefined) {
    wsProvider?.on('status', (event: any) => {
      console.log(documentId, event.status) // logs "connected" or "disconnected"
    })
  }

  const currentUser = getCurrentAccount() as EmployeeAccount

  let element: HTMLElement
  let editor: Editor

  let placeHolderStr: string = ''

  $: ph = translate(placeholder, {}).then((r) => {
    placeHolderStr = r
  })

  const dispatch = createEventDispatcher()

  export function clear (): void {
    editor.commands.clearContent(false)
  }
  export function insertText (text: string): void {
    editor.commands.insertContent(text as HTMLContent)
  }

  export function toggleBold () {
    editor.commands.toggleBold()
  }
  export function toggleItalic () {
    editor.commands.toggleItalic()
  }
  export function toggleStrike () {
    editor.commands.toggleStrike()
  }

  export function getHTML (): string {
    return editor.getHTML()
  }

  export function getLink () {
    return editor.getAttributes('link').href
  }
  export function unsetLink () {
    editor.chain().focus().extendMarkRange('link').unsetLink().run()
  }
  export function setLink (link: string) {
    editor.chain().focus().extendMarkRange('link').setLink({ href: link }).run()
  }

  export function checkIsSelectionEmpty () {
    return editor.view.state.selection.empty
  }
  export function toggleOrderedList () {
    editor.commands.toggleOrderedList()
  }
  export function toggleBulletList () {
    editor.commands.toggleBulletList()
  }
  export function toggleBlockquote () {
    editor.commands.toggleBlockquote()
  }
  export function toggleCode () {
    editor.commands.toggleCode()
  }
  export function toggleCodeBlock () {
    editor.commands.toggleCodeBlock()
  }
  let needFocus = false

  let focused = false
  export function focus (): void {
    needFocus = true
  }

  $: if (editor && needFocus) {
    if (!focused) {
      editor.commands.focus()
    }
    needFocus = false
  }

  $: if (editor !== undefined) {
    editor.setEditable(!readonly)
  }

  // const isSuggestMode = () => suggestMode

  let _decoration = DecorationSet.empty
  let oldContent = ''

  function updateEditor (editor?: Editor, field?: string, comparedVersion?: Markup | ArrayBuffer): void {
    const r = calculateDecorations(editor, oldContent, field, comparedVersion)
    if (r !== undefined) {
      oldContent = r.oldContent
      _decoration = r.decorations
    }
  }

  const updateDecorations = () => {
    if (editor && editor.schema) {
      updateEditor(editor, field, comparedVersion)
    }
  }

  const DecorationExtension = Extension.create({
    addProseMirrorPlugins () {
      return [
        new Plugin({
          key: new PluginKey('diffs'),
          props: {
            decorations (state) {
              updateDecorations()
              if (showDiff) {
                return _decoration
              }
              return undefined
            }
          }
        })
      ]
    }
  })

  $: updateEditor(editor, field, comparedVersion)

  onMount(() => {
    ph.then(() => {
      editor = new Editor({
        element,
        // content: 'Hello world<br/> This is simple text<br/>Some more text<br/>Yahoo <br/>Cool <br/><br/> Done',
        editable: true,
        extensions: [
          ...defaultExtensions,
          Placeholder.configure({ placeholder: placeHolderStr }),

          Collaboration.configure({
            document: ydoc,
            field
          }),
          CollaborationCursor.configure({
            provider: wsProvider,
            user: {
              name: currentUser.name,
              color: getPlatformColorForText(currentUser.email)
            }
          }),
          DecorationExtension
          // ...extensions
        ],
        onTransaction: () => {
          // force re-render so `editor.isActive` works as expected
          editor = editor
        },
        onBlur: ({ event }) => {
          focused = false
          dispatch('blur', event)
        },
        onFocus: () => {
          focused = true
        },
        onUpdate: (op: { editor: Editor; transaction: Transaction }) => {
          dispatch('content', editor.getHTML())
          updateFormattingState()
        },
        onSelectionUpdate: () => {
          dispatch('selection-update')
          updateFormattingState()
        }
      })
    })
  })

  onDestroy(() => {
    if (editor) {
      try {
        editor.destroy()
      } catch (err: any) {}
      if (contextProvider === undefined) {
        wsProvider.disconnect()
      }
    }
  })

  let activeModes = new Set<FormatMode>()
  let isSelectionEmpty = true

  export function checkIsActive (formatMode: FormatMode) {
    return editor.isActive(formatMode)
  }

  let headingLevel = 0

  function updateFormattingState () {
    activeModes = new Set(FORMAT_MODES.filter(checkIsActive))
    for (const l of headingLevels) {
      if (editor.isActive('heading', { level: l })) {
        headingLevel = l
        activeModes.add('heading')
      }
    }
    if (!activeModes.has('heading')) {
      headingLevel = 0
    }
    isSelectionEmpty = editor.view.state.selection.empty
  }

  function getToggler (toggle: () => void) {
    return () => {
      toggle()
      needFocus = true
      updateFormattingState()
    }
  }

  function toggleHeader (event: MouseEvent) {
    if (activeModes.has('heading')) {
      editor.commands.toggleHeading({ level: headingLevel as Level })
      needFocus = true
      updateFormattingState()
    } else {
      showPopup(
        SelectPopup,
        {
          value: Array.from(headingLevels).map((it) => ({ id: it.toString(), text: it.toString() }))
        },
        getEventPositionElement(event),
        (val) => {
          if (val !== undefined) {
            editor.commands.toggleHeading({ level: parseInt(val) as Level })
            needFocus = true
            updateFormattingState()
          }
        }
      )
    }
  }

  function insertTable (event: MouseEvent) {
    showPopup(
      SelectPopup,
      {
        value: [
          { id: '#delete', label: presentation.string.Remove },
          ...mInsertTable.map((it) => ({ id: it.label, text: it.label }))
        ]
      },
      getEventPositionElement(event),
      (val) => {
        if (val !== undefined) {
          if (val === '#delete') {
            editor.commands.deleteTable()
            needFocus = true
            updateFormattingState()
            return
          }
          const tab = mInsertTable.find((it) => it.label === val)
          if (tab) {
            editor.commands.insertTable({
              cols: tab.cols,
              rows: tab.rows,
              withHeaderRow: tab.header
            })

            needFocus = true
            updateFormattingState()
          }
        }
      }
    )
  }

  function tableOptions (event: MouseEvent) {
    const ops = [
      {
        id: '#addColumnBefore',
        icon: AddColBefore,
        label: textEditorPlugin.string.AddColumnBefore,
        action: () => editor.commands.addColumnBefore(),
        category: {
          label: textEditorPlugin.string.CategoryColumn
        }
      },
      {
        id: '#addColumnAfter',
        icon: AddColAfter,
        label: textEditorPlugin.string.AddColumnAfter,
        action: () => editor.commands.addColumnAfter(),
        category: {
          label: textEditorPlugin.string.CategoryColumn
        }
      },

      {
        id: '#deleteColumn',
        icon: DeleteCol,
        label: textEditorPlugin.string.DeleteColumn,
        action: () => editor.commands.deleteColumn(),
        category: {
          label: textEditorPlugin.string.CategoryColumn
        }
      },
      {
        id: '#addRowBefore',
        icon: AddRowBefore,
        label: textEditorPlugin.string.AddRowBefore,
        action: () => editor.commands.addRowBefore(),
        category: {
          label: textEditorPlugin.string.CategoryRow
        }
      },
      {
        id: '#addRowAfter',
        icon: AddRowAfter,
        label: textEditorPlugin.string.AddRowAfter,
        action: () => editor.commands.addRowAfter(),
        category: {
          label: textEditorPlugin.string.CategoryRow
        }
      },
      {
        id: '#deleteRow',
        icon: DeleteRow,
        label: textEditorPlugin.string.DeleteRow,
        action: () => editor.commands.deleteRow(),
        category: {
          label: textEditorPlugin.string.CategoryRow
        }
      },
      {
        id: '#deleteTable',
        icon: DeleteTable,
        label: textEditorPlugin.string.DeleteTable,
        action: () => editor.commands.deleteTable(),
        category: {
          label: textEditorPlugin.string.Table
        }
      }
    ]

    showPopup(
      SelectPopup,
      {
        value: ops
      },
      getEventPositionElement(event),
      (val) => {
        if (val !== undefined) {
          const op = ops.find((it) => it.id === val)
          if (op) {
            op.action()
            needFocus = true
            updateFormattingState()
          }
        }
      }
    )
  }

  async function formatLink (): Promise<void> {
    const link = editor.getAttributes('link').href

    showPopup(LinkPopup, { link }, undefined, undefined, (newLink) => {
      if (newLink === '') {
        editor.chain().focus().extendMarkRange('link').unsetLink().run()
      } else {
        editor.chain().focus().extendMarkRange('link').setLink({ href: newLink }).run()
      }
    })
  }
  let showDiff = true
</script>

<div class="ref-container">
  <div class="flex">
    {#if isFormatting && !readonly}
      <div class="formatPanel buttons-group xsmall-gap mb-4">
        <StyleButton
          icon={Header}
          size={buttonSize}
          selected={activeModes.has('heading')}
          showTooltip={{ label: getEmbeddedLabel(`H${headingLevel}`) }}
          on:click={toggleHeader}
        />

        <StyleButton
          icon={Bold}
          size={buttonSize}
          selected={activeModes.has('bold')}
          showTooltip={{ label: textEditorPlugin.string.Bold }}
          on:click={getToggler(toggleBold)}
        />
        <StyleButton
          icon={Italic}
          size={buttonSize}
          selected={activeModes.has('italic')}
          showTooltip={{ label: textEditorPlugin.string.Italic }}
          on:click={getToggler(toggleItalic)}
        />
        <StyleButton
          icon={Strikethrough}
          size={buttonSize}
          selected={activeModes.has('strike')}
          showTooltip={{ label: textEditorPlugin.string.Strikethrough }}
          on:click={getToggler(toggleStrike)}
        />
        <StyleButton
          icon={LinkEl}
          size={buttonSize}
          selected={activeModes.has('link')}
          disabled={isSelectionEmpty && !activeModes.has('link')}
          showTooltip={{ label: textEditorPlugin.string.Link }}
          on:click={formatLink}
        />
        <div class="buttons-divider" />
        <StyleButton
          icon={ListNumber}
          size={buttonSize}
          selected={activeModes.has('orderedList')}
          showTooltip={{ label: textEditorPlugin.string.OrderedList }}
          on:click={getToggler(toggleOrderedList)}
        />
        <StyleButton
          icon={ListBullet}
          size={buttonSize}
          selected={activeModes.has('bulletList')}
          showTooltip={{ label: textEditorPlugin.string.BulletedList }}
          on:click={getToggler(toggleBulletList)}
        />
        <div class="buttons-divider" />
        <StyleButton
          icon={Quote}
          size={buttonSize}
          selected={activeModes.has('blockquote')}
          showTooltip={{ label: textEditorPlugin.string.Blockquote }}
          on:click={getToggler(toggleBlockquote)}
        />
        <div class="buttons-divider" />
        <StyleButton
          icon={Code}
          size={buttonSize}
          selected={activeModes.has('code')}
          showTooltip={{ label: textEditorPlugin.string.Code }}
          on:click={getToggler(toggleCode)}
        />
        <StyleButton
          icon={CodeBlock}
          size={buttonSize}
          selected={activeModes.has('codeBlock')}
          showTooltip={{ label: textEditorPlugin.string.CodeBlock }}
          on:click={getToggler(toggleCodeBlock)}
        />

        <StyleButton
          icon={IconTable}
          iconProps={{ style: 'table' }}
          size={buttonSize}
          selected={activeModes.has('table')}
          on:click={insertTable}
          showTooltip={{ label: textEditorPlugin.string.InsertTable }}
        />
        {#if activeModes.has('table')}
          <StyleButton
            icon={IconTable}
            iconProps={{ style: 'tableProps' }}
            size={buttonSize}
            on:click={tableOptions}
            showTooltip={{ label: textEditorPlugin.string.TableOptions }}
          />
        {/if}
      </div>
    {/if}
    <div class="flex-grow" />
    {#if comparedVersion !== undefined}
      <div class="formatPanel buttons-group xsmall-gap mb-4">
        <StyleButton
          icon={Objects}
          size={buttonSize}
          selected={showDiff}
          showTooltip={{ label: textEditorPlugin.string.EnableDiffMode }}
          on:click={() => {
            showDiff = !showDiff
            editor.chain().focus()
          }}
        />
      </div>
    {/if}
  </div>
  <div class="textInput" class:focusable>
    <div class="select-text" style="width: 100%;" bind:this={element} />
  </div>
</div>

<style lang="scss" global>
  .ProseMirror {
    flex-grow: 1;
<<<<<<< HEAD
    min-height: 1.25rem;
=======
    min-height: inherit !important;
>>>>>>> 46b70a2e
    max-height: inherit !important;
    outline: none;
    line-height: 150%;
    color: var(--accent-color);

    p:not(:last-child) {
      margin-block-end: 1em;
    }

    pre {
      white-space: pre !important;
    }

    > * + * {
      margin-top: 0.75em;
    }

    /* Placeholder (at the top) */
    p.is-editor-empty:first-child::before {
      content: attr(data-placeholder);
      float: left;
      color: var(--dark-color);
      pointer-events: none;
      height: 0;
    }

    &::-webkit-scrollbar-thumb {
      background-color: var(--theme-bg-accent-hover);
    }
    &::-webkit-scrollbar-corner {
      background-color: var(--theme-bg-accent-hover);
    }
    &::-webkit-scrollbar-track {
      margin: 0;
    }
  }
  /* Placeholder (at the top) */
  .ProseMirror p.is-editor-empty:first-child::before {
    color: #adb5bd;
    content: attr(data-placeholder);
    float: left;
    height: 0;
    pointer-events: none;
  }

  .lint-icon {
    display: inline-block;
    position: absolute;
    right: 2px;
    cursor: pointer;
    border-radius: 100px;
    // background: #f22;
    color: white;
    font-family: times, georgia, serif;
    font-size: 15px;
    font-weight: bold;
    width: 0.7em;
    height: 0.7em;
    text-align: center;
    padding-left: 0.5px;
    line-height: 1.1em;
    &.add {
      background: lightblue;
    }
    &.delete {
      background: orange;
    }
  }

  /* Give a remote user a caret */
  .collaboration-cursor__caret {
    border-left: 1px solid #0d0d0d;
    border-right: 1px solid #0d0d0d;
    margin-left: -1px;
    margin-right: -1px;
    pointer-events: none;
    position: relative;
    word-break: normal;
  }

  /* Render the username above the caret */
  .collaboration-cursor__label {
    border-radius: 3px 3px 3px 0;
    color: #0d0d0d;
    font-size: 12px;
    font-style: normal;
    font-weight: 600;
    left: -1px;
    line-height: normal;
    padding: 0.1rem 0.3rem;
    position: absolute;
    top: -1.4em;
    user-select: none;
    white-space: nowrap;
  }

  .code-block {
    border: 1px solid var(--divider-color);
    border-radius: 4px;
    padding: 0.5rem;
  }

  cmark {
    border-top: 1px solid lightblue;
    border-bottom: 1px solid lightblue;
    border-radius: 2px;
  }

  span.insertion {
    border-top: 1px solid lightblue;
    border-bottom: 1px solid lightblue;
    border-radius: 2px;
  }
  span.deletion {
    text-decoration: line-through;
  }
</style><|MERGE_RESOLUTION|>--- conflicted
+++ resolved
@@ -587,11 +587,7 @@
 <style lang="scss" global>
   .ProseMirror {
     flex-grow: 1;
-<<<<<<< HEAD
-    min-height: 1.25rem;
-=======
     min-height: inherit !important;
->>>>>>> 46b70a2e
     max-height: inherit !important;
     outline: none;
     line-height: 150%;
