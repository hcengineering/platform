--- conflicted
+++ resolved
@@ -216,11 +216,7 @@
 <style lang="scss" global>
   .ProseMirror {
     overflow-y: auto;
-<<<<<<< HEAD
-    min-height: 1.25rem;
-=======
     min-height: inherit !important;
->>>>>>> 46b70a2e
     max-height: inherit !important;
     outline: none;
     line-height: 150%;
