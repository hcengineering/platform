<!--
// Copyright © 2022 Hardcore Engineering Inc.
//
// Licensed under the Eclipse Public License, Version 2.0 (the "License");
// you may not use this file except in compliance with the License. You may
// obtain a copy of the License at https://www.eclipse.org/legal/epl-2.0
//
// Unless required by applicable law or agreed to in writing, software
// distributed under the License is distributed on an "AS IS" BASIS,
// WITHOUT WARRANTIES OR CONDITIONS OF ANY KIND, either express or implied.
//
// See the License for the specific language governing permissions and
// limitations under the License.
-->
<script lang="ts">
  import core, { AttachedDoc, Class, Doc, DocumentQuery, DocumentUpdate, FindOptions, Ref, Space } from '@anticrm/core'
  import { createQuery, getClient } from '@anticrm/presentation'
  import { getPlatformColor, ScrollBox } from '@anticrm/ui'
  import { createEventDispatcher, tick } from 'svelte'
  import { slide } from 'svelte/transition'
  import { DocWithRank, StateType, TypeState } from '../types'
  import { calcRank } from '../utils'

  type Item = DocWithRank & { state: StateType; doneState: StateType | null }
<<<<<<< HEAD
  type ExtItem = { prev?: Item; it: Item; next?: Item }
=======
  type TypeState = { _id: StateType; title: string; color: number }
  type ExtItem = { prev?: Item; it: Item; next?: Item, pos: number }
>>>>>>> 299d9a95
  type CardDragEvent = DragEvent & { currentTarget: EventTarget & HTMLDivElement }

  export let _class: Ref<Class<Item>>
  export let space: Ref<Space>
  export let search: string
  export let options: FindOptions<Item> | undefined = undefined
  export let states: TypeState[] = []
  export let query: DocumentQuery<Item> = {}
  export let fieldName: string
  export let rankFieldName: string
  export let selection: number | undefined = undefined
  export let checked: Doc[] = []

  const dispatch = createEventDispatcher()

  let objects: Item[] = []

  const objsQ = createQuery()
  $: objsQ.query(
    _class,
    {
      space,
      ...query,
      ...(search !== '' ? { $search: search } : {})
    },
    (result) => {
      objects = result
    },
    {
      ...options
    }
  )

  $: dispatch('content', objects)

  function getStateObjects (
    objects: Item[],
    state: TypeState,
    dragItem?: Item // required for svelte to properly recalculate state.
  ): ExtItem[] {
    const stateCards = objects.filter((it) => (it as any)[fieldName] === state._id)
    stateCards.sort((a, b) => (a as any)[rankFieldName]?.localeCompare((b as any)[rankFieldName]))
    return stateCards.map((it, idx, arr) => ({ it, prev: arr[idx - 1], next: arr[idx + 1], pos: objects.findIndex(pi => pi._id === it._id) }))
  }

  async function updateItem (item: Item, update: DocumentUpdate<Item>) {
    if (client.getHierarchy().isDerived(_class, core.class.AttachedDoc)) {
      const adoc: AttachedDoc = item as Doc as AttachedDoc
      await client.updateCollection(
        _class,
        space,
        adoc._id as Ref<Doc> as Ref<AttachedDoc>,
        adoc.attachedTo,
        adoc.attachedToClass,
        adoc.collection,
        update
      )
    } else {
      await client.updateDoc(item._class, item.space, item._id, update)
    }
  }

  async function move (state: StateType) {
    if (dragCard === undefined) {
      return
    }
    let updates: DocumentUpdate<Item> = {}

    if (dragCardInitialState !== state) {
      updates = {
        ...updates,
        [fieldName]: state
      }
    }

    const dragCardRank = (dragCard as any)[rankFieldName]
    if (dragCardInitialRank !== (dragCard as any)[rankFieldName]) {
      updates = {
        ...updates,
        [rankFieldName]: dragCardRank
      }
    }

    if (Object.keys(updates).length > 0) {
      await updateItem(dragCard, updates)
    }
    dragCard = undefined
  }

  const client = getClient()

  let dragCard: Item | undefined
  let dragCardInitialRank: string
  let dragCardInitialState: StateType

  let isDragging = false

  async function updateDone (query: DocumentUpdate<Item>): Promise<void> {
    isDragging = false
    if (dragCard === undefined) {
      return
    }
    await updateItem(dragCard, query)
  }
  function doCalcRank (
    object: { prev?: Item; it: Item; next?: Item },
    event: DragEvent & { currentTarget: EventTarget & HTMLDivElement }
  ): string {
    const rect = event.currentTarget.getBoundingClientRect()

    if (event.clientY < rect.top + (rect.height * 2) / 3) {
      return calcRank(object.prev, object.it)
    } else {
      return calcRank(object.it, object.next)
    }
  }
  const slideD = (node: any, args: any) => (args.isDragging ? slide(node, args) : {})

  function panelDragOver (event: Event, state: TypeState): void {
    event.preventDefault()
    const card = dragCard as any
    if (card !== undefined && card[fieldName] !== state._id) {
      card[fieldName] = state._id
      const objs = getStateObjects(objects, state)
      card[rankFieldName] = calcRank(objs[objs.length - 1]?.it, undefined)
    }
  }
  function cardDragOver (evt: CardDragEvent, object: ExtItem): void {
    if (dragCard !== undefined) {
      ;(dragCard as any)[rankFieldName] = doCalcRank(object, evt)
    }
  }
  function cardDrop (evt: CardDragEvent, object: ExtItem): void {
    if (dragCard !== undefined) {
      ;(dragCard as any)[rankFieldName] = doCalcRank(object, evt)
    }
    isDragging = false
  }
  function onDragStart (object: ExtItem, state: TypeState): void {
    dragCardInitialState = state._id
    dragCardInitialRank = (object.it as any)[rankFieldName]
    dragCard = object.it
    isDragging = true
    dispatch('obj-focus', object.it)
  }
  // eslint-disable-next-line
  let dragged: boolean = false

  function toAny (object: any): any {
    return object
  }

  // eslint-disable-next-line no-unused-vars
  let stateObjects: ExtItem[]

  const stateRefs: HTMLElement[] = []

  $: stateRefs.length = states.length

  function scrollInto (statePos: number): void {
    stateRefs[statePos].scrollIntoView({ behavior: 'auto', block: 'nearest' })
  }

  export function selectStatePosition (pos: number, direction: 'up' | 'down' | 'left' | 'right'): void {
    const obj = objects[pos]
    if (obj === undefined) {
      return
    }
    const fState = (obj as any)[fieldName]
    let objState = states.findIndex((it) => it._id === fState)
    if (objState === -1) {
      return
    }
    const stateObjs = getStateObjects(objects, states[objState])
    const statePos = stateObjs.findIndex((it) => it.it._id === obj._id)
    if (statePos === undefined) {
      return
    }
    switch (direction) {
      case 'up':
        scrollInto(objState)
        dispatch('obj-focus', (stateObjs[statePos - 1] ?? stateObjs[0]).it)
        break
      case 'down':
        scrollInto(objState)
        dispatch('obj-focus', (stateObjs[statePos + 1] ?? stateObjs[stateObjs.length - 1]).it)
        break
      case 'left':
        while (objState > 0) {
          objState--
          const nstateObjs = getStateObjects(objects, states[objState])
          if (nstateObjs.length > 0) {
            scrollInto(objState)
            dispatch('obj-focus', (nstateObjs[statePos] ?? nstateObjs[nstateObjs.length - 1]).it)
            break
          }
        }
        break
      case 'right':
        while (objState < states.length - 1) {
          objState++
          const nstateObjs = getStateObjects(objects, states[objState])
          if (nstateObjs.length > 0) {
            scrollInto(objState)
            dispatch('obj-focus', (nstateObjs[statePos] ?? nstateObjs[nstateObjs.length - 1]).it)
            break
          }
        }
        break
    }
  }

  $: checkedSet = new Set<Ref<Doc>>(checked.map(it => it._id))
  
  export function check (docs: Doc[], value: boolean) {
    dispatch('check', { docs, value })
  }
  const showMenu = async (evt: MouseEvent, object: ExtItem): Promise<void> => {
    selection = object.pos
    if (!checkedSet.has(object.it._id)) {
      check(objects, false)
      checked = []
    }
    dispatch('contextmenu', { evt: evt, objects: checked.length > 0 ? checked : object.it })
  }
</script>

<div class="flex-col kanban-container">
  <div class="scrollable">
    <ScrollBox>
      <div class="kanban-content">
        {#each states as state, si}
          {@const stateObjects = getStateObjects(objects, state, dragCard)}

          <div
            class="panel-container step-lr75"
            bind:this={stateRefs[si]}
            on:dragover={(event) => panelDragOver(event, state)}
            on:drop={() => {
              move(state._id)
              isDragging = false
            }}
          >
            {#if $$slots.header !== undefined}
              <slot name="header" state={toAny(state)} count={stateObjects.length} />
            {:else}
              <div class="header">
                <div class="bar" style="background-color: {getPlatformColor(state.color)}" />
                <div class="flex-between label">
                  <div>
                    <span class="lines-limit-2">{state.title}</span>
                  </div>
                </div>
              </div>
            {/if}
            <div class="scroll" on:dragover on:drop>
              <ScrollBox vertical>
                <slot name="beforeCard" {state} />
                {#each stateObjects as object}
                  {@const dragged = isDragging && object.it._id === dragCard?._id}
                  <div                                               
                    transition:slideD|local={{ isDragging }}
                    class="step-tb75"
                    on:dragover|preventDefault={(evt) => cardDragOver(evt, object)}
                    on:drop|preventDefault={(evt) => cardDrop(evt, object)}                    
                  >
                    <div
                      class="card-container"
                      class:selection={selection !== undefined ? objects[selection]?._id === object.it._id : false}
                      class:checked={checkedSet.has(object.it._id)}
                      on:mouseover={() => dispatch('obj-focus', object.it)}
                      on:focus={() => {}}
                      on:contextmenu={(evt) => showMenu(evt, object)}
                      draggable={true}
                      class:draggable={true}
                      on:dragstart
                      on:dragend
                      class:dragged
                      on:dragstart={() => onDragStart(object, state)}
                      on:dragend={() => {
                        isDragging = false
                      }}
                    >
                      <slot name="card" object={toAny(object.it)} {dragged} />
                    </div>
                  </div>
                {/each}
                <slot name="afterCard" {space} {state} />
              </ScrollBox>
            </div>
          </div>
        {/each}
        <slot name="additionalPanel" />
      </div>
    </ScrollBox>
  </div>
  {#if isDragging}
    <slot name="doneBar" onDone={updateDone} />
  {/if}
</div>

<style lang="scss">
  .kanban-container {
    position: relative;
    height: 100%;
    background: var(--board-bg-color);
  }
  .kanban-content {
    display: flex;
    margin: 0.5rem 2rem;
    height: 100%;
  }

  .scrollable {
    height: 100%;
  }
  .card-container {
    background-color: var(--board-card-bg-color);
    border-radius: 0.25rem;
    user-select: none;

    &.checked { 
      background-color: var(--theme-bg-checked);
    }

    &.selection {
      background-color: var(--theme-bg-checked-hover); 
    }


    &.draggable {
      cursor: grab;
    }
    &.dragged {
      background-color: var(--board-bg-color);
    }
  }
  .panel-container {
    display: flex;
    flex-direction: column;
    align-items: stretch;
    width: 20rem;
    height: 100%;
    background-color: transparent;
    border: 1px solid transparent;
    border-radius: 0.25rem;

    .header {
      display: flex;
      flex-direction: column;
      height: 4rem;
      min-height: 4rem;
      user-select: none;

      .bar {
        height: 0.375rem;
        border-radius: 0.25rem;
      }
      .label {
        padding: 0 0.5rem 0 1rem;
        height: 100%;
        font-weight: 500;
        color: var(--theme-caption-color);
      }
    }

    .scroll {
      min-height: 0;
      height: 100%;
    }
  }
</style><|MERGE_RESOLUTION|>--- conflicted
+++ resolved
@@ -16,18 +16,13 @@
   import core, { AttachedDoc, Class, Doc, DocumentQuery, DocumentUpdate, FindOptions, Ref, Space } from '@anticrm/core'
   import { createQuery, getClient } from '@anticrm/presentation'
   import { getPlatformColor, ScrollBox } from '@anticrm/ui'
-  import { createEventDispatcher, tick } from 'svelte'
+  import { createEventDispatcher } from 'svelte'
   import { slide } from 'svelte/transition'
   import { DocWithRank, StateType, TypeState } from '../types'
   import { calcRank } from '../utils'
 
   type Item = DocWithRank & { state: StateType; doneState: StateType | null }
-<<<<<<< HEAD
-  type ExtItem = { prev?: Item; it: Item; next?: Item }
-=======
-  type TypeState = { _id: StateType; title: string; color: number }
   type ExtItem = { prev?: Item; it: Item; next?: Item, pos: number }
->>>>>>> 299d9a95
   type CardDragEvent = DragEvent & { currentTarget: EventTarget & HTMLDivElement }
 
   export let _class: Ref<Class<Item>>
