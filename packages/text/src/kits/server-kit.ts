--- conflicted
+++ resolved
@@ -13,35 +13,6 @@
 // limitations under the License.
 //
 
-<<<<<<< HEAD
-import { Extension } from '@tiptap/core'
-import { Level } from '@tiptap/extension-heading'
-import Table from '@tiptap/extension-table'
-import TableCell from '@tiptap/extension-table-cell'
-import TableHeader from '@tiptap/extension-table-header'
-import TableRow from '@tiptap/extension-table-row'
-import TaskItem from '@tiptap/extension-task-item'
-import TaskList from '@tiptap/extension-task-list'
-import TextAlign from '@tiptap/extension-text-align'
-import TextStyle from '@tiptap/extension-text-style'
-
-import { CodeExtension, codeOptions } from '../marks/code'
-import { BackgroundColor, TextColor } from '../marks/colors'
-import { InlineCommentMark } from '../marks/inlineComment'
-import { NoteBaseExtension } from '../marks/noteBase'
-import { NodeUuid } from '../marks/nodeUuid'
-
-import { CodeBlockExtension, codeBlockOptions } from '../nodes'
-import { CommentNode } from '../nodes/comment'
-import { FileNode, FileOptions } from '../nodes/file'
-import { ImageNode, ImageOptions } from '../nodes/image'
-import { MarkdownNode } from '../nodes/markdown'
-import { MermaidExtension, mermaidOptions } from '../nodes/mermaid'
-import { ReferenceNode } from '../nodes/reference'
-import { TodoItemNode, TodoListNode } from '../nodes/todo'
-
-import { DefaultKit, DefaultKitOptions } from './default-kit'
-=======
 import { NoteBaseExtension } from '../marks/noteBase'
 import { QMSInlineCommentMark } from '../marks/qmsInlineCommentMark'
 
@@ -49,7 +20,6 @@
 import { FileNode } from '../nodes/file'
 import { ImageNode } from '../nodes/image'
 import { ReferenceNode } from '../nodes/reference'
->>>>>>> 461a0ace
 
 import { EmbedNode } from '../nodes/embed'
 
@@ -82,42 +52,4 @@
     qmsInlineCommentMark: e(QMSInlineCommentMark) // Semi-deprecated, should be removed in the future
   }) as const
 
-<<<<<<< HEAD
-    return [
-      DefaultKit.configure({
-        ...this.options,
-        codeBlock: false,
-        code: false,
-        heading: {
-          levels: headingLevels
-        }
-      }),
-      InlineCommentMark.configure({}),
-      CodeBlockExtension.configure(codeBlockOptions),
-      CodeExtension.configure(codeOptions),
-      MermaidExtension.configure(mermaidOptions),
-      ...tableExtensions,
-      ...taskListExtensions,
-      ...fileExtensions,
-      ...imageExtensions,
-      TextAlign.configure({
-        types: ['heading', 'paragraph'],
-        alignments: ['left', 'center', 'right'],
-        defaultAlignment: null
-      }),
-      TodoItemNode,
-      TodoListNode,
-      ReferenceNode,
-      CommentNode,
-      MarkdownNode,
-      NodeUuid,
-      NoteBaseExtension,
-      TextStyle.configure({}),
-      TextColor.configure({}),
-      BackgroundColor.configure({ types: ['tableCell'] })
-    ]
-  }
-})
-=======
-export const ServerKit = extensionKit('server-kit', ServerKitFactory)
->>>>>>> 461a0ace
+export const ServerKit = extensionKit('server-kit', ServerKitFactory)