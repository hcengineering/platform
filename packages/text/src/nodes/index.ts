--- conflicted
+++ resolved
@@ -21,8 +21,5 @@
 export * from './codeblock'
 export * from './comment'
 export * from './markdown'
-<<<<<<< HEAD
-=======
 export * from './embed'
->>>>>>> 461a0ace
 export { getDataAttribute } from './utils'