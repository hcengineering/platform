--- conflicted
+++ resolved
@@ -12,16 +12,6 @@
 // See the License for the specific language governing permissions and
 // limitations under the License.
 //
-<<<<<<< HEAD
-import { showPopup } from '@hcengineering/ui'
-import { getCurrentAccount, type Markup } from '@hcengineering/core'
-import { markupToJSON, jsonToMarkup } from '@hcengineering/text'
-import { markupToMarkdown, markdownToMarkup } from '@hcengineering/text-markdown'
-import { type Message } from '@hcengineering/communication-types'
-import { getCommunicationClient } from '@hcengineering/presentation'
-import emojiPlugin from '@hcengineering/emoji'
-=======
-import { EmojiPopup, showPopup } from '@hcengineering/ui'
 import {
   fillDefaults,
   generateId,
@@ -32,6 +22,7 @@
   SortingOrder
 } from '@hcengineering/core'
 import { markupToJSON, jsonToMarkup, markupToText } from '@hcengineering/text'
+import { showPopup } from '@hcengineering/ui'
 import { markupToMarkdown, markdownToMarkup } from '@hcengineering/text-markdown'
 import { type Message } from '@hcengineering/communication-types'
 import { getClient, getCommunicationClient } from '@hcengineering/presentation'
@@ -42,7 +33,7 @@
 import { get } from 'svelte/store'
 import chat from '@hcengineering/chat'
 import { makeRank } from '@hcengineering/rank'
->>>>>>> 8fee4431
+import emojiPlugin from '@hcengineering/emoji'
 
 import IconAt from './components/icons/IconAt.svelte'
 import IconEmoji from './components/icons/IconEmoji.svelte'
