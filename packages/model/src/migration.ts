--- conflicted
+++ resolved
@@ -178,17 +178,10 @@
     if (states.has(migration.state)) continue
     if (migration.mode == null || migration.mode === mode) {
       try {
-<<<<<<< HEAD
-        console.log('running migration', plugin, migration.state)
-        await migration.func(client, mode)
-      } catch (err: any) {
-        console.error(err)
-=======
         client.logger.log('running migration', { plugin, state: migration.state })
         await migration.func(client, mode)
       } catch (err: any) {
         client.logger.error('Failed to run migration', { plugin, state: migration.state, err })
->>>>>>> 461a0ace
         Analytics.handleError(err)
         continue
       }
