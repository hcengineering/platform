--- conflicted
+++ resolved
@@ -19,10 +19,6 @@
 export const NodeWebSocketFactory: ClientSocketFactory = (url: string): ClientSocket => {
   // We need to override default factory with 'ws' one.
   // eslint-disable-next-line
-<<<<<<< HEAD
-  const WebSocket = require('ws')
-  return new WebSocket(url) as ClientSocket
-=======
   let WebSocket
   try {
     WebSocket = require('ws')
@@ -103,5 +99,4 @@
   })
 
   return client
->>>>>>> 461a0ace
 }