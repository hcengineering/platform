--- conflicted
+++ resolved
@@ -55,11 +55,7 @@
 export * from './context'
 export * from './selection'
 export { buildModel, getCollectionCounter, getObjectPresenter, LoadingProps } from './utils'
-<<<<<<< HEAD
-export { Table, TableView, DateEditor, DocAttributeBar, EditDoc, ColorsPopup, Menu, SpacePresenter, UpDownNavigator }
-=======
-export { HTMLPresenter, Table, TableView, DocAttributeBar, EditDoc, ColorsPopup, Menu, SpacePresenter, UpDownNavigator }
->>>>>>> fee0f28b
+export { HTMLPresenter, Table, TableView, DateEditor, DocAttributeBar, EditDoc, ColorsPopup, Menu, SpacePresenter, UpDownNavigator }
 
 export default async (): Promise<Resources> => ({
   actionImpl: actionImpl,
