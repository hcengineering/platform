<!--
// Copyright © 2024 Hardcore Engineering Inc.
//
// Licensed under the Eclipse Public License, Version 2.0 (the "License");
// you may not use this file except in compliance with the License. You may
// obtain a copy of the License at https://www.eclipse.org/legal/epl-2.0
//
// Unless required by applicable law or agreed to in writing, software
// distributed under the License is distributed on an "AS IS" BASIS,
// WITHOUT WARRANTIES OR CONDITIONS OF ANY KIND, either express or implied.
//
// See the License for the specific language governing permissions and
// limitations under the License.
-->
<script lang="ts">
<<<<<<< HEAD
  import { type Blob, type Ref } from '@hcengineering/core'
  import { getFileUrl, getVideoMeta, type BlobMetadata } from '@hcengineering/presentation'
  import { HlsVideo, Video } from '@hcengineering/ui'
=======
  import { type Blob, type BlobMetadata, type Ref } from '@hcengineering/core'
  import { getFileUrl, getVideoMeta } from '@hcengineering/presentation'
  import { HlsVideo } from '@hcengineering/hls'
  import { Video } from '@hcengineering/ui'
>>>>>>> 461a0ace

  export let value: Ref<Blob>
  export let name: string
  export let contentType: string
  export let metadata: BlobMetadata | undefined
  export let fit: boolean = false

  $: aspectRatio =
    metadata?.originalWidth && metadata?.originalHeight
      ? `${metadata.originalWidth} / ${metadata.originalHeight}`
      : '16 / 9'
  $: maxWidth = metadata?.originalWidth ? `min(${metadata.originalWidth}px, 100%)` : undefined
  $: maxHeight = metadata?.originalHeight ? `min(${metadata.originalHeight}px, 80vh)` : undefined
</script>

<div
<<<<<<< HEAD
  style:aspect-ratio={aspectRatio}
  style:max-width={fit ? '100%' : maxWidth}
  style:max-height={fit ? '100%' : maxHeight}
>
  {#await getVideoMeta(value, name) then meta}
    {#if meta?.hls?.source !== undefined}
      {@const src = getFileUrl(value, name)}
      <HlsVideo {src} {name} hlsSrc={meta.hls.source} hlsThumbnail={meta.hls.thumbnail} preload={false} />
    {:else}
      {@const src = getFileUrl(value, name)}
      <Video {src} {name} />
    {/if}
  {/await}
=======
  class="flex justify-center w-full"
  style:aspect-ratio={fit ? undefined : aspectRatio}
  style:max-width={fit ? '100%' : maxWidth}
  style:max-height={fit ? '100%' : maxHeight}
>
  {#if contentType.toLowerCase().endsWith('x-mpegurl')}
    {@const src = getFileUrl(value, '')}
    <HlsVideo {src} hlsSrc={src} preload />
  {:else}
    {#await getVideoMeta(value, name) then meta}
      {#if meta?.hls?.source !== undefined}
        {@const src = getFileUrl(value, '')}
        <HlsVideo {src} hlsSrc={meta.hls.source} hlsThumbnail={meta.hls.thumbnail} preload={false} />
      {:else}
        {@const src = getFileUrl(value, '')}
        <Video {src} {name} preload />
      {/if}
    {/await}
  {/if}
>>>>>>> 461a0ace
</div><|MERGE_RESOLUTION|>--- conflicted
+++ resolved
@@ -13,16 +13,10 @@
 // limitations under the License.
 -->
 <script lang="ts">
-<<<<<<< HEAD
-  import { type Blob, type Ref } from '@hcengineering/core'
-  import { getFileUrl, getVideoMeta, type BlobMetadata } from '@hcengineering/presentation'
-  import { HlsVideo, Video } from '@hcengineering/ui'
-=======
   import { type Blob, type BlobMetadata, type Ref } from '@hcengineering/core'
   import { getFileUrl, getVideoMeta } from '@hcengineering/presentation'
   import { HlsVideo } from '@hcengineering/hls'
   import { Video } from '@hcengineering/ui'
->>>>>>> 461a0ace
 
   export let value: Ref<Blob>
   export let name: string
@@ -39,21 +33,6 @@
 </script>
 
 <div
-<<<<<<< HEAD
-  style:aspect-ratio={aspectRatio}
-  style:max-width={fit ? '100%' : maxWidth}
-  style:max-height={fit ? '100%' : maxHeight}
->
-  {#await getVideoMeta(value, name) then meta}
-    {#if meta?.hls?.source !== undefined}
-      {@const src = getFileUrl(value, name)}
-      <HlsVideo {src} {name} hlsSrc={meta.hls.source} hlsThumbnail={meta.hls.thumbnail} preload={false} />
-    {:else}
-      {@const src = getFileUrl(value, name)}
-      <Video {src} {name} />
-    {/if}
-  {/await}
-=======
   class="flex justify-center w-full"
   style:aspect-ratio={fit ? undefined : aspectRatio}
   style:max-width={fit ? '100%' : maxWidth}
@@ -73,5 +52,4 @@
       {/if}
     {/await}
   {/if}
->>>>>>> 461a0ace
 </div>