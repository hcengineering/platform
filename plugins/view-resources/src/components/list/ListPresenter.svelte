<!--
// Copyright © 2022 Hardcore Engineering Inc.
//
// Licensed under the Eclipse Public License, Version 2.0 (the "License");
// you may not use this file except in compliance with the License. You may
// obtain a copy of the License at https://www.eclipse.org/legal/epl-2.0
//
// Unless required by applicable law or agreed to in writing, software
// distributed under the License is distributed on an "AS IS" BASIS,
// WITHOUT WARRANTIES OR CONDITIONS OF ANY KIND, either express or implied.
//
// See the License for the specific language governing permissions and
// limitations under the License.
-->
<script lang="ts">
  import { createEventDispatcher } from 'svelte'
  import core, { Doc } from '@hcengineering/core'
  import { AttributeModel } from '@hcengineering/view'
  import { FixedColumn, restrictionStore } from '../..'
  import DividerPresenter from './DividerPresenter.svelte'

  export let docObject: Doc
  export let attributeModel: AttributeModel
  export let onChange: ((value: any) => void) | undefined
  export let value: any
  export let props: Record<string, any>
  export let hideDivider: boolean = false
  export let compactMode: boolean = false

  const dispatch = createEventDispatcher()

  $: dp = attributeModel?.displayProps

  function joinProps (attribute: AttributeModel, object: Doc, props: Record<string, any>, readonly: boolean) {
    const readonlyParams =
      readonly || (attribute?.attribute?.readonly ?? false)
        ? {
            readonly: true,
            disabled: true,
            editable: false,
            isEditable: false
          }
        : {}
    const clearAttributeProps = attribute.props
    if (attribute.attribute?.type._class === core.class.EnumOf) {
      return { ...clearAttributeProps, type: attribute.attribute.type, ...props, ...readonlyParams }
    }
    return { object, ...clearAttributeProps, space: object.space, ...props, ...readonlyParams }
  }
  const translateSize = (e: CustomEvent): void => {
    if (e.detail === undefined) return
    dispatch('resize', e.detail)
  }
</script>

{#if dp?.dividerBefore === true && !hideDivider}
  <DividerPresenter />
{/if}
{#if dp?.fixed}
  <FixedColumn key={`list_item_${dp.key}`} justify={dp.fixed}>
    <svelte:component
      this={attributeModel.presenter}
      {value}
      {onChange}
      kind={'list'}
      {compactMode}
      label={attributeModel.label}
      attribute={attributeModel.attribute}
<<<<<<< HEAD
      {...joinProps(attributeModel, docObject, props)}
=======
      {...joinProps(attributeModel, docObject, props, $restrictionStore.readonly)}
>>>>>>> 461a0ace
      on:resize={translateSize}
    />
  </FixedColumn>
{:else}
  <svelte:component
    this={attributeModel.presenter}
    {value}
    {onChange}
    kind={'list'}
    label={attributeModel.label}
    {compactMode}
<<<<<<< HEAD
    label={attributeModel.label}
    attribute={attributeModel.attribute}
    {...joinProps(attributeModel, docObject, props)}
=======
    attribute={attributeModel.attribute}
    {...joinProps(attributeModel, docObject, props, $restrictionStore.readonly)}
>>>>>>> 461a0ace
    on:resize={translateSize}
  />
{/if}<|MERGE_RESOLUTION|>--- conflicted
+++ resolved
@@ -66,11 +66,7 @@
       {compactMode}
       label={attributeModel.label}
       attribute={attributeModel.attribute}
-<<<<<<< HEAD
-      {...joinProps(attributeModel, docObject, props)}
-=======
       {...joinProps(attributeModel, docObject, props, $restrictionStore.readonly)}
->>>>>>> 461a0ace
       on:resize={translateSize}
     />
   </FixedColumn>
@@ -82,14 +78,8 @@
     kind={'list'}
     label={attributeModel.label}
     {compactMode}
-<<<<<<< HEAD
-    label={attributeModel.label}
-    attribute={attributeModel.attribute}
-    {...joinProps(attributeModel, docObject, props)}
-=======
     attribute={attributeModel.attribute}
     {...joinProps(attributeModel, docObject, props, $restrictionStore.readonly)}
->>>>>>> 461a0ace
     on:resize={translateSize}
   />
 {/if}