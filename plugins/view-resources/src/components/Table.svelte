<!--
// Copyright © 2020, 2021 Anticrm Platform Contributors.
// Copyright © 2021 Hardcore Engineering Inc.
// 
// Licensed under the Eclipse Public License, Version 2.0 (the "License");
// you may not use this file except in compliance with the License. You may
// obtain a copy of the License at https://www.eclipse.org/legal/epl-2.0
// 
// Unless required by applicable law or agreed to in writing, software
// distributed under the License is distributed on an "AS IS" BASIS,
// WITHOUT WARRANTIES OR CONDITIONS OF ANY KIND, either express or implied.
// 
// See the License for the specific language governing permissions and
// limitations under the License.
-->
<script lang="ts">
  import type { Class, Doc, DocumentQuery, FindOptions, Ref } from '@anticrm/core'
  import { SortingOrder } from '@anticrm/core'
  import { createQuery, getClient } from '@anticrm/presentation'
  import { CheckBox, IconDown, IconUp, Label, Loading, showPopup } from '@anticrm/ui'
  import { BuildModelKey } from '@anticrm/view'
  import { buildModel } from '../utils'
  import MoreV from './icons/MoreV.svelte'
  import Menu from './Menu.svelte'

  export let _class: Ref<Class<Doc>>
  export let query: DocumentQuery<Doc>
<<<<<<< HEAD
  export let options: FindOptions<Doc> | undefined
  export let config: (BuildModelKey | string)[]
  export let enableChecking: boolean = false
=======
  export let options: FindOptions<Doc> | undefined = undefined
  export let baseMenuClass: Ref<Class<Doc>> | undefined = undefined
  export let config: (BuildModelKey|string)[]
>>>>>>> f5aa8249

  let sortKey = 'modifiedOn'
  let sortOrder = SortingOrder.Descending
  let selectRow: number | undefined = undefined

  let objects: Doc[]

  const q = createQuery()
  $: q.query(
    _class,
    query,
    (result) => {
      objects = result
    },
    { sort: { [sortKey]: sortOrder }, ...options }
  )

  function getValue (doc: Doc, key: string): any {
    if (key.length === 0) {
      return doc
    }
    const path = key.split('.')
    const len = path.length
    let obj = doc as any
    for (let i = 0; i < len; i++) {
      obj = obj?.[path[i]]
    }
    return obj ?? ''
  }

  const client = getClient()

  const showMenu = async (ev: MouseEvent, object: Doc, row: number): Promise<void> => {
    selectRow = row
<<<<<<< HEAD
    showPopup(Menu, { object }, ev.target as HTMLElement, () => {
      selectRow = undefined
    })
=======
    showPopup(Menu, { object, baseMenuClass }, ev.target as HTMLElement, () => { selectRow = undefined })
>>>>>>> f5aa8249
  }

  function changeSorting (key: string): void {
    if (key === '') {
      return
    }
    if (key !== sortKey) {
      sortKey = key
      sortOrder = SortingOrder.Ascending
    } else {
      sortOrder = sortOrder === SortingOrder.Ascending ? SortingOrder.Descending : SortingOrder.Ascending
    }
  }

  let checked: Set<Ref<Doc>> = new Set<Ref<Doc>>()

  function check (id: Ref<Doc>, e: Event) {
    if (!enableChecking) return
    const target = e.target as HTMLInputElement
    const value = target.checked
    if (value) {
      checked.add(id)
    } else {
      checked.delete(id)
    }
    checked = checked
  }
</script>

{#await buildModel({ client, _class, keys: config, options })}
  <Loading />
{:then model}
  <table class="table-body" class:enableChecking>
    <thead>
      <tr class="tr-head">
        {#each model as attribute, cellHead}
          {#if enableChecking && !cellHead}
            <th>
              <div class="checkCell" class:checkall={checked.size > 0}>
                <CheckBox
                  symbol={'minus'}
                  checked={objects?.length === checked.size}
                  on:change={(e) => {
                    objects.map((o) => check(o._id, e))
                  }}
                />
              </div>
            </th>
          {/if}
          <th
            class:sortable={attribute.sortingKey}
            class:sorted={attribute.sortingKey === sortKey}
            on:click={() => changeSorting(attribute.sortingKey)}
          >
            <div class="flex-row-center whitespace-nowrap">
              <Label label={attribute.label} />
              {#if attribute.sortingKey === sortKey}
                <div class="icon">
                  {#if sortOrder === SortingOrder.Ascending}
                    <IconUp size={'small'} />
                  {:else}
                    <IconDown size={'small'} />
                  {/if}
                </div>
              {/if}
            </div>
          </th>
        {/each}
      </tr>
    </thead>
    {#if objects}
      <tbody>
        {#each objects as object, row (object._id)}
          <tr class="tr-body" class:checking={checked.has(object._id)} class:fixed={row === selectRow}>
            {#each model as attribute, cell}
              {#if !cell}
                {#if enableChecking}
                  <td>
                    <div class="checkCell">
                      <CheckBox
                        checked={checked.has(object._id)}
                        on:change={(e) => {
                          check(object._id, e)
                        }}
                      />
                    </div>
                  </td>
                {/if}
                <td
                  ><div class="firstCell">
                    <svelte:component
                      this={attribute.presenter}
                      value={getValue(object, attribute.key)}
                      {...attribute.props}
                    />
                    <div class="menuRow" on:click={(ev) => showMenu(ev, object, row)}><MoreV size={'small'} /></div>
                  </div></td
                >
              {:else}
                <td
                  ><svelte:component
                    this={attribute.presenter}
                    value={getValue(object, attribute.key)}
                    {...attribute.props}
                  /></td
                >
              {/if}
            {/each}
          </tr>
        {/each}
      </tbody>
    {/if}
  </table>
{/await}

<style lang="scss">
  .table-body {
    width: 100%;
  }

  .firstCell {
    display: flex;
    // justify-content: space-between;
    align-items: center;
    .menuRow {
      visibility: hidden;
      margin-left: 0.5rem;
      opacity: 0.6;
      cursor: pointer;
      &:hover {
        opacity: 1;
      }
    }
  }
  .checkCell {
    visibility: hidden;
    display: flex;
    align-items: center;
  }

  th,
  td {
    padding: 0.5rem 1.5rem;
    text-align: left;
    &:first-child {
      padding-left: 0;
    }
    &:last-child {
      padding-right: 0;
    }
  }

  .enableChecking {
    th,
    td {
      &:first-child {
        padding: 0 0.75rem;
        width: 2.5rem;
      }
      &:nth-child(2) {
        padding-left: 0;
        // padding-right: 0;
      }
      &:last-child {
        padding-right: 1.5rem;
      }
    }
  }

  th {
    height: 2.5rem;
    font-weight: 500;
    font-size: 0.75rem;
    color: var(--theme-content-dark-color);
    box-shadow: inset 0 -1px 0 0 var(--theme-bg-focused-color);
    user-select: none;
    z-index: 5;

    &.sortable {
      cursor: pointer;
    }
    &.sorted .icon {
      margin-left: 0.25rem;
      opacity: 0.6;
    }
    &:hover {
      .checkCell {
        visibility: visible;
      }
    }
    .checkall {
      visibility: visible;
    }
  }

  .tr-body {
    height: 3.25rem;
    color: var(--theme-caption-color);
    border-bottom: 1px solid var(--theme-button-border-hovered);
    &:hover .firstCell .menuRow {
      visibility: visible;
    }
    &:last-child {
      border-bottom: none;
    }
    &:hover,
    &.checking {
      background-color: var(--theme-table-bg-hover);
      .checkCell {
        visibility: visible;
      }
    }
  }
  .fixed {
    .checkCell {
      visibility: visible;
    }
    .menuRow {
      visibility: visible;
    }
  }
</style><|MERGE_RESOLUTION|>--- conflicted
+++ resolved
@@ -25,15 +25,10 @@
 
   export let _class: Ref<Class<Doc>>
   export let query: DocumentQuery<Doc>
-<<<<<<< HEAD
-  export let options: FindOptions<Doc> | undefined
-  export let config: (BuildModelKey | string)[]
   export let enableChecking: boolean = false
-=======
   export let options: FindOptions<Doc> | undefined = undefined
   export let baseMenuClass: Ref<Class<Doc>> | undefined = undefined
   export let config: (BuildModelKey|string)[]
->>>>>>> f5aa8249
 
   let sortKey = 'modifiedOn'
   let sortOrder = SortingOrder.Descending
@@ -68,13 +63,9 @@
 
   const showMenu = async (ev: MouseEvent, object: Doc, row: number): Promise<void> => {
     selectRow = row
-<<<<<<< HEAD
     showPopup(Menu, { object }, ev.target as HTMLElement, () => {
       selectRow = undefined
     })
-=======
-    showPopup(Menu, { object, baseMenuClass }, ev.target as HTMLElement, () => { selectRow = undefined })
->>>>>>> f5aa8249
   }
 
   function changeSorting (key: string): void {
