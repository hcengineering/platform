--- conflicted
+++ resolved
@@ -20,11 +20,7 @@
   export let value: number | undefined
   export let label: IntlString
   export let onChange: ((value: number | undefined) => void) | undefined = undefined
-<<<<<<< HEAD
-  export let kind: 'no-border' | 'link' | 'button' | 'list' = 'link'
-=======
   export let kind: 'no-border' | 'link' | 'list' = 'link'
->>>>>>> 461a0ace
   export let readonly = false
 </script>
 
