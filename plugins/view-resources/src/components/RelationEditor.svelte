<script lang="ts">
  import core, { Association, Doc, WithLookup } from '@hcengineering/core'
  import { IntlString } from '@hcengineering/platform'
  import { createQuery, getClient } from '@hcengineering/presentation'
  import { Button, IconAdd, Label, Scroller, Section, showPopup } from '@hcengineering/ui'
  import { showMenu } from '../actions'
  import { Viewlet, ViewletPreference } from '@hcengineering/view'
  import DocTable from './DocTable.svelte'
  import ObjectBoxPopup from './ObjectBoxPopup.svelte'
  import view from '../plugin'

  export let object: Doc
  export let docs: Doc[]
  export let label: IntlString
  export let association: Association
  export let readonly: boolean = false
  export let direction: 'A' | 'B'
  export let emptyKind: 'create' | 'placeholder' = 'create'

  const client = getClient()

  $: _class = direction === 'B' ? association.classB : association.classA

  function add (): void {
    showPopup(
      ObjectBoxPopup,
      {
        _class,
<<<<<<< HEAD
        ignoreObjects: docs.map((p) => p._id)
=======
        docQuery: { _id: { $nin: docs.map((p) => p._id) } },
        docProps: {
          shouldShowAvatar: true
        }
>>>>>>> 461a0ace
      },
      'top',
      async (result) => {
        if (result != null) {
          const client = getClient()
          await client.createDoc(core.class.Relation, core.space.Workspace, {
            docA: direction === 'B' ? object._id : result._id,
            docB: direction === 'B' ? result._id : object._id,
            association: association._id
          })
        }
      }
    )
  }

  let viewlet: WithLookup<Viewlet> | undefined
  let preference: ViewletPreference | undefined = undefined

  const query = createQuery()

  $: query.query(
    view.class.Viewlet,
    {
      attachTo: client.getHierarchy().getBaseClass(_class)
    },
    (res) => {
      viewlet = res[0]
    },
    {
      lookup: {
        descriptor: view.class.ViewletDescriptor
      }
    }
  )

  const preferenceQuery = createQuery()

  $: if (viewlet != null) {
    preferenceQuery.query(
      view.class.ViewletPreference,
      {
        space: core.space.Workspace,
        attachedTo: viewlet._id
      },
      (res) => {
        preference = res[0]
      },
      { limit: 1 }
    )
  } else {
    preferenceQuery.unsubscribe()
    preference = undefined
  }

  $: selectedConfig = preference?.config ?? viewlet?.config
  $: config = selectedConfig?.filter((p) =>
    typeof p === 'string'
      ? !p.includes('$lookup') && !p.startsWith('@')
      : !p.key.includes('$lookup') && !p.key.startsWith('@')
  )

  async function onContextMenu (ev: MouseEvent, doc: Doc): Promise<void> {
    const q =
      direction === 'B'
        ? { docA: object._id, docB: doc._id, association: association._id }
        : { docA: doc._id, docB: object._id, association: association._id }
    const relation = await client.findOne(core.class.Relation, q)
    if (relation !== undefined) {
      showMenu(ev, { object: relation, includedActions: [view.action.RemoveRelation] })
    }
  }

  function isAllowedToCreate (association: Association, docs: Doc[], direction: 'A' | 'B'): boolean {
    if (docs.length === 0 || association.type === 'N:N') return true
    if (association.type === '1:1') return false
    return direction === 'B'
  }

  $: allowToCreate = isAllowedToCreate(association, docs, direction)

  $: classLabel = client.getHierarchy().getClass(_class).label
</script>

<Section {label}>
  <svelte:fragment slot="header">
    <div class="buttons-group xsmall-gap">
      {#if classLabel}
        <Label label={classLabel} />
      {/if}
      {#if !readonly && allowToCreate}
        <Button id={core.string.AddRelation} icon={IconAdd} kind={'ghost'} on:click={add} />
      {/if}
    </div>
  </svelte:fragment>

  <svelte:fragment slot="content">
    {#if docs?.length > 0 && config != null}
      <Scroller horizontal>
        <DocTable objects={docs} {_class} {config} {onContextMenu} />
      </Scroller>
    {:else if !readonly}
<<<<<<< HEAD
      <div class="antiSection-empty solid clear-mins mt-3">
        <!-- svelte-ignore a11y-click-events-have-key-events -->
        <!-- svelte-ignore a11y-no-static-element-interactions -->
        <span class="over-underline content-color" on:click={add}>
          <Label label={core.string.AddRelation} />
        </span>
=======
      <div
        class="antiSection-empty clear-mins mt-3"
        class:solid={emptyKind === 'create'}
        class:noBorder={emptyKind === 'placeholder'}
      >
        <!-- svelte-ignore a11y-click-events-have-key-events -->
        <!-- svelte-ignore a11y-no-static-element-interactions -->
        {#if emptyKind === 'create'}
          <span class="over-underline content-color" on:click={add}>
            <Label label={core.string.AddRelation} />
          </span>
        {:else}
          <span class=" content-color">
            <Label label={view.string.NoRelations} />
          </span>
        {/if}
>>>>>>> 461a0ace
      </div>
    {/if}
  </svelte:fragment>
</Section><|MERGE_RESOLUTION|>--- conflicted
+++ resolved
@@ -26,14 +26,10 @@
       ObjectBoxPopup,
       {
         _class,
-<<<<<<< HEAD
-        ignoreObjects: docs.map((p) => p._id)
-=======
         docQuery: { _id: { $nin: docs.map((p) => p._id) } },
         docProps: {
           shouldShowAvatar: true
         }
->>>>>>> 461a0ace
       },
       'top',
       async (result) => {
@@ -135,14 +131,6 @@
         <DocTable objects={docs} {_class} {config} {onContextMenu} />
       </Scroller>
     {:else if !readonly}
-<<<<<<< HEAD
-      <div class="antiSection-empty solid clear-mins mt-3">
-        <!-- svelte-ignore a11y-click-events-have-key-events -->
-        <!-- svelte-ignore a11y-no-static-element-interactions -->
-        <span class="over-underline content-color" on:click={add}>
-          <Label label={core.string.AddRelation} />
-        </span>
-=======
       <div
         class="antiSection-empty clear-mins mt-3"
         class:solid={emptyKind === 'create'}
@@ -159,7 +147,6 @@
             <Label label={view.string.NoRelations} />
           </span>
         {/if}
->>>>>>> 461a0ace
       </div>
     {/if}
   </svelte:fragment>
