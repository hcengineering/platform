--- conflicted
+++ resolved
@@ -58,12 +58,9 @@
     "@hcengineering/text-editor-resources": "^0.6.0",
     "@hcengineering/analytics": "^0.6.0",
     "@hcengineering/query": "^0.6.12",
-<<<<<<< HEAD
-=======
     "@hcengineering/emoji": "^0.6.0",
     "@hcengineering/theme": "^0.6.5",
     "@hcengineering/hls": "^0.6.0",
->>>>>>> 461a0ace
     "fast-equals": "^5.2.2"
   }
 }