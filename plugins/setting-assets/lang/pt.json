--- conflicted
+++ resolved
@@ -75,10 +75,7 @@
     "WorkspaceSettings": "Configurações do espaço de trabalho",
     "Select": "Selecionar",
     "AddOwner": "Adicionar proprietário",
-<<<<<<< HEAD
-=======
     "ReadonlyGuest": "Somente leitura",
->>>>>>> 461a0ace
     "Guest": "Convidado",
     "User": "Usuário",
     "Maintainer": "Mantenedor",
@@ -135,10 +132,6 @@
     "BackupFileDownload": "Baixar Arquivo",
     "BackupFiles": "Arquivos de Backup",
     "BackupNoBackup": "Não há backups disponíveis no momento.",
-<<<<<<< HEAD
-    "AddAttribute": "Adicionar atributo",
-    "WorkspaceNamePattern": "O nome deve ter 40 caracteres ou menos, não está vazio e não pode conter caracteres especiais (<, >, /)",
-=======
     "NonBackupedBlobs": "Non Backed up blobs",
     "Calendar": "Calendário",
     "StartOfTheWeek": "Início da semana",
@@ -158,14 +151,10 @@
     "MailboxErrorMailboxCountLimit": "O limite de contagem de caixas de correio foi atingido para a sua conta",
     "DeleteMailbox": "Apagar caixa de correio",
     "MailboxDeleteConfirmation": "Tem a certeza de que pretende eliminar esta caixa de correio?",
->>>>>>> 461a0ace
     "DisablePermissions": "Desativar controle de acesso baseado em funções",
     "EnablePermissions": "Ativar controle de acesso baseado em funções",
     "DisablePermissionsConfirmation": "Tem certeza de que deseja desativar o controle de acesso baseado em funções? Todos os papéis e permissões serão desativados.",
     "EnablePermissionsConfirmation": "Tem certeza de que deseja ativar o controle de acesso baseado em funções? Todos os papéis e permissões serão ativados.",
-<<<<<<< HEAD
-    "BetaWarning": "Modules labeled as beta are available for experimental purposes and may not be fully functional. We do not recommend relying on beta features for critical work at this time."
-=======
     "BetaWarning": "Modules labeled as beta are available for experimental purposes and may not be fully functional. We do not recommend relying on beta features for critical work at this time.",
     "IntegrationFailed": "Falha na integração",
     "IntegrationError": "Tente novamente ou entre em contato com o suporte se o problema persistir",
@@ -198,6 +187,5 @@
     "Available": "Disponível",
     "NotConnectedIntegration": "A conta {account} não está integrada com o espaço de trabalho",
     "IntegrationIsUnstable": "O serviço de integração está enfrentando problemas. Algumas funcionalidades podem não funcionar corretamente."
->>>>>>> 461a0ace
   }
 }