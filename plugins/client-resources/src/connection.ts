--- conflicted
+++ resolved
@@ -27,11 +27,8 @@
   Class,
   ClientConnectEvent,
   ClientConnection,
-<<<<<<< HEAD
   clone,
-=======
   Handler,
->>>>>>> 57df04ae
   Doc,
   DocChunk,
   DocumentQuery,
@@ -39,7 +36,6 @@
   FindOptions,
   FindResult,
   generateId,
-  Handler,
   LoadModelResponse,
   type MeasureContext,
   MeasureMetricsContext,
@@ -66,24 +62,15 @@
 } from '@hcengineering/platform'
 import { uncompress } from 'snappyjs'
 
-<<<<<<< HEAD
-import { HelloRequest, HelloResponse, ReqId, type Response, RPCHandler } from '@hcengineering/rpc'
-import { EventResult } from '@hcengineering/communication-sdk-types'
-import {
-  FindMessagesGroupsParams,
-=======
 import { HelloRequest, HelloResponse, RPCHandler, ReqId, type Response } from '@hcengineering/rpc'
 import { EventResult } from '@hcengineering/communication-sdk-types'
 import {
->>>>>>> 57df04ae
   FindMessagesParams,
   FindNotificationContextParams,
   FindNotificationsParams,
+  FindMessagesGroupsParams,
   Message,
-<<<<<<< HEAD
   MessagesGroup,
-=======
->>>>>>> 57df04ae
   NotificationContext
 } from '@hcengineering/communication-types'
 
@@ -884,13 +871,10 @@
     return await this.sendRequest({ method: 'findMessages', params: [params, queryId] })
   }
 
-<<<<<<< HEAD
   async findMessagesGroups (params: FindMessagesGroupsParams): Promise<MessagesGroup[]> {
     return await this.sendRequest({ method: 'findMessagesGroups', params: [params] })
   }
 
-=======
->>>>>>> 57df04ae
   async findNotificationContexts (
     params: FindNotificationContextParams,
     queryId?: number
