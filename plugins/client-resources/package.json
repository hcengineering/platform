--- conflicted
+++ resolved
@@ -41,13 +41,8 @@
     "@hcengineering/analytics": "^0.7.5",
     "@hcengineering/client": "^0.7.3",
     "@hcengineering/communication-sdk-types": "^0.7.5",
-<<<<<<< HEAD
-    "@hcengineering/communication-types": "^0.7.5",
+    "@hcengineering/communication-types": "^0.7.7",
     "@hcengineering/core": "^0.7.10",
-=======
-    "@hcengineering/communication-types": "^0.7.7",
-    "@hcengineering/core": "^0.7.8",
->>>>>>> 986490ac
     "@hcengineering/platform": "^0.7.5",
     "@hcengineering/rpc": "^0.7.3",
     "snappyjs": "^0.7.0"
