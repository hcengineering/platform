//
// Copyright © 2020, 2021 Anticrm Platform Contributors.
// Copyright © 2021, 2023 Hardcore Engineering Inc.
//
// Licensed under the Eclipse Public License, Version 2.0 (the "License");
// you may not use this file except in compliance with the License. You may
// obtain a copy of the License at https://www.eclipse.org/legal/epl-2.0
//
// Unless required by applicable law or agreed to in writing, software
// distributed under the License is distributed on an "AS IS" BASIS,
// WITHOUT WARRANTIES OR CONDITIONS OF ANY KIND, either express or implied.
//
// See the License for the specific language governing permissions and
// limitations under the License.
//

import { Class, Doc, DocumentQuery, FindOptions, Mixin, Ref } from '@hcengineering/core'
import { Asset, IntlString, Plugin, Resource, plugin } from '@hcengineering/platform'
import { AnyComponent, PopupAlignment, PopupPosAlignment } from '@hcengineering/ui/src/types'
import {
  Action,
  ActionCategory,
  ActivityAttributePresenter,
  Aggregation,
  AllValuesFunc,
  ArrayEditor,
  AttributeEditor,
  AttributeFilter,
  AttributeFilterPresenter,
  AttributePresenter,
  ClassFilters,
  ClassSortFuncs,
  CollectionEditor,
  CollectionPresenter,
  FilterMode,
  FilteredView,
  Groupping,
  IgnoreActions,
  InlineAttributEditor,
  LinkPresenter,
  LinkProvider,
  ListHeaderExtra,
  ListItemPresenter,
  ObjectEditor,
  ObjectEditorFooter,
  ObjectEditorHeader,
  ObjectFactory,
  ObjectIcon,
  ObjectIdentifier,
  ObjectPanel,
  ObjectPresenter,
  ObjectTitle,
  ObjectTooltip,
  ObjectValidator,
  ReferenceObjectProvider,
  AttrPresenter,
  PreviewPresenter,
  SpaceHeader,
  SpaceName,
  SpacePresenter,
  ViewAction,
  Viewlet,
  ViewletDescriptor,
  ViewletPreference,
  LinkIdProvider,
  CustomObjectLinkProvider,
  OpenDocumentFunction
} from './types'

export * from './types'
export * from './utils'

/**
 * @public
 */
export const viewId = 'view' as Plugin

/**
 * @public
 */
const view = plugin(viewId, {
  mixin: {
    ClassFilters: '' as Ref<Mixin<ClassFilters>>,
    AttributeFilter: '' as Ref<Mixin<AttributeFilter>>,
    AttributeEditor: '' as Ref<Mixin<AttributeEditor>>,
    CollectionPresenter: '' as Ref<Mixin<CollectionPresenter>>,
    CollectionEditor: '' as Ref<Mixin<CollectionEditor>>,
    InlineAttributEditor: '' as Ref<Mixin<InlineAttributEditor>>,
    ArrayEditor: '' as Ref<Mixin<ArrayEditor>>,
    AttributePresenter: '' as Ref<Mixin<AttributePresenter>>,
    ActivityAttributePresenter: '' as Ref<Mixin<ActivityAttributePresenter>>,
    ListItemPresenter: '' as Ref<Mixin<ListItemPresenter>>,
    ObjectEditor: '' as Ref<Mixin<ObjectEditor>>,
    ObjectPresenter: '' as Ref<Mixin<ObjectPresenter>>,
    ObjectEditorHeader: '' as Ref<Mixin<ObjectEditorHeader>>,
    ObjectEditorFooter: '' as Ref<Mixin<ObjectEditorFooter>>,
    ObjectPanelFooter: '' as Ref<Mixin<ObjectEditorFooter>>,
    ObjectValidator: '' as Ref<Mixin<ObjectValidator>>,
    ObjectFactory: '' as Ref<Mixin<ObjectFactory>>,
    ObjectTitle: '' as Ref<Mixin<ObjectTitle>>,
    ObjectIdentifier: '' as Ref<Mixin<ObjectIdentifier>>,
    ReferenceObjectProvider: '' as Ref<Mixin<ReferenceObjectProvider>>,
    ObjectTooltip: '' as Ref<Mixin<ObjectTooltip>>,
    SpaceHeader: '' as Ref<Mixin<SpaceHeader>>,
    SpaceName: '' as Ref<Mixin<SpaceName>>,
    IgnoreActions: '' as Ref<Mixin<IgnoreActions>>,
    PreviewPresenter: '' as Ref<Mixin<PreviewPresenter>>,
    ListHeaderExtra: '' as Ref<Mixin<ListHeaderExtra>>,
    SortFuncs: '' as Ref<Mixin<ClassSortFuncs>>,
    AllValuesFunc: '' as Ref<Mixin<AllValuesFunc>>,
    ObjectPanel: '' as Ref<Mixin<ObjectPanel>>,
    LinkProvider: '' as Ref<Mixin<LinkProvider>>,
    LinkIdProvider: '' as Ref<Mixin<LinkIdProvider>>,
    SpacePresenter: '' as Ref<Mixin<SpacePresenter>>,
    AttributeFilterPresenter: '' as Ref<Mixin<AttributeFilterPresenter>>,
    Aggregation: '' as Ref<Mixin<Aggregation>>,
    Groupping: '' as Ref<Mixin<Groupping>>,
    ObjectIcon: '' as Ref<Mixin<ObjectIcon>>,
    CustomObjectLinkProvider: '' as Ref<Mixin<CustomObjectLinkProvider>>
  },
  class: {
    ViewletPreference: '' as Ref<Class<ViewletPreference>>,
    ViewletDescriptor: '' as Ref<Class<ViewletDescriptor>>,
    Viewlet: '' as Ref<Class<Viewlet>>,
    Action: '' as Ref<Class<Action>>,
    ActionCategory: '' as Ref<Class<ActionCategory>>,
    LinkPresenter: '' as Ref<Class<LinkPresenter>>,
    FilterMode: '' as Ref<Class<FilterMode>>,
    FilteredView: '' as Ref<Class<FilteredView>>,
    AttrPresenter: '' as Ref<Class<AttrPresenter>>
  },
  action: {
    Delete: '' as Ref<Action>,
    Archive: '' as Ref<Action>,
    UnArchive: '' as Ref<Action>,
    Join: '' as Ref<Action>,
    Leave: '' as Ref<Action>,
    Move: '' as Ref<Action>,
    MoveLeft: '' as Ref<Action>,
    MoveRight: '' as Ref<Action>,
    MoveUp: '' as Ref<Action>,
    MoveDown: '' as Ref<Action>,

    SelectItem: '' as Ref<Action>,
    SelectItemAll: '' as Ref<Action>,
    SelectItemNone: '' as Ref<Action>,
    SelectUp: '' as Ref<Action>,
    SelectDown: '' as Ref<Action>,

    ShowPreview: '' as Ref<Action>,
    ShowActions: '' as Ref<Action>,
    Preview: '' as Ref<Action>,

    // Edit document
    Open: '' as Ref<Action>,
    OpenInNewTab: '' as Ref<Action>,
<<<<<<< HEAD
    RemoveRelation: '' as Ref<Action>
=======
    RemoveRelation: '' as Ref<Action>,

    CopyLink: '' as Ref<Action<Doc, any>>
>>>>>>> 461a0ace
  },
  viewlet: {
    Table: '' as Ref<ViewletDescriptor>,
    List: '' as Ref<ViewletDescriptor>,
    MasterDetail: '' as Ref<ViewletDescriptor>,
    Tree: '' as Ref<ViewletDescriptor>,
    Document: '' as Ref<ViewletDescriptor>
  },
  component: {
    ActionsPopup: '' as AnyComponent,
    ObjectPresenter: '' as AnyComponent,
    EditDoc: '' as AnyComponent,
    SpacePresenter: '' as AnyComponent,
    BooleanTruePresenter: '' as AnyComponent,
    ValueSelector: '' as AnyComponent,
    GrowPresenter: '' as AnyComponent,
    DividerPresenter: '' as AnyComponent,
    IconWithEmoji: '' as AnyComponent,
    AttachedDocPanel: '' as AnyComponent,
    ObjectMention: '' as AnyComponent,
    SearchSelector: '' as AnyComponent,
    FoldersBrowser: '' as AnyComponent,
    PersonIdPresenter: '' as AnyComponent,
    PersonIdFilter: '' as AnyComponent,
    RolePresenter: '' as AnyComponent,
    ReadOnlyNotification: '' as AnyComponent,
    ForbiddenNotification: '' as AnyComponent,
    DatePresenter: '' as AnyComponent,
    DateEditor: '' as AnyComponent
  },
  ids: {
    IconWithEmoji: '' as Asset
  },
  string: {
    CustomizeView: '' as IntlString,
    LabelNA: '' as IntlString,
    View: '' as IntlString,
    FilteredViews: '' as IntlString,
    NewFilteredView: '' as IntlString,
    FilteredViewName: '' as IntlString,
    Move: '' as IntlString,
    MoveClass: '' as IntlString,
    SelectToMove: '' as IntlString,
    Cancel: '' as IntlString,
    List: '' as IntlString,
    Grid: '' as IntlString,
    AddSavedView: '' as IntlString,
    Timeline: '' as IntlString,
    Public: '' as IntlString,
    Hide: '' as IntlString,
    Rename: '' as IntlString,
    Assigned: '' as IntlString,
    Open: '' as IntlString,
    OpenInNewTab: '' as IntlString,
    Created: '' as IntlString,
    Delete: '' as IntlString,
    Then: '' as IntlString,
    Or: '' as IntlString,
    Subscribed: '' as IntlString,
    HyperlinkPlaceholder: '' as IntlString,
    CopyToClipboard: '' as IntlString,
    NoGrouping: '' as IntlString,
    Type: '' as IntlString,
    UnArchive: '' as IntlString,
    Archive: '' as IntlString,
    Save: '' as IntlString,
    PublicView: '' as IntlString,
    Archived: '' as IntlString,
    MoreActions: '' as IntlString,
    Pin: '' as IntlString,
    Unpin: '' as IntlString,
    Join: '' as IntlString,
    Leave: '' as IntlString,
    Copied: '' as IntlString,
    And: '' as IntlString,
    Title: '' as IntlString,
    DeleteObject: '' as IntlString,
    DeleteObjectConfirm: '' as IntlString,
    RemoveRelationConfirmation: '' as IntlString,
<<<<<<< HEAD
    RemoveRelation: '' as IntlString
=======
    RemoveRelation: '' as IntlString,
    MasterDetail: '' as IntlString,
    Tree: '' as IntlString,
    Document: '' as IntlString,
    Loading: '' as IntlString,
    ReadOnlyWarningTitle: '' as IntlString,
    ReadOnlyWarningMessage: '' as IntlString,
    ReadOnlySignUp: '' as IntlString,
    ReadOnlyJoinWorkspace: '' as IntlString,
    PermissionWarningTitle: '' as IntlString,
    PermissionWarningMessage: '' as IntlString,
    Icon: '' as IntlString,
    Color: '' as IntlString,
    AutomationOnly: '' as IntlString
>>>>>>> 461a0ace
  },
  icon: {
    Table: '' as Asset,
    List: '' as Asset,
    Card: '' as Asset,
    Timeline: '' as Asset,
    Delete: '' as Asset,
    MoreH: '' as Asset,
    Move: '' as Asset,
    Archive: '' as Asset,
    Statuses: '' as Asset,
    Setting: '' as Asset,
    Open: '' as Asset,
    Edit: '' as Asset,
    CopyId: '' as Asset,
    CopyLink: '' as Asset,
    ArrowRight: '' as Asset,
    Views: '' as Asset,
    Pin: '' as Asset,
    Model: '' as Asset,
    DevModel: '' as Asset,
    ViewButton: '' as Asset,
    Filter: '' as Asset,
    Configure: '' as Asset,
    Database: '' as Asset,
    Star: '' as Asset,
    Eye: '' as Asset,
    EyeCrossed: '' as Asset,
    Bubble: '' as Asset,
    CheckCircle: '' as Asset,
    Add: '' as Asset,
    Image: '' as Asset,
    Table2: '' as Asset,
    CodeBlock: '' as Asset,
    SeparatorLine: '' as Asset,
    Circle: '' as Asset,
    Join: '' as Asset,
    Leave: '' as Asset,
    Copy: '' as Asset,
    TodoList: '' as Asset,
    DetailsFilled: '' as Asset,
    Translate: '' as Asset,
    Undo: '' as Asset,
    Video: '' as Asset,
    Audio: '' as Asset,
    File: '' as Asset,
    PinTack: '' as Asset,
    Feather: '' as Asset,
    MasterDetail: '' as Asset,
    Tree: '' as Asset,
    Document: '' as Asset
  },
  category: {
    General: '' as Ref<ActionCategory>,
    GeneralNavigation: '' as Ref<ActionCategory>,
    Navigation: '' as Ref<ActionCategory>,
    Editor: '' as Ref<ActionCategory>,
    MarkdownFormatting: '' as Ref<ActionCategory>
  },
  filter: {
    FilterArrayAll: '' as Ref<FilterMode>,
    FilterArrayAny: '' as Ref<FilterMode>,
    FilterObjectIn: '' as Ref<FilterMode>,
    FilterObjectNin: '' as Ref<FilterMode>,
    FilterValueIn: '' as Ref<FilterMode>,
    FilterValueNin: '' as Ref<FilterMode>,
    FilterBefore: '' as Ref<FilterMode>,
    FilterAfter: '' as Ref<FilterMode>,
    FilterContains: '' as Ref<FilterMode>,
    FilterNestedMatch: '' as Ref<FilterMode>,
    FilterNestedDontMatch: '' as Ref<FilterMode>,
    FilterDateOutdated: '' as Ref<FilterMode>,
    FilterDateToday: '' as Ref<FilterMode>,
    FilterDateYesterday: '' as Ref<FilterMode>,
    FilterDateWeek: '' as Ref<FilterMode>,
    FilterDateNextW: '' as Ref<FilterMode>,
    FilterDateM: '' as Ref<FilterMode>,
    FilterDateNextM: '' as Ref<FilterMode>,
    FilterDateNotSpecified: '' as Ref<FilterMode>,
    FilterDateCustom: '' as Ref<FilterMode>,
    FilterDateBetween: '' as Ref<FilterMode>
  },
  popup: {
    PositionElementAlignment: '' as Resource<(e?: Event) => PopupAlignment | undefined>
  },
  function: {
    OpenDocument: '' as Resource<OpenDocumentFunction>
  },
  actionImpl: {
    CopyTextToClipboard: '' as ViewAction<{
      textProvider: Resource<(doc: Doc, props: Record<string, any>) => Promise<string>>
      props?: Record<string, any>
    }>,
    UpdateDocument: '' as ViewAction<{
      key: string
      value: any
      ask?: boolean
      label?: IntlString
      message?: IntlString
    }>,
    ShowPanel: '' as ViewAction<{
      component?: AnyComponent
      element?: PopupPosAlignment
      rightSection?: AnyComponent
    }>,
    ShowPopup: '' as ViewAction<{
      component: AnyComponent
      element?: PopupPosAlignment | Resource<(e?: Event) => PopupAlignment | undefined>
      _id?: string
      _class?: string
      _space?: string
      value?: string
      values?: string
      props?: Record<string, any>
      // Will copy values from selection document to props
      fillProps?: Record<string, string>
    }>,
    ShowEditor: '' as ViewAction<{
      element?: PopupPosAlignment | Resource<(e?: Event) => PopupAlignment | undefined>
      attribute: string
      props?: Record<string, any>
    }>,
    ValueSelector: '' as ViewAction<{
      attribute: string

      // Class object finder
      _class?: Ref<Class<Doc>>
      query?: DocumentQuery<Doc>
      queryOptions?: FindOptions<Doc>
      // Will copy values from selection document to query
      // If set of docs passed, will do $in for values.
      fillQuery?: Record<string, string>

      // A list of fields with matched values to perform action.
      docMatches?: string[]
      searchField?: string

      // Cast doc to mixin
      castRequest?: Ref<Mixin<Doc>>

      // Or list of values to select from
      values?: { icon?: Asset, label: IntlString, id: number | string }[]

      placeholder?: IntlString
    }>,
    AttributeSelector: '' as ViewAction<{
      attribute: string
      isAction?: boolean

      fillProps?: Record<string, string>

      // Or list of values to select from
      values?: { icon?: Asset, label: IntlString, id: number | string }[]

      // If defined, documents will be set into value
      valueKey?: string
    }>,
    Delete: '' as ViewAction
  }
})
export default view<|MERGE_RESOLUTION|>--- conflicted
+++ resolved
@@ -154,13 +154,9 @@
     // Edit document
     Open: '' as Ref<Action>,
     OpenInNewTab: '' as Ref<Action>,
-<<<<<<< HEAD
-    RemoveRelation: '' as Ref<Action>
-=======
     RemoveRelation: '' as Ref<Action>,
 
     CopyLink: '' as Ref<Action<Doc, any>>
->>>>>>> 461a0ace
   },
   viewlet: {
     Table: '' as Ref<ViewletDescriptor>,
@@ -240,9 +236,6 @@
     DeleteObject: '' as IntlString,
     DeleteObjectConfirm: '' as IntlString,
     RemoveRelationConfirmation: '' as IntlString,
-<<<<<<< HEAD
-    RemoveRelation: '' as IntlString
-=======
     RemoveRelation: '' as IntlString,
     MasterDetail: '' as IntlString,
     Tree: '' as IntlString,
@@ -257,7 +250,6 @@
     Icon: '' as IntlString,
     Color: '' as IntlString,
     AutomationOnly: '' as IntlString
->>>>>>> 461a0ace
   },
   icon: {
     Table: '' as Asset,
