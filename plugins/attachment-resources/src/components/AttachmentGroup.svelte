<!-- //
// Copyright © 2025 Hardcore Engineering Inc.
//
// Licensed under the Eclipse Public License, Version 2.0 (the "License");
// you may not use this file except in compliance with the License. You may
// obtain a copy of the License at https://www.eclipse.org/legal/epl-2.0
//
// Unless required by applicable law or agreed to in writing, software
// distributed under the License is distributed on an "AS IS" BASIS,
// WITHOUT WARRANTIES OR CONDITIONS OF ANY KIND, either express or implied.
//
// See the License for the specific language governing permissions and
// limitations under the License.
// -->

<script lang="ts">
  import { type Attachment } from '@hcengineering/attachment'
  import { type WithLookup, Ref } from '@hcengineering/core'
  import { AttachmentImageSize } from '../types'
  import AttachmentList from './AttachmentList.svelte'
  import LinkPreviewList from './LinkPreviewList.svelte'

  export let attachments: WithLookup<Attachment>[]
  export let savedAttachmentsIds: Ref<Attachment>[] = []
  export let imageSize: AttachmentImageSize = 'auto'
  export let videoPreload = false
<<<<<<< HEAD
=======
  export let isOwn = false
>>>>>>> 461a0ace

  let otherAttachments: WithLookup<Attachment>[]
  let linkPreviewAttachments: WithLookup<Attachment>[]

  $: filter(attachments)
  function filter (value: WithLookup<Attachment>[]): void {
    linkPreviewAttachments = []
    otherAttachments = []
    for (const attachment of value) {
      if (attachment === undefined) {
        continue
      }
      if (attachment.type === 'application/link-preview') {
        linkPreviewAttachments.push(attachment)
      } else {
        otherAttachments.push(attachment)
      }
    }
  }
</script>

<div class="gapV-2">
  <AttachmentList attachments={otherAttachments} {savedAttachmentsIds} {imageSize} {videoPreload} />
  <LinkPreviewList attachments={linkPreviewAttachments} {isOwn} />
</div><|MERGE_RESOLUTION|>--- conflicted
+++ resolved
@@ -24,10 +24,7 @@
   export let savedAttachmentsIds: Ref<Attachment>[] = []
   export let imageSize: AttachmentImageSize = 'auto'
   export let videoPreload = false
-<<<<<<< HEAD
-=======
   export let isOwn = false
->>>>>>> 461a0ace
 
   let otherAttachments: WithLookup<Attachment>[]
   let linkPreviewAttachments: WithLookup<Attachment>[]
