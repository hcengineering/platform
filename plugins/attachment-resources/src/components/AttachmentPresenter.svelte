--- conflicted
+++ resolved
@@ -21,25 +21,18 @@
     canPreviewFile,
     getBlobRef,
     getFileUrl,
+    previewTypes,
     getJsonOrEmpty,
-    previewTypes,
     sizeToWidth
   } from '@hcengineering/presentation'
   import { Label, Spinner } from '@hcengineering/ui'
-<<<<<<< HEAD
-  import { permissionsStore, PermissionsStore } from '@hcengineering/view-resources'
-  import filesize from 'filesize'
-  import { createEventDispatcher } from 'svelte'
-=======
   import WebIcon from './icons/Web.svelte'
   import filesize from 'filesize'
   import { createEventDispatcher, onMount } from 'svelte'
   import { getResource } from '@hcengineering/platform'
   import { Readable } from 'svelte/store'
->>>>>>> 461a0ace
   import { getType, isAttachment, openAttachmentInSidebar, showAttachmentPreviewPopup } from '../utils'
   import AttachmentName from './AttachmentName.svelte'
-  import WebIcon from './icons/Web.svelte'
 
   export let value: WithLookup<Attachment> | BlobType | undefined
   export let removable: boolean = false
@@ -59,10 +52,7 @@
     fname.length > maxLength ? fname.substr(0, (maxLength - 1) / 2) + '...' + fname.substr(-(maxLength - 1) / 2) : fname
 
   $: canRemove = isRemovable(removable, value, $permissionsStore)
-<<<<<<< HEAD
-=======
-
->>>>>>> 461a0ace
+
   function isRemovable (
     removable: boolean,
     value: Attachment | BlobType | undefined,
@@ -223,11 +213,7 @@
               </a>
             </div>
             <div class="info-content flex-row-center">
-<<<<<<< HEAD
-              {#if isAttachment(value)}{filesize(value.size, { spacer: '' })}{/if}
-=======
               {#if value.size != null && value.size !== 0}{filesize(value.size, { spacer: '' })}{/if}
->>>>>>> 461a0ace
               <span class="actions inline-flex clear-mins ml-1 gap-1">
                 <span>•</span>
                 <a class="no-line colorInherit" href={valueRef.src} download={value.name} bind:this={download}>
