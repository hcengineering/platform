--- conflicted
+++ resolved
@@ -35,10 +35,6 @@
   export let removable: boolean = false
   export let showPreview = false
   export let preview = false
-<<<<<<< HEAD
-  export let progress = false
-=======
->>>>>>> 7702c5ef
 
   const dispatch = createEventDispatcher()
 
