--- conflicted
+++ resolved
@@ -18,10 +18,6 @@
   import { BlobType, WithLookup } from '@hcengineering/core'
   import { ListSelectionProvider } from '@hcengineering/view-resources'
   import { createEventDispatcher } from 'svelte'
-<<<<<<< HEAD
-  import { BlobType, WithLookup } from '@hcengineering/core'
-=======
->>>>>>> 461a0ace
   import { AttachmentImageSize } from '../types'
   import { getType, isAttachment, showAttachmentPreviewPopup } from '../utils'
   import AttachmentActions from './AttachmentActions.svelte'
