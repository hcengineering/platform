--- conflicted
+++ resolved
@@ -19,19 +19,9 @@
   import { HlsVideo } from '@hcengineering/hls'
   import { Video } from '@hcengineering/ui'
 
-<<<<<<< HEAD
-  import type { BlobType, WithLookup } from '@hcengineering/core'
-  import { getFileUrl, getVideoMeta } from '@hcengineering/presentation'
-  import { HlsVideo, Video } from '@hcengineering/ui'
-
   export let value: WithLookup<Attachment> | BlobType
   export let preload = false
 
-=======
-  export let value: WithLookup<Attachment> | BlobType
-  export let preload = false
-
->>>>>>> 461a0ace
   const maxSizeRem = 25
   const baseSizeRem = 20
   const minSizeRem = 10
@@ -75,14 +65,6 @@
 
 <div class="container" style="width:{toStyle(dimensions.width)}; height:{toStyle(dimensions.height)}">
   {#await getVideoMeta(file, name) then meta}
-<<<<<<< HEAD
-    {@const src = getFileUrl(file, name)}
-
-    {#if meta?.hls?.source !== undefined}
-      <HlsVideo {src} {preload} hlsSrc={meta.hls.source} hlsThumbnail={meta.hls.thumbnail} {name} />
-    {:else}
-      <Video {src} {name} preload />
-=======
     {@const src = getFileUrl(file, '')}
     {@const poster = getPreviewThumbnail(file, dimensions.width, dimensions.height)}
 
@@ -90,7 +72,6 @@
       <HlsVideo {src} {preload} hlsSrc={meta.hls.source} hlsThumbnail={meta.hls.thumbnail} />
     {:else}
       <Video {src} {name} {poster} preload={poster === ''} />
->>>>>>> 461a0ace
     {/if}
   {/await}
 </div>
