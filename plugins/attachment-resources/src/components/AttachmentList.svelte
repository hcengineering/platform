--- conflicted
+++ resolved
@@ -24,8 +24,6 @@
   export let savedAttachmentsIds: Ref<Attachment>[] = []
   export let imageSize: AttachmentImageSize | undefined = undefined
   export let videoPreload = false
-<<<<<<< HEAD
-=======
 
   let attachmentPopupId = ''
 
@@ -42,7 +40,6 @@
     }
   })
   $: listProvider.update(attachments.filter((p) => p.type.startsWith('image/')))
->>>>>>> 461a0ace
 </script>
 
 {#if attachments.length}
