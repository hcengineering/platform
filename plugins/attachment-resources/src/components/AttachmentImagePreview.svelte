--- conflicted
+++ resolved
@@ -17,11 +17,7 @@
   import type { BlobType, WithLookup } from '@hcengineering/core'
   import { Image } from '@hcengineering/presentation'
 
-<<<<<<< HEAD
-  import type { BlobType, WithLookup } from '@hcengineering/core'
-=======
   import BrokenImage from './icons/BrokenImage.svelte'
->>>>>>> 461a0ace
   import { AttachmentImageSize } from '../types'
   import { getImageDimensions } from '../utils'
 
@@ -40,19 +36,6 @@
   let dimensions: Dimensions
 
   $: dimensions = getDimensions(value, size)
-<<<<<<< HEAD
-  $: urlSize = getUrlSize(size)
-
-  function getDimensions (value: Attachment | BlobType, size: AttachmentImageSize): Dimensions {
-    if (size === 'auto' || size == null) {
-      return {
-        width: 'auto',
-        height: 'auto',
-        fit: 'contain'
-      }
-    }
-=======
->>>>>>> 461a0ace
 
   function getDimensions (value: Attachment | BlobType, size: AttachmentImageSize): Dimensions {
     const byDefault = { width: 300, height: 300, fit: 'contain' } as const
