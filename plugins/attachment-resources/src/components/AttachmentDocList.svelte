--- conflicted
+++ resolved
@@ -25,14 +25,9 @@
 
   export let value: Doc & { attachments?: number }
   export let attachments: Attachment[] | undefined = undefined
-<<<<<<< HEAD
-  export let imageSize: AttachmentImageSize = 'auto'
-  export let videoPreload = false
-=======
   export let imageSize: AttachmentImageSize = 'x-large'
   export let videoPreload = false
   export let isOwn = false
->>>>>>> 461a0ace
 
   const query = createQuery()
 
