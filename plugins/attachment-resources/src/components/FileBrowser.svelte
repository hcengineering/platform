--- conflicted
+++ resolved
@@ -39,116 +39,8 @@
     sortModeToOptionObject
   } from '..'
   import attachment from '../plugin'
-<<<<<<< HEAD
-
-  enum SortMode {
-    NewestFile,
-    OldestFile,
-    AscendingAlphabetical,
-    DescendingAlphabetical
-  }
-
-  const msInDay = 24 * 60 * 60 * 1000
-  const myAccId = getCurrentAccount()._id
-
-  const getBeginningOfToday = () => {
-    const date = new Date()
-    date.setUTCHours(0, 0, 0, 0)
-    return date.getTime()
-  }
-  const dateObjects = [
-    {
-      id: 'dateAny',
-      label: attachment.string.FileBrowserDateFilterAny,
-      getDate: () => {
-        return undefined
-      }
-    },
-    {
-      id: 'dateToday',
-      label: attachment.string.FileBrowserDateFilterToday,
-      getDate: () => {
-        return { $gte: getBeginningOfToday() }
-      }
-    },
-    {
-      id: 'dateYesterday',
-      label: attachment.string.FileBrowserDateFilterYesterday,
-      getDate: () => {
-        return { $gte: getBeginningOfToday() - msInDay, $lt: getBeginningOfToday() }
-      }
-    },
-    {
-      id: 'date7Days',
-      label: attachment.string.FileBrowserDateFilter7Days,
-      getDate: () => {
-        return { $gte: getBeginningOfToday() - msInDay * 6 }
-      }
-    },
-    {
-      id: 'date30Days',
-      label: attachment.string.FileBrowserDateFilter30Days,
-      getDate: () => {
-        return { $gte: getBeginningOfToday() - msInDay * 29 }
-      }
-    },
-    {
-      id: 'date3Months',
-      label: attachment.string.FileBrowserDateFilter3Months,
-      getDate: () => {
-        return { $gte: getBeginningOfToday() - msInDay * 90 }
-      }
-    },
-    {
-      id: 'date12Months',
-      label: attachment.string.FileBrowserDateFilter12Months,
-      getDate: () => {
-        return { $gte: getBeginningOfToday() - msInDay * 364 }
-      }
-    }
-  ]
-
-  const fileTypeObjects = [
-    {
-      id: 'typeAny',
-      label: attachment.string.FileBrowserTypeFilterAny,
-      getType: () => {
-        return undefined
-      }
-    },
-    {
-      id: 'typeImage',
-      label: attachment.string.FileBrowserTypeFilterImages,
-      getType: () => {
-        return { $like: '%image/%' }
-      }
-    },
-    {
-      id: 'typeAudio',
-      label: attachment.string.FileBrowserTypeFilterAudio,
-      getType: () => {
-        return { $like: '%audio/%' }
-      }
-    },
-    {
-      id: 'typeVideo',
-      label: attachment.string.FileBrowserTypeFilterVideos,
-      getType: () => {
-        return { $like: '%video/%' }
-      }
-    },
-    {
-      id: 'typePDF',
-      label: attachment.string.FileBrowserTypeFilterPDFs,
-      getType: () => {
-        return 'application/pdf'
-      }
-    }
-  ]
-=======
   import FileBrowserFilters from './FileBrowserFilters.svelte'
   import FileBrowserSortMenu from './FileBrowserSortMenu.svelte'
->>>>>>> 5fb0565a
 
   const client = getClient()
   const loc = getCurrentLocation()
@@ -206,15 +98,7 @@
       spaceQuery = { space: { $in: availableSpaces } }
     }
 
-<<<<<<< HEAD
-  async function fetch(selectedSort_: SortMode, selectedFileTypeId_: string, selectedDateId_: string) {
-    const spaceQuery = space && { space: space._id }
-    const fileType = fileTypeObjects.find((o) => o.id === selectedFileTypeId_)?.getType()
-    const typeQuery = fileType && { type: fileType }
-    const date = dateObjects.find((o) => o.id === selectedDateId_)?.getDate()
-=======
     const date = dateFileBrowserFilters.find((o) => o.id === selectedDateId_)?.getDate()
->>>>>>> 5fb0565a
     const dateQuery = date && { modifiedOn: date }
 
     const fileType = fileTypeFileBrowserFilters.find((o) => o.id === selectedFileTypeId_)?.getType()
@@ -271,7 +155,7 @@
           <div class="item flex">
             <AttachmentPresenter value={attachment} />
           </div>
-          {#if attachment.modifiedBy !== myAccId}
+          {#if attachment.modifiedBy !== currentUser._id}
             <div class="eAttachmentRowActions" class:fixed={i === selectedFileNumber}>
               <div
                 id="context-menu"
