--- conflicted
+++ resolved
@@ -16,11 +16,8 @@
 <script lang="ts">
   import { Card } from '@hcengineering/card'
   import { NotificationContext } from '@hcengineering/communication-types'
-<<<<<<< HEAD
   import { createNotificationContextsQuery } from '@hcengineering/presentation'
-=======
   import { Presence } from '@hcengineering/presence-resources'
->>>>>>> f5de0ee9
 
   import ChatHeader from './ChatHeader.svelte'
   import ChatBody from './ChatBody.svelte'
