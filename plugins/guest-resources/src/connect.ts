--- conflicted
+++ resolved
@@ -21,24 +21,11 @@
   setPresentationCookie,
   upgradeDownloadProgress
 } from '@hcengineering/presentation'
-<<<<<<< HEAD
-import {
-  desktopPlatform,
-  fetchMetadataLocalStorage,
-  getCurrentLocation,
-  setMetadataLocalStorage
-} from '@hcengineering/ui'
-import { writable, get } from 'svelte/store'
-
-export const versionError = writable<string | undefined>(undefined)
-
-=======
 import { desktopPlatform, getCurrentLocation } from '@hcengineering/ui'
 import { logOut } from '@hcengineering/workbench'
 import { get, writable } from 'svelte/store'
 
 export const versionError = writable<string | undefined>(undefined)
->>>>>>> 461a0ace
 export const invalidError = writable<boolean>(false)
 const versionStorageKey = 'last_server_version'
 
@@ -49,13 +36,6 @@
 export async function connect (title: string): Promise<Client | undefined> {
   const loc = getCurrentLocation()
   const token = loc.query?.token
-<<<<<<< HEAD
-  const ws = loc.path[1]
-  if (ws === undefined || token == null) {
-    invalidError.set(true)
-    return
-  }
-=======
   const wsUrl = loc.path[1]
   if (wsUrl === undefined || token == null) {
     invalidError.set(true)
@@ -64,23 +44,16 @@
 
   const exchangeGuestToken = await getResource(login.function.ExchangeGuestToken)
   const exchangedToken = await exchangeGuestToken(token)
->>>>>>> 461a0ace
 
   const selectWorkspace = await getResource(login.function.SelectWorkspace)
   const workspaceLoginInfo = (await selectWorkspace(wsUrl, exchangedToken))[1]
   if (workspaceLoginInfo == null) {
-<<<<<<< HEAD
-    // We just need to show guist link is revoked or invalid.
-    invalidError.set(true)
-    clearMetadata(ws)
-=======
     const err = `Error selecting workspace ${wsUrl}. There might be something wrong with the token. Please try to log in again.`
     console.error(err)
     // something went wrong with selecting workspace with the selected token
     Analytics.handleError(new Error(err))
     await logOut()
     invalidError.set(true)
->>>>>>> 461a0ace
     return
   }
 
@@ -146,14 +119,9 @@
       location.reload()
     },
     onUnauthorized: () => {
-<<<<<<< HEAD
-      clearMetadata(ws)
-      invalidError.set(true)
-=======
       void logOut().then(() => {
         invalidError.set(true)
       })
->>>>>>> 461a0ace
     },
     // We need to refresh all active live queries and clear old queries.
     onConnect: async (event: ClientConnectEvent, data: any) => {
