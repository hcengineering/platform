--- conflicted
+++ resolved
@@ -267,11 +267,7 @@
           modifiedOn: Date.now(),
           date: e.detail.date.getTime(),
           space: calendar.space.Calendar,
-<<<<<<< HEAD
-          user: me._id,
-=======
           user: myPrimaryId,
->>>>>>> 461a0ace
           dueDate: new Date(e.detail.date).setMinutes(new Date(e.detail.date).getMinutes() + 30)
         }
         raw.push(temp)
