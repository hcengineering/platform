--- conflicted
+++ resolved
@@ -56,13 +56,8 @@
       allDay: false,
       blockTime: false,
       reminders: [0],
-<<<<<<< HEAD
-      access: 'owner',
-      user: getCurrentAccount()._id
-=======
       access: AccessLevel.Owner,
       user: getCurrentAccount().primarySocialId
->>>>>>> 461a0ace
     })
   }
 </script>
