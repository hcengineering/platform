--- conflicted
+++ resolved
@@ -228,11 +228,7 @@
       if (value) {
         const mediaDevices = await getMediaDevices(true, false)
         if (mediaDevices.activeMicrophone !== undefined) {
-<<<<<<< HEAD
-          await this.setActiveCamera(mediaDevices.activeMicrophone.deviceId)
-=======
           await this.setActiveMicrophone(mediaDevices.activeMicrophone.deviceId)
->>>>>>> 28872528
           await this.liveKitRoom.localParticipant.setMicrophoneEnabled(true)
         }
       }
