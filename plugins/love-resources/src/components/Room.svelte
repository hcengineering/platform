<!--
// Copyright © 2024 Hardcore Engineering Inc.
//
// Licensed under the Eclipse Public License, Version 2.0 (the "License");
// you may not use this file except in compliance with the License. You may
// obtain a copy of the License at https://www.eclipse.org/legal/epl-2.0
//
// Unless required by applicable law or agreed to in writing, software
// distributed under the License is distributed on an "AS IS" BASIS,
// WITHOUT WARRANTIES OR CONDITIONS OF ANY KIND, either express or implied.
//
// See the License for the specific language governing permissions and
// limitations under the License.
-->
<script lang="ts">
  import { Analytics } from '@hcengineering/analytics'
<<<<<<< HEAD
  import { ActionContext } from '@hcengineering/presentation';
  import { personByIdStore, personRefByPersonIdStore } from '@hcengineering/contact-resources'
=======
>>>>>>> ba913154
  import { Room as TypeRoom } from '@hcengineering/love'
  import { getMetadata } from '@hcengineering/platform'
  import { Label, Loading, resizeObserver, deviceOptionsStore as deviceInfo } from '@hcengineering/ui'
  import {
    LocalParticipant,
    LocalTrackPublication,
    Participant,
    RemoteParticipant,
    RemoteTrack,
    RemoteTrackPublication,
    RoomEvent,
    Track,
    TrackPublication
  } from 'livekit-client'
  import { onDestroy, onMount, tick } from 'svelte'
  import presentation from '@hcengineering/presentation'
  import { aiBotSocialIdentityStore } from '@hcengineering/ai-bot-resources'

  import love from '../plugin'
  import { waitForOfficeLoaded, currentRoom, infos, invites, myInfo, myRequests } from '../stores'
  import {
    awaitConnect,
    isConnected,
    isCurrentInstanceConnected,
    isFullScreen,
    lk,
    screenSharing,
    tryConnect
  } from '../utils'
  import ControlBar from './ControlBar.svelte'
  import ParticipantView from './ParticipantView.svelte'
  import { Ref } from '@hcengineering/core'
  import { Person } from '@hcengineering/contact'
  import { getPersonRefByPersonIdCb } from '@hcengineering/contact-resources'

  export let withVideo: boolean
  export let canMaximize: boolean = true
  export let room: TypeRoom

  interface ParticipantData {
    _id: string
    name: string
    connecting: boolean
    muted: boolean
    mirror: boolean
    isAgent: boolean
  }

  let participants: ParticipantData[] = []
  const participantElements: ParticipantView[] = []
  let screen: HTMLVideoElement
  let roomEl: HTMLDivElement

  let aiPersonRef: Ref<Person> | undefined
  $: if ($aiBotSocialIdentityStore != null) {
    getPersonRefByPersonIdCb($aiBotSocialIdentityStore?._id, (ref) => {
      if (ref != null) {
        aiPersonRef = ref
      }
    })
  } else {
    aiPersonRef = undefined
  }

  function handleTrackSubscribed (
    track: RemoteTrack,
    publication: RemoteTrackPublication,
    participant: RemoteParticipant
  ): void {
    if (track.kind === Track.Kind.Video) {
      if (track.source === Track.Source.ScreenShare) {
        track.attach(screen)
      } else {
        const element = track.attach()
        attachTrack(element, participant)
      }
      updateStyle(getActiveParticipants(participants).length, $screenSharing)
    } else {
      const part = participants.find((p) => p._id === participant.identity)
      if (part !== undefined) {
        part.muted = publication.isMuted
        participants = participants
      }
    }
  }

  function handleTrackUnsubscribed (
    track: RemoteTrack,
    publication: RemoteTrackPublication,
    participant: RemoteParticipant
  ): void {
    if (track.kind === Track.Kind.Video) {
      if (track.source !== Track.Source.ScreenShare) {
        const index = participants.findIndex((p) => p._id === participant.identity)
        if (index !== -1) {
          participants.splice(index, 1)
          participants = participants
        }
      } else {
        track.detach(screen)
      }
      updateStyle(getActiveParticipants(participants).length, $screenSharing)
    }
  }

  function handleLocalTrack (publication: LocalTrackPublication, participant: LocalParticipant): void {
    if (publication.track?.kind === Track.Kind.Video) {
      if (publication.track.source === Track.Source.ScreenShare) {
        publication.track.attach(screen)
      } else {
        const element = publication.track.attach()
        void attachTrack(element, participant)
      }
      updateStyle(getActiveParticipants(participants).length, $screenSharing)
    } else {
      const part = participants.find((p) => p._id === participant.identity)
      if (part !== undefined) {
        part.muted = publication.isMuted
        participants = participants
      }
    }
  }

  async function attachTrack (element: HTMLMediaElement, participant: Participant): Promise<void> {
    let index = participants.findIndex((p) => p._id === participant.identity)
    if (index === -1) {
      index = participants.push({
        _id: participant.identity,
        name: participant.name ?? '',
        muted: !participant.isMicrophoneEnabled,
        mirror: participant.isLocal,
        connecting: false,
        isAgent: participant.isAgent
      })
    }
    participants = participants
    for (let attempt = 0; attempt < 10; attempt++) {
      await tick()
      index = participants.findIndex((p) => p._id === participant.identity)
      const el = participantElements[index]
      if (el != null) {
        el.appendChild(element)
        return
      }
    }
    console.error('Failed to attach track after 10 attempts')
    Analytics.handleError(new Error(`Failed to attach track after 10 attempts, participant: ${participant.identity}`))
  }

  function attachParticipant (participant: Participant): void {
    const current = participants.find((p) => p._id === participant.identity)
    if (current !== undefined) {
      current.connecting = false
      current.muted = !participant.isMicrophoneEnabled
      current.mirror = participant.isLocal
      participants = participants
      return
    }
    const value: ParticipantData = {
      _id: participant.identity,
      name: participant.name ?? '',
      muted: !participant.isMicrophoneEnabled,
      mirror: participant.isLocal,
      connecting: false,
      isAgent: participant.isAgent
    }
    participants.push(value)
    participants = participants
    updateStyle(getActiveParticipants(participants).length, $screenSharing)
  }

  function handleParticipantDisconnected (participant: RemoteParticipant): void {
    const index = participants.findIndex((p) => p._id === participant.identity)
    if (index !== -1) {
      participants.splice(index, 1)
      participants = participants
    }
    updateStyle(getActiveParticipants(participants).length, $screenSharing)
  }

  function muteHandler (publication: TrackPublication, participant: Participant): void {
    if (publication.kind === Track.Kind.Video) {
      if (publication.source === Track.Source.ScreenShare) {
        return
      }
      const index = participants.findIndex((p) => p._id === participant.identity)
      if (index !== -1 && participantElements[index] != null) {
        participantElements[index].setTrackMuted(publication.isMuted)
      }
    } else {
      const part = participants.find((p) => p._id === participant.identity)
      if (part !== undefined) {
        part.muted = publication.isMuted
        participants = participants
      }
    }
  }

  let loading: boolean = false
  let configured: boolean = false

  function handleLocalTrackUnsubscribed (publication: LocalTrackPublication, participant: LocalParticipant): void {
    if (publication?.track?.kind === Track.Kind.Video) {
      if (publication.track.source === Track.Source.ScreenShare) {
        publication.track.detach(screen)
        updateStyle(getActiveParticipants(participants).length, $screenSharing)
      } else {
        const index = participants.findIndex((p) => p._id === participant.identity)
        if (index !== -1) {
          participants.splice(index, 1)
          participants = participants
        }
      }
    }
  }

  onMount(async () => {
    loading = true

    const wsURL = getMetadata(love.metadata.WebSocketURL)

    if (wsURL === undefined) {
      return
    }

    configured = true

    await waitForOfficeLoaded()

    if (
      !$isConnected &&
      !$isCurrentInstanceConnected &&
      $myInfo?.sessionId === getMetadata(presentation.metadata.SessionId)
    ) {
      const info = $infos.filter((p) => p.room === room._id)
      await tryConnect($myInfo, room, info, $myRequests, $invites)
    }

    await awaitConnect()
    for (const participant of lk.remoteParticipants.values()) {
      attachParticipant(participant)
      for (const publication of participant.trackPublications.values()) {
        if (publication.track !== undefined && publication.track.kind === Track.Kind.Video) {
          if (publication.track.source === Track.Source.ScreenShare) {
            publication.track.attach(screen)
          } else {
            const element = publication.track.attach()
            await attachTrack(element, participant)
          }
        }
      }
    }
    attachParticipant(lk.localParticipant)
    for (const publication of lk.localParticipant.trackPublications.values()) {
      if (publication.track !== undefined && publication.track.kind === Track.Kind.Video) {
        if (publication.track.source === Track.Source.ScreenShare) {
          publication.track.attach(screen)
        } else {
          const element = publication.track.attach()
          await attachTrack(element, lk.localParticipant)
        }
      }
    }
    lk.on(RoomEvent.ParticipantConnected, attachParticipant)
    lk.on(RoomEvent.ParticipantDisconnected, handleParticipantDisconnected)
    lk.on(RoomEvent.TrackMuted, muteHandler)
    lk.on(RoomEvent.TrackUnmuted, muteHandler)
    lk.on(RoomEvent.TrackSubscribed, handleTrackSubscribed)
    lk.on(RoomEvent.TrackUnsubscribed, handleTrackUnsubscribed)
    lk.on(RoomEvent.LocalTrackPublished, handleLocalTrack)
    lk.on(RoomEvent.LocalTrackUnpublished, handleLocalTrackUnsubscribed)
    roomEl && roomEl.addEventListener('fullscreenchange', handleFullScreen)
    loading = false
  })

  let gridStyle = ''
  let columns: number = 0
  let rows: number = 0
  let roomWidth: number
  let roomHeight: number

  onDestroy(
    infos.subscribe((data) => {
      for (const info of data) {
        if (info.room !== room._id) continue
        const current = participants.find((p) => p._id === info.person)
        if (current !== undefined) continue
        const value: ParticipantData = {
          _id: info.person,
          name: info.name,
          muted: true,
          mirror: false,
          connecting: true,
          isAgent: aiPersonRef === info.person
        }
        participants.push(value)
      }
      participants = participants
      updateStyle(getActiveParticipants(participants).length, $screenSharing)
    })
  )

  onDestroy(() => {
    lk.off(RoomEvent.ParticipantConnected, attachParticipant)
    lk.off(RoomEvent.ParticipantDisconnected, handleParticipantDisconnected)
    lk.off(RoomEvent.TrackSubscribed, handleTrackSubscribed)
    lk.off(RoomEvent.TrackUnsubscribed, handleTrackUnsubscribed)
    lk.off(RoomEvent.LocalTrackPublished, handleLocalTrack)
    lk.off(RoomEvent.TrackMuted, muteHandler)
    lk.off(RoomEvent.TrackUnmuted, muteHandler)
    lk.off(RoomEvent.LocalTrackUnpublished, handleLocalTrackUnsubscribed)
    roomEl.removeEventListener('fullscreenchange', handleFullScreen)
  })

  function updateStyle (count: number, screenSharing: boolean): void {
    columns = screenSharing ? 1 : Math.min(Math.ceil(Math.sqrt(count)), 8)
    rows = Math.ceil(count / columns)
    gridStyle = `grid-template-columns: repeat(${columns}, 1fr); aspect-ratio: ${columns * 1280}/${rows * 720};`
  }

  const handleFullScreen = () => ($isFullScreen = document.fullscreenElement != null)

  function checkFullscreen (): void {
    const needFullScreen = $isFullScreen
    if (document.fullscreenElement && !needFullScreen) {
      document
        .exitFullscreen()
        .then(() => {
          $isFullScreen = false
        })
        .catch((err) => {
          console.log(`Error exiting fullscreen mode: ${err.message} (${err.name})`)
          $isFullScreen = false
        })
    } else if (!document.fullscreenElement && needFullScreen && roomEl != null) {
      roomEl
        .requestFullscreen()
        .then(() => {
          $isFullScreen = true
        })
        .catch((err) => {
          console.log(`Error attempting to enable fullscreen mode: ${err.message} (${err.name})`)
          $isFullScreen = false
        })
    }
  }

  function onFullScreen (): void {
    const needFullScreen = !$isFullScreen
    if (!document.fullscreenElement && needFullScreen && roomEl != null) {
      roomEl
        .requestFullscreen()
        .then(() => {
          $isFullScreen = true
        })
        .catch((err) => {
          console.log(`Error attempting to enable fullscreen mode: ${err.message} (${err.name})`)
          $isFullScreen = false
        })
    } else if (!needFullScreen) {
      document
        .exitFullscreen()
        .then(() => {
          $isFullScreen = false
        })
        .catch((err) => {
          console.log(`Error exiting fullscreen mode: ${err.message} (${err.name})`)
          $isFullScreen = false
        })
    }
  }

  $: if (((document.fullscreenElement && !$isFullScreen) || $isFullScreen) && roomEl) checkFullscreen()

  function getActiveParticipants (participants: ParticipantData[]): ParticipantData[] {
    return participants.filter((p) => !p.isAgent || $infos.some(({ person }) => person === p._id))
  }

  $: activeParticipants = getActiveParticipants(participants)
</script>

<div bind:this={roomEl} class="flex-col-center w-full h-full" class:theme-dark={$isFullScreen}>
  <ActionContext context={{ mode: 'workbench' }} />
  {#if $isConnected && !$isCurrentInstanceConnected}
    <div class="flex justify-center error h-full w-full clear-mins">
      <Label label={love.string.AnotherWindowError} />
    </div>
  {:else if !configured}
    <div class="flex justify-center error h-full w-full clear-mins">
      <Label label={love.string.ServiceNotConfigured} />
    </div>
  {:else if loading}
    <Loading />
  {/if}
  <div
    class="room-container"
    class:sharing={$screenSharing}
    class:many={columns > 3}
    class:hidden={loading}
    class:mobile={$deviceInfo.isMobile}
  >
    <div class="screenContainer">
      <video class="screen" bind:this={screen}></video>
    </div>
    {#if withVideo}
      <div
        use:resizeObserver={(element) => {
          roomWidth = element.clientWidth
          roomHeight = element.clientHeight
        }}
        class="videoGrid"
        style={$screenSharing ? '' : gridStyle}
        class:scroll-m-0={$screenSharing}
      >
        {#each activeParticipants as participant, i (participant._id)}
          <ParticipantView bind:this={participantElements[i]} {...participant} />
        {/each}
      </div>
    {/if}
  </div>
  {#if $currentRoom}
    <ControlBar room={$currentRoom} fullScreen={$isFullScreen} {onFullScreen} {canMaximize} />
  {/if}
</div>

<style lang="scss">
  .error {
    font-weight: 500;
    font-size: 1.5rem;
    align-items: center;
  }
  .room-container {
    display: flex;
    justify-content: center;
    padding: 1rem;
    width: 100%;
    height: 100%;
    min-width: 0;
    min-height: 0;

    .screenContainer {
      position: relative;
      display: flex;
      justify-content: center;
      align-items: center;
      max-height: 100%;
      min-height: 0;
      width: 100%;
      border-radius: 0.75rem;

      .screen {
        object-fit: contain;
        max-width: 100%;
        max-height: 100%;
        height: 100%;
        width: 100%;
        border-radius: 0.75rem;
      }
    }
    &:not(.sharing) {
      gap: 0;

      .videoGrid {
        display: grid;
        grid-auto-rows: 1fr;
        justify-content: center;
        align-items: center;
        gap: 1rem;
        max-height: 100%;
        max-width: 100%;
      }
      .screenContainer {
        display: none;
      }
    }
    &.sharing {
      gap: 1rem;

      .videoGrid {
        overflow-y: auto;
        display: flex;
        flex-direction: column;
        gap: 0.5rem;
        margin: 0.5rem 0;
        padding: 0 0.5rem;
        width: 15rem;
        min-width: 15rem;
        min-height: 0;
        max-width: 15rem;
      }
    }

    &.many {
      padding: 0.5rem;

      &:not(.sharing) .videoGrid,
      &.sharing {
        gap: 0.5rem;
      }
    }

    &.mobile {
      padding: var(--spacing-0_5);

      &:not(.sharing) .videoGrid,
      &.sharing {
        gap: var(--spacing-0_5);
      }
    }
  }
  .hidden {
    display: none;
  }
</style><|MERGE_RESOLUTION|>--- conflicted
+++ resolved
@@ -14,11 +14,8 @@
 -->
 <script lang="ts">
   import { Analytics } from '@hcengineering/analytics'
-<<<<<<< HEAD
   import { ActionContext } from '@hcengineering/presentation';
   import { personByIdStore, personRefByPersonIdStore } from '@hcengineering/contact-resources'
-=======
->>>>>>> ba913154
   import { Room as TypeRoom } from '@hcengineering/love'
   import { getMetadata } from '@hcengineering/platform'
   import { Label, Loading, resizeObserver, deviceOptionsStore as deviceInfo } from '@hcengineering/ui'
