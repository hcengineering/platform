--- conflicted
+++ resolved
@@ -15,19 +15,12 @@
 <script lang="ts">
   import { ButtonBaseSize, IconSize, ModernButton, showPopup } from '@hcengineering/ui'
   import { Employee } from '@hcengineering/contact'
-<<<<<<< HEAD
-=======
   import { currentMeetingRoom, sendInvites } from '../../../meetings'
->>>>>>> 5f3911d5
   import love from '../../../plugin'
   import { SelectUsersPopup } from '@hcengineering/contact-resources'
   import { Ref } from '@hcengineering/core'
   import { createEventDispatcher } from 'svelte'
-<<<<<<< HEAD
   import { sendInvites } from '../../../invites'
-=======
-  import { infos } from '../../../stores'
->>>>>>> 5f3911d5
 
   export let employee: Employee | undefined = undefined
   export let kind: 'primary' | 'secondary' | 'tertiary' | 'negative' = 'secondary'
