import aiBot from '@hcengineering/ai-bot'
import { connectMeeting, disconnectMeeting } from '@hcengineering/ai-bot-resources'
import { Analytics } from '@hcengineering/analytics'
import calendar, { type Event, type Schedule } from '@hcengineering/calendar'
import chunter from '@hcengineering/chunter'
import { getName } from '@hcengineering/contact'
import core, {
  AccountRole,
  type Client,
  concatLink,
  type Data,
  type Doc,
  type DocumentQuery,
  getCurrentAccount,
  type Ref,
  type RelatedDocument,
  type Space,
  type TxOperations,
  type WithLookup
} from '@hcengineering/core'
import login from '@hcengineering/login'
import {
  isOffice,
  LoveEvents,
  loveId,
  type Meeting,
  type MeetingMinutes,
  type MeetingSchedule,
  type Room,
  type RoomMetadata,
  TranscriptionStatus,
  MeetingStatus
} from '@hcengineering/love'
import { getEmbeddedLabel, getMetadata, getResource, type IntlString } from '@hcengineering/platform'
import presentation, {
  copyTextToClipboard,
  type DocCreatePhase,
  getClient,
  type ObjectSearchResult
} from '@hcengineering/presentation'
import { closePanel, getCurrentLocation, navigate, panelstore, showPopup } from '@hcengineering/ui'
import view from '@hcengineering/view'
import { getObjectLinkFragment } from '@hcengineering/view-resources'
import { type Widget, type WidgetTab } from '@hcengineering/workbench'
import { openWidget, openWidgetTab, sidebarStore, updateWidgetState } from '@hcengineering/workbench-resources'
import { isKrispNoiseFilterSupported, KrispNoiseFilter } from '@livekit/krisp-noise-filter'
import { BackgroundBlur, type BackgroundOptions, type ProcessorWrapper } from '@livekit/track-processors'
import {
  LocalAudioTrack,
  type LocalTrack,
  type LocalTrackPublication,
  LocalVideoTrack,
  type Room as LKRoom,
  RoomEvent,
  Track
} from 'livekit-client'
import { get, writable } from 'svelte/store'

import { getPersonByPersonRef } from '@hcengineering/contact-resources'
import MeetingMinutesSearchItem from './components/MeetingMinutesSearchItem.svelte'
import RoomSettingsPopup from './components/RoomSettingsPopup.svelte'
import love from './plugin'
import { $myPreferences, currentMeetingMinutes, currentRoom } from './stores'
import { getLiveKitClient } from './liveKitClient'
import { getLoveClient } from './loveClient'
import { getClient as getAccountClientRaw } from '@hcengineering/account-client'

export const liveKitClient = getLiveKitClient()
export const lk: LKRoom = liveKitClient.liveKitRoom

export const loveClient = getLoveClient()

export function setCustomCreateScreenTracks (value: () => Promise<Array<LocalTrack<Track.Kind>>>): void {
  lk.localParticipant.createScreenTracks = value
}

export const isRecording = writable<boolean>(false)
export const isTranscription = writable<boolean>(false)
export const isRecordingAvailable = writable<boolean>(false)
export const isFullScreen = writable<boolean>(false)
export const isShareWithSound = writable<boolean>(false)

export const krispProcessor = KrispNoiseFilter()
export let blurProcessor: ProcessorWrapper<BackgroundOptions> | undefined
let localVideo: LocalVideoTrack | undefined

try {
  blurProcessor = BackgroundBlur()
} catch (err) {
  console.log("Can't set blur processor", err)
}

async function setKrispProcessor (pub: LocalTrackPublication): Promise<void> {
  if (pub.track instanceof LocalAudioTrack) {
    if (!isKrispNoiseFilterSupported()) {
      console.warn('enhanced noise filter is currently not supported on this browser')
      return
    }
    try {
      // once instantiated the filter will begin initializing and will download additional resources
      console.log('enabling LiveKit enhanced noise filter')
      await pub.track.setProcessor(krispProcessor)
      await krispProcessor.setEnabled($myPreferences?.noiseCancellation ?? true)
    } catch (err: any) {
      if (err?.message !== 'SDK_ALREADY_INITIALIZED') {
        console.error(err)
        Analytics.handleError(err)
      }
    }
  }
}

async function setBlurProcessor (pub: LocalTrackPublication): Promise<void> {
  if (pub.track instanceof LocalVideoTrack) {
    if (blurProcessor !== undefined) {
      localVideo = pub.track
      const radius = $myPreferences?.blurRadius ?? 0.1
      if (radius >= 0.5) {
        try {
          await blurProcessor.updateTransformerOptions({ blurRadius: radius })
          await pub.track.setProcessor(blurProcessor)
        } catch (err: any) {
          console.error(err)
          Analytics.handleError(err)
        }
      }
    }
  }
}

export async function updateBlurRadius (value: number): Promise<void> {
  const client = getClient()
  if ($myPreferences !== undefined) {
    await client.update($myPreferences, { blurRadius: value })
  } else {
    const acc = getCurrentAccount().uuid
    await client.createDoc(love.class.DevicesPreference, core.space.Workspace, {
      attachedTo: acc,
      noiseCancellation: true,
      camEnabled: true,
      micEnabled: true,
      blurRadius: value
    })
  }
  try {
    if (blurProcessor !== undefined && localVideo !== undefined) {
      if (value < 0.5) {
        await localVideo.stopProcessor()
      } else {
        const current = localVideo.getProcessor()
        if (current !== undefined) {
          await blurProcessor.updateTransformerOptions({ blurRadius: value })
        } else {
          await blurProcessor.updateTransformerOptions({ blurRadius: value })
          await localVideo.setProcessor(blurProcessor)
        }
      }
    }
  } catch (err: any) {
    console.error(err)
    Analytics.handleError(err)
  }
}

lk.on(RoomEvent.LocalTrackPublished, (pub) => {
  if (pub.source === Track.Source.Microphone) {
    void setKrispProcessor(pub)
  }

  if (pub.source === Track.Source.Camera) {
    void setBlurProcessor(pub)
  }
})
lk.on(RoomEvent.LocalTrackUnpublished, (pub) => {
  if (pub.track?.kind === Track.Kind.Video && pub.track.source === Track.Source.Camera) {
    if (localVideo !== undefined) {
      localVideo = undefined
    }
  }
})
lk.on(RoomEvent.RecordingStatusChanged, (evt) => {
  isRecording.set(evt)
})
lk.on(RoomEvent.RoomMetadataChanged, (metadata) => {
  const data = parseMetadata(metadata)
  if (data.recording !== undefined) {
    isRecording.set(data.recording)
  }
  if (data.transcription !== undefined) {
    isTranscription.set(data.transcription === TranscriptionStatus.InProgress)
  }
})

lk.on(RoomEvent.Connected, () => {
  isRecording.set(lk.isRecording)
  void initRoomMetadata(lk.metadata)
  Analytics.handleEvent(LoveEvents.ConnectedToRoom)
})

async function initRoomMetadata (metadata: string | undefined): Promise<void> {
  const room = get(currentRoom)
  const data: RoomMetadata = parseMetadata(metadata)

  isTranscription.set(data.transcription === TranscriptionStatus.InProgress)

  if (
    (data.transcription == null || data.transcription === TranscriptionStatus.Idle) &&
    room?.startWithTranscription === true
  ) {
    await startTranscription(room)
  }

  if (get(isRecordingAvailable) && data.recording == null && room?.startWithRecording === true && !get(isRecording)) {
    await loveClient.record(room)
  }
}

function parseMetadata (metadata: string | undefined): RoomMetadata {
  try {
    return metadata == null || metadata === '' ? {} : JSON.parse(metadata)
  } catch (err: any) {
    Analytics.handleError(err)
    return {}
  }
}

export function closeMeetingMinutes (): void {
  const loc = getCurrentLocation()

  if (loc.path[2] === loveId) {
    const meetingMinutes = get(currentMeetingMinutes)
    const panel = get(panelstore).panel
    const { _id } = panel ?? {}

    if (_id !== undefined && meetingMinutes !== undefined && _id === meetingMinutes._id) {
      closePanel()
    }
  }
  currentMeetingMinutes.set(undefined)
}

export async function getRoomName (room: Room): Promise<string> {
  if (isOffice(room) && room.person !== null && room.name === '') {
    const employee = await getPersonByPersonRef(room.person)
    if (employee != null) {
      const client = getClient()
      return getName(client.getHierarchy(), employee)
    }
  }
  return room.name
}

export async function getRoomLabel (room: Room): Promise<IntlString> {
  const name = await getRoomName(room)
  if (name !== '') return getEmbeddedLabel(name)
  return isOffice(room) ? love.string.Office : love.string.Room
}

export async function navigateToOfficeDoc (object: Doc): Promise<void> {
  const hierarchy = getClient().getHierarchy()
  const panelComponent = hierarchy.classHierarchyMixin(object._class, view.mixin.ObjectPanel)
  const comp = panelComponent?.component ?? view.component.EditDoc
  const loc = await getObjectLinkFragment(hierarchy, object, {}, comp)
  loc.path[2] = loveId
  loc.path.length = 3
  loc.query = undefined
  navigate(loc)
}

<<<<<<< HEAD
=======
export async function navigateToMeetingMinutes (room: Room): Promise<void> {
  const meeting = await getClient().findOne(love.class.MeetingMinutes, {
    attachedTo: room._id,
    status: MeetingStatus.Active
  })
  if (meeting !== undefined) {
    await navigateToOfficeDoc(meeting)
    return
  }
  await navigateToOfficeDoc(room)
}

export const joinRequest: Ref<JoinRequest> | undefined = undefined

>>>>>>> 5f3911d5
export function calculateFloorSize (_rooms: Room[], _preview?: boolean): number {
  let fH: number = 5
  _rooms.forEach((room) => {
    if (room.y + room.height + 2 > fH) fH = room.y + room.height + 2
  })
  return fH
}

async function checkRecordAvailable (): Promise<void> {
  try {
    const endpoint = getMetadata(love.metadata.ServiceEnpdoint)
    if (endpoint === undefined) {
      setTimeout(() => {
        void checkRecordAvailable()
      }, 500)
    } else if (endpoint !== '') {
      const res = await fetch(concatLink(endpoint, '/checkRecordAvailable'))
      const result = await res.json()
      isRecordingAvailable.set(result)
    } else {
      console.info('office recording is not configured')
    }
  } catch (err: any) {
    Analytics.handleError(err)
    console.error(err)
  }
}

void checkRecordAvailable()

export async function createMeeting (
  client: TxOperations,
  _id: Ref<Event>,
  space: Space,
  _data: Data<Event>,
  store: Record<string, any>,
  phase: DocCreatePhase
): Promise<void> {
  if (phase === 'post' && store.room != null && store.isMeeting === true) {
    const event = await client.findOne(calendar.class.Event, { _id })
    if (event === undefined) return
    const events = await client.findAll(calendar.class.Event, { eventId: event.eventId })
    for (const event of events) {
      await client.createMixin<Event, Meeting>(event._id, calendar.class.Event, space._id, love.mixin.Meeting, {
        room: store.room as Ref<Room>
      })
    }
    const navigateUrl = getCurrentLocation()
    navigateUrl.path[2] = loveId
    navigateUrl.query = {
      meetId: _id
    }
    const func = await getResource(login.function.GetInviteLink)
    const link = await func(-1, '', -1, AccountRole.Guest, encodeURIComponent(JSON.stringify(navigateUrl)))
    await client.update(event, { location: link })
  }
}

export async function createMeetingSchedule (
  client: TxOperations,
  _id: Ref<Schedule>,
  space: Space,
  _data: Data<Schedule>,
  store: Record<string, any>,
  phase: DocCreatePhase
): Promise<void> {
  if (phase === 'post') {
    const schedule = await client.findOne(calendar.class.Schedule, { _id })
    if (schedule === undefined) return
    await client.createMixin<Schedule, MeetingSchedule>(
      schedule._id,
      calendar.class.Schedule,
      space._id,
      love.mixin.MeetingSchedule,
      {
        room: store.room as Ref<Room>
      }
    )
  }
}

export function getLiveKitEndpoint (): string {
  const endpoint = getMetadata(love.metadata.WebSocketURL)
  if (endpoint === undefined) {
    throw new Error('Livekit endpoint not found')
  }

  return endpoint
}

export function getPlatformToken (): string {
  const token = getMetadata(presentation.metadata.Token)
  if (token === undefined) {
    throw new Error('Token not found')
  }

  return token
}

export async function startTranscription (room: Room): Promise<void> {
  const current = get(currentRoom)
  if (current === undefined || room._id !== current._id) return

  await connectMeeting(room._id, room.language, { transcription: true })
}

export async function stopTranscription (room: Room): Promise<void> {
  const current = get(currentRoom)
  if (current === undefined || room._id !== current._id) return

  await disconnectMeeting(room._id)
}

export async function showRoomSettings (room?: Room): Promise<void> {
  if (room === undefined) return

  showPopup(RoomSettingsPopup, { room }, 'top')
}

export async function copyGuestLink (room?: Room): Promise<void> {
  if (room === undefined) return

  await copyTextToClipboard(getRoomGuestLink(room))
}

async function getRoomGuestLink (room: Room): Promise<string> {
  const client = getClient()
  const roomInfo = await client.findOne(love.class.RoomInfo, { room: room._id })
  if (roomInfo !== undefined) {
    const navigateUrl = getCurrentLocation()
    navigateUrl.query = {
      sessionId: roomInfo._id
    }

    const accountsUrl = getMetadata(login.metadata.AccountsUrl)
    const token = getMetadata(presentation.metadata.Token)

    console.log('Create link')
    const accountClient = getAccountClientRaw(accountsUrl, token)
    return await accountClient.createAccessLink(AccountRole.Guest, {
      navigateUrl: encodeURIComponent(JSON.stringify(navigateUrl))
    })
  }
  return ''
}

export function isTranscriptionAllowed (): boolean {
  const url = getMetadata(aiBot.metadata.EndpointURL) ?? ''
  return url !== ''
}

export function createMeetingWidget (widget: Widget, room: Ref<Room>, video: boolean): void {
  const tabs: WidgetTab[] = [
    ...(video
      ? [
          {
            id: 'video',
            label: love.string.Video,
            icon: love.icon.Cam,
            readonly: true
          }
        ]
      : []),
    {
      id: 'chat',
      label: chunter.string.Chat,
      icon: view.icon.Bubble,
      readonly: true
    },
    {
      id: 'transcription',
      label: love.string.Transcription,
      icon: view.icon.Feather,
      readonly: true
    }
  ]
  openWidget(
    widget,
    {
      room
    },
    { active: true, openedByUser: false },
    tabs
  )
}

export function createMeetingVideoWidgetTab (widget: Widget): void {
  const state = get(sidebarStore)
  const { widgetsState } = state
  const widgetState = widgetsState.get(widget._id)

  if (widgetState === undefined) return

  const tab: WidgetTab = {
    id: 'video',
    label: love.string.Video,
    icon: love.icon.Cam,
    readonly: true
  }
  updateWidgetState(widget._id, {
    tabs: [tab, ...widgetState.tabs],
    tab: 'video'
  })
  openWidgetTab(love.ids.MeetingWidget, 'video')
}

export async function getMeetingMinutesTitle (
  client: TxOperations,
  ref: Ref<MeetingMinutes>,
  doc?: MeetingMinutes
): Promise<string> {
  const meeting = doc ?? (await client.findOne(love.class.MeetingMinutes, { _id: ref }))

  return meeting?.title ?? ''
}

export async function queryMeetingMinutes (
  client: Client,
  search: string,
  filter?: { in?: RelatedDocument[], nin?: RelatedDocument[] }
): Promise<ObjectSearchResult[]> {
  const q: DocumentQuery<MeetingMinutes> = { title: { $like: `%${search}%` } }
  if (filter?.in !== undefined || filter?.nin !== undefined) {
    q._id = {}
    if (filter.in !== undefined) {
      q._id.$in = filter.in?.map((it) => it._id as Ref<MeetingMinutes>)
    }
    if (filter.nin !== undefined) {
      q._id.$nin = filter.nin?.map((it) => it._id as Ref<MeetingMinutes>)
    }
  }
  return (await client.findAll(love.class.MeetingMinutes, q, { limit: 200 })).map(toMeetingMinutesObjectSearchResult)
}

const toMeetingMinutesObjectSearchResult = (e: WithLookup<MeetingMinutes>): ObjectSearchResult => ({
  doc: e,
  title: e.title,
  icon: love.icon.MeetingMinutes,
  component: MeetingMinutesSearchItem
})<|MERGE_RESOLUTION|>--- conflicted
+++ resolved
@@ -267,8 +267,6 @@
   navigate(loc)
 }
 
-<<<<<<< HEAD
-=======
 export async function navigateToMeetingMinutes (room: Room): Promise<void> {
   const meeting = await getClient().findOne(love.class.MeetingMinutes, {
     attachedTo: room._id,
@@ -283,7 +281,6 @@
 
 export const joinRequest: Ref<JoinRequest> | undefined = undefined
 
->>>>>>> 5f3911d5
 export function calculateFloorSize (_rooms: Room[], _preview?: boolean): number {
   let fH: number = 5
   _rooms.forEach((room) => {
