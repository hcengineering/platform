--- conflicted
+++ resolved
@@ -738,22 +738,14 @@
   store: Record<string, any>,
   phase: DocCreatePhase
 ): Promise<void> {
-  // left logs here, special
-  console.log('try createMeeting', phase, store.room, store.isMeeting)
   if (phase === 'post' && store.room != null && store.isMeeting === true) {
     const event = await client.findOne(calendar.class.Event, { _id })
-<<<<<<< HEAD
-    if (event === undefined) {
-      console.log('event is undefined')
-      return
-=======
     if (event === undefined) return
     const events = await client.findAll(calendar.class.Event, { eventId: event.eventId })
     for (const event of events) {
       await client.createMixin<Event, Meeting>(event._id, calendar.class.Event, space._id, love.mixin.Meeting, {
         room: store.room as Ref<Room>
       })
->>>>>>> 461a0ace
     }
     const navigateUrl = getCurrentLocation()
     navigateUrl.path[2] = loveId
