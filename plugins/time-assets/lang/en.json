{
  "string": {
    "Planner": "Planner",
    "Calendar": "Calendar",
    "Agenda": "Agenda",
    "Me": "Me",
    "Team": "Team",
    "Today": "Today",
    "TodayColon": "Today:",
    "Tomorrow": "Tomorrow",
    "Yesterday": "Yesterday",
    "Completed": "Completed",
    "Now": "Now",
    "Scheduled": "Scheduled",
    "Schedule": "Schedule",
    "WithoutProject": "Without project",
    "TotalGroupTime": "{days, plural, =0 {} other {#d}} {hours, plural, =0 {} other {#h}} {minutes, plural, =0 {} other {#m}}",
    "Tasks": "Tasks",
    "WorkSlot": "Work Slot",
    "WorkItem": "Work Item",
    "Inbox": "Inbox",
    "All": "All",
    "Days": "{days}d",
    "Hours": "{hours}h",
    "Minutes": "{minutes}m",
    "AddToDo": "Add ToDo",
    "CreateToDo": "Add todo, press Enter to save",
    "ToDos": "Todo's",
    "Done": "Done",
    "EditToDo": "Edit Todo",
    "Unplanned": "Unplanned",
    "Planned": "Planned",
    "AddSlot": "Add Slot",
<<<<<<< HEAD
    "SetBreakpoint": "Set breakpoint",
    "Breakpoint": "Breakpoint",
    "SetPriority": "Set Priority",
    "NoPriority": "No Priority",
=======
    "SetPriority": "Set priority\u2026",
    "NoPriority": "No priority",
>>>>>>> f98765af
    "LowPriority": "Low Priority",
    "MediumPriority": "Medium Priority",
    "HighPriority": "High Priority",
    "UrgentPriority": "Urgent Priority",
    "Low": "Low",
    "Medium": "Medium",
    "High": "High",
    "Urgent": "Urgent",
    "AddTo": "Add to",
    "AddTitle": "Add Title",
    "MyWork": "My work",
    "WeekCalendar": "Week",
    "DayCalendar": "Day",
    "GotoTimePlaning": "Planning",
    "GotoTimeTeamPlaning": "Team Planning",
    "NewToDo": "New Todo",
    "ToDo": "Todo",
    "ToDoColon": "Todo:",
    "Priority": "Priority",
    "CreatedToDo": "Created Todo",
    "NewToDoDetails": "New Todo: {details}",
    "MarkedAsDone": "Completed",
    "WorkSchedule": "Work schedule",
    "SummaryDuration": "Summary"
  }
}<|MERGE_RESOLUTION|>--- conflicted
+++ resolved
@@ -31,15 +31,12 @@
     "Unplanned": "Unplanned",
     "Planned": "Planned",
     "AddSlot": "Add Slot",
-<<<<<<< HEAD
+
     "SetBreakpoint": "Set breakpoint",
     "Breakpoint": "Breakpoint",
     "SetPriority": "Set Priority",
     "NoPriority": "No Priority",
-=======
-    "SetPriority": "Set priority\u2026",
-    "NoPriority": "No priority",
->>>>>>> f98765af
+    
     "LowPriority": "Low Priority",
     "MediumPriority": "Medium Priority",
     "HighPriority": "High Priority",
