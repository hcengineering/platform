--- conflicted
+++ resolved
@@ -23,11 +23,7 @@
   } from '@hcengineering/controlled-documents'
   import { SpaceSelector, getClient } from '@hcengineering/presentation'
   import { Label } from '@hcengineering/ui'
-<<<<<<< HEAD
-  import { checkMyPermission, permissionsStore } from '@hcengineering/view-resources'
-=======
   import { checkMyPermission, permissionsStore } from '@hcengineering/contact-resources'
->>>>>>> 461a0ace
 
   import { $locationStep as locationStep, locationStepUpdated } from '../../../stores/wizards/create-document'
   import DocumentParentSelector from '../../hierarchy/DocumentParentSelector.svelte'
