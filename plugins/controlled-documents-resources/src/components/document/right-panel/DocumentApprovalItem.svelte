<script lang="ts">
<<<<<<< HEAD
  import { slide } from 'svelte/transition'
  import documents, { DocumentRequest } from '@hcengineering/controlled-documents'
  import chunter from '@hcengineering/chunter'
  import { type Person } from '@hcengineering/contact'
  import { PersonRefPresenter } from '@hcengineering/contact-resources'
  import { Ref } from '@hcengineering/core'
  import { getClient } from '@hcengineering/presentation'
=======
  import { PersonRefPresenter } from '@hcengineering/contact-resources'
  import { DocumentValidationState } from '@hcengineering/controlled-documents'
>>>>>>> fbc41a0a
  import { Chevron, Label, tooltip } from '@hcengineering/ui'
  import { slide } from 'svelte/transition'

  import documentsRes from '../../../plugin'
  import ApprovedIcon from '../../icons/Approved.svelte'
  import CancelledIcon from '../../icons/Cancelled.svelte'
  import RejectedIcon from '../../icons/Rejected.svelte'
  import WaitingIcon from '../../icons/Waiting.svelte'
  import SignatureInfo from './SignatureInfo.svelte'

  export let state: DocumentValidationState
  export let initiallyExpanded: boolean = false

  let expanded: boolean = initiallyExpanded

<<<<<<< HEAD
  let rejectingMessage: string | undefined
  let approvals: PersonalApproval[] = []

  $: void getRequestData(request)

  $: type = hierarchy.isDerived(request._class, documents.class.DocumentApprovalRequest)
    ? documents.string.Approval
    : documents.string.Review

  async function getRequestData (req: DocumentRequest): Promise<void> {
    if (req == null) {
      return
    }

    approvals = await getApprovals(req)
    const rejectingComment = await client.findOne(chunter.class.ChatMessage, {
      attachedTo: req?._id,
      attachedToClass: req?._class
    })
    rejectingMessage = rejectingComment?.message
  }

  async function getApprovals (req: DocumentRequest): Promise<PersonalApproval[]> {
    const rejectedBy: PersonalApproval[] =
      req.rejected !== undefined
        ? [
            {
              person: req.rejected,
              approved: 'rejected',
              timestamp: req.modifiedOn
            }
          ]
        : []
    const approvedBy: PersonalApproval[] = req.approved.map((id, idx) => ({
      person: id,
      approved: 'approved',
      timestamp: req.approvedDates?.[idx] ?? req.modifiedOn
    }))
    const ignoredBy = req.requested
      .filter((p) => p !== req?.rejected)
      .filter((p) => !(req?.approved as string[]).includes(p))
      .map(
        (id): PersonalApproval => ({
          person: id,
          approved: req?.rejected !== undefined ? 'cancelled' : 'waiting'
        })
      )
    return [...approvedBy, ...rejectedBy, ...ignoredBy]
  }

  $: snapshot = $documentSnapshots
    .toReversed()
    .find((s) => s.createdOn !== undefined && request.createdOn !== undefined && s.createdOn > request.createdOn)

=======
>>>>>>> fbc41a0a
  const dtf = new Intl.DateTimeFormat('default', {
    day: 'numeric',
    month: 'short'
  })

  $: snapshot = state?.snapshot
  $: approvals = state?.approvals ?? []

  const roleString = {
    author: documentsRes.string.Author,
    reviewer: documentsRes.string.Reviewer,
    approver: documentsRes.string.Approver
  }
</script>

<button
  class:bottom-divider={!expanded}
  class="justify-start"
  on:click={() => {
    expanded = !expanded
  }}
>
  <div class="header flex-row-center flex-gap-1-5">
    <span class="title">
      {#if snapshot != null}
        {snapshot?.name}
      {:else}
        <Label label={documentsRes.string.CurrentVersion} />
      {/if}
    </span>
    <span>•</span>
    <span class="date">{dtf.format(state?.modifiedOn)}</span>
    <div class="chevron" class:visible={expanded}>
      <Chevron outline {expanded} size={'small'} />
    </div>
  </div>
</button>
{#if expanded}
  <div class="section" transition:slide|local>
    {#each approvals as approval}
      {@const messages = approval.messages ?? []}
      <div class="approver">
        <PersonRefPresenter value={approval.person} avatarSize="x-small" />
        {#key approval.timestamp}
          <span
            class="flex gap-1"
            use:tooltip={approval.timestamp !== undefined
              ? {
                  component: SignatureInfo,
                  props: {
                    id: approval.person,
                    timestamp: approval.timestamp
                  }
                }
              : undefined}
          >
            <span><Label label={roleString[approval.role]} /></span>
            {#if approval.state === 'approved'}
              <ApprovedIcon size="medium" fill={'var(--theme-docs-accepted-color)'} />
            {:else if approval.state === 'rejected'}
              <RejectedIcon size="medium" fill={'var(--negative-button-default)'} />
            {:else if approval.state === 'cancelled'}
              <CancelledIcon size="medium" />
            {:else if approval.state === 'waiting'}
              <WaitingIcon size="medium" />
            {/if}
          </span>
        {/key}
      </div>
      {#each messages as m}
        <div class="approval-status-message">{m.message}</div>
      {/each}
    {/each}
  </div>
{/if}

<style lang="scss">
  button:hover {
    background-color: var(--theme-button-hovered);

    &:hover {
      .chevron {
        visibility: visible;
      }
    }
  }

  .header {
    font-size: 0.8125rem;
    font-weight: 500;
    padding: 0.75rem 1rem;
    color: var(--theme-text-primary-color);

    .title {
      margin: 0 0.125rem;
    }

    .date {
      font-weight: 400;
      font-size: 0.75rem;
      margin: 0 0.125rem;
      color: var(--theme-dark-color);
    }

    .chevron {
      margin-left: 0.25rem;
      visibility: hidden;

      &.visible {
        visibility: visible;
      }
    }
  }

  .section {
    color: var(--theme-text-primary-color);
    padding: 0.75rem 1rem 1rem 1rem;
    font-weight: 500;
    flex-shrink: 0;
    border-bottom: 1px solid var(--theme-divider-color);

    .approval-status-message {
      font-weight: 400;
      padding: 0.625rem 1rem 0 2rem;
    }
  }

  .approver {
    display: flex;
    align-items: center;
    justify-content: space-between;

    &:not(:first-child) {
      margin-top: 1rem;
    }
  }
</style><|MERGE_RESOLUTION|>--- conflicted
+++ resolved
@@ -1,16 +1,6 @@
 <script lang="ts">
-<<<<<<< HEAD
-  import { slide } from 'svelte/transition'
-  import documents, { DocumentRequest } from '@hcengineering/controlled-documents'
-  import chunter from '@hcengineering/chunter'
-  import { type Person } from '@hcengineering/contact'
-  import { PersonRefPresenter } from '@hcengineering/contact-resources'
-  import { Ref } from '@hcengineering/core'
-  import { getClient } from '@hcengineering/presentation'
-=======
   import { PersonRefPresenter } from '@hcengineering/contact-resources'
   import { DocumentValidationState } from '@hcengineering/controlled-documents'
->>>>>>> fbc41a0a
   import { Chevron, Label, tooltip } from '@hcengineering/ui'
   import { slide } from 'svelte/transition'
 
@@ -26,63 +16,6 @@
 
   let expanded: boolean = initiallyExpanded
 
-<<<<<<< HEAD
-  let rejectingMessage: string | undefined
-  let approvals: PersonalApproval[] = []
-
-  $: void getRequestData(request)
-
-  $: type = hierarchy.isDerived(request._class, documents.class.DocumentApprovalRequest)
-    ? documents.string.Approval
-    : documents.string.Review
-
-  async function getRequestData (req: DocumentRequest): Promise<void> {
-    if (req == null) {
-      return
-    }
-
-    approvals = await getApprovals(req)
-    const rejectingComment = await client.findOne(chunter.class.ChatMessage, {
-      attachedTo: req?._id,
-      attachedToClass: req?._class
-    })
-    rejectingMessage = rejectingComment?.message
-  }
-
-  async function getApprovals (req: DocumentRequest): Promise<PersonalApproval[]> {
-    const rejectedBy: PersonalApproval[] =
-      req.rejected !== undefined
-        ? [
-            {
-              person: req.rejected,
-              approved: 'rejected',
-              timestamp: req.modifiedOn
-            }
-          ]
-        : []
-    const approvedBy: PersonalApproval[] = req.approved.map((id, idx) => ({
-      person: id,
-      approved: 'approved',
-      timestamp: req.approvedDates?.[idx] ?? req.modifiedOn
-    }))
-    const ignoredBy = req.requested
-      .filter((p) => p !== req?.rejected)
-      .filter((p) => !(req?.approved as string[]).includes(p))
-      .map(
-        (id): PersonalApproval => ({
-          person: id,
-          approved: req?.rejected !== undefined ? 'cancelled' : 'waiting'
-        })
-      )
-    return [...approvedBy, ...rejectedBy, ...ignoredBy]
-  }
-
-  $: snapshot = $documentSnapshots
-    .toReversed()
-    .find((s) => s.createdOn !== undefined && request.createdOn !== undefined && s.createdOn > request.createdOn)
-
-=======
->>>>>>> fbc41a0a
   const dtf = new Intl.DateTimeFormat('default', {
     day: 'numeric',
     month: 'short'
