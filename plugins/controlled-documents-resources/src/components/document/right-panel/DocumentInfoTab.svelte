<!--
// Copyright © 2023 Hardcore Engineering Inc.
//
// Licensed under the Eclipse Public License, Version 2.0 (the "License");
// you may not use this file except in compliance with the License. You may
// obtain a copy of the License at https://www.eclipse.org/legal/epl-2.0
//
// Unless required by applicable law or agreed to in writing, software
// distributed under the License is distributed on an "AS IS" BASIS,
// WITHOUT WARRANTIES OR CONDITIONS OF ANY KIND, either express or implied.
//
// See the License for the specific language governing permissions and
// limitations under the License.
-->

<script lang="ts">
  import documents, { DocumentState, type Document, type DocumentTemplate } from '@hcengineering/controlled-documents'
  import { PersonPresenter } from '@hcengineering/contact-resources'
  import { DateRangeMode } from '@hcengineering/core'
  import { DatePresenter, Label, Scroller, eventToHTMLElement, showPopup } from '@hcengineering/ui'
  import { getClient } from '@hcengineering/presentation'

  import documentsRes from '../../../plugin'
  import {
    $documentAllVersionsDescSorted as documentAllVersions,
    $controlledDocument as controlledDocument,
    $isEditable as isEditable,
    $projectRef as projectRef
  } from '../../../stores/editors/document'

  import CategoryPresenter from '../presenters/CategoryPresenter.svelte'
  import DocumentTitlePresenter from '../presenters/DocumentTitlePresenter.svelte'
  import DocumentVersionPresenter from '../presenters/DocumentVersionPresenter.svelte'
  import OwnerPresenter from '../presenters/OwnerPresenter.svelte'
  import StatePresenter from '../presenters/StatePresenter.svelte'
  import DocumentPresenter from '../presenters/DocumentPresenter.svelte'

  import ChangeDocCodePopup from '../popups/ChangeDocCodePopup.svelte'
  import DocumentInfo from './info/DocumentInfo.svelte'
  import RightPanelTabHeader from './RightPanelTabHeader.svelte'
  import DocumentInfoLabel from './info/DocumentInfoLabel.svelte'
  import AbstractEditor from '../editors/AbstractEditor.svelte'
  import DocumentFlatHierarchy from './info/DocumentFlatHierarchy.svelte'
  import DocumentPrefixPresenter from '../presenters/DocumentPrefixPresenter.svelte'
  import ChangeCategoryPopup from '../popups/ChangeCategoryPopup.svelte'

  const client = getClient()
  const hierarchy = client.getHierarchy()

  function handleCodeEdit (event: MouseEvent): void {
    event?.preventDefault()
    event?.stopPropagation()

    showPopup(
      ChangeDocCodePopup,
      {
        object: $controlledDocument
      },
      eventToHTMLElement(event)
    )
  }

  function handleCategoryEdit (event: MouseEvent): void {
    event?.preventDefault()
    event?.stopPropagation()

    showPopup(
      ChangeCategoryPopup,
      {
        object: $controlledDocument
      },
      eventToHTMLElement(event)
    )
  }

  $: isEditableDraft = $isEditable && $controlledDocument != null && $controlledDocument.state === DocumentState.Draft
  $: isInitialEditableDraft = isEditableDraft && $documentAllVersions.length === 1

  $: isTemplate =
    $controlledDocument != null && hierarchy.hasMixin($controlledDocument, documents.mixin.DocumentTemplate)

  let asTemplate: DocumentTemplate
  $: if ($controlledDocument != null && isTemplate) {
    asTemplate = hierarchy.as<Document, DocumentTemplate>($controlledDocument, documents.mixin.DocumentTemplate)
  }
</script>

<RightPanelTabHeader>
  <Label label={documentsRes.string.GeneralInfo} />
</RightPanelTabHeader>
{#if $controlledDocument && $projectRef}
  <Scroller>
    <div class="p-5 pt-6 w-full text-md bottom-divider">
      <DocumentInfo label={documentsRes.string.ID}>
        <DocumentPresenter
          value={$controlledDocument}
          isRegular
          disableLink
<<<<<<< HEAD
          editable={isInitialEditableDraft}
=======
          canEdit={isInitialEditableDraft}
>>>>>>> 461a0ace
          on:edit={(e) => {
            handleCodeEdit(e.detail)
          }}
        />
      </DocumentInfo>

      <DocumentInfo label={documentsRes.string.Category}>
        <CategoryPresenter
          value={$controlledDocument.category}
          editable={isEditableDraft}
          on:edit={(e) => {
            handleCategoryEdit(e.detail)
          }}
        />
      </DocumentInfo>

      {#if !isTemplate}
        <DocumentInfo label={documentsRes.string.TemplateName}>
          <DocumentTitlePresenter value={$controlledDocument.template} />
        </DocumentInfo>
      {/if}

      {#if isTemplate}
        <DocumentInfo label={documentsRes.string.DocumentPrefix}>
          <DocumentPrefixPresenter value={asTemplate} editable={isInitialEditableDraft} />
        </DocumentInfo>
      {/if}

      <DocumentInfo label={documentsRes.string.Version}>
        <DocumentVersionPresenter value={$controlledDocument} />
      </DocumentInfo>

      <DocumentInfo label={documentsRes.string.Modified}>
        <DatePresenter
          value={$controlledDocument.modifiedOn}
          editable={false}
          showIcon={false}
          mode={DateRangeMode.DATETIME}
          kind="regular"
        />
      </DocumentInfo>

      <DocumentInfo label={documentsRes.string.Status}>
        <StatePresenter value={$controlledDocument} showTag={false} />
      </DocumentInfo>

      <DocumentInfo label={documentsRes.string.Author}>
        <OwnerPresenter
          _id={$controlledDocument.owner}
          object={$controlledDocument}
          isEditable={$isEditable}
          value={undefined}
          shouldShowLabel
        />
      </DocumentInfo>

      <DocumentInfo label={documentsRes.string.Creator}>
        <PersonPresenter value={$controlledDocument.author} disabled={true} />
      </DocumentInfo>
    </div>

    <div class="flex-gap-2 p-5 pt-6 w-full text-md">
      <div class="py-2">
        <DocumentInfoLabel label={documentsRes.string.MetaAbstract} />
      </div>
      <div class="py-2">
        <AbstractEditor value={$controlledDocument} readonly={!$isEditable} />
      </div>
    </div>

    {#if $controlledDocument.space !== documents.space.UnsortedTemplates}
      <div class="flex-gap-2 p-5 pt-6 w-full text-md top-divider">
        <div class="py-2">
          <DocumentInfoLabel label={documentsRes.string.DocumentInHierarchy} />
        </div>

        <DocumentFlatHierarchy document={$controlledDocument} project={$projectRef} />
      </div>
    {/if}
  </Scroller>
{/if}<|MERGE_RESOLUTION|>--- conflicted
+++ resolved
@@ -96,11 +96,7 @@
           value={$controlledDocument}
           isRegular
           disableLink
-<<<<<<< HEAD
-          editable={isInitialEditableDraft}
-=======
           canEdit={isInitialEditableDraft}
->>>>>>> 461a0ace
           on:edit={(e) => {
             handleCodeEdit(e.detail)
           }}
