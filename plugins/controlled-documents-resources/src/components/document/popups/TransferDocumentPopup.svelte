<!--
// Copyright © 2025 Hardcore Engineering Inc.
//
// Licensed under the Eclipse Public License, Version 2.0 (the "License");
// you may not use this file except in compliance with the License. You may
// obtain a copy of the License at https://www.eclipse.org/legal/epl-2.0
//
// Unless required by applicable law or agreed to in writing, software
// distributed under the License is distributed on an "AS IS" BASIS,
// WITHOUT WARRANTIES OR CONDITIONS OF ANY KIND, either express or implied.
//
// See the License for the specific language governing permissions and
// limitations under the License.
-->

<script lang="ts">
  import documents, {
    canTransferDocuments,
    DocumentMeta,
    DocumentTransferRequest,
    listDocumentsAffectedByTransfer,
    transferDocuments,
    type DocumentSpace,
    type DocumentSpaceType,
    type Project,
    type ProjectDocument
  } from '@hcengineering/controlled-documents'
  import { TypedSpace, type Doc, type Ref, type Space } from '@hcengineering/core'
  import presentation, { getClient, SpaceSelector } from '@hcengineering/presentation'
  import { Button, Label } from '@hcengineering/ui'
<<<<<<< HEAD
  import { checkMyPermission, permissionsStore } from '@hcengineering/view-resources'
=======
  import { checkMyPermission, permissionsStore } from '@hcengineering/contact-resources'
>>>>>>> 461a0ace
  import { createEventDispatcher } from 'svelte'

  import documentsRes from '../../../plugin'
  import { getLatestProjectId } from '../../../utils'
  import DocumentParentSelector from '../../hierarchy/DocumentParentSelector.svelte'
  import ProjectSelector from '../../project/ProjectSelector.svelte'

  import Info from '../../icons/Info.svelte'

  export let sourceDocumentIds: Ref<DocumentMeta>[] = []
  export let sourceSpaceId: Ref<DocumentSpace> | undefined
  export let sourceProjectId: Ref<Project<DocumentSpace>> | undefined

  let targetSpaceId: Ref<DocumentSpace> | undefined
  let targetParentId: Ref<DocumentMeta> | undefined

  let targetSpace: DocumentSpace | undefined
  $: void fetchSpace(targetSpaceId)

  let targetSpaceType: DocumentSpaceType | undefined
  $: void fetchSpaceType(targetSpace?.type)

  let targetProjectId: Ref<Project> | undefined
  $: void selectProject(targetSpaceId)

  let targetParentDocumentId: Ref<ProjectDocument> | undefined

  let affectedDocs: DocumentMeta[] = []
  let canTransfer = false

  $: request =
    sourceSpaceId !== undefined && targetSpaceId !== undefined
      ? ({
          sourceDocumentIds,
          sourceSpaceId,
          sourceProjectId,
          targetSpaceId,
          targetProjectId,
          targetParentId
        } satisfies DocumentTransferRequest)
      : undefined

  const client = getClient()
  const hierarchy = client.getHierarchy()

  const dispatch = createEventDispatcher()

  async function transfer (): Promise<void> {
    if (request !== undefined) {
      await transferDocuments(client, request)
      dispatch('close')
    }
  }

  $: if (request !== undefined) {
    void listDocumentsAffectedByTransfer(client, request).then((result) => {
      affectedDocs = result
    })
  }

  $: if (request !== undefined) {
    void canTransferDocuments(client, request).then((value) => {
      canTransfer = value
    })
  } else {
    canTransfer = false
  }

  async function selectProject (spaceRef: Ref<DocumentSpace> | undefined): Promise<void> {
    targetProjectId = spaceRef !== undefined ? await getLatestProjectId(spaceRef) : undefined
  }

  async function fetchSpace (id: Ref<DocumentSpace> | undefined): Promise<void> {
    targetSpace = id === undefined ? undefined : await client.findOne(documents.class.DocumentSpace, { _id: id })
  }

  async function fetchSpaceType (id: Ref<DocumentSpaceType> | undefined): Promise<void> {
    targetSpaceType =
      id === undefined ? undefined : await client.findOne(documents.class.DocumentSpaceType, { _id: id }, {})
  }

  async function handleParentSelected (doc: Doc): Promise<void> {
    if (hierarchy.isDerived(doc._class, documents.class.DocumentSpace)) {
      targetParentDocumentId = undefined
      targetParentId = undefined
    } else if (hierarchy.isDerived(doc._class, documents.class.ProjectDocument)) {
      const pjDoc = doc as ProjectDocument
      targetParentDocumentId = pjDoc._id
      const pjMeta = await client.findOne(documents.class.ProjectMeta, { _id: pjDoc.attachedTo })
      if (targetParentDocumentId === pjDoc._id) targetParentId = pjMeta?.meta
    }
  }

  function handleProjectSelected (value: Ref<Project> | undefined): void {
    targetProjectId = value
  }

  let haveTemplateObjects: boolean = false
  $: void checkForTemplateObjects(affectedDocs)

  async function checkForTemplateObjects (docs: DocumentMeta[]): Promise<void> {
    const cdocs = await client.findAll(documents.class.ControlledDocument, {
      attachedTo: { $in: docs.map((d) => d._id) }
    })
    haveTemplateObjects = cdocs.some((doc) => hierarchy.hasMixin(doc, documents.mixin.DocumentTemplate))
  }

  const externalSpaces = hierarchy.getDescendants(documents.class.ExternalSpace)

  $: hasParentSelector = targetSpaceId !== documents.space.UnsortedTemplates
  $: permissionRestrictedSpaces = Object.keys($permissionsStore.ps).filter(
    (s) => !checkMyPermission(documents.permission.CreateDocument, s as Ref<TypedSpace>, $permissionsStore)
  ) as Ref<TypedSpace>[]
  $: restrictedSpaces =
    sourceSpaceId !== undefined ? permissionRestrictedSpaces.concat(sourceSpaceId) : permissionRestrictedSpaces

  $: spaceQuery = haveTemplateObjects
    ? { _id: { $nin: restrictedSpaces }, archived: false, _class: { $nin: externalSpaces } }
    : { _id: { $nin: restrictedSpaces }, archived: false }
</script>

<div class="popup">
  <div class="bottom-divider">
    <div class="text-xl pr-6 pl-6 pt-4 pb-4 primary-text-color">
      <Label label={documents.string.TransferDocuments} />
    </div>
  </div>
  <div class="p-6 bottom-divider popup-body">
    <div class="sectionTitle"><Label label={documentsRes.string.Space} /></div>
    <div class="flex-row-center flex-no-shrink flex-gap-4">
      <div class="space">
        <SpaceSelector
          _class={documents.class.DocumentSpace}
          query={spaceQuery}
          bind:space={targetSpaceId}
          label={documentsRes.string.Space}
          width="100%"
          justify="left"
          autoSelect={true}
        />
      </div>
      {#if targetSpace && targetSpaceType && targetSpaceType.projects}
        <div class="space">
          <ProjectSelector
            value={targetProjectId}
            space={targetSpace._id}
            kind={'no-border'}
            size={'small'}
            justify="left"
            showReadonly={false}
            on:change={(e) => {
              handleProjectSelected(e.detail)
            }}
          />
        </div>
      {/if}
    </div>
    <div class="parentText pt-4"><Label label={documents.string.TransferDocumentsHint} /></div>
    <ol class="docList">
      {#each affectedDocs as object}
        <li>{object.title}</li>
      {/each}
    </ol>
    {#if hasParentSelector}
      <div class="sectionTitle"><Label label={documents.string.Parent} /></div>
      <div class="parentText"><Label label={documentsRes.string.SelectParent} /></div>
      <div class="parentSelector">
        {#if targetSpace}
          <DocumentParentSelector
            space={targetSpace}
            project={targetProjectId}
            selected={targetParentDocumentId}
            collapsedPrefix="locationStep"
            on:selected={(e) => {
              void handleParentSelected(e.detail)
            }}
          />
        {/if}
      </div>
    {/if}
  </div>

  <div class="flex items-center flex-between pr-6 pl-6 pt-4 pb-4">
    <div class="flex flex-gap-2 items-center max-w-120 p-1 text-xs pr-4">
      <div class="warning-sign">
        <Info size="small" />
      </div>
      <Label label={documents.string.TransferWarning} />
    </div>
    <div class="flex justify-end items-center flex-gap-2">
      <Button kind="regular" label={presentation.string.Cancel} on:click={() => dispatch('close')} />
      <Button
        kind={canTransfer ? 'primary' : 'ghost'}
        disabled={!canTransfer}
        label={documents.string.Transfer}
        on:click={transfer}
      />
    </div>
  </div>
</div>

<style lang="scss">
  .popup {
    width: 58.25rem;
    border-radius: 1.25rem;
    background-color: var(--theme-dialog-background-color);
  }

  .docList li {
    color: var(--global-primary-TextColor);
  }

  .popup-body {
    height: 60vh;
    overflow-y: auto;
  }

  .hint {
    color: var(--theme-dark-color);
  }

  .warning-sign {
    color: var(--theme-docs-warning-icon-color);
  }

  .primary-text-color {
    color: var(--theme-text-primary-color);
  }

  .sectionTitle {
    font-size: 0.875rem;
    font-weight: 500;
    line-height: 1.25rem;

    &:not(:first-child) {
      margin-top: 1.5rem;
    }
  }

  .space {
    width: 12.5rem;
    margin-top: 0.5rem;
  }

  .parentText {
    font-size: 0.6875rem;
    line-height: 1rem;
  }

  .parentSelector {
    margin-top: 0.5rem;
  }
</style><|MERGE_RESOLUTION|>--- conflicted
+++ resolved
@@ -28,11 +28,7 @@
   import { TypedSpace, type Doc, type Ref, type Space } from '@hcengineering/core'
   import presentation, { getClient, SpaceSelector } from '@hcengineering/presentation'
   import { Button, Label } from '@hcengineering/ui'
-<<<<<<< HEAD
-  import { checkMyPermission, permissionsStore } from '@hcengineering/view-resources'
-=======
   import { checkMyPermission, permissionsStore } from '@hcengineering/contact-resources'
->>>>>>> 461a0ace
   import { createEventDispatcher } from 'svelte'
 
   import documentsRes from '../../../plugin'
