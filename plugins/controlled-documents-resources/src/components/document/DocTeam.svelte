--- conflicted
+++ resolved
@@ -13,21 +13,11 @@
 // limitations under the License.
 -->
 <script lang="ts">
-<<<<<<< HEAD
-  import contact, { PersonAccount, type Employee } from '@hcengineering/contact'
-  import { UserBoxItems } from '@hcengineering/contact-resources'
-  import documents, { type ControlledDocument } from '@hcengineering/controlled-documents'
-  import { getCurrentAccount, TypedSpace, type Data, type Ref } from '@hcengineering/core'
-  import { createQuery } from '@hcengineering/presentation'
-  import { Label } from '@hcengineering/ui'
-  import { getPermittedAccounts, permissionsStore } from '@hcengineering/view-resources'
-=======
   import { getCurrentEmployee, type Employee } from '@hcengineering/contact'
   import { UserBoxItems, getPermittedPersons, permissionsStore } from '@hcengineering/contact-resources'
   import documents, { type ControlledDocument } from '@hcengineering/controlled-documents'
   import { TypedSpace, type Data, type Ref } from '@hcengineering/core'
   import { Label } from '@hcengineering/ui'
->>>>>>> 461a0ace
   import { createEventDispatcher } from 'svelte'
 
   export let controlledDoc: Data<ControlledDocument>
@@ -40,20 +30,11 @@
   export let coAuthors: Ref<Employee>[] = controlledDoc?.coAuthors ?? []
 
   const dispatch = createEventDispatcher()
-<<<<<<< HEAD
-  const currentAccount = getCurrentAccount()
-
-  $: permissionsSpace = space === documents.space.UnsortedTemplates ? documents.space.QualityDocuments : space
-
-  let permittedReviewers: Array<Ref<Employee>> = []
-  $: permittedReviewerAccounts = getPermittedAccounts(
-=======
   const currentEmployee = getCurrentEmployee()
 
   $: permissionsSpace = space === documents.space.UnsortedTemplates ? documents.space.QualityDocuments : space
 
   $: permittedReviewers = getPermittedPersons(
->>>>>>> 461a0ace
     documents.permission.ReviewDocument,
     permissionsSpace,
     $permissionsStore
