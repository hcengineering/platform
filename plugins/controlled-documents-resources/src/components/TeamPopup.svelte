<!--
//
// Copyright © 2023 Hardcore Engineering Inc.
//
-->
<script lang="ts">
<<<<<<< HEAD
  import { createEventDispatcher } from 'svelte'
  import { RequestStatus } from '@hcengineering/request'
  import { Label, ModernDialog, showPopup } from '@hcengineering/ui'
  import { getClient } from '@hcengineering/presentation'
  import contact, { Employee, PersonAccount } from '@hcengineering/contact'
  import { Class, Ref } from '@hcengineering/core'
  import { UserBoxItems } from '@hcengineering/contact-resources'
  import { getPermittedAccounts, permissionsStore } from '@hcengineering/view-resources'
=======
  import { Employee } from '@hcengineering/contact'
  import { UserBoxItems, getPermittedPersons, permissionsStore } from '@hcengineering/contact-resources'
>>>>>>> 461a0ace
  import documents, {
    ControlledDocument,
    ControlledDocumentState,
    DocumentRequest
  } from '@hcengineering/controlled-documents'
  import { Class, Ref } from '@hcengineering/core'
  import { getClient } from '@hcengineering/presentation'
  import { RequestStatus } from '@hcengineering/request'
  import { Label, ModernDialog, showPopup } from '@hcengineering/ui'
  import { createEventDispatcher } from 'svelte'

  import documentsRes from '../plugin'
  import { sendApprovalRequest, sendReviewRequest } from '../utils'
  import SignatureDialog from './SignatureDialog.svelte'

  export let controlledDoc: ControlledDocument
  export let requestClass: Ref<Class<DocumentRequest>>
  export let readonly: boolean = false
  export let requireSignature: boolean = false

  const client = getClient()
  const hierarchy = client.getHierarchy()
  const dispatch = createEventDispatcher()

  const isReviewRequest = hierarchy.isDerived(requestClass, documentsRes.class.DocumentReviewRequest)

  const docField: keyof ControlledDocument = isReviewRequest ? 'reviewers' : 'approvers'
  const label = isReviewRequest ? documentsRes.string.SelectReviewers : documentsRes.string.SelectApprovers
  const sendRequestFunc = isReviewRequest ? sendReviewRequest : sendApprovalRequest
  const permissionId = isReviewRequest ? documents.permission.ReviewDocument : documents.permission.ApproveDocument
  $: permissionsSpace =
    controlledDoc.space === documents.space.UnsortedTemplates ? documents.space.QualityDocuments : controlledDoc.space
<<<<<<< HEAD
  $: permittedAccounts = new Set(getPermittedAccounts(permissionId, permissionsSpace, $permissionsStore))
  let permittedPeople: Array<Ref<Employee>> = []

  $: if (permittedAccounts.size > 0) {
    void client
      .findAll(contact.class.PersonAccount, {
        _id: { $in: Array.from(permittedAccounts) as Array<Ref<PersonAccount>> }
      })
      .then((res) => {
        permittedPeople = res.map((pa) => pa.person) as Array<Ref<Employee>>
      })
  } else {
    permittedPeople = []
  }
=======
  $: permittedPeople = new Set(getPermittedPersons(permissionId, permissionsSpace, $permissionsStore))
  $: permittedEmployees = Array.from(permittedPeople) as Ref<Employee>[]
>>>>>>> 461a0ace

  let docRequest: DocumentRequest | undefined
  let loading = true
  void client
    .findOne(requestClass, {
      attachedTo: controlledDoc._id,
      status: RequestStatus.Active
    })
    .then((res) => {
      loading = false
      docRequest = res
    })

  let users: Ref<Employee>[] = controlledDoc[docField] ?? []

  async function submit (): Promise<void> {
    const complete = async (): Promise<void> => {
      loading = true

      await sendRequestFunc?.(client, controlledDoc, users)

      loading = false

      dispatch('close')
    }

    if (requireSignature) {
      showPopup(
        SignatureDialog,
        {
          confirmationTitle: isReviewRequest
            ? documentsRes.string.ConfirmReviewSubmission
            : documentsRes.string.ConfirmApprovalSubmission
        },
        'center',
        async (res) => {
          if (!res) return

          await complete()
        }
      )
    } else {
      await complete()
    }
  }

  $: canSubmit = docRequest === undefined && users.length > 0
</script>

<ModernDialog {loading} {label} {canSubmit} on:submit={submit} on:close>
  <div class="flex-col pt-2">
    <div class="flex">
      <div class="flex labelContainer">
        <div class="label mr-1">
          <Label label={isReviewRequest ? documentsRes.string.Reviewers : documentsRes.string.Approvers} />
        </div>
        {users?.length}
      </div>
      <div class="flex-col">
        <UserBoxItems
          items={users}
          label={isReviewRequest ? documentsRes.string.Reviewers : documentsRes.string.Approvers}
          readonly={controlledDoc.controlledState === ControlledDocumentState.InReview ||
            controlledDoc.controlledState === ControlledDocumentState.InApproval ||
            readonly}
          docQuery={{
            active: true,
            _id: { $in: permittedEmployees }
          }}
          on:update={({ detail }) => (users = detail)}
        />
      </div>
    </div>
  </div>
</ModernDialog>

<style lang="scss">
  .labelContainer {
    min-width: 11rem;
  }

  .label {
    color: var(--theme-qms-form-row-label-color);
    font-weight: 500;
  }
</style><|MERGE_RESOLUTION|>--- conflicted
+++ resolved
@@ -4,19 +4,8 @@
 //
 -->
 <script lang="ts">
-<<<<<<< HEAD
-  import { createEventDispatcher } from 'svelte'
-  import { RequestStatus } from '@hcengineering/request'
-  import { Label, ModernDialog, showPopup } from '@hcengineering/ui'
-  import { getClient } from '@hcengineering/presentation'
-  import contact, { Employee, PersonAccount } from '@hcengineering/contact'
-  import { Class, Ref } from '@hcengineering/core'
-  import { UserBoxItems } from '@hcengineering/contact-resources'
-  import { getPermittedAccounts, permissionsStore } from '@hcengineering/view-resources'
-=======
   import { Employee } from '@hcengineering/contact'
   import { UserBoxItems, getPermittedPersons, permissionsStore } from '@hcengineering/contact-resources'
->>>>>>> 461a0ace
   import documents, {
     ControlledDocument,
     ControlledDocumentState,
@@ -49,25 +38,8 @@
   const permissionId = isReviewRequest ? documents.permission.ReviewDocument : documents.permission.ApproveDocument
   $: permissionsSpace =
     controlledDoc.space === documents.space.UnsortedTemplates ? documents.space.QualityDocuments : controlledDoc.space
-<<<<<<< HEAD
-  $: permittedAccounts = new Set(getPermittedAccounts(permissionId, permissionsSpace, $permissionsStore))
-  let permittedPeople: Array<Ref<Employee>> = []
-
-  $: if (permittedAccounts.size > 0) {
-    void client
-      .findAll(contact.class.PersonAccount, {
-        _id: { $in: Array.from(permittedAccounts) as Array<Ref<PersonAccount>> }
-      })
-      .then((res) => {
-        permittedPeople = res.map((pa) => pa.person) as Array<Ref<Employee>>
-      })
-  } else {
-    permittedPeople = []
-  }
-=======
   $: permittedPeople = new Set(getPermittedPersons(permissionId, permissionsSpace, $permissionsStore))
   $: permittedEmployees = Array.from(permittedPeople) as Ref<Employee>[]
->>>>>>> 461a0ace
 
   let docRequest: DocumentRequest | undefined
   let loading = true
