--- conflicted
+++ resolved
@@ -771,32 +771,6 @@
   return object.title + ` (${getDocumentVersionString(object)})`
 }
 
-<<<<<<< HEAD
-=======
-export async function getDocumentMetaTitle (
-  client: Client,
-  ref: Ref<DocumentMeta>,
-  doc?: DocumentMeta
-): Promise<string> {
-  const object = doc ?? (await client.findOne(documents.class.DocumentMeta, { _id: ref }))
-
-  if (object === undefined) return ''
-
-  const hint = await translate(documentsResources.string.LatestVersionHint, {})
-
-  return object.title + ` (${hint})`
-}
-
-export const getCurrentEmployee = (): Ref<Employee> | undefined => {
-  const currentAccount = getCurrentAccount()
-  const person = (currentAccount as PersonAccount)?.person
-  if (person === null || person === undefined) {
-    return undefined
-  }
-  return person as Ref<Employee>
-}
-
->>>>>>> 2844a83c
 export async function createChildDocument (doc: ProjectDocument): Promise<void> {
   wizardOpened({ $$currentStep: 'template', location: { space: doc.space, project: doc.project, parent: doc._id } })
   showPopup(documents.component.QmsDocumentWizard, {})
