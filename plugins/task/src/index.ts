--- conflicted
+++ resolved
@@ -14,24 +14,18 @@
 //
 
 import type { Employee } from '@anticrm/contact'
-<<<<<<< HEAD
 import {
   AttachedDoc,
   Class,
   Client,
   Data,
   Doc,
-  DocWithRank,
-  genRanks,
   Mixin,
   Ref,
   Space,
   Timestamp,
   TxOperations
 } from '@anticrm/core'
-=======
-import { AttachedDoc, Class, Client, Data, Doc, Interface, Mixin, Ref, Space, Timestamp, TxOperations } from '@anticrm/core'
->>>>>>> f5aa8249
 import type { Asset, Plugin } from '@anticrm/platform'
 import { plugin } from '@anticrm/platform'
 import type { AnyComponent } from '@anticrm/ui'
