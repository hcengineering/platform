--- conflicted
+++ resolved
@@ -336,28 +336,6 @@
     if (isLoginInfoRequest(result)) {
       throw new Error('Not supported')
     }
-<<<<<<< HEAD
-    return result.result
-  } catch (err: any) {
-    if (err instanceof PlatformError && err.status.code === platform.status.Unauthorized) {
-      setMetadata(presentation.metadata.Token, null)
-      setMetadata(presentation.metadata.Workspace, null)
-      setMetadata(presentation.metadata.WorkspaceId, null)
-      setMetadataLocalStorage(login.metadata.LastToken, null)
-      setMetadataLocalStorage(login.metadata.LoginEndpoint, null)
-      setMetadataLocalStorage(login.metadata.LoginEmail, null)
-
-      const loc = getCurrentLocation()
-      loc.path[1] = 'login'
-      loc.path.length = 2
-      navigate(loc)
-      return
-    }
-    Analytics.handleError(err)
-  }
-}
-=======
->>>>>>> 461a0ace
 
     return result
   } catch (err: any) {
@@ -542,17 +520,10 @@
       // Json parse error could be ignored
     }
   }
-<<<<<<< HEAD
-  const newLoc: Location = { path: [workbenchId, workspace] }
-  let last: Location | undefined
-  try {
-    last = JSON.parse(localStorage.getItem(`${locationStorageKeyId}_${workspace}`) ?? '')
-=======
   const newLoc: Location = { path: [workbenchId, workspaceUrl] }
   let last: Location | undefined
   try {
     last = JSON.parse(localStorage.getItem(`${locationStorageKeyId}_${workspaceUrl}`) ?? '')
->>>>>>> 461a0ace
   } catch (err: any) {
     // Ignore
   }
