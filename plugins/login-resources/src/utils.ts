//
// Copyright © 2022 Hardcore Engineering Inc.
//
// Licensed under the Eclipse Public License, Version 2.0 (the "License");
// you may not use this file except in compliance with the License. You may
// obtain a copy of the License at https://www.eclipse.org/legal/epl-2.0
//
// Unless required by applicable law or agreed to in writing, software
// distributed under the License is distributed on an "AS IS" BASIS,
// WITHOUT WARRANTIES OR CONDITIONS OF ANY KIND, either express or implied.
//
// See the License for the specific language governing permissions and
// limitations under the License.
//

import { Analytics } from '@hcengineering/analytics'
import {
  AccountRole,
  concatLink,
  type Person,
  type Doc,
  type Ref,
  type WorkspaceInfoWithStatus,
  type WorkspaceUserOperation,
  parseSocialIdString
} from '@hcengineering/core'
import type { LoginInfo, OtpInfo, WorkspaceLoginInfo, AccountClient, RegionInfo } from '@hcengineering/account-client'
import { getClient as getAccountClientRaw } from '@hcengineering/account-client'
import { loginId } from '@hcengineering/login'
import platform, {
  OK,
  PlatformError,
  Severity,
  Status,
  getMetadata,
  setMetadata,
  translate,
  unknownError,
  unknownStatus
} from '@hcengineering/platform'
import presentation from '@hcengineering/presentation'
import {
  getCurrentLocation,
  locationStorageKeyId,
  locationToUrl,
  navigate,
  setMetadataLocalStorage,
  type Location
} from '@hcengineering/ui'
import { workbenchId, logIn } from '@hcengineering/workbench'

import { LoginEvents } from './analytics'
import { type Pages } from './index'
import login from './plugin'

/**
 * Constructs an account client.
 * @param token - The token to use for authentication. If not provided, the token from the metadata will be used. If null, no token will be used.
 */
function getAccountClient (token: string | undefined | null = getMetadata(presentation.metadata.Token)): AccountClient {
  // TODO: make clients cache?
  const accountsUrl = getMetadata(login.metadata.AccountsUrl)

  return getAccountClientRaw(accountsUrl, token !== null ? token : undefined)
}

/**
 * Perform a login operation to required workspace with user credentials.
 */
export async function doLogin (email: string, password: string): Promise<[Status, LoginInfo | null]> {
  try {
    const accountClient = getAccountClient(null)

    const loginInfo = await accountClient.login(email, password)

    Analytics.handleEvent(LoginEvents.LoginPassword, { email, ok: true })
    Analytics.setUser(email)

    return [OK, loginInfo]
  } catch (err: any) {
    if (err instanceof PlatformError) {
      Analytics.handleEvent(LoginEvents.LoginPassword, { email, ok: false })
      await handleStatusError('Login error', err.status)

      return [err.status, null]
    } else {
      Analytics.handleEvent(LoginEvents.LoginPassword, { email, ok: false })
      Analytics.handleError(err)

      return [unknownError(err), null]
    }
  }
}

export async function signUp (
  email: string,
  password: string,
  first: string,
  last: string
): Promise<[Status, LoginInfo | null]> {
  try {
    const otpInfo = await getAccountClient(null).signUp(email, password, first, last)

    Analytics.handleEvent(LoginEvents.SignUpEmail, { email, ok: true })
    Analytics.setUser(email)

    return [OK, otpInfo]
  } catch (err: any) {
    if (err instanceof PlatformError) {
      Analytics.handleEvent(LoginEvents.SignUpEmail, { email, ok: false })
      await handleStatusError('Sign up error', err.status)

      return [err.status, null]
    } else {
      Analytics.handleEvent(LoginEvents.SignUpEmail, { email, ok: false })
      Analytics.handleError(err)

      return [unknownError(err), null]
    }
  }
}

export async function signUpOtp (email: string, first: string, last: string): Promise<[Status, OtpInfo | null]> {
  try {
    const otpInfo = await getAccountClient(null).signUpOtp(email, first, last)

    Analytics.handleEvent('signUpOtp')
    Analytics.setUser(email)

    return [OK, otpInfo]
  } catch (err: any) {
    if (err instanceof PlatformError) {
      await handleStatusError('Sign up error', err.status)

      return [err.status, null]
    } else {
      return [unknownError(err), null]
    }
  }
}

export async function createWorkspace (
  workspaceName: string,
  region?: string
): Promise<[Status, WorkspaceLoginInfo | null]> {
  const token = getMetadata(presentation.metadata.Token)
  if (token == null) {
    const loc = getCurrentLocation()
    loc.path[1] = 'login'
    loc.path.length = 2
    navigate(loc)

    return [unknownStatus('Please login'), null]
  }

  try {
    const workspaceLoginInfo = await getAccountClient(token).createWorkspace(workspaceName, region)

    Analytics.handleEvent(LoginEvents.CreateWorkspace, { name: workspaceName, ok: true })
    Analytics.setWorkspace(workspaceName)

    return [OK, workspaceLoginInfo]
  } catch (err: any) {
    if (err instanceof PlatformError) {
      Analytics.handleEvent(LoginEvents.CreateWorkspace, { name: workspaceName, ok: false })
      await handleStatusError('Create workspace error', err.status)

      return [err.status, null]
    } else {
      Analytics.handleEvent(LoginEvents.CreateWorkspace, { name: workspaceName, ok: false })
      Analytics.handleError(err)

      return [unknownError(err), null]
    }
  }
}

function getLastVisitDays (it: Pick<WorkspaceInfoWithStatus, 'lastVisit'>): number {
  return Math.floor((Date.now() - (it.lastVisit ?? 0)) / (1000 * 3600 * 24))
}

function getWorkspaceSize (it: Pick<WorkspaceInfoWithStatus, 'backupInfo'>): number {
  let sz = 0
  sz += it.backupInfo?.dataSize ?? 0
  sz += it.backupInfo?.blobsSize ?? 0
  sz += it.backupInfo?.backupSize ?? 0
  return sz
}

export async function getWorkspaces (): Promise<WorkspaceInfoWithStatus[]> {
  const token = getMetadata(presentation.metadata.Token)
  if (token == null) {
    const loc = getCurrentLocation()
    loc.path[1] = 'login'
    loc.path.length = 2
    navigate(loc)
    return []
  }

  let workspaces: WorkspaceInfoWithStatus[]

  try {
    workspaces = await getAccountClient(token).getUserWorkspaces()
  } catch (err: any) {
    workspaces = []
  }

  workspaces.sort((a, b) => {
    const adays = getLastVisitDays(a)
    const bdays = getLastVisitDays(b)

    if (adays === bdays) {
      return getWorkspaceSize(b) - getWorkspaceSize(a)
    }
    return adays - bdays
  })

  return workspaces
}

export async function performWorkspaceOperation (
  workspace: string | string[],
  operation: WorkspaceUserOperation,
  ...params: any[]
): Promise<boolean> {
  const token = getMetadata(presentation.metadata.Token)
  if (token === undefined) {
    const loc = getCurrentLocation()
    loc.path[1] = 'login'
    loc.path.length = 2
    navigate(loc)
    return true
  }

  try {
    return (await getAccountClient(token).performWorkspaceOperation(workspace, operation, ...params)) ?? false
  } catch (err: any) {
    if (err instanceof PlatformError) {
      await handleStatusError('Perform workspace operation error', err.status)
      throw err
    } else {
      Analytics.handleError(err)
      return false
    }
  }
}

export async function getAllWorkspaces (): Promise<WorkspaceInfoWithStatus[]> {
  const token = getMetadata(presentation.metadata.Token)
  if (token === undefined) {
    const loc = getCurrentLocation()
    loc.path[1] = 'login'
    loc.path.length = 2
    navigate(loc)
    return []
  }

  let workspaces: WorkspaceInfoWithStatus[]

  try {
    workspaces = await getAccountClient(token).listWorkspaces()
  } catch (err: any) {
    if (err instanceof PlatformError) {
      await handleStatusError('Get workspaces error', err.status)
    } else {
      Analytics.handleError(err)
    }
    workspaces = []
  }

  workspaces.sort((a, b) => {
    const adays = getLastVisitDays(a)
    const bdays = getLastVisitDays(b)
    if (adays === bdays) {
      return getWorkspaceSize(b) - getWorkspaceSize(a)
    }
    return adays - bdays
  })

  return workspaces
}

export async function getAccount (doNavigate: boolean = true): Promise<LoginInfo | null> {
  const token = getMetadata(presentation.metadata.Token)
  if (token == null) {
    if (doNavigate) {
      const loc = getCurrentLocation()
      loc.path[1] = 'login'
      loc.path.length = 2
      navigate(loc)
    }
  }

  try {
    return await getAccountClient(token).getLoginInfoByToken()
  } catch (err: any) {
    if (err instanceof PlatformError) {
      await handleStatusError('Get account error', err.status)

      return null
    } else {
      Analytics.handleError(err)

      return null
    }
  }
}

export async function getRegionInfo (doNavigate: boolean = true): Promise<RegionInfo[] | null> {
  const token = getMetadata(presentation.metadata.Token)
  if (token == null) {
    if (doNavigate) {
      const loc = getCurrentLocation()
      loc.path[1] = 'login'
      loc.path.length = 2
      navigate(loc)
    }
    return null
  }

  try {
    return await getAccountClient(token).getRegionInfo()
  } catch (err: any) {
    if (err instanceof PlatformError) {
      await handleStatusError('Get region info error', err.status)

      return null
    } else {
      Analytics.handleError(err)

      return null
    }
  }
}

export async function selectWorkspace (
  workspaceUrl: string,
  token?: string | null | undefined
): Promise<[Status, WorkspaceLoginInfo | null]> {
  const actualToken = token ?? getMetadata(presentation.metadata.Token) ?? undefined

  try {
    const loginInfo = await getAccountClient(actualToken).selectWorkspace(workspaceUrl)

    return [OK, loginInfo]
  } catch (err: any) {
    if (err instanceof PlatformError && err.status.code === platform.status.Unauthorized) {
      const loc = getCurrentLocation()
      loc.path[0] = 'login'
      loc.path[1] = 'login'
      loc.path.length = 2
      navigate(loc)
      return [unknownStatus('Please login'), null]
    } else if (err instanceof PlatformError) {
      Analytics.handleEvent(LoginEvents.SelectWorkspace, { name: workspaceUrl, ok: false })
      await handleStatusError('Select workspace error', err.status)

      return [err.status, null]
    } else {
      Analytics.handleEvent(LoginEvents.SelectWorkspace, { name: workspaceUrl, ok: false })
      Analytics.handleError(err)
      return [unknownError(err), null]
    }
  }
}

export async function fetchWorkspace (): Promise<[Status, WorkspaceInfoWithStatus | null]> {
  const token = getMetadata(presentation.metadata.Token)
  if (token === undefined) {
    return [unknownStatus('Please login'), null]
  }

  try {
    const workspaceWithStatus = await getAccountClient(token).getWorkspaceInfo()

    Analytics.handleEvent('Fetch workspace')
    Analytics.setWorkspace(workspaceWithStatus.url)

    return [OK, workspaceWithStatus]
  } catch (err: any) {
    if (err instanceof PlatformError) {
      await handleStatusError('Fetch workspace error', err.status)

      return [err.status, null]
    } else {
      Analytics.handleError(err)

      return [unknownError(err), null]
    }
  }
}
<<<<<<< HEAD
=======

export async function unArchive (workspaceId: string, token: string): Promise<boolean> {
  const accountsUrl = getMetadata(login.metadata.AccountsUrl)

  if (accountsUrl === undefined) {
    throw new Error('accounts url not specified')
  }

  if (token === undefined) {
    return false
  }

  const request = {
    method: 'performWorkspaceOperation',
    params: [workspaceId, 'unarchive']
  }

  try {
    const response = await fetch(accountsUrl, {
      method: 'POST',
      headers: {
        Authorization: 'Bearer ' + token,
        'Content-Type': 'application/json'
      },
      body: JSON.stringify(request)
    })
    return (await response.json()).result
  } catch (err: any) {
    Analytics.handleError(err)
    return false
  }
}
export async function createMissingEmployee (workspace: string): Promise<[Status]> {
  const accountsUrl = getMetadata(login.metadata.AccountsUrl)

  if (accountsUrl === undefined) {
    throw new Error('accounts url not specified')
  }
>>>>>>> 2844a83c

export async function getPerson (): Promise<[Status, Person | null]> {
  const token = getMetadata(presentation.metadata.Token)
  if (token === undefined) {
    return [unknownStatus('Please login'), null]
  }

  try {
    const person = await getAccountClient(token).getPerson()

    return [OK, person]
  } catch (err: any) {
    if (err instanceof PlatformError) {
      await handleStatusError('Get person error', err.status)

      return [err.status, null]
    } else {
      Analytics.handleError(err)

      return [unknownError(err), null]
    }
  }
}

export function setLoginInfo (loginInfo: WorkspaceLoginInfo): void {
  setMetadata(presentation.metadata.Token, loginInfo.token)
  setMetadata(presentation.metadata.WorkspaceUuid, loginInfo.workspace)
  setMetadata(presentation.metadata.WorkspaceDataId, loginInfo.workspaceDataId)
  setMetadataLocalStorage(login.metadata.LoginEndpoint, loginInfo.endpoint)
  setMetadataLocalStorage(login.metadata.LoginAccount, loginInfo.account)
  setMetadataLocalStorage(login.metadata.LastAccount, loginInfo.account)
}

export function navigateToWorkspace (
  workspaceUrl: string,
  loginInfo: WorkspaceLoginInfo | null,
  navigateUrl?: string,
  replace = false
): void {
  if (loginInfo == null) {
    return
  }

  setLoginInfo(loginInfo)

  if (navigateUrl !== undefined) {
    try {
      const loc = JSON.parse(decodeURIComponent(navigateUrl)) as Location
      if (loc.path[1] === workspaceUrl) {
        navigate(loc, replace)
        return
      }
    } catch (err: any) {
      // Json parse error could be ignored
    }
  }
  const last = localStorage.getItem(`${locationStorageKeyId}_${workspaceUrl}`)
  if (last !== null) {
    navigate(JSON.parse(last), replace)
  } else {
    navigate({ path: [workbenchId, workspaceUrl] }, replace)
  }
}

export async function checkJoined (inviteId: string): Promise<[Status, WorkspaceLoginInfo | null]> {
  const token = getMetadata(presentation.metadata.Token)

  if (token == null) {
    const loginInfo = await getAccountClient().getLoginInfoByToken()
    if (loginInfo.token == null) {
      return [unknownStatus('Please login'), null]
    }
  }

  try {
    const workspaceLoginInfo = await getAccountClient(token).checkJoin(inviteId)

    return [OK, workspaceLoginInfo]
  } catch (err: any) {
    if (err instanceof PlatformError) {
      return [err.status, null]
    } else {
      Analytics.handleError(err)
      return [unknownError(err), null]
    }
  }
}

export async function getInviteLink (
  expHours: number,
  mask: string,
  limit: number | undefined,
  role: AccountRole,
  navigateUrl?: string
): Promise<string> {
  const inviteId = await getInviteLinkId(expHours, mask, limit ?? -1, role)
  const loc = getCurrentLocation()
  loc.path[0] = loginId
  loc.path[1] = 'join'
  loc.path.length = 2
  loc.query = {
    inviteId
  }
  if (navigateUrl !== undefined) {
    loc.query.navigateUrl = navigateUrl
  }
  loc.fragment = undefined

  const url = locationToUrl(loc)

  const frontUrl = getMetadata(presentation.metadata.FrontUrl)
  const host = frontUrl ?? document.location.origin
  return concatLink(host, url)
}

export async function getInviteLinkId (
  expHours: number,
  emailMask: string,
  limit: number,
  role: AccountRole = AccountRole.User,
  personId?: Ref<Doc>
): Promise<string> {
  const exp = expHours < 0 ? -1 : expHours * 1000 * 60 * 60
  const token = getMetadata(presentation.metadata.Token)

  if (token === undefined) {
    const loc = getCurrentLocation()
    loc.path[1] = 'login'
    loc.path.length = 2
    navigate(loc)

    return ''
  }

  const inviteLink = await getAccountClient(token).createInviteLink(exp, emailMask, limit, role, personId)

  Analytics.handleEvent('Get invite link')

  return inviteLink
}

export async function join (
  email: string,
  password: string,
  inviteId: string
): Promise<[Status, WorkspaceLoginInfo | null]> {
  try {
    const workspaceLoginInfo = await getAccountClient().join(email, password, inviteId)

    Analytics.handleEvent('Join')
    Analytics.setUser(email)

    return [OK, workspaceLoginInfo]
  } catch (err: any) {
    if (err instanceof PlatformError) {
      await handleStatusError('Join error', err.status)

      return [err.status, null]
    } else {
      Analytics.handleError(err)

      return [unknownError(err), null]
    }
  }
}

export async function signUpJoin (
  email: string,
  password: string,
  first: string,
  last: string,
  inviteId: string
): Promise<[Status, WorkspaceLoginInfo | null]> {
  try {
    const workspaceLoginInfo = await getAccountClient().signUpJoin(email, password, first, last, inviteId)

    Analytics.handleEvent('Signup Join')
    Analytics.setUser(email)

    return [OK, workspaceLoginInfo]
  } catch (err: any) {
    if (err instanceof PlatformError) {
      await handleStatusError('Sign up join error', err.status)

      return [err.status, null]
    } else {
      Analytics.handleError(err)

      return [unknownError(err), null]
    }
  }
}

export async function changePassword (oldPassword: string, password: string): Promise<void> {
  try {
    await getAccountClient().changePassword(oldPassword, password)
  } catch (err: any) {
    if (err instanceof PlatformError) {
      await handleStatusError('Change password error', err.status)
    } else {
      Analytics.handleError(err)
    }
    throw err
  }
}

export async function changeUsername (first: string, last: string): Promise<void> {
  try {
    await getAccountClient().changeUsername(first, last)
  } catch (err: any) {
    if (err instanceof PlatformError) {
      await handleStatusError('Change username error', err.status)
    } else {
      Analytics.handleError(err)
    }
    throw err
  }
}

export async function leaveWorkspace (account: string): Promise<LoginInfo | null> {
  return await getAccountClient().leaveWorkspace(account)
}

export async function sendInvite (email: string, role: AccountRole): Promise<void> {
  try {
    await getAccountClient().sendInvite(email, role)
  } catch (e) {
    console.log('Failed to send invite', email, role)
    console.error(e)
  }
}

export async function resendInvite (email: string, role: AccountRole): Promise<void> {
  try {
    await getAccountClient().resendInvite(email, role)
  } catch (e) {
    console.log('Failed to resend invite', email, role)
    console.error(e)
  }
}

export async function requestPassword (email: string): Promise<Status> {
  try {
    await getAccountClient(null).requestPasswordReset(email)

    return OK
  } catch (err: any) {
    if (err instanceof PlatformError) {
      await handleStatusError('Request password error', err.status)

      return err.status
    } else {
      Analytics.handleError(err)

      return unknownError(err)
    }
  }
}

export async function confirm (confirmationToken: string): Promise<[Status, LoginInfo | null]> {
  try {
    const loginInfo = await getAccountClient(confirmationToken).confirm()

    Analytics.handleEvent('Confirm email')

    return [OK, loginInfo]
  } catch (err: any) {
    if (err instanceof PlatformError) {
      await handleStatusError('Confirm email error', err.status)

      return [err.status, null]
    } else {
      Analytics.handleError(err)

      return [unknownError(err), null]
    }
  }
}

export async function restorePassword (token: string, password: string): Promise<[Status, LoginInfo | null]> {
  try {
    const loginInfo = await getAccountClient(token).restorePassword(password)

    Analytics.handleEvent('Restore password')

    return [OK, loginInfo]
  } catch (err: any) {
    if (err instanceof PlatformError) {
      await handleStatusError('Restore password error', err.status)

      return [err.status, null]
    } else {
      Analytics.handleError(err)

      return [unknownError(err), null]
    }
  }
}

async function handleStatusError (message: string, err: Status): Promise<void> {
  if (
    err.code === platform.status.InvalidPassword ||
    err.code === platform.status.AccountNotFound ||
    err.code === platform.status.InvalidOtp
  ) {
    // No need to send to analytics
    return
  }
  const label = await translate(err.code, err.params, 'en')
  Analytics.handleError(new Error(`${message}: ${label}`))
}

export function getLoc (path: Pages): Location {
  const loc = getCurrentLocation()
  loc.path[1] = path
  loc.path.length = 2
  return loc
}

export function goTo (path: Pages, clearQuery: boolean = false): void {
  const loc = getLoc(path)
  if (clearQuery) {
    loc.query = undefined
  }
  navigate(loc, clearQuery)
}

export function getHref (path: Pages): string {
  const url = locationToUrl(getLoc(path))
  const frontUrl = getMetadata(presentation.metadata.FrontUrl)
  const host = frontUrl ?? document.location.origin
  return host + url
}

export async function afterConfirm (clearQuery = false): Promise<void> {
  const joinedWS = await getWorkspaces()
  if (joinedWS.length === 0) {
    goTo('createWorkspace', clearQuery)
  } else if (joinedWS.length === 1) {
    const result = (await selectWorkspace(joinedWS[0].url, null))[1]
    if (result != null) {
      setMetadata(presentation.metadata.Token, result.token)
      setMetadata(presentation.metadata.WorkspaceUuid, result.workspace)
      setMetadata(presentation.metadata.WorkspaceDataId, result.workspaceDataId)

      setLoginInfo(result)

      navigateToWorkspace(joinedWS[0].uuid, result, undefined, clearQuery)
    }
  } else {
    goTo('selectWorkspace', clearQuery)
  }
}

export async function getLoginInfo (): Promise<LoginInfo | WorkspaceLoginInfo | null> {
  try {
    return await getAccountClient().getLoginInfoByToken()
  } catch (err: any) {
    if (err instanceof PlatformError) {
      if (err.status.code === platform.status.Unauthorized) {
        return null
      }
    } else {
      Analytics.handleError(err)
    }

    throw err
  }
}

export async function getLoginInfoFromQuery (): Promise<LoginInfo | WorkspaceLoginInfo | null> {
  const token = getCurrentLocation().query?.token

  if (token == null) {
    return null
  }

  try {
    return await getAccountClient(token).getLoginInfoByToken()
  } catch (err: any) {
    if (!(err instanceof PlatformError)) {
      Analytics.handleError(err)
    }

    throw err
  }
}

export async function getProviders (): Promise<string[]> {
  let providers: string[]

  try {
    providers = await getAccountClient(null).getProviders()
  } catch (err: any) {
    providers = []
  }

  return providers
}

export async function loginOtp (email: string): Promise<[Status, OtpInfo | null]> {
  try {
    const otpInfo = await getAccountClient(null).loginOtp(email)

    Analytics.handleEvent('sendOtp')
    Analytics.setUser(email)

    return [OK, otpInfo]
  } catch (err: any) {
    if (err instanceof PlatformError) {
      await handleStatusError('Send otp error', err.status)

      return [err.status, null]
    } else {
      console.error('Send otp error', err)
      Analytics.handleError(err)

      return [unknownError(err), null]
    }
  }
}

export async function validateOtpLogin (email: string, code: string): Promise<[Status, LoginInfo | null]> {
  try {
    const loginInfo = await getAccountClient(null).validateOtp(email, code)

    Analytics.handleEvent(LoginEvents.LoginOtp, { email, ok: true })
    Analytics.setUser(email)

    return [OK, loginInfo]
  } catch (err: any) {
    if (err instanceof PlatformError) {
      Analytics.handleEvent(LoginEvents.LoginOtp, { email, ok: false })
      await handleStatusError('Login with otp error', err.status)

      return [err.status, null]
    } else {
      console.error('Login with otp error', err)
      Analytics.handleEvent(LoginEvents.LoginOtp, { email, ok: false })
      Analytics.handleError(err)
      return [unknownError(err), null]
    }
  }
}

export async function doLoginNavigate (
  result: LoginInfo | null,
  updateStatus: (status: Status) => void,
  navigateUrl?: string
): Promise<void> {
  if (result != null) {
    await logIn(result)

    if (navigateUrl !== undefined) {
      try {
        const loc = JSON.parse(decodeURIComponent(navigateUrl)) as Location
        const workspaceUrl = loc.path[1]

        if (workspaceUrl !== undefined) {
          const workspaces = await getWorkspaces()

          if (workspaces.find((p) => p.url === workspaceUrl) !== undefined) {
            updateStatus(new Status(Severity.INFO, login.status.ConnectingToServer, {}))

            const [loginStatus, selectResult] = await selectWorkspace(workspaceUrl)
            updateStatus(loginStatus)
            navigateToWorkspace(workspaceUrl, selectResult, navigateUrl)
            return
          }
        }
      } catch (err: any) {
        // Json parse error could be ignored
      }
    }

    const loc = getCurrentLocation()
    loc.path[1] = result.token != null ? 'selectWorkspace' : 'confirmationSend'
    loc.path.length = 2
    if (navigateUrl !== undefined) {
      loc.query = { ...loc.query, navigateUrl }
    }

    navigate(loc)
  }
}

export function isWorkspaceLoginInfo (info: WorkspaceLoginInfo | LoginInfo | null): info is WorkspaceLoginInfo {
  return (info as any)?.workspace !== undefined
}

export function getAccountDisplayName (loginInfo: LoginInfo | null): string {
  if (loginInfo == null) {
    return ''
  }

  if (loginInfo.name != null) {
    return loginInfo.name
  }

  if (loginInfo.socialId != null) {
    const { value } = parseSocialIdString(loginInfo.socialId)
    return value
  }

  return loginInfo.account
}<|MERGE_RESOLUTION|>--- conflicted
+++ resolved
@@ -389,8 +389,6 @@
     }
   }
 }
-<<<<<<< HEAD
-=======
 
 export async function unArchive (workspaceId: string, token: string): Promise<boolean> {
   const accountsUrl = getMetadata(login.metadata.AccountsUrl)
@@ -423,13 +421,6 @@
     return false
   }
 }
-export async function createMissingEmployee (workspace: string): Promise<[Status]> {
-  const accountsUrl = getMetadata(login.metadata.AccountsUrl)
-
-  if (accountsUrl === undefined) {
-    throw new Error('accounts url not specified')
-  }
->>>>>>> 2844a83c
 
 export async function getPerson (): Promise<[Status, Person | null]> {
   const token = getMetadata(presentation.metadata.Token)
