--- conflicted
+++ resolved
@@ -14,13 +14,8 @@
 //
 
 import { Analytics } from '@hcengineering/analytics'
-<<<<<<< HEAD
 import { AccountRole, type Doc, type Ref, concatLink } from '@hcengineering/core'
 import { loginId, type LoginInfo, type OtpInfo, type Workspace, type WorkspaceLoginInfo } from '@hcengineering/login'
-=======
-import { AccountRole, concatLink, type Doc, type Ref } from '@hcengineering/core'
-import login, { loginId, type LoginInfo, type Workspace, type WorkspaceLoginInfo } from '@hcengineering/login'
->>>>>>> 702f30ee
 import {
   OK,
   PlatformError,
@@ -898,7 +893,7 @@
       await new Promise<void>((resolve) => setTimeout(resolve, 100))
     }
   }
-<<<<<<< HEAD
+  return []
 }
 
 export async function sendOtp (email: string): Promise<[Status, OtpInfo | undefined]> {
@@ -942,14 +937,6 @@
 
   if (accountsUrl === undefined) {
     throw new Error('accounts url not specified')
-  }
-
-  const token = getMetadata(login.metadata.OverrideLoginToken)
-  if (token !== undefined) {
-    const endpoint = getMetadata(login.metadata.OverrideEndpoint)
-    if (endpoint !== undefined) {
-      return [OK, { token, endpoint, email, confirmed: true }]
-    }
   }
 
   const request = {
@@ -1001,7 +988,7 @@
           if (workspaces.find((p) => p.workspace === workspace) !== undefined) {
             updateStatus(new Status(Severity.INFO, login.status.ConnectingToServer, {}))
 
-            const [loginStatus, result] = await selectWorkspace(workspace)
+            const [loginStatus, result] = await selectWorkspace(workspace, undefined)
             updateStatus(loginStatus)
             navigateToWorkspace(workspace, result, navigateUrl)
             return
@@ -1019,7 +1006,4 @@
     }
     navigate(loc)
   }
-=======
-  return []
->>>>>>> 702f30ee
 }