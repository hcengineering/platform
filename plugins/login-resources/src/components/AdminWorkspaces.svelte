<script lang="ts">
  import { RegionInfo, AccountAggregatedInfo } from '@hcengineering/account-client'
  import {
    AccountUuid,
    groupByArray,
    isActiveMode,
    isArchivingMode,
    isDeletingMode,
    isMigrationMode,
    isRestoringMode,
    isUpgradingMode,
    reduceCalls,
<<<<<<< HEAD
    systemAccountEmail,
=======
    systemAccountUuid,
>>>>>>> 461a0ace
    versionToString,
    type WorkspaceInfoWithStatus
  } from '@hcengineering/core'
  import { getEmbeddedLabel, getMetadata } from '@hcengineering/platform'
  import presentation, {
    copyTextToClipboard,
    isAdminUser,
    MessageBox,
    type OverviewStatistics,
    type WorkspaceStatistics
  } from '@hcengineering/presentation'
  import {
    Button,
    ButtonMenu,
    CheckBox,
    Expandable,
    IconArrowRight,
    IconCopy,
    IconDownOutline,
    IconOpen,
    IconStart,
    IconStop,
    locationToUrl,
    Popup,
    Scroller,
    SearchEdit,
    showPopup,
    ticker
  } from '@hcengineering/ui'
  import { workbenchId } from '@hcengineering/workbench'
  import { getAccountClient, getAllWorkspaces, getRegionInfo, performWorkspaceOperation } from '../utils'

  $: now = $ticker

  $: isAdmin = isAdminUser()

  const accountClient = getAccountClient()

  let search: string = ''

  async function select (workspace: string): Promise<void> {
    const url = locationToUrl({ path: [workbenchId, workspace] })
    window.open(url, '_blank')
  }

  type WorkspaceInfo = WorkspaceInfoWithStatus & { processingAttempts: number }

  let workspaces: WorkspaceInfo[] = []

  enum SortingRule {
    Activity = '1',
    Name = '2',
    BackupDate = '3',
    BackupSize = '4',
    LastVisit = '5'
  }

  let sortingRule = SortingRule.Activity

  const sortRules = {
    [SortingRule.Activity]: 'Active users',
    [SortingRule.Name]: 'Name',
    [SortingRule.BackupDate]: 'Backup date',
    [SortingRule.BackupSize]: 'Backup size',
    [SortingRule.LastVisit]: 'Last visit'
  }

  const updateWorkspaces = reduceCalls(async (_: number) => {
    const res = await getAllWorkspaces()
    workspaces = res as WorkspaceInfo[]
  })

  $: void updateWorkspaces($ticker)

<<<<<<< HEAD
=======
  // Individual filters

  let showActive: boolean = true
  let showArchived: boolean = false
  let showDeleted: boolean = false
  let showOther: boolean = true
  let showGrAttempts: boolean = true
  let showSelectedRegionOnly: boolean = false
  let showInactive = false

>>>>>>> 461a0ace
  function isWorkspaceInactive (it: WorkspaceInfo, stats: WorkspaceStatistics | undefined): boolean {
    if (stats === undefined) {
      return true
    }
    const ops = (stats.sessions ?? []).reduceRight(
      (p, it) => p + (it.mins5.tx + it.mins5.find) + (it.current.tx + it.current.find),
      0
    )
    if (ops === 0) {
      return true
    }
<<<<<<< HEAD
    if (stats.sessions.filter((it) => it.userId !== systemAccountEmail).length === 0) {
=======
    if (stats.sessions.filter((it) => (it.userId as any) !== systemAccountUuid).length === 0) {
>>>>>>> 461a0ace
      return true
    }
    return false
  }

  function getBackupSize (workspace: WorkspaceInfo): number {
    return Math.max(
      workspace.backupInfo?.backupSize ?? 0,
      (workspace.backupInfo?.dataSize ?? 0) + (workspace.backupInfo?.blobsSize ?? 0)
    )
  }

  $: sortedWorkspaces = workspaces
    .filter(
      (it) =>
        ((it.name?.includes(search) ?? false) ||
          (it.url?.includes(search) ?? false) ||
          it.uuid?.includes(search) ||
          it.createdBy?.includes(search)) &&
        (showSelectedRegionOnly ? it.region === filterRegionId : true) &&
<<<<<<< HEAD
        (showInactive ? isWorkspaceInactive(it, statsByWorkspace.get(it.workspace)) : true) &&
=======
        (showInactive ? isWorkspaceInactive(it, statsByWorkspace.get(it.uuid)) : true) &&
>>>>>>> 461a0ace
        ((showActive && isActiveMode(it.mode)) ||
          (showArchived && isArchivingMode(it.mode)) ||
          (showDeleted && isDeletingMode(it.mode)) ||
          (showOther &&
            (isMigrationMode(it.mode) ||
              isRestoringMode(it.mode) ||
              isUpgradingMode(it.mode) ||
<<<<<<< HEAD
              (isArchivingMode(it.mode) && it.mode !== 'archived'))))
=======
              (isArchivingMode(it.mode) && it.mode !== 'archived'))) ||
          (showGrAttempts && it.processingAttempts > 0))
>>>>>>> 461a0ace
    )
    .sort((a, b) => {
      switch (sortingRule) {
        case SortingRule.Activity: {
<<<<<<< HEAD
          const aStats = statsByWorkspace.get(a.workspace ?? '')
          const bStats = statsByWorkspace.get(b.workspace ?? '')
=======
          const aStats = statsByWorkspace.get(a.uuid ?? '')
          const bStats = statsByWorkspace.get(b.uuid ?? '')
>>>>>>> 461a0ace
          return (bStats?.sessions?.length ?? 0) - (aStats?.sessions?.length ?? 0)
        }
        case SortingRule.BackupDate: {
          return (a.backupInfo?.lastBackup ?? 0) - (b.backupInfo?.lastBackup ?? 0)
        }
        case SortingRule.BackupSize:
          return getBackupSize(b) - getBackupSize(a)
        case SortingRule.LastVisit:
          return (b.lastVisit ?? 0) - (a.lastVisit ?? 0)
      }
      return (b.url ?? b.uuid).localeCompare(a.url ?? a.uuid)
    })

  let backupIdx = new Map<string, number>()

  const backupInterval: number = 43200

  let backupable: WorkspaceInfo[] = []

  const token: string = getMetadata(presentation.metadata.Token) ?? ''

  const endpoint = getMetadata(presentation.metadata.StatsUrl)

  async function fetchStats (time: number): Promise<void> {
    await fetch(endpoint + `/api/v1/overview?token=${token}`, {})
      .then(async (json) => {
        data = await json.json()
      })
      .catch((err) => {
        console.error(err)
      })
  }
  let data: OverviewStatistics | undefined
  $: void fetchStats($ticker)

  $: statsByWorkspace = new Map((data?.workspaces ?? []).map((it) => [it.wsId, it]))

  $: {
    // Assign backup idx
    const backupSorting = [...workspaces].filter((it) => {
      if (!isActiveMode(it.mode)) {
        return false
      }
      const lastBackup = it.backupInfo?.lastBackup ?? 0
      if ((now - lastBackup) / 1000 < backupInterval) {
        // No backup required, interval not elapsed
        return false
      }

      const createdOn = Math.floor((now - it.createdOn) / 1000)
      if (createdOn <= 2) {
        // Skip if we created is less 2 days
        return false
      }
      if (it.lastVisit == null) {
        return false
      }

      const lastVisitSec = Math.floor((now - it.lastVisit) / 1000)
      if (lastVisitSec > backupInterval) {
        // No backup required, interval not elapsed
        return false
      }
      return true
    })
    const newBackupIdx = new Map<string, number>()

    backupSorting.sort((a, b) => {
      return (a.backupInfo?.lastBackup ?? 0) - (b.backupInfo?.lastBackup ?? 0)
    })

    // Shift new with existing ones.
    const existingNew = groupByArray(backupSorting, (it) => it.backupInfo != null)

    const existing = existingNew.get(true) ?? []
    const newOnes = existingNew.get(false) ?? []
    const mixedBackupSorting: WorkspaceInfo[] = []

    while (existing.length > 0 || newOnes.length > 0) {
      const e = existing.shift()
      const n = newOnes.shift()
      if (e != null) {
        mixedBackupSorting.push(e)
      }
      if (n != null) {
        mixedBackupSorting.push(n)
      }
    }

    backupable = mixedBackupSorting

    for (const [idx, it] of mixedBackupSorting.entries()) {
      newBackupIdx.set(it.uuid, idx)
    }
    backupIdx = newBackupIdx
  }

  const dayRanges = {
    Hour: [-1, 0.1],
    HalfDay: [0.1, 0.5],
    Day: [0.5, 1],
    Week: [1, 7],
    Weeks: [7, 14],
    Month: [14, 30],
    Months1: [30, 60],
    Months2: [60, 90],
    Months3: [90, 180],
    'Six Month': [180, 270],
    'Nine Months': [270, 365],
    Years: [365, 10000000]
  }

  let limit = 50

<<<<<<< HEAD
  // Individual filters

  let showActive: boolean = true
  let showArchived: boolean = false
  let showDeleted: boolean = false
  let showOther: boolean = true
  let showInactive: boolean = false

  let showSelectedRegionOnly: boolean = false

  $: groupped = groupByArray(sortedWorkspaces, (it) => {
    const lastUsageDays = Math.round((10 * (now - it.lastVisit)) / (1000 * 3600 * 24)) / 10
=======
  $: groupped = groupByArray(sortedWorkspaces, (it) => {
    const lastUsageDays = Math.round((10 * (now - (it.lastVisit ?? 0))) / (1000 * 3600 * 24)) / 10
>>>>>>> 461a0ace
    return Object.entries(dayRanges).find(([_k, v]) => v[0] < lastUsageDays && lastUsageDays <= v[1])?.[0] ?? 'Years'
  })

  let regionInfo: RegionInfo[] = []

  let regionTitles: Record<string, string> = {}

  let selectedRegionId: string = ''

  let filterRegionId: string = ''

  void getRegionInfo().then((_regionInfo) => {
    regionInfo = _regionInfo ?? []
    regionTitles = Object.fromEntries(
      regionInfo.map((it) => [it.region, it.name.length !== 0 ? it.name : it.region.length > 0 ? it.region : 'Default'])
    )
    if (selectedRegionId === '' && regionInfo.length > 0) {
      selectedRegionId = regionInfo[0].region
    }
    if (filterRegionId === '' && regionInfo.length > 0) {
      filterRegionId = regionInfo[0].region
    }
  })

  $: selectedRegionRef = regionInfo.find((it) => it.region === selectedRegionId)
  $: selectedRegionName =
    selectedRegionRef !== undefined
      ? selectedRegionRef.name.length > 0
        ? selectedRegionRef.name
        : selectedRegionRef.region
      : ''

  $: filteredRegionRef = regionInfo.find((it) => it.region === filterRegionId)
  $: filteredRegionName =
    filteredRegionRef !== undefined
      ? filteredRegionRef.name.length > 0
        ? filteredRegionRef.name
        : filteredRegionRef.region
      : ''

  $: byVersion = groupByArray(
    workspaces.filter((it) => {
      const lastUsed = Math.round((now - (it.lastVisit ?? 0)) / (1000 * 3600 * 24))
      return isActiveMode(it.mode) && lastUsed < 1
    }),
    (it) => versionToString({ major: it.versionMajor, minor: it.versionMinor, patch: it.versionPatch })
  )

  $: byRegion = groupByArray(
    workspaces.filter((it) => isActiveMode(it.mode)),
    (it) => regionTitles[it.region ?? '']
  )

  $: byRegion = groupByArray(
    workspaces.filter((it) => isActiveMode(it.mode)),
    (it) => regionTitles[it.region ?? '']
  )

  let superAdminMode = false
  let accountSuperAdminMode = false

  let accountSearch = ''
  let accountSkip = 0
  const accountLimit = 10
  let accounts: AccountAggregatedInfo[] = []

  const loadAccounts = reduceCalls(async (search?: string, skip?: number, limit?: number): Promise<void> => {
    console.log('Called loadAccounts', search, skip, limit)
    accounts = await accountClient.listAccounts(search, skip, limit)
  })

  void loadAccounts(accountSearch, accountSkip, accountLimit)

  async function deleteAccount (uuid: AccountUuid): Promise<void> {
    await accountClient.deleteAccount(uuid)
  }

  async function accountSearchChanged (ev: CustomEvent<string>): Promise<void> {
    accountSkip = 0
    await loadAccounts(ev.detail, accountSkip, accountLimit)
  }
</script>

<!-- svelte-ignore a11y-no-static-element-interactions -->
{#if isAdmin}
<<<<<<< HEAD
  <div class="anticrm-panel flex-row flex-grow p-5" style:overflow-y={'auto'}>
    <div class="flex-between">
      <div class="fs-title p-3">Workspaces administration panel</div>
      <div>
        <CheckBox bind:checked={superAdminMode} />
      </div>
    </div>
    <div class="fs-title p-3">
      Workspaces: {workspaces.length} active: {workspaces.filter((it) => isActiveMode(it.mode)).length}
      upgrading: {workspaces.filter((it) => isUpgradingMode(it.mode)).length}
      <br />
      Backupable: {backupable.length} new: {backupable.reduce((p, it) => p + (it.backupInfo == null ? 1 : 0), 0)}
      Active: {data?.workspaces.length ?? -1}
      <br />
      <span class="mt-2">
        Users: {data?.usersTotal}/{data?.connectionsTotal}
      </span>
=======
  <Scroller>
    <div class="flex-column flex-grow p-5">
      <div class="anticrm-panel flex-row flex-grow" style:overflow-y={'auto'}>
        <div class="flex-between">
          <div class="fs-title p-3">Workspaces administration panel</div>
          <div class="flex-row-center">
            <span class="mr-4">Enable deletion</span>
            <CheckBox bind:checked={superAdminMode} />
          </div>
        </div>
        <div class="fs-title p-3">
          Workspaces: {workspaces.length} active: {workspaces.filter((it) => isActiveMode(it.mode)).length}
          upgrading: {workspaces.filter((it) => isUpgradingMode(it.mode)).length}
          <br />
          Backupable: {backupable.length} new: {backupable.reduce((p, it) => p + (it.backupInfo == null ? 1 : 0), 0)}
          Active: {data?.workspaces.length ?? -1}
          <br />
          <span class="mt-2">
            Users: {data?.usersTotal}/{data?.connectionsTotal}
          </span>

          <div class="flex-row-center">
            {#each byVersion.entries() as [k, v]}
              <div class="p-1">
                {k}: {v.length}
              </div>
            {/each}
          </div>
          <div class="flex-row-center">
            {#each byRegion.entries() as [k, v]}
              <div class="p-1">
                {k ?? ''}: {v.length}
              </div>
            {/each}
          </div>
        </div>
        <div class="fs-title p-3 flex-no-shrink" data-testid="workspace-search-container">
          <SearchEdit bind:value={search} width={'100%'} />
        </div>

        <div class="p-3 flex-col">
          <span class="fs-title mr-2">Filters: </span>
          <div class="flex-row-center">
            Show active workspaces:
            <CheckBox bind:checked={showActive} />
          </div>
          <div class="flex-row-center">
            <span class="mr-2">Show archived workspaces:</span>
            <CheckBox bind:checked={showArchived} />
          </div>
          <div class="flex-row-center">
            <span class="mr-2">Show deleted workspaces:</span>
            <CheckBox bind:checked={showDeleted} />
          </div>
          <div class="flex-row-center">
            <span class="mr-2">Show other workspaces:</span>
            <CheckBox bind:checked={showOther} />
          </div>
          <div class="flex-row-center">
            <span class="mr-2">Show attempts >=0 workspaces:</span>
            <CheckBox bind:checked={showGrAttempts} />
          </div>
          <div class="flex-row-center">
            <span class="mr-2">Show selected region only:</span>
            <CheckBox bind:checked={showSelectedRegionOnly} />
          </div>
          <div class="flex-row-center">
            <span class="mr-2">Show inactive workspaces:</span>
            <CheckBox bind:checked={showInactive} />
          </div>
        </div>

        <div class="fs-title p-3 flex-row-center">
          <span class="mr-2"> Sorting order: {sortingRule} </span>
          <ButtonMenu
            selected={sortingRule}
            autoSelectionIfOne
            title={sortRules[sortingRule]}
            items={Object.entries(sortRules).map((it) => ({ id: it[0], label: getEmbeddedLabel(it[1]) }))}
            on:selected={(it) => {
              sortingRule = it.detail
            }}
          />
        </div>

        <div class="fs-title p-3 flex-row-center">
          <span class="mr-2"> Migration region selector: </span>
          <ButtonMenu
            selected={selectedRegionId}
            autoSelectionIfOne
            title={selectedRegionName}
            items={regionInfo.map((it) => ({
              id: it.region === '' ? '#' : it.region,
              label: getEmbeddedLabel(it.name.length > 0 ? it.name : it.region + ' (hidden)')
            }))}
            on:selected={(it) => {
              selectedRegionId = it.detail === '#' ? '' : it.detail
            }}
          />
        </div>
>>>>>>> 461a0ace

        <div class="fs-title p-3 flex-row-center">
          <div class="mr-2">
            <CheckBox bind:checked={showSelectedRegionOnly} />
          </div>
<<<<<<< HEAD
        {/each}
      </div>
      <div class="flex-row-center">
        {#each byRegion.entries() as [k, v]}
          <div class="p-1">
            {k ?? ''}: {v.length}
          </div>
        {/each}
      </div>
    </div>
    <div class="fs-title p-3 flex-no-shrink">
      <SearchEdit bind:value={search} width={'100%'} />
    </div>
=======
          <span class="mr-2"> Filtere region selector: </span>
          <ButtonMenu
            selected={filterRegionId}
            autoSelectionIfOne
            title={filteredRegionName}
            items={regionInfo.map((it) => ({
              id: it.region === '' ? '#' : it.region,
              label: getEmbeddedLabel(it.name.length > 0 ? it.name : it.region + ' (hidden)')
            }))}
            on:selected={(it) => {
              filterRegionId = it.detail === '#' ? '' : it.detail
            }}
          />
        </div>
        <div class="fs-title p-1">
          <Scroller maxHeight={40} noStretch={true}>
            <div class="mr-4">
              {#each Object.keys(dayRanges) as k}
                {@const v = groupped.get(k) ?? []}
                {@const hasMore = (groupped.get(k) ?? []).length > limit}
                {@const activeV = v
                  .filter((it) => isActiveMode(it.mode) && it.region !== selectedRegionId)
                  .slice(0, limit)}
                {@const activeAll = v.filter((it) => isActiveMode(it.mode))}
                {@const archivedV = v.filter((it) => isArchivingMode(it.mode))}
                {@const deletedV = v.filter((it) => isDeletingMode(it.mode))}
                {@const maintenance = v.length - activeAll.length - archivedV.length - deletedV.length}
                {@const grByRegion = groupByArray(v, (it) => regionTitles[it.region ?? ''])}
                {#if v.length > 0}
                  <Expandable expandable={true} bordered={true} expanded={search.trim().length > 0}>
                    <svelte:fragment slot="title">
                      <span class="fs-title focused-button flex-row-center">
                        {k} -
                        {#if hasMore}
                          {limit} of {v.length}
                        {:else}
                          {v.length}
                        {/if}
                        {#if maintenance > 0}
                          - maitenance: {maintenance}
                        {/if}
                        {#if grByRegion.size > 1}
                          {#each grByRegion.entries() as [k, v]}
                            <div class="p-1">
                              {k ?? ''}: {v.length}
                            </div>
                          {/each}
                        {/if}
                      </span>
                    </svelte:fragment>
                    <svelte:fragment slot="title-tools">
                      {#if hasMore}
                        <div class="ml-4">
                          <Button
                            label={getEmbeddedLabel('More items')}
                            kind={'link'}
                            on:click={() => {
                              limit += 50
                            }}
                          />
                        </div>
                      {/if}
                    </svelte:fragment>
                    <svelte:fragment slot="tools">
                      {#if activeAll.length > 0}
                        <Button
                          icon={IconStop}
                          label={getEmbeddedLabel(`Mass Archive ${activeAll.length}`)}
                          kind={'ghost'}
                          on:click={() => {
                            showPopup(MessageBox, {
                              label: getEmbeddedLabel(`Mass Archive ${activeAll.length}`),
                              message: getEmbeddedLabel(`Please confirm archive ${activeAll.length} workspaces`),
                              action: async () => {
                                void performWorkspaceOperation(
                                  activeAll.map((it) => it.uuid),
                                  'archive'
                                )
                              }
                            })
                          }}
                        />
                      {/if}

                      {#if regionInfo.length > 0 && activeV.length > 0}
                        <Button
                          icon={IconArrowRight}
                          kind={'positive'}
                          label={getEmbeddedLabel(`Mass Migrate ${activeV.length} to ${selectedRegionName ?? ''}`)}
                          on:click={() => {
                            showPopup(MessageBox, {
                              label: getEmbeddedLabel(`Mass Migrate ${activeV.length}`),
                              message: getEmbeddedLabel(`Please confirm migrate ${activeV.length} workspaces`),
                              action: async () => {
                                await performWorkspaceOperation(
                                  activeV.map((it) => it.uuid),
                                  'migrate-to',
                                  selectedRegionId
                                )
                              }
                            })
                          }}
                        />
                      {/if}
                    </svelte:fragment>
                    {#each v.slice(0, limit) as workspace}
                      {@const wsName = workspace.name}
                      {@const lastUsageDays = Math.round((now - (workspace.lastVisit ?? 0)) / (1000 * 3600 * 24))}
                      {@const bIdx = backupIdx.get(workspace.uuid)}
                      {@const stats = statsByWorkspace.get(workspace.uuid ?? '')}
                      <!-- svelte-ignore a11y-click-events-have-key-events -->
                      <!-- svelte-ignore a11y-no-static-element-interactions -->
                      <tr class="flex fs-title cursor-pointer focused-button bordered" id={`${workspace.uuid}`}>
                        <div class="label overflow-label p-1 flex flex-row-center" style:width={'15rem'}>
                          {wsName}
                          {#if stats}
                            -
                            <div class="ml-1">
                              {stats.sessions?.length ?? 0}

                              {(stats.sessions ?? []).reduceRight(
                                (p, it) => p + (it.mins5.tx + it.mins5.find) + (it.current.tx + it.current.find),
                                0
                              )}
                            </div>
                          {/if}
                          <div class="ml-1 flex flex-row-center">
                            <Button
                              icon={IconOpen}
                              size={'small'}
                              on:click={() => select(workspace.url)}
                              showTooltip={{ label: getEmbeddedLabel('Open Workspace URL') }}
                            />
                            <Button
                              icon={IconCopy}
                              size={'small'}
                              on:click={() => copyTextToClipboard(workspace.uuid)}
                              showTooltip={{ label: getEmbeddedLabel('Copy UUID') }}
                            />
                          </div>
                        </div>
                        <div class="label overflow-label p-1 flex flex-row-center" style:width={'5rem'}>
                          {workspace.region ?? ''}
                        </div>
                        <div class="label overflow-label p-1 flex flex-row-center" style:width={'5rem'}>
                          {lastUsageDays} days
                        </div>
                        <div class="label overflow-label p-1 flex flex-row-center" style:width={'10rem'}>
                          {workspace.mode ?? '-'}
                        </div>
                        <div class="label overflow-label flex flex-row-center" style:width={'5rem'}>
                          {workspace.processingAttempts}
                          {#if workspace.processingAttempts > 0}
                            <Button
                              on:click={() => {
                                showPopup(MessageBox, {
                                  label: getEmbeddedLabel(`Reset attempts ${workspace.url}`),
                                  message: getEmbeddedLabel('Please confirm'),
                                  action: async () => {
                                    await performWorkspaceOperation(workspace.uuid, 'reset-attempts')
                                  }
                                })
                              }}
                              icon={IconDownOutline}
                              size={'small'}
                              kind={'ghost'}
                            />
                          {/if}
                        </div>
                        <div class="flex flex-row-center" style:width={'5rem'}>
                          {#if workspace.processingProgress !== 100 && workspace.processingProgress !== 0}
                            ({workspace.processingProgress}%)
                          {/if}
                        </div>
                        <div class="flex flex-row-center" style:width={'15rem'}>
                          {#if workspace.backupInfo != null}
                            {@const sz = Math.max(
                              workspace.backupInfo.backupSize,
                              workspace.backupInfo.dataSize + workspace.backupInfo.blobsSize
                            )}
                            {@const szGb = Math.round((sz * 100) / 1024) / 100}
                            {#if szGb > 0}
                              {Math.round((sz * 100) / 1024) / 100}Gb
                            {:else}
                              {Math.round(sz * 100) / 100}Mb
                            {/if}
                          {/if}
                          {#if bIdx != null}
                            [#{bIdx}]
                          {/if}
                        </div>
                        <div class="flex flex-row-center" style:width={'15rem'}>
                          {#if workspace.backupInfo != null}
                            {@const hours = Math.round((now - workspace.backupInfo.lastBackup) / (1000 * 3600))}

                            {#if hours > 24}
                              {Math.round(hours / 24)} days
                            {:else}
                              {hours} hours
                            {/if}
                          {/if}
                        </div>
                        <div class="flex flex-row-center p-1">
                          {#if workspace.mode === 'active'}
                            <Button
                              icon={IconStop}
                              size={'small'}
                              label={getEmbeddedLabel('Archive')}
                              kind={'ghost'}
                              on:click={() => {
                                showPopup(MessageBox, {
                                  label: getEmbeddedLabel(`Archive ${workspace.url}`),
                                  message: getEmbeddedLabel('Please confirm'),
                                  action: async () => {
                                    await performWorkspaceOperation(workspace.uuid, 'archive')
                                  }
                                })
                              }}
                            />
                          {/if}
>>>>>>> 461a0ace

                          {#if workspace.mode === 'archived'}
                            <Button
                              icon={IconStart}
                              size={'small'}
                              kind={'ghost'}
                              label={getEmbeddedLabel('Unarchive')}
                              on:click={() => {
                                showPopup(MessageBox, {
                                  label: getEmbeddedLabel(`Unarchive ${workspace.url}`),
                                  message: getEmbeddedLabel('Please confirm'),
                                  action: async () => {
                                    await performWorkspaceOperation(workspace.uuid, 'unarchive')
                                  }
                                })
                              }}
                            />
                          {/if}
                          {#if regionInfo.length > 0 && workspace.mode === 'active' && (workspace.region ?? '') !== selectedRegionId}
                            <Button
                              icon={IconArrowRight}
                              size={'small'}
                              kind={'positive'}
                              label={getEmbeddedLabel('Migrate')}
                              on:click={() => {
                                showPopup(MessageBox, {
                                  label: getEmbeddedLabel(`Migrate ${workspace.url}`),
                                  message: getEmbeddedLabel('Please confirm'),
                                  action: async () => {
                                    await performWorkspaceOperation(workspace.uuid, 'migrate-to', selectedRegionId)
                                  }
                                })
                              }}
                            />
                          {/if}

                          {#if superAdminMode && !isDeletingMode(workspace.mode) && !isArchivingMode(workspace.mode)}
                            <Button
                              icon={IconStop}
                              size={'small'}
                              kind={'dangerous'}
                              label={getEmbeddedLabel('Delete')}
                              on:click={() => {
                                showPopup(MessageBox, {
                                  label: getEmbeddedLabel(`Delete ${workspace.url}`),
                                  message: getEmbeddedLabel('Please confirm'),
                                  action: async () => {
                                    await performWorkspaceOperation(workspace.uuid, 'delete')
                                  }
                                })
                              }}
                            />
                          {/if}
                        </div>
                      </tr>
                    {/each}
                  </Expandable>
                {/if}
              {/each}
            </div>
          </Scroller>
        </div>
      </div>

      <div class="flex-between">
        <div class="fs-title p-3">Accounts administration panel</div>
        <div class="flex-row-center">
          <span class="mr-4">Enable deletion</span>
          <CheckBox bind:checked={accountSuperAdminMode} />
        </div>
      </div>
      <div class="fs-title p-3 flex-no-shrink">
        <SearchEdit bind:value={accountSearch} width={'100%'} on:change={accountSearchChanged} />
      </div>
<<<<<<< HEAD
      <div class="flex-row-center">
        <span class="mr-2">Show inactive workspaces:</span>
        <CheckBox bind:checked={showInactive} />
      </div>
    </div>
=======
>>>>>>> 461a0ace

      <div class="flex-row-center p-3">
        <Button
          label={getEmbeddedLabel('Previous')}
          disabled={accountSkip === 0}
          on:click={async () => {
            accountSkip = Math.max(0, accountSkip - accountLimit)
            await loadAccounts(accountSearch, accountSkip, accountLimit)
          }}
        />
        <span class="mx-2">Page {Math.floor(accountSkip / accountLimit) + 1}</span>
        <Button
          label={getEmbeddedLabel('Next')}
          disabled={accounts.length < accountLimit}
          on:click={async () => {
            accountSkip += accountLimit
            await loadAccounts(accountSearch, accountSkip, accountLimit)
          }}
        />
      </div>

<<<<<<< HEAD
    <div class="fs-title p-3 flex-row-center">
      <span class="mr-2"> Migration region selector: </span>
      <ButtonMenu
        selected={selectedRegionId}
        autoSelectionIfOne
        title={selectedRegionName}
        items={regionInfo.map((it) => ({
          id: it.region === '' ? '#' : it.region,
          label: getEmbeddedLabel(it.name.length > 0 ? it.name : it.region + ' (hidden)')
        }))}
        on:selected={(it) => {
          selectedRegionId = it.detail === '#' ? '' : it.detail
        }}
      />
    </div>

    <div class="fs-title p-3 flex-row-center">
      <div class="mr-2">
        <CheckBox bind:checked={showSelectedRegionOnly} />
      </div>
      <span class="mr-2"> Filtere region selector: </span>
      <ButtonMenu
        selected={filterRegionId}
        autoSelectionIfOne
        title={filteredRegionName}
        items={regionInfo.map((it) => ({
          id: it.region === '' ? '#' : it.region,
          label: getEmbeddedLabel(it.name.length > 0 ? it.name : it.region + ' (hidden)')
        }))}
        on:selected={(it) => {
          filterRegionId = it.detail === '#' ? '' : it.detail
        }}
      />
    </div>
    <div class="fs-title p-1">
      <Scroller maxHeight={40} noStretch={true}>
        <div class="mr-4">
          {#each Object.keys(dayRanges) as k}
            {@const v = groupped.get(k) ?? []}
            {@const hasMore = (groupped.get(k) ?? []).length > limit}
            {@const activeV = v.filter((it) => isActiveMode(it.mode) && it.region !== selectedRegionId).slice(0, limit)}
            {@const activeAll = v.filter((it) => isActiveMode(it.mode))}
            {@const archivedV = v.filter((it) => isArchivingMode(it.mode))}
            {@const deletedV = v.filter((it) => isDeletingMode(it.mode))}
            {@const maintenance = v.length - activeAll.length - archivedV.length - deletedV.length}
            {@const grByRegion = groupByArray(v, (it) => regionTitles[it.region ?? ''])}
            {#if v.length > 0}
              <Expandable expandable={true} bordered={true} expanded={search.trim().length > 0}>
                <svelte:fragment slot="title">
                  <span class="fs-title focused-button flex-row-center">
                    {k} -
                    {#if hasMore}
                      {limit} of {v.length}
                    {:else}
                      {v.length}
                    {/if}
                    {#if maintenance > 0}
                      - maitenance: {maintenance}
                    {/if}
                    {#if grByRegion.size > 1}
                      {#each grByRegion.entries() as [k, v]}
                        <div class="p-1">
                          {k ?? ''}: {v.length}
                        </div>
                      {/each}
                    {/if}
                  </span>
                </svelte:fragment>
                <svelte:fragment slot="title-tools">
                  {#if hasMore}
                    <div class="ml-4">
                      <Button
                        label={getEmbeddedLabel('More items')}
                        kind={'link'}
                        on:click={() => {
                          limit += 50
                        }}
                      />
                    </div>
                  {/if}
                </svelte:fragment>
                <svelte:fragment slot="tools">
                  {#if activeAll.length > 0}
=======
      <div class="fs-title p-1 select-text-i">
        <Scroller maxHeight={40} noStretch={true}>
          <div class="mr-4">
            {#each accounts as account}
              <tr class="flex focused-button bordered min-h-8">
                <div class="p-1 flex flex-col w-60">
                  <div class="label overflow-label flex flex-row-center">
                    {account.firstName}
                    {account.lastName}
                  </div>
                  <div>{account.uuid}</div>
                </div>

                <div class="p-1 flex flex-col" style:width={'24rem'}>
                  <div class="label">Social IDs: {account.socialIds.length}</div>
                  {#each account.socialIds as socialId}
                    <div class="mr-2">{socialId.type}:{socialId.value}</div>
                  {/each}
                </div>
                <div class="p-1 flex flex-col">
                  <div class="label">Workspaces: {account.workspaces.length}</div>
                  {#each account.workspaces as workspace}
                    <div>{workspace.name} {workspace.url} {workspace.uuid} {workspace.dataId}</div>
                  {/each}
                </div>
                <div class="flex flex-row-center p-1">
                  {#if accountSuperAdminMode}
>>>>>>> 461a0ace
                    <Button
                      icon={IconStop}
                      size={'small'}
                      kind={'dangerous'}
                      label={getEmbeddedLabel('Delete')}
                      on:click={() => {
                        showPopup(MessageBox, {
                          label: getEmbeddedLabel(`Delete account ${account.firstName} ${account.lastName}`),
                          message: getEmbeddedLabel('Please confirm account deletion. This action cannot be undone.'),
                          action: async () => {
                            await deleteAccount(account.uuid)
                            await loadAccounts(accountSearch, accountSkip, accountLimit)
                          }
                        })
                      }}
                    />
                  {/if}
<<<<<<< HEAD

                  {#if regionInfo.length > 0 && activeV.length > 0}
                    <Button
                      icon={IconArrowRight}
                      kind={'positive'}
                      label={getEmbeddedLabel(`Mass Migrate ${activeV.length} to ${selectedRegionName ?? ''}`)}
                      on:click={() => {
                        showPopup(MessageBox, {
                          label: getEmbeddedLabel(`Mass Migrate ${activeV.length}`),
                          message: getEmbeddedLabel(`Please confirm migrate ${activeV.length} workspaces`),
                          action: async () => {
                            await performWorkspaceOperation(
                              activeV.map((it) => it.workspace),
                              'migrate-to',
                              selectedRegionId
                            )
                          }
                        })
                      }}
                    />
                  {/if}
                </svelte:fragment>
                {#each v.slice(0, limit) as workspace}
                  {@const wsName = workspace.workspaceName ?? workspace.workspace}
                  {@const lastUsageDays = Math.round((10 * (now - workspace.lastVisit)) / (1000 * 3600 * 24)) / 10}
                  {@const bIdx = backupIdx.get(workspace.workspace)}
                  {@const stats = statsByWorkspace.get(workspace.workspace ?? '')}
                  <!-- svelte-ignore a11y-click-events-have-key-events -->
                  <!-- svelte-ignore a11y-no-static-element-interactions -->
                  <div class="flex fs-title cursor-pointer focused-button bordered" id={`${workspace.workspace}`}>
                    <div class="flex p-2">
                      <span class="label overflow-label flex-row-center" style:width={'22rem'}>
                        <div class="mr-1">
                          <Button
                            icon={IconOpen}
                            size={'small'}
                            on:click={() => select(workspace.workspaceUrl ?? workspace.workspace)}
                          />
                        </div>
                        <div class="mr-1">
                          <Button
                            icon={IconCopy}
                            size={'small'}
                            on:click={() => copyTextToClipboard(workspace.workspace)}
                          />
                        </div>
                        {wsName}
                        {#if stats}
                          -
                          <div class="ml-1">
                            {stats.sessions?.length ?? 0}

                            {(stats.sessions ?? []).reduceRight(
                              (p, it) => p + (it.mins5.tx + it.mins5.find) + (it.current.tx + it.current.find),
                              0
                            )}
                          </div>
                        {/if}
                      </span>
                      <div class="ml-1" style:width={'18rem'}>
                        {workspace.createdBy}
                      </div>
                      <span class="label overflow-label" style:width={'8rem'}>
                        {workspace.region ?? ''}
                      </span>
                      <span class="label overflow-label" style:width={'5rem'}>
                        {lastUsageDays} days
                      </span>

                      <span class="label overflow-label" style:width={'10rem'}>
                        {workspace.mode ?? '-'}
                      </span>

                      <span class="label overflow-label" style:width={'2rem'}>
                        {workspace.attempts}
                      </span>

                      <span class="flex flex-between" style:width={'5rem'}>
                        {#if workspace.progress !== 100 && workspace.progress !== 0}
                          ({workspace.progress}%)
                        {/if}
                      </span>
                      <span class="flex flex-between" style:width={'5rem'}>
                        {#if workspace.backupInfo != null}
                          {@const sz = getBackupSize(workspace)}
                          {@const szGb = Math.round((sz * 100) / 1024) / 100}
                          {#if szGb > 0}
                            {Math.round((sz * 100) / 1024) / 100}Gb
                          {:else}
                            {Math.round(sz * 100) / 100}Mb
                          {/if}
                        {/if}
                        {#if bIdx != null}
                          [#{bIdx}]
                        {/if}
                      </span>
                      <span class="flex flex-between" style:width={'5rem'}>
                        {#if workspace.backupInfo != null}
                          {@const hours = Math.round((now - workspace.backupInfo.lastBackup) / (1000 * 3600))}

                          {#if hours > 24}
                            {Math.round(hours / 24)} days
                          {:else}
                            {hours} hours
                          {/if}
                        {/if}
                      </span>
                    </div>
                    <div class="flex flex-grow gap-1-5 flex-between">
                      <div class="flex flex-row-center gap-1-5">
                        {#if workspace.mode === 'active'}
                          <Button
                            icon={IconStop}
                            size={'small'}
                            label={getEmbeddedLabel('Archive')}
                            kind={'ghost'}
                            on:click={() => {
                              showPopup(MessageBox, {
                                label: getEmbeddedLabel(`Archive ${workspace.workspaceUrl}`),
                                message: getEmbeddedLabel('Please confirm'),
                                action: async () => {
                                  await performWorkspaceOperation(workspace.workspace, 'archive')
                                }
                              })
                            }}
                          />
                        {/if}

                        {#if workspace.mode === 'archived'}
                          <Button
                            icon={IconStart}
                            size={'small'}
                            kind={'ghost'}
                            label={getEmbeddedLabel('Unarchive')}
                            on:click={() => {
                              showPopup(MessageBox, {
                                label: getEmbeddedLabel(`Unarchive ${workspace.workspaceUrl}`),
                                message: getEmbeddedLabel('Please confirm'),
                                action: async () => {
                                  await performWorkspaceOperation(workspace.workspace, 'unarchive')
                                }
                              })
                            }}
                          />
                        {/if}
                        {#if regionInfo.length > 0 && workspace.mode === 'active' && (workspace.region ?? '') !== selectedRegionId}
                          <Button
                            icon={IconArrowRight}
                            size={'small'}
                            kind={'positive'}
                            label={getEmbeddedLabel('Migrate')}
                            on:click={() => {
                              showPopup(MessageBox, {
                                label: getEmbeddedLabel(`Migrate ${workspace.workspaceUrl}`),
                                message: getEmbeddedLabel('Please confirm'),
                                action: async () => {
                                  await performWorkspaceOperation(workspace.workspace, 'migrate-to', selectedRegionId)
                                }
                              })
                            }}
                          />
                        {/if}

                        {#if superAdminMode && !isDeletingMode(workspace.mode) && !isArchivingMode(workspace.mode)}
                          <Button
                            icon={IconStop}
                            size={'small'}
                            kind={'dangerous'}
                            label={getEmbeddedLabel('Delete')}
                            on:click={() => {
                              showPopup(MessageBox, {
                                label: getEmbeddedLabel(`Delete ${workspace.workspaceUrl}`),
                                message: getEmbeddedLabel('Please confirm'),
                                action: async () => {
                                  await performWorkspaceOperation(workspace.workspace, 'delete')
                                }
                              })
                            }}
                          />
                        {/if}
                      </div>
                    </div>
                  </div>
                {/each}
              </Expandable>
            {/if}
          {/each}
        </div>
      </Scroller>
=======
                </div>
              </tr>
            {/each}
          </div>
        </Scroller>
      </div>
>>>>>>> 461a0ace
    </div>
  </Scroller>
  <Popup />
{/if}<|MERGE_RESOLUTION|>--- conflicted
+++ resolved
@@ -10,11 +10,7 @@
     isRestoringMode,
     isUpgradingMode,
     reduceCalls,
-<<<<<<< HEAD
-    systemAccountEmail,
-=======
     systemAccountUuid,
->>>>>>> 461a0ace
     versionToString,
     type WorkspaceInfoWithStatus
   } from '@hcengineering/core'
@@ -89,8 +85,6 @@
 
   $: void updateWorkspaces($ticker)
 
-<<<<<<< HEAD
-=======
   // Individual filters
 
   let showActive: boolean = true
@@ -101,7 +95,6 @@
   let showSelectedRegionOnly: boolean = false
   let showInactive = false
 
->>>>>>> 461a0ace
   function isWorkspaceInactive (it: WorkspaceInfo, stats: WorkspaceStatistics | undefined): boolean {
     if (stats === undefined) {
       return true
@@ -113,11 +106,7 @@
     if (ops === 0) {
       return true
     }
-<<<<<<< HEAD
-    if (stats.sessions.filter((it) => it.userId !== systemAccountEmail).length === 0) {
-=======
     if (stats.sessions.filter((it) => (it.userId as any) !== systemAccountUuid).length === 0) {
->>>>>>> 461a0ace
       return true
     }
     return false
@@ -138,11 +127,7 @@
           it.uuid?.includes(search) ||
           it.createdBy?.includes(search)) &&
         (showSelectedRegionOnly ? it.region === filterRegionId : true) &&
-<<<<<<< HEAD
-        (showInactive ? isWorkspaceInactive(it, statsByWorkspace.get(it.workspace)) : true) &&
-=======
         (showInactive ? isWorkspaceInactive(it, statsByWorkspace.get(it.uuid)) : true) &&
->>>>>>> 461a0ace
         ((showActive && isActiveMode(it.mode)) ||
           (showArchived && isArchivingMode(it.mode)) ||
           (showDeleted && isDeletingMode(it.mode)) ||
@@ -150,23 +135,14 @@
             (isMigrationMode(it.mode) ||
               isRestoringMode(it.mode) ||
               isUpgradingMode(it.mode) ||
-<<<<<<< HEAD
-              (isArchivingMode(it.mode) && it.mode !== 'archived'))))
-=======
               (isArchivingMode(it.mode) && it.mode !== 'archived'))) ||
           (showGrAttempts && it.processingAttempts > 0))
->>>>>>> 461a0ace
     )
     .sort((a, b) => {
       switch (sortingRule) {
         case SortingRule.Activity: {
-<<<<<<< HEAD
-          const aStats = statsByWorkspace.get(a.workspace ?? '')
-          const bStats = statsByWorkspace.get(b.workspace ?? '')
-=======
           const aStats = statsByWorkspace.get(a.uuid ?? '')
           const bStats = statsByWorkspace.get(b.uuid ?? '')
->>>>>>> 461a0ace
           return (bStats?.sessions?.length ?? 0) - (aStats?.sessions?.length ?? 0)
         }
         case SortingRule.BackupDate: {
@@ -281,23 +257,8 @@
 
   let limit = 50
 
-<<<<<<< HEAD
-  // Individual filters
-
-  let showActive: boolean = true
-  let showArchived: boolean = false
-  let showDeleted: boolean = false
-  let showOther: boolean = true
-  let showInactive: boolean = false
-
-  let showSelectedRegionOnly: boolean = false
-
-  $: groupped = groupByArray(sortedWorkspaces, (it) => {
-    const lastUsageDays = Math.round((10 * (now - it.lastVisit)) / (1000 * 3600 * 24)) / 10
-=======
   $: groupped = groupByArray(sortedWorkspaces, (it) => {
     const lastUsageDays = Math.round((10 * (now - (it.lastVisit ?? 0))) / (1000 * 3600 * 24)) / 10
->>>>>>> 461a0ace
     return Object.entries(dayRanges).find(([_k, v]) => v[0] < lastUsageDays && lastUsageDays <= v[1])?.[0] ?? 'Years'
   })
 
@@ -351,11 +312,6 @@
     (it) => regionTitles[it.region ?? '']
   )
 
-  $: byRegion = groupByArray(
-    workspaces.filter((it) => isActiveMode(it.mode)),
-    (it) => regionTitles[it.region ?? '']
-  )
-
   let superAdminMode = false
   let accountSuperAdminMode = false
 
@@ -383,25 +339,6 @@
 
 <!-- svelte-ignore a11y-no-static-element-interactions -->
 {#if isAdmin}
-<<<<<<< HEAD
-  <div class="anticrm-panel flex-row flex-grow p-5" style:overflow-y={'auto'}>
-    <div class="flex-between">
-      <div class="fs-title p-3">Workspaces administration panel</div>
-      <div>
-        <CheckBox bind:checked={superAdminMode} />
-      </div>
-    </div>
-    <div class="fs-title p-3">
-      Workspaces: {workspaces.length} active: {workspaces.filter((it) => isActiveMode(it.mode)).length}
-      upgrading: {workspaces.filter((it) => isUpgradingMode(it.mode)).length}
-      <br />
-      Backupable: {backupable.length} new: {backupable.reduce((p, it) => p + (it.backupInfo == null ? 1 : 0), 0)}
-      Active: {data?.workspaces.length ?? -1}
-      <br />
-      <span class="mt-2">
-        Users: {data?.usersTotal}/{data?.connectionsTotal}
-      </span>
-=======
   <Scroller>
     <div class="flex-column flex-grow p-5">
       <div class="anticrm-panel flex-row flex-grow" style:overflow-y={'auto'}>
@@ -502,27 +439,11 @@
             }}
           />
         </div>
->>>>>>> 461a0ace
 
         <div class="fs-title p-3 flex-row-center">
           <div class="mr-2">
             <CheckBox bind:checked={showSelectedRegionOnly} />
           </div>
-<<<<<<< HEAD
-        {/each}
-      </div>
-      <div class="flex-row-center">
-        {#each byRegion.entries() as [k, v]}
-          <div class="p-1">
-            {k ?? ''}: {v.length}
-          </div>
-        {/each}
-      </div>
-    </div>
-    <div class="fs-title p-3 flex-no-shrink">
-      <SearchEdit bind:value={search} width={'100%'} />
-    </div>
-=======
           <span class="mr-2"> Filtere region selector: </span>
           <ButtonMenu
             selected={filterRegionId}
@@ -743,7 +664,6 @@
                               }}
                             />
                           {/if}
->>>>>>> 461a0ace
 
                           {#if workspace.mode === 'archived'}
                             <Button
@@ -818,14 +738,6 @@
       <div class="fs-title p-3 flex-no-shrink">
         <SearchEdit bind:value={accountSearch} width={'100%'} on:change={accountSearchChanged} />
       </div>
-<<<<<<< HEAD
-      <div class="flex-row-center">
-        <span class="mr-2">Show inactive workspaces:</span>
-        <CheckBox bind:checked={showInactive} />
-      </div>
-    </div>
-=======
->>>>>>> 461a0ace
 
       <div class="flex-row-center p-3">
         <Button
@@ -847,91 +759,6 @@
         />
       </div>
 
-<<<<<<< HEAD
-    <div class="fs-title p-3 flex-row-center">
-      <span class="mr-2"> Migration region selector: </span>
-      <ButtonMenu
-        selected={selectedRegionId}
-        autoSelectionIfOne
-        title={selectedRegionName}
-        items={regionInfo.map((it) => ({
-          id: it.region === '' ? '#' : it.region,
-          label: getEmbeddedLabel(it.name.length > 0 ? it.name : it.region + ' (hidden)')
-        }))}
-        on:selected={(it) => {
-          selectedRegionId = it.detail === '#' ? '' : it.detail
-        }}
-      />
-    </div>
-
-    <div class="fs-title p-3 flex-row-center">
-      <div class="mr-2">
-        <CheckBox bind:checked={showSelectedRegionOnly} />
-      </div>
-      <span class="mr-2"> Filtere region selector: </span>
-      <ButtonMenu
-        selected={filterRegionId}
-        autoSelectionIfOne
-        title={filteredRegionName}
-        items={regionInfo.map((it) => ({
-          id: it.region === '' ? '#' : it.region,
-          label: getEmbeddedLabel(it.name.length > 0 ? it.name : it.region + ' (hidden)')
-        }))}
-        on:selected={(it) => {
-          filterRegionId = it.detail === '#' ? '' : it.detail
-        }}
-      />
-    </div>
-    <div class="fs-title p-1">
-      <Scroller maxHeight={40} noStretch={true}>
-        <div class="mr-4">
-          {#each Object.keys(dayRanges) as k}
-            {@const v = groupped.get(k) ?? []}
-            {@const hasMore = (groupped.get(k) ?? []).length > limit}
-            {@const activeV = v.filter((it) => isActiveMode(it.mode) && it.region !== selectedRegionId).slice(0, limit)}
-            {@const activeAll = v.filter((it) => isActiveMode(it.mode))}
-            {@const archivedV = v.filter((it) => isArchivingMode(it.mode))}
-            {@const deletedV = v.filter((it) => isDeletingMode(it.mode))}
-            {@const maintenance = v.length - activeAll.length - archivedV.length - deletedV.length}
-            {@const grByRegion = groupByArray(v, (it) => regionTitles[it.region ?? ''])}
-            {#if v.length > 0}
-              <Expandable expandable={true} bordered={true} expanded={search.trim().length > 0}>
-                <svelte:fragment slot="title">
-                  <span class="fs-title focused-button flex-row-center">
-                    {k} -
-                    {#if hasMore}
-                      {limit} of {v.length}
-                    {:else}
-                      {v.length}
-                    {/if}
-                    {#if maintenance > 0}
-                      - maitenance: {maintenance}
-                    {/if}
-                    {#if grByRegion.size > 1}
-                      {#each grByRegion.entries() as [k, v]}
-                        <div class="p-1">
-                          {k ?? ''}: {v.length}
-                        </div>
-                      {/each}
-                    {/if}
-                  </span>
-                </svelte:fragment>
-                <svelte:fragment slot="title-tools">
-                  {#if hasMore}
-                    <div class="ml-4">
-                      <Button
-                        label={getEmbeddedLabel('More items')}
-                        kind={'link'}
-                        on:click={() => {
-                          limit += 50
-                        }}
-                      />
-                    </div>
-                  {/if}
-                </svelte:fragment>
-                <svelte:fragment slot="tools">
-                  {#if activeAll.length > 0}
-=======
       <div class="fs-title p-1 select-text-i">
         <Scroller maxHeight={40} noStretch={true}>
           <div class="mr-4">
@@ -959,7 +786,6 @@
                 </div>
                 <div class="flex flex-row-center p-1">
                   {#if accountSuperAdminMode}
->>>>>>> 461a0ace
                     <Button
                       icon={IconStop}
                       size={'small'}
@@ -977,204 +803,12 @@
                       }}
                     />
                   {/if}
-<<<<<<< HEAD
-
-                  {#if regionInfo.length > 0 && activeV.length > 0}
-                    <Button
-                      icon={IconArrowRight}
-                      kind={'positive'}
-                      label={getEmbeddedLabel(`Mass Migrate ${activeV.length} to ${selectedRegionName ?? ''}`)}
-                      on:click={() => {
-                        showPopup(MessageBox, {
-                          label: getEmbeddedLabel(`Mass Migrate ${activeV.length}`),
-                          message: getEmbeddedLabel(`Please confirm migrate ${activeV.length} workspaces`),
-                          action: async () => {
-                            await performWorkspaceOperation(
-                              activeV.map((it) => it.workspace),
-                              'migrate-to',
-                              selectedRegionId
-                            )
-                          }
-                        })
-                      }}
-                    />
-                  {/if}
-                </svelte:fragment>
-                {#each v.slice(0, limit) as workspace}
-                  {@const wsName = workspace.workspaceName ?? workspace.workspace}
-                  {@const lastUsageDays = Math.round((10 * (now - workspace.lastVisit)) / (1000 * 3600 * 24)) / 10}
-                  {@const bIdx = backupIdx.get(workspace.workspace)}
-                  {@const stats = statsByWorkspace.get(workspace.workspace ?? '')}
-                  <!-- svelte-ignore a11y-click-events-have-key-events -->
-                  <!-- svelte-ignore a11y-no-static-element-interactions -->
-                  <div class="flex fs-title cursor-pointer focused-button bordered" id={`${workspace.workspace}`}>
-                    <div class="flex p-2">
-                      <span class="label overflow-label flex-row-center" style:width={'22rem'}>
-                        <div class="mr-1">
-                          <Button
-                            icon={IconOpen}
-                            size={'small'}
-                            on:click={() => select(workspace.workspaceUrl ?? workspace.workspace)}
-                          />
-                        </div>
-                        <div class="mr-1">
-                          <Button
-                            icon={IconCopy}
-                            size={'small'}
-                            on:click={() => copyTextToClipboard(workspace.workspace)}
-                          />
-                        </div>
-                        {wsName}
-                        {#if stats}
-                          -
-                          <div class="ml-1">
-                            {stats.sessions?.length ?? 0}
-
-                            {(stats.sessions ?? []).reduceRight(
-                              (p, it) => p + (it.mins5.tx + it.mins5.find) + (it.current.tx + it.current.find),
-                              0
-                            )}
-                          </div>
-                        {/if}
-                      </span>
-                      <div class="ml-1" style:width={'18rem'}>
-                        {workspace.createdBy}
-                      </div>
-                      <span class="label overflow-label" style:width={'8rem'}>
-                        {workspace.region ?? ''}
-                      </span>
-                      <span class="label overflow-label" style:width={'5rem'}>
-                        {lastUsageDays} days
-                      </span>
-
-                      <span class="label overflow-label" style:width={'10rem'}>
-                        {workspace.mode ?? '-'}
-                      </span>
-
-                      <span class="label overflow-label" style:width={'2rem'}>
-                        {workspace.attempts}
-                      </span>
-
-                      <span class="flex flex-between" style:width={'5rem'}>
-                        {#if workspace.progress !== 100 && workspace.progress !== 0}
-                          ({workspace.progress}%)
-                        {/if}
-                      </span>
-                      <span class="flex flex-between" style:width={'5rem'}>
-                        {#if workspace.backupInfo != null}
-                          {@const sz = getBackupSize(workspace)}
-                          {@const szGb = Math.round((sz * 100) / 1024) / 100}
-                          {#if szGb > 0}
-                            {Math.round((sz * 100) / 1024) / 100}Gb
-                          {:else}
-                            {Math.round(sz * 100) / 100}Mb
-                          {/if}
-                        {/if}
-                        {#if bIdx != null}
-                          [#{bIdx}]
-                        {/if}
-                      </span>
-                      <span class="flex flex-between" style:width={'5rem'}>
-                        {#if workspace.backupInfo != null}
-                          {@const hours = Math.round((now - workspace.backupInfo.lastBackup) / (1000 * 3600))}
-
-                          {#if hours > 24}
-                            {Math.round(hours / 24)} days
-                          {:else}
-                            {hours} hours
-                          {/if}
-                        {/if}
-                      </span>
-                    </div>
-                    <div class="flex flex-grow gap-1-5 flex-between">
-                      <div class="flex flex-row-center gap-1-5">
-                        {#if workspace.mode === 'active'}
-                          <Button
-                            icon={IconStop}
-                            size={'small'}
-                            label={getEmbeddedLabel('Archive')}
-                            kind={'ghost'}
-                            on:click={() => {
-                              showPopup(MessageBox, {
-                                label: getEmbeddedLabel(`Archive ${workspace.workspaceUrl}`),
-                                message: getEmbeddedLabel('Please confirm'),
-                                action: async () => {
-                                  await performWorkspaceOperation(workspace.workspace, 'archive')
-                                }
-                              })
-                            }}
-                          />
-                        {/if}
-
-                        {#if workspace.mode === 'archived'}
-                          <Button
-                            icon={IconStart}
-                            size={'small'}
-                            kind={'ghost'}
-                            label={getEmbeddedLabel('Unarchive')}
-                            on:click={() => {
-                              showPopup(MessageBox, {
-                                label: getEmbeddedLabel(`Unarchive ${workspace.workspaceUrl}`),
-                                message: getEmbeddedLabel('Please confirm'),
-                                action: async () => {
-                                  await performWorkspaceOperation(workspace.workspace, 'unarchive')
-                                }
-                              })
-                            }}
-                          />
-                        {/if}
-                        {#if regionInfo.length > 0 && workspace.mode === 'active' && (workspace.region ?? '') !== selectedRegionId}
-                          <Button
-                            icon={IconArrowRight}
-                            size={'small'}
-                            kind={'positive'}
-                            label={getEmbeddedLabel('Migrate')}
-                            on:click={() => {
-                              showPopup(MessageBox, {
-                                label: getEmbeddedLabel(`Migrate ${workspace.workspaceUrl}`),
-                                message: getEmbeddedLabel('Please confirm'),
-                                action: async () => {
-                                  await performWorkspaceOperation(workspace.workspace, 'migrate-to', selectedRegionId)
-                                }
-                              })
-                            }}
-                          />
-                        {/if}
-
-                        {#if superAdminMode && !isDeletingMode(workspace.mode) && !isArchivingMode(workspace.mode)}
-                          <Button
-                            icon={IconStop}
-                            size={'small'}
-                            kind={'dangerous'}
-                            label={getEmbeddedLabel('Delete')}
-                            on:click={() => {
-                              showPopup(MessageBox, {
-                                label: getEmbeddedLabel(`Delete ${workspace.workspaceUrl}`),
-                                message: getEmbeddedLabel('Please confirm'),
-                                action: async () => {
-                                  await performWorkspaceOperation(workspace.workspace, 'delete')
-                                }
-                              })
-                            }}
-                          />
-                        {/if}
-                      </div>
-                    </div>
-                  </div>
-                {/each}
-              </Expandable>
-            {/if}
-          {/each}
-        </div>
-      </Scroller>
-=======
                 </div>
               </tr>
             {/each}
           </div>
         </Scroller>
       </div>
->>>>>>> 461a0ace
     </div>
   </Scroller>
   <Popup />
