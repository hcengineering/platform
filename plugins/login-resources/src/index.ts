//
// Copyright © 2020, 2021 Anticrm Platform Contributors.
// Copyright © 2021 Hardcore Engineering Inc.
//
// Licensed under the Eclipse Public License, Version 2.0 (the "License");
// you may not use this file except in compliance with the License. You may
// obtain a copy of the License at https://www.eclipse.org/legal/epl-2.0
//
// Unless required by applicable law or agreed to in writing, software
// distributed under the License is distributed on an "AS IS" BASIS,
// WITHOUT WARRANTIES OR CONDITIONS OF ANY KIND, either express or implied.
//
// See the License for the specific language governing permissions and
// limitations under the License.
//

import { type IntlString } from '@hcengineering/platform'
import InviteLink from './components/InviteLink.svelte'
import LoginApp from './components/LoginApp.svelte'
import {
  changePassword,
  createMissingEmployee,
  fetchWorkspace,
  getInviteLink,
  getWorkspaces,
  leaveWorkspace,
  resendInvite,
<<<<<<< HEAD
  fetchWorkspace,
  getPerson,
  getInviteLink
=======
  selectWorkspace,
  sendInvite
>>>>>>> 2844a83c
} from './utils'

import { type Pages, pages } from '@hcengineering/login'
export { type Pages, pages }
/*!
 * Anticrm Platform™ Login Plugin
 * © 2020, 2021 Anticrm Platform Contributors.
 * © 2021 Hardcore Engineering Inc. All Rights Reserved.
 * Licensed under the Eclipse Public License, Version 2.0
 */
// eslint-disable-next-line @typescript-eslint/explicit-function-return-type
export default async () => ({
  component: {
    LoginApp,
    InviteLink
  },
  function: {
    LeaveWorkspace: leaveWorkspace,
    ChangePassword: changePassword,
    SelectWorkspace: selectWorkspace,
    FetchWorkspace: fetchWorkspace,
    GetPerson: getPerson,
    GetWorkspaces: getWorkspaces,
    SendInvite: sendInvite,
    ResendInvite: resendInvite,
    GetInviteLink: getInviteLink
  }
})

export enum OtpLoginSteps {
  Email = 'email',
  Otp = 'otp'
}

export enum LoginMethods {
  Password = 'password',
  Otp = 'otp'
}

export interface BottomAction {
  i18n: IntlString
  page?: Pages
  func: () => void
  caption?: IntlString
}

export * from './utils'<|MERGE_RESOLUTION|>--- conflicted
+++ resolved
@@ -19,24 +19,18 @@
 import LoginApp from './components/LoginApp.svelte'
 import {
   changePassword,
-  createMissingEmployee,
   fetchWorkspace,
   getInviteLink,
+  getPerson,
+  selectWorkspace,
   getWorkspaces,
+  sendInvite,
   leaveWorkspace,
-  resendInvite,
-<<<<<<< HEAD
-  fetchWorkspace,
-  getPerson,
-  getInviteLink
-=======
-  selectWorkspace,
-  sendInvite
->>>>>>> 2844a83c
+  resendInvite
 } from './utils'
 
 import { type Pages, pages } from '@hcengineering/login'
-export { type Pages, pages }
+export { pages, type Pages }
 /*!
  * Anticrm Platform™ Login Plugin
  * © 2020, 2021 Anticrm Platform Contributors.
