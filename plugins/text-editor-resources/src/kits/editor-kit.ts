--- conflicted
+++ resolved
@@ -19,18 +19,11 @@
   CodeExtension,
   codeOptions,
   CommentNode,
-<<<<<<< HEAD
-  InlineCommentMark,
-  MarkdownNode,
-  TextColor,
-  TextStyle
-=======
   CommonKitFactory,
   CommonListKitFactory,
   extensionKit,
   mergeKitOptions,
   TextColorStylingKit
->>>>>>> 461a0ace
 } from '@hcengineering/text'
 import textEditor, { type ActionContext, type ExtensionCreator, type TextEditorMode } from '@hcengineering/text-editor'
 import { type AnyExtension, Extension } from '@tiptap/core'
@@ -233,192 +226,6 @@
 }
 
 async function buildEditorKit (): Promise<Extension<EditorKitOptions, any>> {
-<<<<<<< HEAD
-  return await new Promise<Extension<EditorKitOptions, any>>((resolve, reject) => {
-    getKitExtensionCreators()
-      .then((kitExtensionCreators) => {
-        resolve(
-          Extension.create<EditorKitOptions>({
-            name: 'editorKit',
-
-            addExtensions () {
-              const mode: TextEditorMode = this.options.mode ?? 'full'
-              const modelKitExtensions: KitExtension[] = kitExtensionCreators
-                .map(
-                  ([idx, createExtension]) =>
-                    [
-                      idx,
-                      createExtension(mode, {
-                        objectId: this.options.objectId,
-                        objectClass: this.options.objectClass,
-                        objectSpace: this.options.objectSpace
-                      })
-                    ] as KitExtension
-                )
-                .filter(([_, ext]) => ext != null)
-
-              const staticKitExtensions: KitExtension[] = [
-                [
-                  100,
-                  DefaultKit.configure({
-                    ...this.options,
-                    code: false,
-                    codeBlock: false,
-                    hardBreak: false,
-                    heading: {
-                      levels: headingLevels
-                    }
-                  })
-                ],
-                [110, EditableExtension],
-                [150, InlineCommentMark.configure({})],
-                [200, CodeBlockHighlighExtension.configure(codeBlockHighlightOptions)],
-                [210, CodeExtension.configure(codeOptions)],
-                [220, HardBreakExtension.configure({ shortcuts: mode })],
-                [230, CommentNode],
-                [
-                  240,
-                  MarkdownNode.configure({
-                    HTMLAttributes: {
-                      class: 'proseCodeBlock'
-                    }
-                  })
-                ]
-              ]
-
-              if (this.options.submit !== false) {
-                staticKitExtensions.push([
-                  300,
-                  SubmitExtension.configure({
-                    useModKey: mode === 'full',
-                    ...this.options.submit
-                  })
-                ])
-              }
-
-              if (mode === 'compact') {
-                staticKitExtensions.push([400, ParagraphExtension.configure()])
-              }
-
-              if (mode === 'full') {
-                staticKitExtensions.push([410, TextStyle.configure({})])
-                staticKitExtensions.push([420, TextColor.configure({})])
-                staticKitExtensions.push([430, BackgroundColor.configure({ types: ['tableCell'] })])
-              }
-
-              staticKitExtensions.push([
-                500,
-                ListKeymapExtension.configure({
-                  listTypes: [
-                    {
-                      itemName: 'listItem',
-                      wrapperNames: ['bulletList', 'orderedList']
-                    },
-                    {
-                      itemName: 'taskItem',
-                      wrapperNames: ['taskList']
-                    },
-                    {
-                      itemName: 'todoItem',
-                      wrapperNames: ['todoList']
-                    }
-                  ]
-                })
-              ])
-
-              staticKitExtensions.push([600, NodeUuidExtension])
-
-              if (this.options.file !== false) {
-                staticKitExtensions.push([
-                  700,
-                  FileExtension.configure({
-                    inline: true,
-                    ...this.options.file
-                  })
-                ])
-              }
-
-              if (this.options.image !== false) {
-                const imageOptions: ImageOptions = {
-                  inline: true,
-                  loadingImgSrc:
-                    'data:image/svg+xml;base64,PD94bWwgdmVyc2lvbj0iMS4wIiBlbmNvZGluZz0iVVRGLTgiPz4NCjxzdmcgd2lkdGg9IjMycHgiIGhlaWdodD0iMzJweCIgdmlld0JveD0iMCAwIDE2IDE2IiB4bWxucz0iaHR0cDovL3d3dy53My5vcmcvMjAwMC9zdmciPg0KICAgIDxwYXRoIGQ9Im0gNCAxIGMgLTEuNjQ0NTMxIDAgLTMgMS4zNTU0NjkgLTMgMyB2IDEgaCAxIHYgLTEgYyAwIC0xLjEwOTM3NSAwLjg5MDYyNSAtMiAyIC0yIGggMSB2IC0xIHogbSAyIDAgdiAxIGggNCB2IC0xIHogbSA1IDAgdiAxIGggMSBjIDEuMTA5Mzc1IDAgMiAwLjg5MDYyNSAyIDIgdiAxIGggMSB2IC0xIGMgMCAtMS42NDQ1MzEgLTEuMzU1NDY5IC0zIC0zIC0zIHogbSAtNSA0IGMgLTAuNTUwNzgxIDAgLTEgMC40NDkyMTkgLTEgMSBzIDAuNDQ5MjE5IDEgMSAxIHMgMSAtMC40NDkyMTkgMSAtMSBzIC0wLjQ0OTIxOSAtMSAtMSAtMSB6IG0gLTUgMSB2IDQgaCAxIHYgLTQgeiBtIDEzIDAgdiA0IGggMSB2IC00IHogbSAtNC41IDIgbCAtMiAyIGwgLTEuNSAtMSBsIC0yIDIgdiAwLjUgYyAwIDAuNSAwLjUgMC41IDAuNSAwLjUgaCA3IHMgMC40NzI2NTYgLTAuMDM1MTU2IDAuNSAtMC41IHYgLTEgeiBtIC04LjUgMyB2IDEgYyAwIDEuNjQ0NTMxIDEuMzU1NDY5IDMgMyAzIGggMSB2IC0xIGggLTEgYyAtMS4xMDkzNzUgMCAtMiAtMC44OTA2MjUgLTIgLTIgdiAtMSB6IG0gMTMgMCB2IDEgYyAwIDEuMTA5Mzc1IC0wLjg5MDYyNSAyIC0yIDIgaCAtMSB2IDEgaCAxIGMgMS42NDQ1MzEgMCAzIC0xLjM1NTQ2OSAzIC0zIHYgLTEgeiBtIC04IDMgdiAxIGggNCB2IC0xIHogbSAwIDAiIGZpbGw9IiMyZTM0MzQiIGZpbGwtb3BhY2l0eT0iMC4zNDkwMiIvPg0KPC9zdmc+DQo=',
-                  getBlobRef: async (file, name, size) => await getBlobRef(file, name, size),
-                  HTMLAttributes: this.options.image?.HTMLAttributes ?? {},
-                  ...this.options.image
-                }
-
-                if (this.options.image?.toolbar !== undefined) {
-                  imageOptions.toolbar = {
-                    ...this.options.image?.toolbar,
-                    tippyOptions: getTippyOptions(
-                      this.options.image?.toolbar?.boundary,
-                      this.options.image?.toolbar?.appendTo
-                    )
-                  }
-                }
-
-                staticKitExtensions.push([800, ImageExtension.configure(imageOptions)])
-              }
-
-              if (this.options.drawingBoard !== false) {
-                staticKitExtensions.push([840, DrawingBoardExtension.configure(this.options.drawingBoard)])
-              }
-
-              if (this.options.mermaid !== false) {
-                staticKitExtensions.push([850, MermaidExtension.configure(this.options.mermaid ?? mermaidOptions)])
-              }
-
-              if (this.options.indent !== false) {
-                staticKitExtensions.push([
-                  860,
-                  IndentExtension.configure(this.options.indent ?? indentExtensionOptions)
-                ])
-              }
-
-              if (this.options.textAlign !== false) {
-                staticKitExtensions.push([
-                  870,
-                  TextAlign.configure(
-                    this.options.textAlign ?? {
-                      types: ['heading', 'paragraph'],
-                      alignments: ['left', 'center', 'right'],
-                      defaultAlignment: null
-                    }
-                  )
-                ])
-              }
-
-              if (this.options.toolbar !== false) {
-                staticKitExtensions.push([
-                  900,
-                  InlineToolbarExtension.configure({
-                    tippyOptions: getTippyOptions(this.options.toolbar?.boundary, this.options.toolbar?.appendTo),
-                    element: this.options.toolbar?.element,
-                    isHidden: this.options.toolbar?.isHidden,
-                    ctx: {
-                      mode,
-                      objectId: this.options.objectId,
-                      objectClass: this.options.objectClass,
-                      objectSpace: this.options.objectSpace
-                    }
-                  })
-                ])
-              }
-
-              staticKitExtensions.push([950, LinkUtilsExtension.configure({})])
-
-              if (mode !== 'compact' && this.options.note !== false) {
-                staticKitExtensions.push([1000, NoteExtension.configure(this.options.note ?? {})])
-              }
-
-              const allKitExtensions = [...tableKitExtensions, ...modelKitExtensions, ...staticKitExtensions]
-
-              allKitExtensions.sort((a, b) => a[0] - b[0])
-
-              return allKitExtensions.map(([_, ext]) => ext)
-            }
-=======
   const modelKitFactories = await getModelKitFactories()
 
   return Extension.create<EditorKitOptions>({
@@ -432,7 +239,6 @@
             objectId: this.options.objectId,
             objectClass: this.options.objectClass,
             objectSpace: this.options.objectSpace
->>>>>>> 461a0ace
           })
         )
         .filter((e) => e != null)
