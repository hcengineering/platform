<!--
// Copyright © 2024 Hardcore Engineering Inc.
//
// Licensed under the Eclipse Public License, Version 2.0 (the "License");
// you may not use this file except in compliance with the License. You may
// obtain a copy of the License at https://www.eclipse.org/legal/epl-2.0
//
// Unless required by applicable law or agreed to in writing, software
// distributed under the License is distributed on an "AS IS" BASIS,
// WITHOUT WARRANTIES OR CONDITIONS OF ANY KIND, either express or implied.
//
// See the License for the specific language governing permissions and
// limitations under the License.
-->
<script lang="ts">
<<<<<<< HEAD
  import { LoginInfo, WorkspaceLoginInfo } from '@hcengineering/login'
  import { createWorkspace, getRegionInfo, RegionInfo, setLoginInfo } from '@hcengineering/login-resources'
  import { Status, Severity, OK, getEmbeddedLabel } from '@hcengineering/platform'
  import { ButtonMenu } from '@hcengineering/ui'
  import { createEventDispatcher, onMount } from 'svelte'
=======
  import { LoginInfo, RegionInfo } from '@hcengineering/login'
  import { createWorkspace, getAccountDisplayName, getRegionInfo, setLoginInfo } from '@hcengineering/login-resources'
  import { Status, Severity, OK, getEmbeddedLabel } from '@hcengineering/platform'
  import { createEventDispatcher, onMount } from 'svelte'
  import { ButtonMenu } from '@hcengineering/ui'
>>>>>>> 461a0ace

  import Form from './Form.svelte'
  import onboard from '../plugin'

  export let account: LoginInfo

  const dispatch = createEventDispatcher()

  const fields = [{ id: 'workspace', name: 'workspace', i18n: onboard.string.Workspace }]

  const object = {
    workspace: ''
  }

  let status: Status<any> = OK
  let regions: RegionInfo[] = []
  let selectedRegion: string = ''

  onMount(async () => {
    regions = (await getRegionInfo())?.filter((it) => it.name.length > 0) ?? []
    selectedRegion = regions[0]?.region
  })

  const action = {
    i18n: onboard.string.CreateWorkspace,
    func: async () => {
      status = new Status(Severity.INFO, onboard.status.ConnectingToServer, {})

      const [loginStatus, result] = await createWorkspace(object.workspace, selectedRegion)
      status = loginStatus

<<<<<<< HEAD
      if (result !== undefined) {
        setLoginInfo(result as WorkspaceLoginInfo)
=======
      if (result != null) {
        setLoginInfo(result)
>>>>>>> 461a0ace
        dispatch('step', result)
      }
    }
  }
</script>

<<<<<<< HEAD
<Form caption={onboard.string.CreateWorkspace} subtitle={account.email} {status} {fields} {object} {action}>
=======
<Form
  caption={onboard.string.CreateWorkspace}
  subtitle={getAccountDisplayName(account)}
  {status}
  {fields}
  {object}
  {action}
>
>>>>>>> 461a0ace
  <svelte:fragment slot="region-selector">
    {#if regions.length > 1}
      <div class="flex flex-grow flex-reverse">
        <ButtonMenu
          bind:selected={selectedRegion}
          autoSelectionIfOne
          title={regions.find((it) => it.region === selectedRegion)?.name}
          items={regions.map((it) => ({ id: it.region, label: getEmbeddedLabel(it.name) }))}
          on:selected={(it) => {
            selectedRegion = it.detail
          }}
        />
      </div>
    {/if}
  </svelte:fragment>
</Form><|MERGE_RESOLUTION|>--- conflicted
+++ resolved
@@ -13,19 +13,11 @@
 // limitations under the License.
 -->
 <script lang="ts">
-<<<<<<< HEAD
-  import { LoginInfo, WorkspaceLoginInfo } from '@hcengineering/login'
-  import { createWorkspace, getRegionInfo, RegionInfo, setLoginInfo } from '@hcengineering/login-resources'
-  import { Status, Severity, OK, getEmbeddedLabel } from '@hcengineering/platform'
-  import { ButtonMenu } from '@hcengineering/ui'
-  import { createEventDispatcher, onMount } from 'svelte'
-=======
   import { LoginInfo, RegionInfo } from '@hcengineering/login'
   import { createWorkspace, getAccountDisplayName, getRegionInfo, setLoginInfo } from '@hcengineering/login-resources'
   import { Status, Severity, OK, getEmbeddedLabel } from '@hcengineering/platform'
   import { createEventDispatcher, onMount } from 'svelte'
   import { ButtonMenu } from '@hcengineering/ui'
->>>>>>> 461a0ace
 
   import Form from './Form.svelte'
   import onboard from '../plugin'
@@ -57,22 +49,14 @@
       const [loginStatus, result] = await createWorkspace(object.workspace, selectedRegion)
       status = loginStatus
 
-<<<<<<< HEAD
-      if (result !== undefined) {
-        setLoginInfo(result as WorkspaceLoginInfo)
-=======
       if (result != null) {
         setLoginInfo(result)
->>>>>>> 461a0ace
         dispatch('step', result)
       }
     }
   }
 </script>
 
-<<<<<<< HEAD
-<Form caption={onboard.string.CreateWorkspace} subtitle={account.email} {status} {fields} {object} {action}>
-=======
 <Form
   caption={onboard.string.CreateWorkspace}
   subtitle={getAccountDisplayName(account)}
@@ -81,7 +65,6 @@
   {object}
   {action}
 >
->>>>>>> 461a0ace
   <svelte:fragment slot="region-selector">
     {#if regions.length > 1}
       <div class="flex flex-grow flex-reverse">
