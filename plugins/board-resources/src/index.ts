//
// Copyright © 2020, 2021 Anticrm Platform Contributors.
// Copyright © 2021 Hardcore Engineering Inc.
//
// Licensed under the Eclipse Public License, Version 2.0 (the "License");
// you may not use this file except in compliance with the License. You may
// obtain a copy of the License at https://www.eclipse.org/legal/epl-2.0
//
// Unless required by applicable law or agreed to in writing, software
// distributed under the License is distributed on an "AS IS" BASIS,
// WITHOUT WARRANTIES OR CONDITIONS OF ANY KIND, either express or implied.
//
// See the License for the specific language governing permissions and
// limitations under the License.
//
import { Resources } from '@anticrm/platform'

import BoardPresenter from './components/BoardPresenter.svelte'
import CardPresenter from './components/CardPresenter.svelte'
import CreateBoard from './components/CreateBoard.svelte'
import CreateCard from './components/CreateCard.svelte'
import EditCard from './components/EditCard.svelte'
import KanbanCard from './components/KanbanCard.svelte'
import KanbanView from './components/KanbanView.svelte'
import CardLabelsPopup from './components/popups/CardLabelsPopup.svelte'
import MoveCard from './components/popups/MoveCard.svelte'
import CopyCard from './components/popups/CopyCard.svelte'
import DateRangePicker from './components/popups/DateRangePicker.svelte'
import CardDatePresenter from './components/presenters/DatePresenter.svelte'
import CardLabelPresenter from './components/presenters/LabelPresenter.svelte'
import TemplatesIcon from './components/TemplatesIcon.svelte'
import BoardHeader from './components/BoardHeader.svelte'
import BoardMenu from './components/BoardMenu.svelte'
import MenuMainPage from './components/MenuMainPage.svelte'
import Archive from './components/Archive.svelte'
<<<<<<< HEAD
=======
import TableView from './components/TableView.svelte'
import UserBoxList from './components/UserBoxList.svelte'
import CardLabels from './components/editor/CardLabels.svelte'
import board from './plugin'
import {
  addCurrentUser,
  canAddCurrentUser,
  isArchived,
  isUnarchived,
  archiveCard,
  unarchiveCard,
  updateCardMembers
} from './utils/CardUtils'
import { getPopupAlignment } from './utils/PopupUtils'
>>>>>>> 7b497522
import CardCoverEditor from './components/popups/CardCoverEditor.svelte'

export default async (): Promise<Resources> => ({
  component: {
    CreateBoard,
    CreateCard,
    EditCard,
    KanbanCard,
    CardPresenter,
    CardDatePresenter,
    CardLabelPresenter,
    TemplatesIcon,
    KanbanView,
    BoardPresenter,
    BoardHeader,
    BoardMenu,
    Archive,
    MenuMainPage,
<<<<<<< HEAD
    // action popups
    LabelsActionPopup: CardLabelsPopup,
    DatesActionPopup: DateRangePicker,
    CoverActionPopup: CardCoverEditor,
    MoveActionPopup: MoveCard,
    CopyActionPopup: CopyCard
=======
    TableView,
    UserBoxList,
    CardLabels
  },
  cardActionHandler: {
    Join: addCurrentUser,
    Move: showMoveCardPopup,
    Dates: showDatePickerPopup,
    Labels: showCardLabelsPopup,
    Attachments: showAttachmentsPopup,
    Archive: archiveCard,
    SendToBoard: unarchiveCard,
    Delete: showDeleteCardPopup,
    Members: showEditMembersPopup,
    Checklist: showChecklistsPopup,
    Copy: showCopyCardPopup,
    Cover: showCoverPopup
  },
  cardActionSupportedHandler: {
    Join: canAddCurrentUser,
    Archive: isUnarchived,
    SendToBoard: isArchived,
    Delete: isArchived
>>>>>>> 7b497522
  }
})<|MERGE_RESOLUTION|>--- conflicted
+++ resolved
@@ -33,23 +33,9 @@
 import BoardMenu from './components/BoardMenu.svelte'
 import MenuMainPage from './components/MenuMainPage.svelte'
 import Archive from './components/Archive.svelte'
-<<<<<<< HEAD
-=======
 import TableView from './components/TableView.svelte'
 import UserBoxList from './components/UserBoxList.svelte'
 import CardLabels from './components/editor/CardLabels.svelte'
-import board from './plugin'
-import {
-  addCurrentUser,
-  canAddCurrentUser,
-  isArchived,
-  isUnarchived,
-  archiveCard,
-  unarchiveCard,
-  updateCardMembers
-} from './utils/CardUtils'
-import { getPopupAlignment } from './utils/PopupUtils'
->>>>>>> 7b497522
 import CardCoverEditor from './components/popups/CardCoverEditor.svelte'
 
 export default async (): Promise<Resources> => ({
@@ -68,37 +54,14 @@
     BoardMenu,
     Archive,
     MenuMainPage,
-<<<<<<< HEAD
+        TableView,
+        UserBoxList,
+        CardLabels
     // action popups
     LabelsActionPopup: CardLabelsPopup,
     DatesActionPopup: DateRangePicker,
     CoverActionPopup: CardCoverEditor,
     MoveActionPopup: MoveCard,
     CopyActionPopup: CopyCard
-=======
-    TableView,
-    UserBoxList,
-    CardLabels
-  },
-  cardActionHandler: {
-    Join: addCurrentUser,
-    Move: showMoveCardPopup,
-    Dates: showDatePickerPopup,
-    Labels: showCardLabelsPopup,
-    Attachments: showAttachmentsPopup,
-    Archive: archiveCard,
-    SendToBoard: unarchiveCard,
-    Delete: showDeleteCardPopup,
-    Members: showEditMembersPopup,
-    Checklist: showChecklistsPopup,
-    Copy: showCopyCardPopup,
-    Cover: showCoverPopup
-  },
-  cardActionSupportedHandler: {
-    Join: canAddCurrentUser,
-    Archive: isUnarchived,
-    SendToBoard: isArchived,
-    Delete: isArchived
->>>>>>> 7b497522
   }
 })