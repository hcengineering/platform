--- conflicted
+++ resolved
@@ -14,11 +14,7 @@
 -->
 <script lang="ts">
   import { Ref } from '@anticrm/core'
-<<<<<<< HEAD
-  import { createQuery, getClient, UserBox } from '@anticrm/presentation'
-=======
-  import { createQuery, getClient, MessageBox } from '@anticrm/presentation'
->>>>>>> c6b757d6
+  import { createQuery, getClient, UserBox, MessageBox } from '@anticrm/presentation'
   import type { TodoItem } from '@anticrm/task'
   import task from '@anticrm/task'
   import { Button, CheckBox, TextAreaEditor, Icon, IconMoreH, Progress, showPopup } from '@anticrm/ui'
@@ -84,18 +80,14 @@
     await client.addCollection(task.class.TodoItem, value.space, value._id, value._class, 'items', item)
   }
 
+  function updateItemName (item: TodoItem, name: string) {
+    if (name === undefined || name.length === 0 || name === item.name) return
+    client.update(item, { name })
+  }
+
   function updateName (event: CustomEvent<string>) {
     isEditingName = false
-    const name = event.detail
-    if (name !== undefined && name.length > 0 && name !== value.name) {
-      value.name = name
-      client.update(value, { name: value.name })
-    }
-  }
-
-  function updateItemName (item: TodoItem, name: string) {
-    if (name === undefined || name.length === 0 || name === value.name) return
-    client.update(item, { name })
+    updateItemName(value, event.detail)
   }
 
   function updateItemAssignee (item: TodoItem, assignee: Ref<Employee>) {
