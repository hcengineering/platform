--- conflicted
+++ resolved
@@ -131,10 +131,6 @@
     "Copied": "Zkopírováno",
     "Title": "Název",
     "HideArchived": "Skrýt archivované",
-<<<<<<< HEAD
-    "RemoveRelation": "Odstranit vztah",  
-    "RemoveRelationConfirmation": "Chcete odstranit vztah?"  
-=======
     "RemoveRelation": "Odstranit vztah",
     "RemoveRelationConfirmation": "Chcete odstranit vztah?",
     "MasterDetail": "Hlavní-detailní",
@@ -152,6 +148,5 @@
     "Color": "Barva",
     "AutomationOnly": "Pouze automatizace",
     "CopyLink": "Kopírovat odkaz"
->>>>>>> 461a0ace
   }
 }