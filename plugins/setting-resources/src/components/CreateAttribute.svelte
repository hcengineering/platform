<!--
// Copyright © 2022 Hardcore Engineering Inc.
//
// Licensed under the Eclipse Public License, Version 2.0 (the "License");
// you may not use this file except in compliance with the License. You may
// obtain a copy of the License at https://www.eclipse.org/legal/epl-2.0
//
// Unless required by applicable law or agreed to in writing, software
// distributed under the License is distributed on an "AS IS" BASIS,
// WITHOUT WARRANTIES OR CONDITIONS OF ANY KIND, either express or implied.
//
// See the License for the specific language governing permissions and
// limitations under the License.
-->
<script lang="ts">
  import core, {
    AnyAttribute,
    Class,
    Data,
    Doc,
    generateId,
    IndexKind,
    PropertyType,
    Ref,
    Type
  } from '@hcengineering/core'
  import { Asset, getEmbeddedLabel } from '@hcengineering/platform'
  import presentation, { getClient } from '@hcengineering/presentation'
  import {
    AnyComponent,
    ButtonIcon,
    Component,
    DropdownLabelsIntl,
    IconCopy,
    IconDelete,
    Label,
    Modal,
    ModernEditbox,
    showPopup,
    Toggle
  } from '@hcengineering/ui'
  import { DropdownIntlItem } from '@hcengineering/ui/src/types'
  import view from '@hcengineering/view'
  import { IconPicker } from '@hcengineering/view-resources'
  import setting from '../plugin'
  import { clearSettingsStore } from '../store'

  export let _class: Ref<Class<Doc>>
  export let isCard: boolean = false

  let name: string
  let icon: Asset | undefined
  let type: Type<PropertyType> | undefined
  let index: IndexKind | undefined
  let defaultValue: any | undefined
  let is: AnyComponent | undefined
  let readonly: boolean = false
  const client = getClient()
  const hierarchy = client.getHierarchy()

  async function save (): Promise<void> {
    if (type === undefined) return

    const data: Data<AnyAttribute> = {
      attributeOf: _class,
      name: 'custom' + generateId(),
      label: getEmbeddedLabel(name),
      icon,
      isCustom: true,
      type,
      defaultValue,
      readonly,
      automationOnly: readonly
    }
    if (index !== undefined) {
      data.index = index
    }
    await client.createDoc(core.class.Attribute, core.space.Model, data)
    clearSettingsStore()
  }

  function getTypes (): DropdownIntlItem[] {
    const descendants = hierarchy.getDescendants(core.class.Type)
    const res: DropdownIntlItem[] = []
    for (const descendant of descendants) {
      const _class = hierarchy.getClass(descendant)
      if (_class.label !== undefined && hierarchy.hasMixin(_class, view.mixin.ObjectEditor)) {
        res.push({
          label: _class.label,
          id: _class._id
        })
      }
    }
    return res
  }

  const items = getTypes()
  export let selectedType: Ref<Class<Type<PropertyType>>> | undefined = undefined

  $: selectType(selectedType)

  function selectType (type: Ref<Class<Type<PropertyType>>> | undefined): void {
    if (type === undefined) return
    const _class = hierarchy.getClass(type)
    const editor = hierarchy.as(_class, view.mixin.ObjectEditor)
    if (editor.editor !== undefined) {
      is = editor.editor
    }
  }
  const handleSelection = (e: { detail: Ref<Class<Type<any>>> }): void => {
    selectType(e.detail)
  }
  const handleChange = (e: any): void => {
    type = e.detail?.type
    index = e.detail?.index
    defaultValue = e.detail?.defaultValue
  }

  function setIcon (): void {
    showPopup(IconPicker, { icon, showEmoji: false, showColor: false }, 'top', async (res) => {
      if (res !== undefined) {
        icon = res.icon
      }
    })
  }
</script>

<Modal
  label={setting.string.CreatingAttribute}
  type={'type-aside'}
  okLabel={presentation.string.Create}
  okAction={save}
  canSave={!(type === undefined || name === undefined || name.trim().length === 0)}
  onCancel={() => {
    clearSettingsStore()
  }}
>
  <svelte:fragment slot="actions">
    <ButtonIcon icon={IconDelete} size={'small'} kind={'tertiary'} />
    <ButtonIcon icon={IconCopy} size={'small'} kind={'tertiary'} />
  </svelte:fragment>
  <div class="hulyModal-content__titleGroup">
    <div class="hulyChip-item font-medium-12">
      <Label label={setting.string.Custom} />
    </div>
    <div class="flex items-center">
      <ButtonIcon
        icon={icon ?? setting.icon.Enums}
        size={'medium'}
        iconSize={'large'}
        kind={'tertiary'}
        on:click={setIcon}
      />
      <ModernEditbox bind:value={name} label={core.string.Name} size={'large'} kind={'ghost'} autoFocus />
    </div>
  </div>
  <div class="grid">
    <span class="label">
      <Label label={setting.string.Type} />
    </span>
    <DropdownLabelsIntl
      label={setting.string.Type}
      {items}
      size={'large'}
      width={'100%'}
      bind:selected={selectedType}
      on:selected={handleSelection}
    />
    {#if is}
      <Component
        {is}
        props={{
          type,
          defaultValue,
          isCard,
<<<<<<< HEAD
=======
          width: '100%',
>>>>>>> 461a0ace
          kind: 'regular',
          size: 'large'
        }}
        on:change={handleChange}
      />
    {/if}
    <span class="label">
      <Label label={view.string.AutomationOnly} />
    </span>
    <Toggle bind:on={readonly} />
  </div>
</Modal>

<style lang="scss">
  .grid {
    display: grid;
    grid-template-columns: 1fr 1.5fr;
    grid-auto-rows: minmax(2rem, max-content);
    justify-content: start;
    padding: 0.5rem;
    align-items: center;
    row-gap: 0.5rem;
    column-gap: 1rem;
    height: min-content;
  }
</style><|MERGE_RESOLUTION|>--- conflicted
+++ resolved
@@ -173,10 +173,7 @@
           type,
           defaultValue,
           isCard,
-<<<<<<< HEAD
-=======
           width: '100%',
->>>>>>> 461a0ace
           kind: 'regular',
           size: 'large'
         }}
