<!--
// Copyright © 2024 Hardcore Engineering Inc.
//
// Licensed under the Eclipse Public License, Version 2.0 (the "License");
// you may not use this file except in compliance with the License. You may
// obtain a copy of the License at https://www.eclipse.org/legal/epl-2.0
//
// Unless required by applicable law or agreed to in writing, software
// distributed under the License is distributed on an "AS IS" BASIS,
// WITHOUT WARRANTIES OR CONDITIONS OF ANY KIND, either express or implied.
//
// See the License for the specific language governing permissions and
// limitations under the License.
-->
<script lang="ts">
<<<<<<< HEAD
  import { Header, Breadcrumb, Scroller } from '@hcengineering/ui'
  import core, { Account, Ref, Role, RolesAssignment, SpaceType, TypedSpace, WithLookup } from '@hcengineering/core'
=======
  import { Header, Breadcrumb } from '@hcengineering/ui'
  import core, { AccountUuid, Ref, Role, RolesAssignment, SpaceType, TypedSpace, WithLookup } from '@hcengineering/core'
>>>>>>> 461a0ace
  import { createQuery, getClient } from '@hcengineering/presentation'
  import { AccountArrayEditor } from '@hcengineering/contact-resources'

  import setting from '../plugin'

  const client = getClient()
  const hierarchy = client.getHierarchy()

  let space: TypedSpace
  let spaceType: WithLookup<SpaceType>

  const spaceQuery = createQuery()
  spaceQuery.query(
    core.class.TypedSpace,
    {
      _id: core.space.Space
    },
    (res) => {
      space = res[0]
    }
  )

  const typeQuery = createQuery()
  $: if (space?.type !== undefined) {
    typeQuery.query(
      core.class.SpaceType,
      {
        _id: core.spaceType.SpacesType
      },
      (res) => {
        spaceType = res[0]
      },
      {
        lookup: {
          _id: { roles: core.class.Role }
        }
      }
    )
  }
  $: roles = (spaceType?.$lookup?.roles ?? []) as Role[]

  let rolesAssignment: RolesAssignment = {}
  $: {
    if (space !== undefined && spaceType?.targetClass !== undefined) {
      const asMixin = hierarchy.as(space, spaceType?.targetClass)

      rolesAssignment = roles.reduce<RolesAssignment>((prev, { _id }) => {
        prev[_id] = (asMixin as any)[_id] ?? []

        return prev
      }, {})
    }
  }

  async function handleRoleAssignmentChanged (roleId: Ref<Role>, newMembers: AccountUuid[]): Promise<void> {
    await client.updateMixin(space._id, space._class, core.space.Space, spaceType.targetClass, {
      [roleId]: newMembers
    })
  }
</script>

<div class="hulyComponent">
  <Header adaptive={'disabled'}>
    <Breadcrumb icon={setting.icon.Views} label={setting.string.Spaces} size="large" isCurrent />
  </Header>
  <div class="hulyComponent-content__column content">
    <Scroller>
      {#each roles as role}
        <div class="antiGrid-row">
          <div class="antiGrid-row__header">
            {role.name}
          </div>
          <AccountArrayEditor
            value={rolesAssignment?.[role._id] ?? []}
            label={setting.string.Assignees}
            onChange={async (refs) => {
              await handleRoleAssignmentChanged(role._id, refs)
            }}
            kind="regular"
            size="large"
          />
        </div>
<<<<<<< HEAD
      {/each}
    </Scroller>
=======
        <AccountArrayEditor
          value={rolesAssignment?.[role._id] ?? []}
          label={core.string.Members}
          onChange={(refs) => {
            void handleRoleAssignmentChanged(role._id, refs)
          }}
          kind="regular"
          size="large"
        />
      </div>
    {/each}
>>>>>>> 461a0ace
  </div>
</div>

<style lang="scss">
  .content {
    margin: 2rem 3.25rem;
  }
</style><|MERGE_RESOLUTION|>--- conflicted
+++ resolved
@@ -13,13 +13,8 @@
 // limitations under the License.
 -->
 <script lang="ts">
-<<<<<<< HEAD
-  import { Header, Breadcrumb, Scroller } from '@hcengineering/ui'
-  import core, { Account, Ref, Role, RolesAssignment, SpaceType, TypedSpace, WithLookup } from '@hcengineering/core'
-=======
   import { Header, Breadcrumb } from '@hcengineering/ui'
   import core, { AccountUuid, Ref, Role, RolesAssignment, SpaceType, TypedSpace, WithLookup } from '@hcengineering/core'
->>>>>>> 461a0ace
   import { createQuery, getClient } from '@hcengineering/presentation'
   import { AccountArrayEditor } from '@hcengineering/contact-resources'
 
@@ -86,26 +81,11 @@
     <Breadcrumb icon={setting.icon.Views} label={setting.string.Spaces} size="large" isCurrent />
   </Header>
   <div class="hulyComponent-content__column content">
-    <Scroller>
-      {#each roles as role}
-        <div class="antiGrid-row">
-          <div class="antiGrid-row__header">
-            {role.name}
-          </div>
-          <AccountArrayEditor
-            value={rolesAssignment?.[role._id] ?? []}
-            label={setting.string.Assignees}
-            onChange={async (refs) => {
-              await handleRoleAssignmentChanged(role._id, refs)
-            }}
-            kind="regular"
-            size="large"
-          />
+    {#each roles as role}
+      <div class="antiGrid-row">
+        <div class="antiGrid-row__header">
+          {role.name}
         </div>
-<<<<<<< HEAD
-      {/each}
-    </Scroller>
-=======
         <AccountArrayEditor
           value={rolesAssignment?.[role._id] ?? []}
           label={core.string.Members}
@@ -117,7 +97,6 @@
         />
       </div>
     {/each}
->>>>>>> 461a0ace
   </div>
 </div>
 
