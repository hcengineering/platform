<!--
// Copyright © 2022 Hardcore Engineering Inc.
//
// Licensed under the Eclipse Public License, Version 2.0 (the "License");
// you may not use this file except in compliance with the License. You may
// obtain a copy of the License at https://www.eclipse.org/legal/epl-2.0
//
// Unless required by applicable law or agreed to in writing, software
// distributed under the License is distributed on an "AS IS" BASIS,
// WITHOUT WARRANTIES OR CONDITIONS OF ANY KIND, either express or implied.
//
// See the License for the specific language governing permissions and
// limitations under the License.
-->
<script lang="ts">
  import { PluginConfiguration, systemAccountUuid } from '@hcengineering/core'
  import {
    createQuery,
    getClient,
    pluginConfigurationStore,
    hasResource,
<<<<<<< HEAD
    isDisabled
=======
    isDisabled,
    isAdminUser
>>>>>>> e5c97fd5
  } from '@hcengineering/presentation'
  import ratingPlugin, { getRaiting, type PersonRating } from '@hcengineering/rating'
  import { Breadcrumb, Button, Header, Icon, IconInfo, Label, Scroller } from '@hcengineering/ui'
  import setting from '../plugin'

  const client = getClient()

  async function change (config: PluginConfiguration, value: boolean): Promise<void> {
    await client.update(config, {
      enabled: value
    })
  }

  const sysQuery = createQuery()
  let sysRating: PersonRating | undefined

  sysQuery.query(ratingPlugin.class.PersonRating, { accountId: systemAccountUuid }, (res) => {
    sysRating = res[0]
  })

  $: totalVisible = getRaiting(
    100,
    sysRating,
    $pluginConfigurationStore.list.filter((it) => it.enabled && it.hidden !== true && it.system !== true)
  )
</script>

<div class="hulyComponent">
  <Header adaptive={'disabled'}>
    <Breadcrumb icon={setting.icon.Setting} label={setting.string.Configuration} size={'large'} isCurrent />
  </Header>
  <div class="hulyComponent-content__column content">
    <div class="flex-row-center flex-wrap m-4 px-4">
      <Label label={setting.string.BetaWarning} />
    </div>
    <Scroller align={'center'} padding={'var(--spacing-3)'} bottomPadding={'var(--spacing-3)'}>
      <div class="flex-row-center flex-wrap gap-around-4">
        {#each $pluginConfigurationStore.list as config}
          {#if config.hidden !== true && config.system !== true && !isDisabled(config.pluginId)}
            {@const pluginRating = getRaiting(totalVisible, sysRating, [config])}
            <div class="cardBox flex-col clear-mins" class:enabled={config.enabled ?? true}>
              <div class="flex-row-center">
                <span class="mr-2">
                  <Icon icon={config.icon ?? IconInfo} size={'medium'} />
                </span>
                <span class="fs-title">
                  <Label label={config.label} />

                  {#if hasResource(ratingPlugin.component.RatingRing)}
                    - ({pluginRating}%)
                  {/if}
                </span>
              </div>
              {#if config.description}
                <div class="my-3 flex-grow clear-mins">
                  <Label label={config.description} />
                </div>
              {/if}
              <div class="flex-between flex-row-center">
                {#if config.beta}
                  <Label label={setting.string.ConfigBeta} />
                {/if}
                <div class="flex-row-center flex-reverse flex-grow max-h-9">
                  <Button
                    label={(config.enabled ?? true) ? setting.string.ConfigDisable : setting.string.ConfigEnable}
                    size={'large'}
                    on:click={() => change(config, !(config.enabled ?? true))}
                  />
                </div>
              </div>
            </div>
          {/if}
        {/each}
      </div>
    </Scroller>
  </div>
</div>

<style lang="scss">
  .cardBox {
    flex-shrink: 0;
    padding: 1rem;
    width: 24rem;
    height: 10rem;
    background-color: var(--theme-button-default);
    border: 1px solid var(--theme-button-border);
    border-radius: 0.5rem;
    &.enabled {
      background-color: var(--theme-button-pressed);
    }
  }
</style><|MERGE_RESOLUTION|>--- conflicted
+++ resolved
@@ -19,12 +19,8 @@
     getClient,
     pluginConfigurationStore,
     hasResource,
-<<<<<<< HEAD
-    isDisabled
-=======
     isDisabled,
     isAdminUser
->>>>>>> e5c97fd5
   } from '@hcengineering/presentation'
   import ratingPlugin, { getRaiting, type PersonRating } from '@hcengineering/rating'
   import { Breadcrumb, Button, Header, Icon, IconInfo, Label, Scroller } from '@hcengineering/ui'
