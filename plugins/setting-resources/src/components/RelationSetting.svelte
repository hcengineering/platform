<script lang="ts">
  import core, { Association, Class, Data, Doc, Ref } from '@hcengineering/core'
  import { IntlString, translate } from '@hcengineering/platform'
  import { createQuery, getClient, MessageBox } from '@hcengineering/presentation'
  import {
    Breadcrumb,
    Button,
    defineSeparators,
    Header,
    IconDelete,
    Separator,
    showPopup,
    twoPanelsSeparators
  } from '@hcengineering/ui'
  import view from '@hcengineering/view-resources/src/plugin'
  import settings from '../plugin'
  import card from '@hcengineering/card'
  import AssociationEditor from './AssociationEditor.svelte'

  export let _classes: Ref<Class<Doc>>[] = [core.class.Doc]
  export let exclude: Ref<Class<Doc>>[] = [card.class.Card]

  const query = createQuery()
  const client = getClient()
  const hierarchy = client.getHierarchy()

  let selected: Association | Data<Association> | undefined

  let associations: Association[] = []

  query.query(core.class.Association, {}, (res) => {
    associations = res
  })

  $: filtered = filterAssociations(associations, _classes, exclude)

  function filterAssociations (
    associations: Association[],
    _classes: Ref<Class<Doc>>[],
    exclude: Ref<Class<Doc>>[]
  ): Association[] {
    _classes = _classes ?? [core.class.Doc]
    exclude = exclude ?? [card.class.Card]
    const res: Association[] = []
    const descendants = new Set(_classes.map((p) => hierarchy.getDescendants(p)).reduce((a, b) => a.concat(b)))
    const excluded = new Set()
    for (const _class of exclude) {
      const desc = hierarchy.getDescendants(_class)
      for (const _id of desc) {
        excluded.add(_id)
      }
    }
    for (const association of associations) {
      if (
        descendants.has(association.classA) &&
        descendants.has(association.classB) &&
        !excluded.has(association.classA) &&
        !excluded.has(association.classB)
      ) {
        res.push(association)
      }
    }
    return res
  }

  function createRelation (): void {
    selected = {
      classA: '' as Ref<Class<Doc>>,
      classB: '' as Ref<Class<Doc>>,
      nameA: '',
      nameB: '',
      type: '1:1'
    }
  }

  function isAssociation (data: Data<Association> | Association | undefined): data is Association {
    return (data as Association)?._id !== undefined
  }

  function getClassLabel (_class: Ref<Class<Doc>>): IntlString | undefined {
    const _classLabel = client.getModel().findObject(_class)
    return _classLabel?.label
  }

  async function getLabel (association: Association): Promise<string> {
    const aLabel = getClassLabel(association.classA)
    const bLabel = getClassLabel(association.classB)
    const aClass = aLabel !== undefined ? await translate(aLabel, {}) : undefined
    const bClass = bLabel !== undefined ? await translate(bLabel, {}) : undefined
    return `${association.nameA} ${aClass !== undefined ? '(' + aClass + ')' : ''} - ${association.nameB} ${bClass !== undefined ? '(' + bClass + ')' : ''}`
  }

  defineSeparators('workspaceSettings', twoPanelsSeparators)

  async function remove (val: Association | Data<Association> | undefined): Promise<void> {
    if (isAssociation(val)) {
      showPopup(MessageBox, {
        label: view.string.DeleteObject,
        message: view.string.DeleteObjectConfirm,
        params: { count: 1 },
        dangerous: true,
        action: async () => {
          selected = undefined
          await client.remove(val)
        }
      })
    }
  }
</script>

<div class="hulyComponent">
  <Header adaptive={'disabled'}>
    <Breadcrumb icon={settings.icon.Relations} label={core.string.Relations} size={'large'} isCurrent />

    <svelte:fragment slot="actions">
      {#if isAssociation(selected)}
        <Button icon={IconDelete} label={view.string.Delete} kind={'dangerous'} on:click={() => remove(selected)} />
      {/if}
    </svelte:fragment>
  </Header>

  <div class="hulyComponent-content__container columns">
    <div class="hulyComponent-content__column">
      <div class="ulyComponent-content__navHeader flex-between trans-title flex-no-shrink bottom-divider p-3">
        <Button
          icon={view.icon.Add}
          label={core.string.AddRelation}
          justify={'left'}
          width={'100%'}
          on:click={createRelation}
        />
      </div>

      <div class="flex-col overflow-y-auto">
        {#each filtered as association (association._id)}
          <button
            class="list-item"
            class:selected={selected === association}
            on:click={() => {
              selected = association
            }}
          >
            {#await getLabel(association) then label}
              <span class="font-regular-14 overflow-label">{label}</span>
            {/await}
          </button>
        {/each}
      </div>
    </div>
    <Separator name={'workspaceSettings'} index={0} color={'var(--theme-divider-color)'} />
    {#if selected !== undefined}
      <AssociationEditor
        {exclude}
        {_classes}
        association={selected}
        on:create
<<<<<<< HEAD
        on:close={() => {
=======
        on:close={(res) => {
>>>>>>> 461a0ace
          selected = undefined
        }}
      />
    {/if}
  </div>
</div>

<style lang="scss">
  .list-item {
    display: flex;
    justify-content: space-between;
    align-items: center;
    margin: 0 var(--spacing-1_5);
    padding: var(--spacing-1) var(--spacing-1_25);
    text-align: left;
    border: none;
    border-radius: var(--small-BorderRadius);
    outline: none;

    & :global(button.type-button-icon) {
      visibility: hidden;
    }
    &:hover {
      background-color: var(--theme-button-hovered);

      & :global(button.type-button-icon) {
        visibility: visible;
      }
    }
    &.selected {
      background-color: var(--theme-button-default);
      cursor: default;
    }
  }
</style><|MERGE_RESOLUTION|>--- conflicted
+++ resolved
@@ -154,11 +154,7 @@
         {_classes}
         association={selected}
         on:create
-<<<<<<< HEAD
-        on:close={() => {
-=======
         on:close={(res) => {
->>>>>>> 461a0ace
           selected = undefined
         }}
       />
