--- conflicted
+++ resolved
@@ -13,23 +13,13 @@
 // limitations under the License.
 -->
 <script lang="ts">
-<<<<<<< HEAD
   import contact, { EmployeeAccount, getFirstName, getLastName } from '@hcengineering/contact'
   import { ChannelsEditor, employeeByIdStore } from '@hcengineering/contact-resources'
   import { getCurrentAccount } from '@hcengineering/core'
   import login from '@hcengineering/login'
   import { getResource } from '@hcengineering/platform'
-  import { AttributeEditor, EditableAvatar, getClient, MessageBox } from '@hcengineering/presentation'
-=======
-  import { AttributeEditor, getClient } from '@hcengineering/presentation'
-
-  import contact, { EmployeeAccount, getFirstName, getLastName } from '@hcengineering/contact'
-  import { ChannelsEditor, EditableAvatar, employeeByIdStore } from '@hcengineering/contact-resources'
-  import contactRes from '@hcengineering/contact-resources/src/plugin'
-  import { getCurrentAccount } from '@hcengineering/core'
-  import { changeName, leaveWorkspace } from '@hcengineering/login-resources'
-  import { MessageBox } from '@hcengineering/presentation'
->>>>>>> b0abf934
+  import { AttributeEditor, getClient, MessageBox } from '@hcengineering/presentation'
+  import { EditableAvatar } from '@hcengineering/contact-resources'
   import { Button, createFocusManager, EditBox, FocusHandler, Icon, Label, showPopup } from '@hcengineering/ui'
   import setting from '../plugin'
   const client = getClient()
