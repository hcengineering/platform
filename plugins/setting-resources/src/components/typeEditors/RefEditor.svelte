--- conflicted
+++ resolved
@@ -16,7 +16,6 @@
   import core, { Class, Doc, DOMAIN_STATUS, Ref, RefTo } from '@hcengineering/core'
   import { TypeRef } from '@hcengineering/model'
   import { getClient } from '@hcengineering/presentation'
-  import card from '@hcengineering/card'
   import { DropdownLabelsIntl, Label } from '@hcengineering/ui'
   import view from '@hcengineering/view-resources/src/plugin'
   import card from '@hcengineering/card'
@@ -29,10 +28,7 @@
   export let kind: ButtonKind = 'regular'
   export let size: ButtonSize = 'medium'
   export let isCard: boolean = false
-<<<<<<< HEAD
-=======
   export let width: string | undefined = undefined
->>>>>>> 461a0ace
 
   const _classes = isCard ? [card.class.Card, contactPlugin.class.Contact] : [core.class.Doc]
   const exclude = !isCard ? [card.class.Card] : []
