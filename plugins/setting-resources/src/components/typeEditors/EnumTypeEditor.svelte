<!--
// Copyright © 2022 Hardcore Engineering Inc.
//
// Licensed under the Eclipse Public License, Version 2.0 (the "License");
// you may not use this file except in compliance with the License. You may
// obtain a copy of the License at https://www.eclipse.org/legal/epl-2.0
//
// Unless required by applicable law or agreed to in writing, software
// distributed under the License is distributed on an "AS IS" BASIS,
// WITHOUT WARRANTIES OR CONDITIONS OF ANY KIND, either express or implied.
//
// See the License for the specific language governing permissions and
// limitations under the License.
-->
<script lang="ts">
  import core, { Enum, EnumOf, IndexKind, Ref } from '@hcengineering/core'
  import { TypeEnum } from '@hcengineering/model'
  import presentation, { getClient } from '@hcengineering/presentation'
  import { Button, Label, showPopup } from '@hcengineering/ui'
  import type { ButtonKind, ButtonSize } from '@hcengineering/ui'
  import { EnumEditor } from '@hcengineering/view-resources'
  import { createEventDispatcher } from 'svelte'
  import setting from '../../plugin'
  import EnumSelect from './EnumSelect.svelte'

  export let type: EnumOf | undefined
  export let editable: boolean = true
  export let value: Enum | undefined
  export let nested: boolean = false
  export let defaultValue: string | undefined
  export let kind: ButtonKind = 'no-border'
  export let size: ButtonSize = 'small'
<<<<<<< HEAD
  export let nested: boolean = false
=======
  export let width: string | undefined = undefined
>>>>>>> 461a0ace

  const client = getClient()
  const dispatch = createEventDispatcher()

  $: value && changeEnum(value)
  $: ref = value?._id ?? type?.of

  const create = {
    label: setting.string.CreateEnum,
    component: setting.component.EditEnum
  }

  function changeEnum (value: Enum) {
    type = TypeEnum(value._id)
    dispatch('change', { type, defaultValue, index: IndexKind.FullText })
  }

  async function updateSelected (ref: Ref<Enum> | undefined) {
    value = ref !== undefined ? await client.findOne(core.class.Enum, { _id: ref }) : undefined
  }

  $: updateSelected(ref)

  async function edit () {
    if (value === undefined) return
    showPopup(setting.component.EditEnum, { value }, 'top')
  }
</script>

<<<<<<< HEAD
<div class="hulyModal-content__settingsSet-line">
  <span class="label">
    <Label label={core.string.Enum} />
  </span>
  <div class="flex-row-center gap-2">
    {#if editable}
      <EnumSelect label={core.string.Enum} bind:value {create} {kind} {size} />
    {:else if value}
      <div>
        {value.name}
      </div>
    {/if}
    {#if value}
      <Button
        icon={setting.icon.Setting}
        {kind}
        {size}
        showTooltip={{ label: presentation.string.Edit }}
        on:click={edit}
      />
    {/if}
  </div>
</div>
{#if value && type && !nested}
  <div class="hulyModal-content__settingsSet-line">
    <span class="label">
      <Label label={setting.string.DefaultValue} />
    </span>
    <div class="ml-2">
      <EnumEditor
        label={setting.string.SelectAValue}
        {kind}
        {size}
        allowDeselect
        {type}
        value={defaultValue ?? ''}
        onChange={(e) => {
          defaultValue = e
          dispatch('change', { type, defaultValue })
        }}
      />
=======
<span class="label">
  <Label label={core.string.Enum} />
</span>
<div class="flex-row-center gap-2">
  {#if editable}
    <EnumSelect label={core.string.Enum} shrink={1} {width} bind:value {create} {kind} {size} />
  {:else if value}
    <div>
      {value.name}
>>>>>>> 461a0ace
    </div>
  {/if}
  {#if value}
    <Button
      icon={setting.icon.Setting}
      {kind}
      {size}
      showTooltip={{ label: presentation.string.Edit }}
      on:click={edit}
    />
  {/if}
</div>
{#if value && type && !nested}
  <span class="label">
    <Label label={setting.string.DefaultValue} />
  </span>
  <EnumEditor
    label={setting.string.SelectAValue}
    {kind}
    {size}
    {width}
    allowDeselect
    {type}
    value={defaultValue ?? ''}
    onChange={(e) => {
      defaultValue = e
      dispatch('change', { type, defaultValue })
    }}
  />
{/if}<|MERGE_RESOLUTION|>--- conflicted
+++ resolved
@@ -30,11 +30,7 @@
   export let defaultValue: string | undefined
   export let kind: ButtonKind = 'no-border'
   export let size: ButtonSize = 'small'
-<<<<<<< HEAD
-  export let nested: boolean = false
-=======
   export let width: string | undefined = undefined
->>>>>>> 461a0ace
 
   const client = getClient()
   const dispatch = createEventDispatcher()
@@ -64,49 +60,6 @@
   }
 </script>
 
-<<<<<<< HEAD
-<div class="hulyModal-content__settingsSet-line">
-  <span class="label">
-    <Label label={core.string.Enum} />
-  </span>
-  <div class="flex-row-center gap-2">
-    {#if editable}
-      <EnumSelect label={core.string.Enum} bind:value {create} {kind} {size} />
-    {:else if value}
-      <div>
-        {value.name}
-      </div>
-    {/if}
-    {#if value}
-      <Button
-        icon={setting.icon.Setting}
-        {kind}
-        {size}
-        showTooltip={{ label: presentation.string.Edit }}
-        on:click={edit}
-      />
-    {/if}
-  </div>
-</div>
-{#if value && type && !nested}
-  <div class="hulyModal-content__settingsSet-line">
-    <span class="label">
-      <Label label={setting.string.DefaultValue} />
-    </span>
-    <div class="ml-2">
-      <EnumEditor
-        label={setting.string.SelectAValue}
-        {kind}
-        {size}
-        allowDeselect
-        {type}
-        value={defaultValue ?? ''}
-        onChange={(e) => {
-          defaultValue = e
-          dispatch('change', { type, defaultValue })
-        }}
-      />
-=======
 <span class="label">
   <Label label={core.string.Enum} />
 </span>
@@ -116,7 +69,6 @@
   {:else if value}
     <div>
       {value.name}
->>>>>>> 461a0ace
     </div>
   {/if}
   {#if value}
