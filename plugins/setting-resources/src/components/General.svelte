--- conflicted
+++ resolved
@@ -13,9 +13,6 @@
 // limitations under the License.
 -->
 <script lang="ts">
-<<<<<<< HEAD
-  import core, { Configuration } from '@hcengineering/core'
-=======
   import core, {
     type Account,
     AccountRole,
@@ -26,7 +23,6 @@
     readOnlyGuestAccountUuid,
     Ref
   } from '@hcengineering/core'
->>>>>>> 461a0ace
   import {
     Breadcrumb,
     Button,
@@ -56,16 +52,11 @@
   import { translateCB } from '@hcengineering/platform'
   import { createQuery, getClient, MessageBox, uiContext } from '@hcengineering/presentation'
   import { WorkspaceSetting } from '@hcengineering/setting'
-<<<<<<< HEAD
-  import { AvatarType } from '@hcengineering/contact'
-  import settingsRes from '../plugin'
-=======
   import contact, { AvatarType, ensureEmployeeForPerson } from '@hcengineering/contact'
   import settingsRes from '../plugin'
   import communication, { GuestCommunicationSettings } from '@hcengineering/communication'
   import card, { Card } from '@hcengineering/card'
   import chat from '@hcengineering/chat'
->>>>>>> 461a0ace
 
   let loading = true
   let isEditingName = false
@@ -75,15 +66,6 @@
   let allowGuestSignUp: boolean
 
   const accountClient = getAccountClient()
-  const disabledSet = ['\n', '<', '>', '/', '\\']
-
-  $: editNameDisabled =
-    isEditingName &&
-    (name.trim().length > 40 ||
-      name.trim() === oldName ||
-      name.trim() === '' ||
-      disabledSet.some((it) => name.includes(it)))
-
   const disabledSet = ['\n', '<', '>', '/', '\\']
 
   $: editNameDisabled =
@@ -139,11 +121,7 @@
   let workspaceSettings: WorkspaceSetting | undefined = undefined
 
   const client = getClient()
-<<<<<<< HEAD
-  void client.findOne(setting.class.WorkspaceSetting, {}).then((r) => {
-=======
   void client.findOne(settingsRes.class.WorkspaceSetting, {}).then((r) => {
->>>>>>> 461a0ace
     workspaceSettings = r
   })
 
@@ -175,18 +153,12 @@
 
   $: permissionConfigurationQuery.query(
     core.class.Configuration,
-<<<<<<< HEAD
-    { _id: setting.ids.DisablePermissionsConfiguration },
-=======
     { _id: settingsRes.ids.DisablePermissionsConfiguration },
->>>>>>> 461a0ace
     (result) => {
       disablePermissionsConfiguration = result[0]
     }
   )
 
-<<<<<<< HEAD
-=======
   async function handleToggleReadonlyAccess (e: CustomEvent<boolean>): Promise<void> {
     const enabled = e.detail
     const guestUserInfo = await accountClient.updateAllowReadOnlyGuests(enabled)
@@ -221,18 +193,13 @@
     await accountClient.updateAllowGuestSignUp(e.detail)
   }
 
->>>>>>> 461a0ace
   function handleTogglePermissions (): void {
     const newState = !arePermissionsDisabled
     showPopup(MessageBox, {
       label: newState ? settingsRes.string.DisablePermissions : settingsRes.string.EnablePermissions,
-<<<<<<< HEAD
-      message: newState ? setting.string.DisablePermissionsConfirmation : setting.string.EnablePermissionsConfirmation,
-=======
       message: newState
         ? settingsRes.string.DisablePermissionsConfirmation
         : settingsRes.string.EnablePermissionsConfirmation,
->>>>>>> 461a0ace
       dangerous: true,
       action: async () => {
         if (disablePermissionsConfiguration === undefined) {
@@ -240,11 +207,7 @@
             core.class.Configuration,
             core.space.Workspace,
             { enabled: newState },
-<<<<<<< HEAD
-            setting.ids.DisablePermissionsConfiguration
-=======
             settingsRes.ids.DisablePermissionsConfiguration
->>>>>>> 461a0ace
           )
         } else {
           await client.update(disablePermissionsConfiguration, { enabled: newState })
@@ -252,8 +215,6 @@
       }
     })
   }
-<<<<<<< HEAD
-=======
 
   const weekInfoFirstDay: number = getLocalWeekStart()
   const hasWeekInfo: boolean = hasLocalWeekStart()
@@ -303,7 +264,6 @@
     localStorage.setItem('firstDayOfWeek', `${e.detail}`)
     $deviceInfo.firstDayOfWeek = e.detail === 'system' ? weekInfoFirstDay : parseInt(e.detail, 10) ?? 1
   }
->>>>>>> 461a0ace
 </script>
 
 <div class="hulyComponent">
@@ -368,13 +328,6 @@
               />
             </div>
           </div>
-<<<<<<< HEAD
-          <div>
-            <Label label={setting.string.WorkspaceNamePattern} />
-          </div>
-          <div class="delete mt-6">
-            <Button icon={IconDelete} kind="dangerous" label={setting.string.DeleteWorkspace} on:click={handleDelete} />
-=======
           <div class="title mt-6"><Label label={settingsRes.string.GuestAccess} /></div>
           <div class="flex-row-center flex-gap-4">
             <Label label={settingsRes.string.GuestAccessDescription} />
@@ -415,17 +368,6 @@
                 : settingsRes.string.DisablePermissions}
               on:click={handleTogglePermissions}
             />
->>>>>>> 461a0ace
-          </div>
-          <div class="title mt-6"><Label label={setting.string.Permissions} /></div>
-          <div class="delete">
-            <Button
-              kind="regular"
-              label={arePermissionsDisabled
-                ? settingsRes.string.EnablePermissions
-                : settingsRes.string.DisablePermissions}
-              on:click={handleTogglePermissions}
-            />
           </div>
         </div>
       </Scroller>
