//
// Copyright © 2020, 2021 Anticrm Platform Contributors.
//
// Licensed under the Eclipse Public License, Version 2.0 (the "License");
// you may not use this file except in compliance with the License. You may
// obtain a copy of the License at https://www.eclipse.org/legal/epl-2.0
//
// Unless required by applicable law or agreed to in writing, software
// distributed under the License is distributed on an "AS IS" BASIS,
// WITHOUT WARRANTIES OR CONDITIONS OF ANY KIND, either express or implied.
//
// See the License for the specific language governing permissions and
// limitations under the License.
//

import { type Class, type Doc, type Mixin } from '@hcengineering/core'
import { type Resources } from '@hcengineering/platform'
import { getClient, MessageBox } from '@hcengineering/presentation'
import { showPopup } from '@hcengineering/ui'
import { deleteObject } from '@hcengineering/view-resources/src/utils'
import ClassSetting from './components/ClassSetting.svelte'
import CreateMixin from './components/CreateMixin.svelte'
import EditEnum from './components/EditEnum.svelte'
import EnumSetting from './components/EnumSetting.svelte'
import Integrations from './components/integrations/Integrations.svelte'
import General from './components/General.svelte'
import Backup from './components/Backup.svelte'
import Owners from './components/Owners.svelte'
import Password from './components/Password.svelte'
import Privacy from './components/Privacy.svelte'
import Profile from './components/Profile.svelte'
import Settings from './components/Settings.svelte'

import { Analytics } from '@hcengineering/analytics'
import ClassAttributes from './components/ClassAttributes.svelte'
import ClassAttributesList from './components/ClassAttributesList.svelte'
import Configure from './components/Configure.svelte'
import InviteSetting from './components/InviteSetting.svelte'
import PermissionPresenter from './components/presenters/PermissionPresenter.svelte'
import SpaceTypeDescriptorPresenter from './components/presenters/SpaceTypeDescriptorPresenter.svelte'
import Spaces from './components/Spaces.svelte'
import SpaceTypeGeneralSectionEditor from './components/spaceTypes/editor/SpaceTypeGeneralSectionEditor.svelte'
import SpaceTypePropertiesSectionEditor from './components/spaceTypes/editor/SpaceTypePropertiesSectionEditor.svelte'
import SpaceTypeRolesSectionEditor from './components/spaceTypes/editor/SpaceTypeRolesSectionEditor.svelte'
import ManageSpaceTypeContent from './components/spaceTypes/ManageSpaceTypeContent.svelte'
import ManageSpaceTypes from './components/spaceTypes/ManageSpaceTypes.svelte'
import ManageSpaceTypesTools from './components/spaceTypes/ManageSpaceTypesTools.svelte'
import RoleEditor from './components/spaceTypes/RoleEditor.svelte'
import Support from './components/Support.svelte'
import Terms from './components/Terms.svelte'
import ArrayEditor from './components/typeEditors/ArrayEditor.svelte'
import BooleanTypeEditor from './components/typeEditors/BooleanTypeEditor.svelte'
import DateTypeEditor from './components/typeEditors/DateTypeEditor.svelte'
import EnumTypeEditor from './components/typeEditors/EnumTypeEditor.svelte'
import HyperlinkTypeEditor from './components/typeEditors/HyperlinkTypeEditor.svelte'
import NumberTypeEditor from './components/typeEditors/NumberTypeEditor.svelte'
import RefEditor from './components/typeEditors/RefEditor.svelte'
import RelationSetting from './components/RelationSetting.svelte'
import RoleAssignmentEditor from './components/typeEditors/RoleAssignmentEditor.svelte'
import StringTypeEditor from './components/typeEditors/StringTypeEditor.svelte'
import WorkspaceSettings from './components/WorkspaceSettings.svelte'
import SettingsWidget from './components/SettingsWidget.svelte'
import ClassHierarchy from './components/ClassHierarchy.svelte'
import CreateAttributePopup from './components/CreateAttributePopup.svelte'
import CreateRelation from './components/CreateRelation.svelte'
import EditRelation from './components/EditRelation.svelte'
import AddSocialId from './components/socialIds/AddSocialId.svelte'
import AddEmailSocialId from './components/socialIds/AddEmailSocialId.svelte'
import Mailboxes from './components/Mailboxes.svelte'
import BaseIntegrationState from './components/integrations/BaseIntegrationState.svelte'
import IntegrationStateRow from './components/integrations/IntegrationStateRow.svelte'
import setting from './plugin'
import { filterDescendants, getOwnerFirstName, getOwnerLastName, getOwnerPosition, getValue } from './utils'

export * from './store'
export {
  ClassAttributes,
  ClassAttributesList,
  ClassSetting,
  filterDescendants,
  SpaceTypeGeneralSectionEditor,
  ClassHierarchy,
  RelationSetting,
<<<<<<< HEAD
  CreateRelation
=======
  CreateRelation,
  BaseIntegrationState,
  IntegrationStateRow
>>>>>>> 461a0ace
}

async function DeleteMixin (object: Mixin<Class<Doc>>): Promise<void> {
  const docs = await getClient().findAll(object._id, {}, { limit: 1 })

  showPopup(MessageBox, {
    label: setting.string.DeleteMixin,
    message: docs.length > 0 ? setting.string.DeleteMixinExistConfirm : setting.string.DeleteMixinConfirm,
    params: { count: docs.length },
    action: async () => {
      const objs = Array.isArray(object) ? object : [object]
      for (const o of objs) {
        try {
          await deleteObject(getClient(), o)
        } catch (err: any) {
          Analytics.handleError(err)
        }
      }
    }
  })
}

export default async (): Promise<Resources> => ({
  component: {
    Settings,
    Spaces,
    Profile,
    Password,
    WorkspaceSettings,
    Integrations,
    Support,
    Privacy,
    Terms,
    ClassSetting,
    StringTypeEditor,
    HyperlinkTypeEditor,
    BooleanTypeEditor,
    NumberTypeEditor,
    RefEditor,
    RelationSetting,
    DateTypeEditor,
    EnumTypeEditor,
    ArrayEditor,
    EditEnum,
    EnumSetting,
    General,
    Backup,
    Owners,
    CreateMixin,
    InviteSetting,
    Configure,
    ManageSpaceTypes,
    ManageSpaceTypesTools,
    ManageSpaceTypeContent,
    PermissionPresenter,
    SpaceTypeDescriptorPresenter,
    SpaceTypeGeneralSectionEditor,
    SpaceTypePropertiesSectionEditor,
    SpaceTypeRolesSectionEditor,
    RoleEditor,
    RoleAssignmentEditor,
    SettingsWidget,
    CreateAttributePopup,
    CreateRelation,
    EditRelation,
    Mailboxes,
    AddSocialId,
    AddEmailSocialId
  },
  actionImpl: {
    DeleteMixin
  },
  function: {
    GetOwnerFirstName: getOwnerFirstName,
    GetOwnerLastName: getOwnerLastName,
    GetOwnerPosition: getOwnerPosition,
    GetValue: getValue
  }
})<|MERGE_RESOLUTION|>--- conflicted
+++ resolved
@@ -81,13 +81,9 @@
   SpaceTypeGeneralSectionEditor,
   ClassHierarchy,
   RelationSetting,
-<<<<<<< HEAD
-  CreateRelation
-=======
   CreateRelation,
   BaseIntegrationState,
   IntegrationStateRow
->>>>>>> 461a0ace
 }
 
 async function DeleteMixin (object: Mixin<Class<Doc>>): Promise<void> {
