--- conflicted
+++ resolved
@@ -116,21 +116,15 @@
     DeleteSpaceTypeConfirm: '' as IntlString,
     WorkspaceName: '' as IntlString,
     Workspace: '' as IntlString,
-<<<<<<< HEAD
-=======
     Calendar: '' as IntlString,
     StartOfTheWeek: '' as IntlString,
     SystemSetupString: '' as IntlString,
     DefaultString: '' as IntlString,
->>>>>>> 461a0ace
     WorkspaceNamePattern: '' as IntlString,
     DisablePermissions: '' as IntlString,
     EnablePermissions: '' as IntlString,
     DisablePermissionsConfirmation: '' as IntlString,
     EnablePermissionsConfirmation: '' as IntlString,
-<<<<<<< HEAD
-    BetaWarning: '' as IntlString
-=======
     BetaWarning: '' as IntlString,
     GuestAccess: '' as IntlString,
     GuestAccessDescription: '' as IntlString,
@@ -146,6 +140,5 @@
     ReleasePrimarySocialIdConfirm: '' as IntlString,
     Login: '' as IntlString,
     Primary: '' as IntlString
->>>>>>> 461a0ace
   }
 })