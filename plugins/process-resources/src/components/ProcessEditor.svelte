--- conflicted
+++ resolved
@@ -79,15 +79,15 @@
     }
   }
 
-<<<<<<< HEAD
   async function saveRestriction (e: CustomEvent<boolean>): Promise<void> {
     if (value !== undefined) {
       await client.update(value, { parallelExecutionForbidden: e.detail })
-=======
+    }
+  }
+
   async function saveAutoStart (e: CustomEvent<boolean>): Promise<void> {
     if (value !== undefined) {
       await client.update(value, { autoStart: e.detail })
->>>>>>> b49bf276
     }
   }
 
@@ -176,15 +176,16 @@
           </div>
           <div>
             <ToggleWithLabel
-<<<<<<< HEAD
               on={value.parallelExecutionForbidden ?? false}
               on:change={saveRestriction}
               label={process.string.ParallelExecutionForbidden}
-=======
+            />
+          </div>
+          <div>
+            <ToggleWithLabel
               on={value.autoStart ?? false}
               on:change={saveAutoStart}
               label={process.string.StartAutomatically}
->>>>>>> b49bf276
             />
           </div>
           <div class="hulyComponent-content flex-col-center">
