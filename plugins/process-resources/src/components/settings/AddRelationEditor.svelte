--- conflicted
+++ resolved
@@ -56,32 +56,14 @@
     }
   }
 
-<<<<<<< HEAD
   $: type = {
     label: core.string.Ref,
     _class: core.class.RefTo,
     to: targetClass ?? process.masterTag
-=======
-  let attribute: AnyAttribute
-  $: attribute = {
-    attributeOf: targetClass ?? process.masterTag,
-    name: '',
-    type: {
-      label: core.string.Ref,
-      _class: core.class.RefTo,
-      to: targetClass
-    },
-    _id: generateId(),
-    space: core.space.Model,
-    modifiedOn: 0,
-    modifiedBy: core.account.System,
-    _class: core.class.Attribute,
-    label: core.string.Object
->>>>>>> 19aa9a0b
   }
 
   let attribute: AnyAttribute
-  $: attribute = getMockAttribute(process.masterTag, core.string.Object, type)
+  $: attribute = getMockAttribute(targetClass ?? process.masterTag, core.string.Object, type)
 
   $: context = targetClass && getContext(client, process, targetClass, 'object')
 </script>
