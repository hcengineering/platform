<script lang="ts">
  import { Ref } from '@hcengineering/core'
  import presentation, { getClient } from '@hcengineering/presentation'
  import { Process, Transition, Trigger } from '@hcengineering/process'
  import { clearSettingsStore } from '@hcengineering/setting-resources'
  import {
    ButtonIcon,
    Component,
    DropdownIntlItem,
    DropdownLabelsIntl,
    IconDelete,
    Label,
    Modal
  } from '@hcengineering/ui'
  import plugin from '../../plugin'
  import TransitionPresenter from './TransitionPresenter.svelte'

  export let readonly: boolean
  export let process: Process
  export let transition: Transition

  let params = transition.triggerParams ?? {}

  const client = getClient()

  async function save (): Promise<void> {
    await client.update(transition, { triggerParams: params, trigger: selectedTrigger })
    clearSettingsStore()
  }

  async function remove (): Promise<void> {
    await client.remove(transition)
    clearSettingsStore()
  }

  function change (e: CustomEvent<Record<string, any>>): void {
    if (e.detail?.params !== undefined) {
      params = e.detail.params
    }
  }

  let selectedTrigger: Ref<Trigger> = transition.trigger
  $: trigger = client.getModel().findObject(selectedTrigger)

  const triggers = client.getModel().findAllSync(plugin.class.Trigger, { init: transition.from === null })

  const triggersItems: DropdownIntlItem[] = triggers.map((p) => ({ label: p.label, id: p._id, icon: p.icon }))
</script>

<Modal
  label={plugin.string.Transition}
  type={'type-aside'}
  okLabel={presentation.string.Save}
  okAction={save}
  canSave={true}
  showCancelButton={false}
  onCancel={clearSettingsStore}
>
  <svelte:fragment slot="actions">
    {#if !readonly}
      <ButtonIcon icon={IconDelete} size={'small'} kind={'tertiary'} on:click={remove} />
    {/if}
  </svelte:fragment>
  <div class="content clear-mins">
    <div class="header">
      <div class="fs-title title text-xl">
        <TransitionPresenter {transition} />
      </div>
    </div>
    {#if trigger !== undefined}
      <div class="editor-grid">
        <Label label={plugin.string.Trigger} />
        <DropdownLabelsIntl
          items={triggersItems}
          bind:selected={selectedTrigger}
          label={plugin.string.Trigger}
          on:selected={() => {
            params = {}
          }}
          justify={'left'}
          width={'100%'}
          kind={'no-border'}
        />
      </div>
      {#if trigger.editor !== undefined}
        <Component is={trigger.editor} props={{ process, params, readonly }} on:change={change} />
      {/if}
    {/if}
  </div>
</Modal>

<style lang="scss">
  .header {
    padding-left: 2rem;
  }

<<<<<<< HEAD
  .title {
    padding-bottom: 1rem;
=======
  .editor {
    margin: 0.25rem 2rem 0;
>>>>>>> c527955c
  }
</style><|MERGE_RESOLUTION|>--- conflicted
+++ resolved
@@ -94,12 +94,7 @@
     padding-left: 2rem;
   }
 
-<<<<<<< HEAD
   .title {
     padding-bottom: 1rem;
-=======
-  .editor {
-    margin: 0.25rem 2rem 0;
->>>>>>> c527955c
   }
 </style>