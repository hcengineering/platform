--- conflicted
+++ resolved
@@ -131,15 +131,12 @@
     ToDo: '' as IntlString,
     CurrentCard: '' as IntlString,
     Data: '' as IntlString,
-<<<<<<< HEAD
     Transitions: '' as IntlString,
-    OnExecutionStart: '' as IntlString
-=======
+    OnExecutionStart: '' as IntlString,
     Replacement: '' as IntlString,
     Search: '' as IntlString,
     Separator: '' as IntlString,
     Start: '' as IntlString,
     End: '' as IntlString
->>>>>>> 54b91203
   }
 })