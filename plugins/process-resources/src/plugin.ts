--- conflicted
+++ resolved
@@ -89,10 +89,7 @@
     FirstWorkingDayAfter: '' as IntlString,
     FallbackValueError: '' as IntlString,
     Required: '' as IntlString,
-<<<<<<< HEAD
-    StartAutomatically: '' as IntlString
-=======
+    StartAutomatically: '' as IntlString,
     Continue: '' as IntlString
->>>>>>> d2bdf882
   }
 })