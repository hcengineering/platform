--- conflicted
+++ resolved
@@ -25,15 +25,11 @@
   getCardLink,
   queryCard,
   deleteMasterTag,
-<<<<<<< HEAD
-  editSpace
-=======
   editSpace,
   cardCustomLinkEncode,
   cardCustomLinkMatch,
   openCardInSidebar,
   checkRelationsSectionVisibility
->>>>>>> 461a0ace
 } from './utils'
 import ManageMasterTagsContent from './components/settings/ManageMasterTagsContent.svelte'
 import ManageMasterTagsTools from './components/settings/ManageMasterTagsTools.svelte'
@@ -45,16 +41,6 @@
 import ChildsSection from './components/settings/ChildsSection.svelte'
 import SetParentActionPopup from './components/SetParentActionPopup.svelte'
 import RelationSetting from './components/settings/RelationSetting.svelte'
-<<<<<<< HEAD
-import CardEditor from './components/CardEditor.svelte'
-import CardRefPresenter from './components/CardRefPresenter.svelte'
-import ChangeType from './components/ChangeType.svelte'
-import CardArrayEditor from './components/CardArrayEditor.svelte'
-import NewCardHeader from './components/navigator/NewCardHeader.svelte'
-import SpacePresenter from './components/navigator/SpacePresenter.svelte'
-
-export { default as CardSelector } from './components/CardSelector.svelte'
-=======
 import ViewsSection from './components/settings/view/ViewsSection.svelte'
 import EditView from './components/settings/view/EditView.svelte'
 import CardEditor from './components/CardEditor.svelte'
@@ -92,7 +78,6 @@
 
 export * from './types'
 export { getCardIconInfo } from './utils'
->>>>>>> 461a0ace
 
 export default async (): Promise<Resources> => ({
   component: {
@@ -111,14 +96,6 @@
     ChildsSection,
     SetParentActionPopup,
     RelationSetting,
-<<<<<<< HEAD
-    CardEditor,
-    CardRefPresenter,
-    ChangeType,
-    CardArrayEditor,
-    NewCardHeader,
-    SpacePresenter
-=======
     ViewsSection,
     EditView,
     CardEditor,
@@ -144,7 +121,6 @@
     ContentSection: ContentCardSection,
     PropertiesSection: PropertiesCardSection,
     RelationsSection: RelationsCardSection
->>>>>>> 461a0ace
   },
   completion: {
     CardQuery: queryCard
