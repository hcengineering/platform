// Copyright © 2025 Hardcore Engineering Inc.
//
// Licensed under the Eclipse Public License, Version 2.0 (the "License");
// you may not use this file except in compliance with the License. You may
// obtain a copy of the License at https://www.eclipse.org/legal/epl-2.0
//
// Unless required by applicable law or agreed to in writing, software
// distributed under the License is distributed on an "AS IS" BASIS,
// WITHOUT WARRANTIES OR CONDITIONS OF ANY KIND, either express or implied.
//
// See the License for the specific language governing permissions and
// limitations under the License.

import { type Resources } from '@hcengineering/platform'
import MasterTags from './components/MasterTags.svelte'
import CreateTag from './components/CreateTag.svelte'
import CardPresenter from './components/CardPresenter.svelte'
import EditCard from './components/EditCard.svelte'
import Main from './components/Main.svelte'
import {
  getCardId,
  getCardTitle,
  resolveLocation,
  resolveLocationData,
  getCardLink,
  queryCard,
  deleteMasterTag
} from './utils'
import ManageMasterTagsContent from './components/settings/ManageMasterTagsContent.svelte'
import ManageMasterTagsTools from './components/settings/ManageMasterTagsTools.svelte'
import ManageMasterTags from './components/settings/ManageMasterTags.svelte'
import GeneralSection from './components/settings/GeneralSection.svelte'
import ProperitiesSection from './components/settings/ProperitiesSection.svelte'
import TagsSection from './components/settings/TagsSection.svelte'
import RelationsSection from './components/settings/RelationsSection.svelte'
import ChildsSection from './components/settings/ChildsSection.svelte'
import SetParentActionPopup from './components/SetParentActionPopup.svelte'
import RelationSetting from './components/settings/RelationSetting.svelte'
import ViewsSection from './components/settings/view/ViewsSection.svelte'
import EditView from './components/settings/view/EditView.svelte'
<<<<<<< HEAD
import CreateCardButton from './components/CreateCardButton.svelte'
=======
import CardEditor from './components/CardEditor.svelte'
import CardRefPresenter from './components/CardRefPresenter.svelte'
import ChangeType from './components/ChangeType.svelte'

export { default as CardSelector } from './components/CardSelector.svelte'
>>>>>>> a226f9aa

export default async (): Promise<Resources> => ({
  component: {
    MasterTags,
    CreateTag,
    CardPresenter,
    EditCard,
    Main,
    ManageMasterTags,
    ManageMasterTagsContent,
    ManageMasterTagsTools,
    GeneralSection,
    ProperitiesSection,
    TagsSection,
    RelationsSection,
    ChildsSection,
    SetParentActionPopup,
    RelationSetting,
    ViewsSection,
    EditView,
<<<<<<< HEAD
    CreateCardButton
=======
    CardEditor,
    CardRefPresenter,
    ChangeType
>>>>>>> a226f9aa
  },
  completion: {
    CardQuery: queryCard
  },
  resolver: {
    Location: resolveLocation,
    LocationData: resolveLocationData
  },
  actionImpl: {
    DeleteMasterTag: deleteMasterTag
  },
  function: {
    CardTitleProvider: getCardTitle,
    CardIdProvider: getCardId,
    GetCardLink: getCardLink
  }
})<|MERGE_RESOLUTION|>--- conflicted
+++ resolved
@@ -38,15 +38,12 @@
 import RelationSetting from './components/settings/RelationSetting.svelte'
 import ViewsSection from './components/settings/view/ViewsSection.svelte'
 import EditView from './components/settings/view/EditView.svelte'
-<<<<<<< HEAD
-import CreateCardButton from './components/CreateCardButton.svelte'
-=======
 import CardEditor from './components/CardEditor.svelte'
 import CardRefPresenter from './components/CardRefPresenter.svelte'
 import ChangeType from './components/ChangeType.svelte'
+import CreateCardButton from './components/CreateCardButton.svelte'
 
 export { default as CardSelector } from './components/CardSelector.svelte'
->>>>>>> a226f9aa
 
 export default async (): Promise<Resources> => ({
   component: {
@@ -67,13 +64,10 @@
     RelationSetting,
     ViewsSection,
     EditView,
-<<<<<<< HEAD
-    CreateCardButton
-=======
     CardEditor,
     CardRefPresenter,
-    ChangeType
->>>>>>> a226f9aa
+    ChangeType,
+    CreateCardButton
   },
   completion: {
     CardQuery: queryCard
