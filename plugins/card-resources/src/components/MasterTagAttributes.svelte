<!--
// Copyright © 2025 Hardcore Engineering Inc.
//
// Licensed under the Eclipse Public License, Version 2.0 (the "License");
// you may not use this file except in compliance with the License. You may
// obtain a copy of the License at https://www.eclipse.org/legal/epl-2.0
//
// Unless required by applicable law or agreed to in writing, software
// distributed under the License is distributed on an "AS IS" BASIS,
// WITHOUT WARRANTIES OR CONDITIONS OF ANY KIND, either express or implied.
//
// See the License for the specific language governing permissions and
// limitations under the License.
-->
<script lang="ts">
  import { Card, MasterTag } from '@hcengineering/card'
  import { getClient } from '@hcengineering/presentation'
  import setting, { settingId } from '@hcengineering/setting'
  import {
    Button,
    Chevron,
    ExpandCollapse,
    getCurrentResolvedLocation,
    IconAdd,
    IconWithEmoji,
    Label,
    navigate,
    showPopup
  } from '@hcengineering/ui'
  import CardAttributes from './CardAttributes.svelte'
<<<<<<< HEAD
  import view from '@hcengineering/view'
  import { AccountRole, getCurrentAccount, hasAccountRole } from '@hcengineering/core'
=======
  import { AccountRole, getCurrentAccount, hasAccountRole } from '@hcengineering/core'
  import CardIcon from './CardIcon.svelte'
>>>>>>> 461a0ace

  export let value: Card
  export let readonly: boolean = false
  export let ignoreKeys: string[]
  export let fourRows: boolean = true

  const client = getClient()
  const hierarchy = client.getHierarchy()
  $: clazz = hierarchy.getClass(value._class) as MasterTag
  $: label = clazz.label

  let isCollapsed = false

  export function collapse (): void {
    isCollapsed = true
  }

  export function expand (): void {
    isCollapsed = false
  }
</script>

<div class="header flex flex-gap-2">
  <div class="label flex flex-gap-2" on:click={isCollapsed ? expand : collapse}>
<<<<<<< HEAD
    <Icon
      icon={clazz.icon === view.ids.IconWithEmoji ? IconWithEmoji : clazz.icon ?? card.icon.MasterTag}
      iconProps={clazz.icon === view.ids.IconWithEmoji ? { icon: clazz.color } : {}}
      size="large"
    />
=======
    <CardIcon {value} size="large" buttonSize={'x-large'} editable={!readonly} />
>>>>>>> 461a0ace
    <Label {label} />
    <Chevron expanded={!isCollapsed} outline fill={'var(--content-color)'} />
  </div>
  {#if hasAccountRole(getCurrentAccount(), AccountRole.Maintainer)}
    <div class="btns">
      <Button
        icon={IconAdd}
        kind={'link'}
        size={'medium'}
        showTooltip={{ label: setting.string.AddAttribute }}
        on:click={(ev) => {
          showPopup(setting.component.CreateAttributePopup, { _class: value._class, isCard: true }, 'top')
        }}
      />
      <Button
        icon={setting.icon.Setting}
        kind={'link'}
        size={'medium'}
        showTooltip={{ label: setting.string.Setting }}
        on:click={(ev) => {
          ev.stopPropagation()
          const loc = getCurrentResolvedLocation()
          loc.path[2] = settingId
          loc.path[3] = 'types'
          loc.path[4] = value._class
          loc.path.length = 5
          loc.fragment = undefined
          navigate(loc)
        }}
      />
    </div>
  {/if}
</div>
<ExpandCollapse isExpanded={!isCollapsed}>
  <CardAttributes object={value} _class={value._class} {readonly} {ignoreKeys} {fourRows} />
</ExpandCollapse>

<style lang="scss">
  .label {
    font-size: 1.25rem;
    align-items: center;
    cursor: pointer;
    font-weight: 500;
    color: var(--theme-caption-color);
  }

  .header {
    width: fit-content;
    align-items: center;
    margin-top: 1.5rem;
    margin-bottom: 1.5rem;

    &:hover {
      .btns {
        visibility: visible;
      }
    }

    .btns {
      display: flex;
      align-items: center;
      visibility: hidden;
    }
  }
</style><|MERGE_RESOLUTION|>--- conflicted
+++ resolved
@@ -22,19 +22,13 @@
     ExpandCollapse,
     getCurrentResolvedLocation,
     IconAdd,
-    IconWithEmoji,
     Label,
     navigate,
     showPopup
   } from '@hcengineering/ui'
   import CardAttributes from './CardAttributes.svelte'
-<<<<<<< HEAD
-  import view from '@hcengineering/view'
-  import { AccountRole, getCurrentAccount, hasAccountRole } from '@hcengineering/core'
-=======
   import { AccountRole, getCurrentAccount, hasAccountRole } from '@hcengineering/core'
   import CardIcon from './CardIcon.svelte'
->>>>>>> 461a0ace
 
   export let value: Card
   export let readonly: boolean = false
@@ -59,15 +53,7 @@
 
 <div class="header flex flex-gap-2">
   <div class="label flex flex-gap-2" on:click={isCollapsed ? expand : collapse}>
-<<<<<<< HEAD
-    <Icon
-      icon={clazz.icon === view.ids.IconWithEmoji ? IconWithEmoji : clazz.icon ?? card.icon.MasterTag}
-      iconProps={clazz.icon === view.ids.IconWithEmoji ? { icon: clazz.color } : {}}
-      size="large"
-    />
-=======
     <CardIcon {value} size="large" buttonSize={'x-large'} editable={!readonly} />
->>>>>>> 461a0ace
     <Label {label} />
     <Chevron expanded={!isCollapsed} outline fill={'var(--content-color)'} />
   </div>
