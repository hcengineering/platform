--- conflicted
+++ resolved
@@ -17,11 +17,7 @@
   import core, { Class, ClassifierKind, Data, Ref } from '@hcengineering/core'
   import { getEmbeddedLabel } from '@hcengineering/platform'
   import { Card, getClient } from '@hcengineering/presentation'
-<<<<<<< HEAD
-  import { EditBox, Icon, Label } from '@hcengineering/ui'
-=======
   import { EditBox, getColorNumberByText, Icon, Label } from '@hcengineering/ui'
->>>>>>> 461a0ace
   import { createEventDispatcher } from 'svelte'
   import card from '../plugin'
   import { Analytics } from '@hcengineering/analytics'
