<!-- Copyright © 2025 Hardcore Engineering Inc. -->
<!-- -->
<!-- Licensed under the Eclipse Public License, Version 2.0 (the "License"); -->
<!-- you may not use this file except in compliance with the License. You may -->
<!-- obtain a copy of the License at https://www.eclipse.org/legal/epl-2.0 -->
<!-- -->
<!-- Unless required by applicable law or agreed to in writing, software -->
<!-- distributed under the License is distributed on an "AS IS" BASIS, -->
<!-- WITHOUT WARRANTIES OR CONDITIONS OF ANY KIND, either express or implied. -->
<!-- -->
<!-- See the License for the specific language governing permissions and -->
<!-- limitations under the License. -->

<script lang="ts">
  import cardPlugin, { Card } from '@hcengineering/card'
<<<<<<< HEAD
  import { createMessagesQuery } from '@hcengineering/presentation'
  import core, { PersonId, SortingOrder } from '@hcengineering/core'
=======
  import { createMessagesQuery, IconForward } from '@hcengineering/presentation'
  import { PersonId, SortingOrder, WithLookup } from '@hcengineering/core'
>>>>>>> 18138921
  import { CardID, Message, Label as CardLabel } from '@hcengineering/communication-types'
  import { Avatar, getPersonByPersonIdStore, PersonPreviewProvider } from '@hcengineering/contact-resources'
  import { Person } from '@hcengineering/contact'
  import { MessagePresenter, labelsStore, MessagePreview } from '@hcengineering/communication-resources'
  import { Button, IconMoreH, tooltip } from '@hcengineering/ui'
  import { showMenu } from '@hcengineering/view-resources'
  import { getEmbeddedLabel } from '@hcengineering/platform'

  import { isHomeSettingEnabled, compactSettingId, homeSettingsStore, comfortableSettingId2 } from '../home'
  import { openCardInSidebar } from '../utils'
  import CardTagsColored from './CardTagsColored.svelte'
<<<<<<< HEAD
  import CardIcon from './CardIcon.svelte'
  import SystemAvatar from '@hcengineering/contact-resources/src/components/SystemAvatar.svelte'
=======
  import CardPathPresenter from './CardPathPresenter.svelte'
  import CardTimestamp from './CardTimestamp.svelte'
>>>>>>> 18138921

  export let card: WithLookup<Card>

  const messagesQuery = createMessagesQuery()

  let message: Message | undefined = undefined

  let socialId: PersonId | undefined = undefined
  let person: Person | undefined = undefined

  $: isCompact = isHomeSettingEnabled($homeSettingsStore, compactSettingId)
  $: isComfortable2 = isHomeSettingEnabled($homeSettingsStore, comfortableSettingId2)

  $: messagesQuery.query(
    { card: card._id, strict: true, attachments: true, reactions: true, limit: 1, order: SortingOrder.Descending },
    (res) => {
      const msgs = res.getResult().reverse()
      message = msgs[msgs.length - 1]
    }
  )

  $: socialId = message?.creator ?? card.modifiedBy
  $: personStore = getPersonByPersonIdStore([socialId])
  $: person = $personStore.get(socialId)

  function hasNewMessages (labels: CardLabel[], cardId: CardID): boolean {
    return labels.some((it) => (it.labelId as string) === cardPlugin.label.NewMessages && it.cardId === cardId)
  }
  let isActionsOpened = false
</script>

<!-- svelte-ignore a11y-click-events-have-key-events -->
<!-- svelte-ignore a11y-no-static-element-interactions -->
<div class="card" on:click|stopPropagation|preventDefault={() => openCardInSidebar(card._id, card)}>
  <div class="card__avatar">
    {#if socialId !== core.account.System}
      <PersonPreviewProvider value={person}>
        <Avatar name={person?.name} {person} size="medium" />
      </PersonPreviewProvider>
    {:else}
      <SystemAvatar size="medium" />
    {/if}
  </div>

  <div class="card__body">
    <div class="card__header">
      {#if hasNewMessages($labelsStore, card._id)}
        <span class="notifyMarker" />
      {/if}
      <span class="card__title overflow-label" use:tooltip={{ label: getEmbeddedLabel(card.title), textAlign: 'left' }}>
        {card.title}
      </span>
      <CardTimestamp date={card.modifiedOn} />
      {#if !isComfortable2}
        <div class="flex-presenter flex-gap-0-5">
          <CardPathPresenter {card} />
          <IconForward size={'small'} />
          <div class="card__tags">
            <CardTagsColored value={card} />
          </div>
        </div>
      {/if}
    </div>
    <div class="card__message">
      {#if message}
        {#if isCompact}
          <MessagePreview {card} {message} colorInherit />
        {:else}
          <MessagePresenter {card} {message} hideHeader hideAvatar readonly padding="0" thread={false} />
        {/if}
      {/if}
    </div>
    <div class="card__parent" class:wrap={isComfortable2}>
      {#if isComfortable2}
        <div class="flex-presenter flex-gap-0-5">
          <CardPathPresenter {card} />
          <IconForward size={'small'} />
          <div class="card__tags mr-2">
            <CardTagsColored value={card} />
          </div>
        </div>
      {/if}
    </div>
  </div>

  {#if !isCompact}
    <div class="card__actions" class:opened={isActionsOpened}>
      <Button
        icon={IconMoreH}
        iconProps={{ size: 'medium' }}
        kind="icon"
        dataId="btnMoreActions"
        on:click={(e) => {
          isActionsOpened = true
          showMenu(e, { object: card }, () => {
            isActionsOpened = false
          })
        }}
      />
    </div>
  {/if}
</div>

<style lang="scss">
  .card {
    display: flex;
    cursor: pointer;
    border-radius: 0.5rem;
    padding: 0.375rem 1rem;

    gap: 0.75rem;
    min-height: 4.75rem;
    width: 100%;
    height: fit-content;

    &:hover {
      background-color: var(--global-ui-hover-BackgroundColor);

      .card__actions {
        visibility: visible;
      }
    }

    &__body {
      display: flex;
      flex-direction: column;
      gap: 0.25rem;
      overflow: hidden;
    }

    &__header {
      display: flex;
      flex-direction: row;
      overflow: hidden;
      align-items: center;
      height: 2rem;
      gap: 0.5rem;
    }

    &__tags {
      display: flex;
      flex-direction: row;
      height: 2rem;
      min-width: 0;
    }

    &__title {
      color: var(--global-primary-TextColor);
      font-weight: 500;
      font-size: 0.875rem;
      white-space: nowrap;
    }

    &__avatar {
      display: flex;
      align-items: flex-start;
      justify-content: center;
      margin-top: 0.625rem;
    }

    &__message {
      display: flex;
      min-height: 1.375rem;
      color: var(--global-secondary-TextColor);
    }

    &__parent {
      display: flex;
      align-items: center;
      margin-top: 0.5rem;

      &.wrap {
        flex-wrap: wrap;
      }
    }

    &__actions {
      display: flex;
      flex-direction: column;
      margin-left: auto;
      padding-left: 0.5rem;
      visibility: hidden;

      &.opened {
        visibility: visible;
      }
      &:hover {
        visibility: visible;
      }
    }

    .notifyMarker {
      display: flex;
      align-items: center;
      justify-content: center;
      flex-shrink: 0;
      border-radius: 50%;
      background-color: var(--global-higlight-Color);

      min-width: 0.5rem;
      height: 0.5rem;
    }
  }
</style><|MERGE_RESOLUTION|>--- conflicted
+++ resolved
@@ -13,13 +13,8 @@
 
 <script lang="ts">
   import cardPlugin, { Card } from '@hcengineering/card'
-<<<<<<< HEAD
-  import { createMessagesQuery } from '@hcengineering/presentation'
-  import core, { PersonId, SortingOrder } from '@hcengineering/core'
-=======
   import { createMessagesQuery, IconForward } from '@hcengineering/presentation'
-  import { PersonId, SortingOrder, WithLookup } from '@hcengineering/core'
->>>>>>> 18138921
+  import core, { PersonId, SortingOrder, WithLookup } from '@hcengineering/core'
   import { CardID, Message, Label as CardLabel } from '@hcengineering/communication-types'
   import { Avatar, getPersonByPersonIdStore, PersonPreviewProvider } from '@hcengineering/contact-resources'
   import { Person } from '@hcengineering/contact'
@@ -31,13 +26,9 @@
   import { isHomeSettingEnabled, compactSettingId, homeSettingsStore, comfortableSettingId2 } from '../home'
   import { openCardInSidebar } from '../utils'
   import CardTagsColored from './CardTagsColored.svelte'
-<<<<<<< HEAD
-  import CardIcon from './CardIcon.svelte'
-  import SystemAvatar from '@hcengineering/contact-resources/src/components/SystemAvatar.svelte'
-=======
   import CardPathPresenter from './CardPathPresenter.svelte'
   import CardTimestamp from './CardTimestamp.svelte'
->>>>>>> 18138921
+  import SystemAvatar from '@hcengineering/contact-resources/src/components/SystemAvatar.svelte'
 
   export let card: WithLookup<Card>
 
