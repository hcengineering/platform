<!--
//
// Copyright © 2025 Hardcore Engineering Inc.
//
// Licensed under the Eclipse Public License, Version 2.0 (the "License");
// you may not use this file except in compliance with the License. You may
// obtain a copy of the License at https://www.eclipse.org/legal/epl-2.0
//
// Unless required by applicable law or agreed to in writing, software
// distributed under the License is distributed on an "AS IS" BASIS,
// WITHOUT WARRANTIES OR CONDITIONS OF ANY KIND, either express or implied.
//
// See the License for the specific language governing permissions and
// limitations under the License.
//
-->
<script lang="ts">
<<<<<<< HEAD
  import { Analytics } from '@hcengineering/analytics'
  import { Attachments } from '@hcengineering/attachment-resources'
  import { Card, CardEvents } from '@hcengineering/card'
  import { Doc, Mixin, Ref, WithLookup } from '@hcengineering/core'
  import notification from '@hcengineering/notification'
  import { Panel } from '@hcengineering/panel'
  import { getResource } from '@hcengineering/platform'
  import { ComponentExtensions, createQuery, getClient } from '@hcengineering/presentation'
  import {
    Button,
    EditBox,
    FocusHandler,
    IconMoreH,
    createFocusManager,
    getCurrentLocation,
    navigate
  } from '@hcengineering/ui'
  import view from '@hcengineering/view'
  import { ParentsNavigator, RelationsEditor, getDocMixins, showMenu } from '@hcengineering/view-resources'
  import { createEventDispatcher, onDestroy, onMount } from 'svelte'
  import card from '../plugin'
  import CardAttributeEditor from './CardAttributeEditor.svelte'
  import CardPresenter from './CardPresenter.svelte'
  import Childs from './Childs.svelte'
  import Content from './Content.svelte'
  import TagsEditor from './TagsEditor.svelte'
=======
  import { Card, CardEvents } from '@hcengineering/card'
  import { Ref } from '@hcengineering/core'
  import { onMount } from 'svelte'
  import { Analytics } from '@hcengineering/analytics'
  import communication from '@hcengineering/communication'
  import { getMetadata } from '@hcengineering/platform'

  import EditCardNew from './EditCardNew.svelte'
  import EditCardOld from './EditCardOld.svelte'
>>>>>>> 461a0ace

  export let _id: Ref<Card>
  export let readonly: boolean = false
  export let embedded: boolean = false
  export let allowClose: boolean = true

  export function canClose (): boolean {
    return false
  }

<<<<<<< HEAD
  let lastId: Ref<Doc> = _id
  const query = createQuery()
  const dispatch = createEventDispatcher()
  const client = getClient()

  let doc: WithLookup<Card> | undefined
  let title = ''
  let innerWidth: number

  const notificationClient = getResource(notification.function.GetInboxNotificationsClient).then((res) => res())

  $: read(_id)
  function read (_id: Ref<Doc>): void {
    if (lastId !== _id) {
      const prev = lastId
      lastId = _id
      void notificationClient.then((client) => client.readDoc(prev))
    }
  }

  onDestroy(async () => {
    void notificationClient.then((client) => client.readDoc(_id))
  })

  $: _id !== undefined &&
    query.query(card.class.Card, { _id }, async (result) => {
      if (result.length > 0) {
        ;[doc] = result
        title = doc?.title ?? ''
      } else {
        const loc = getCurrentLocation()
        loc.path.length = 3
        navigate(loc)
      }
    })

  $: canSave = title.trim().length > 0

  async function saveTitle (ev: Event): Promise<void> {
    ev.preventDefault()

    if (doc === undefined || !canSave) {
      return
    }

    const nameTrimmed = title.trim()

    if (nameTrimmed.length > 0 && nameTrimmed !== doc.title) {
      await client.update(doc, { title: nameTrimmed })
    }
  }

  function getUseMaxWidth (): boolean {
    const useMaxWidth = localStorage.getItem('document.useMaxWidth')
    return useMaxWidth === 'true'
  }

  function saveUseMaxWidth (useMaxWidth: boolean): void {
    localStorage.setItem('document.useMaxWidth', useMaxWidth.toString())
  }

  onMount(() => {
    Analytics.handleEvent(CardEvents.CardOpened, { id: _id })
  })

  let content: HTMLElement

  const manager = createFocusManager()

  let mixins: Array<Mixin<Doc>> = []

  $: mixins = doc !== undefined ? getDocMixins(doc) : []
</script>

<FocusHandler {manager} />

{#if doc !== undefined}
  <Panel
    object={doc}
    allowClose={!embedded}
    isAside={false}
    isHeader={false}
    isSub={false}
    bind:useMaxWidth
    printHeader={false}
    {embedded}
    adaptive={'default'}
    bind:content
    bind:innerWidth
    floatAside={false}
    on:open
    on:close={() => dispatch('close')}
  >
    <svelte:fragment slot="title">
      <ParentsNavigator element={doc} />
      <CardPresenter value={doc} noUnderline />
    </svelte:fragment>

    <div class="container">
      <div class="title flex-row-center">
        <EditBox focusIndex={1} bind:value={title} placeholder={card.string.Card} on:blur={(evt) => saveTitle(evt)} />
      </div>

      <TagsEditor {doc} />

      <CardAttributeEditor value={doc} {mixins} {readonly} ignoreKeys={['title', 'content', 'parent']} />

      <Content {doc} {readonly} bind:content />
    </div>

    <ComponentExtensions
      extension={card.extensions.EditCardExtension}
      props={{
        card: doc
      }}
    />

    <Childs object={doc} {readonly} />
    <RelationsEditor object={doc} {readonly} />

    <Attachments objectId={doc._id} _class={doc._class} space={doc.space} attachments={doc.attachments ?? 0} />

    <svelte:fragment slot="utils">
      {#if !readonly}
        <Button
          icon={IconMoreH}
          iconProps={{ size: 'medium' }}
          kind={'icon'}
          dataId={'btnMoreActions'}
          on:click={(e) => {
            showMenu(e, { object: doc, excludedActions: [view.action.Open] })
          }}
        />
      {/if}
    </svelte:fragment>
  </Panel>
{/if}

<style lang="scss">
  .container {
    display: flex;
    flex-direction: column;
    width: 100%;
    margin: auto;
  }
  .title {
    font-size: 2.25rem;
    margin-top: 1.75rem;
    margin-bottom: 1rem;
  }
</style>
=======
  onMount(() => {
    Analytics.handleEvent(CardEvents.CardOpened, { id: _id })
  })
</script>

{#if getMetadata(communication.metadata.Enabled) === true}
  <EditCardNew {_id} {readonly} {embedded} {allowClose} on:close on:open />
{:else}
  <EditCardOld {_id} {readonly} {embedded} on:close on:open />
{/if}
>>>>>>> 461a0ace
<|MERGE_RESOLUTION|>--- conflicted
+++ resolved
@@ -15,34 +15,6 @@
 //
 -->
 <script lang="ts">
-<<<<<<< HEAD
-  import { Analytics } from '@hcengineering/analytics'
-  import { Attachments } from '@hcengineering/attachment-resources'
-  import { Card, CardEvents } from '@hcengineering/card'
-  import { Doc, Mixin, Ref, WithLookup } from '@hcengineering/core'
-  import notification from '@hcengineering/notification'
-  import { Panel } from '@hcengineering/panel'
-  import { getResource } from '@hcengineering/platform'
-  import { ComponentExtensions, createQuery, getClient } from '@hcengineering/presentation'
-  import {
-    Button,
-    EditBox,
-    FocusHandler,
-    IconMoreH,
-    createFocusManager,
-    getCurrentLocation,
-    navigate
-  } from '@hcengineering/ui'
-  import view from '@hcengineering/view'
-  import { ParentsNavigator, RelationsEditor, getDocMixins, showMenu } from '@hcengineering/view-resources'
-  import { createEventDispatcher, onDestroy, onMount } from 'svelte'
-  import card from '../plugin'
-  import CardAttributeEditor from './CardAttributeEditor.svelte'
-  import CardPresenter from './CardPresenter.svelte'
-  import Childs from './Childs.svelte'
-  import Content from './Content.svelte'
-  import TagsEditor from './TagsEditor.svelte'
-=======
   import { Card, CardEvents } from '@hcengineering/card'
   import { Ref } from '@hcengineering/core'
   import { onMount } from 'svelte'
@@ -52,7 +24,6 @@
 
   import EditCardNew from './EditCardNew.svelte'
   import EditCardOld from './EditCardOld.svelte'
->>>>>>> 461a0ace
 
   export let _id: Ref<Card>
   export let readonly: boolean = false
@@ -63,159 +34,6 @@
     return false
   }
 
-<<<<<<< HEAD
-  let lastId: Ref<Doc> = _id
-  const query = createQuery()
-  const dispatch = createEventDispatcher()
-  const client = getClient()
-
-  let doc: WithLookup<Card> | undefined
-  let title = ''
-  let innerWidth: number
-
-  const notificationClient = getResource(notification.function.GetInboxNotificationsClient).then((res) => res())
-
-  $: read(_id)
-  function read (_id: Ref<Doc>): void {
-    if (lastId !== _id) {
-      const prev = lastId
-      lastId = _id
-      void notificationClient.then((client) => client.readDoc(prev))
-    }
-  }
-
-  onDestroy(async () => {
-    void notificationClient.then((client) => client.readDoc(_id))
-  })
-
-  $: _id !== undefined &&
-    query.query(card.class.Card, { _id }, async (result) => {
-      if (result.length > 0) {
-        ;[doc] = result
-        title = doc?.title ?? ''
-      } else {
-        const loc = getCurrentLocation()
-        loc.path.length = 3
-        navigate(loc)
-      }
-    })
-
-  $: canSave = title.trim().length > 0
-
-  async function saveTitle (ev: Event): Promise<void> {
-    ev.preventDefault()
-
-    if (doc === undefined || !canSave) {
-      return
-    }
-
-    const nameTrimmed = title.trim()
-
-    if (nameTrimmed.length > 0 && nameTrimmed !== doc.title) {
-      await client.update(doc, { title: nameTrimmed })
-    }
-  }
-
-  function getUseMaxWidth (): boolean {
-    const useMaxWidth = localStorage.getItem('document.useMaxWidth')
-    return useMaxWidth === 'true'
-  }
-
-  function saveUseMaxWidth (useMaxWidth: boolean): void {
-    localStorage.setItem('document.useMaxWidth', useMaxWidth.toString())
-  }
-
-  onMount(() => {
-    Analytics.handleEvent(CardEvents.CardOpened, { id: _id })
-  })
-
-  let content: HTMLElement
-
-  const manager = createFocusManager()
-
-  let mixins: Array<Mixin<Doc>> = []
-
-  $: mixins = doc !== undefined ? getDocMixins(doc) : []
-</script>
-
-<FocusHandler {manager} />
-
-{#if doc !== undefined}
-  <Panel
-    object={doc}
-    allowClose={!embedded}
-    isAside={false}
-    isHeader={false}
-    isSub={false}
-    bind:useMaxWidth
-    printHeader={false}
-    {embedded}
-    adaptive={'default'}
-    bind:content
-    bind:innerWidth
-    floatAside={false}
-    on:open
-    on:close={() => dispatch('close')}
-  >
-    <svelte:fragment slot="title">
-      <ParentsNavigator element={doc} />
-      <CardPresenter value={doc} noUnderline />
-    </svelte:fragment>
-
-    <div class="container">
-      <div class="title flex-row-center">
-        <EditBox focusIndex={1} bind:value={title} placeholder={card.string.Card} on:blur={(evt) => saveTitle(evt)} />
-      </div>
-
-      <TagsEditor {doc} />
-
-      <CardAttributeEditor value={doc} {mixins} {readonly} ignoreKeys={['title', 'content', 'parent']} />
-
-      <Content {doc} {readonly} bind:content />
-    </div>
-
-    <ComponentExtensions
-      extension={card.extensions.EditCardExtension}
-      props={{
-        card: doc
-      }}
-    />
-
-    <Childs object={doc} {readonly} />
-    <RelationsEditor object={doc} {readonly} />
-
-    <Attachments objectId={doc._id} _class={doc._class} space={doc.space} attachments={doc.attachments ?? 0} />
-
-    <svelte:fragment slot="utils">
-      {#if !readonly}
-        <Button
-          icon={IconMoreH}
-          iconProps={{ size: 'medium' }}
-          kind={'icon'}
-          dataId={'btnMoreActions'}
-          on:click={(e) => {
-            showMenu(e, { object: doc, excludedActions: [view.action.Open] })
-          }}
-        />
-      {/if}
-    </svelte:fragment>
-  </Panel>
-{/if}
-
-<style lang="scss">
-  .container {
-    display: flex;
-    flex-direction: column;
-    width: 100%;
-    margin: auto;
-  }
-  .title {
-    font-size: 2.25rem;
-    margin-top: 1.75rem;
-    margin-bottom: 1rem;
-  }
-</style>
-=======
   onMount(() => {
     Analytics.handleEvent(CardEvents.CardOpened, { id: _id })
   })
@@ -225,5 +43,4 @@
   <EditCardNew {_id} {readonly} {embedded} {allowClose} on:close on:open />
 {:else}
   <EditCardOld {_id} {readonly} {embedded} on:close on:open />
-{/if}
->>>>>>> 461a0ace
+{/if}