--- conflicted
+++ resolved
@@ -38,18 +38,6 @@
     RelationsSection: '' as AnyComponent,
     SetParentActionPopup: '' as AnyComponent,
     RelationSetting: '' as AnyComponent,
-<<<<<<< HEAD
-    CardEditor: '' as AnyComponent,
-    CardRefPresenter: '' as AnyComponent,
-    ChangeType: '' as AnyComponent,
-    CardArrayEditor: '' as AnyComponent,
-    NewCardHeader: '' as AnyComponent,
-    SpacePresenter: '' as AnyComponent
-  },
-  completion: {
-    CardQuery: '' as Resource<ObjectSearchFactory>,
-    CardCategory: '' as Ref<ObjectSearchCategory>
-=======
     ViewsSection: '' as AnyComponent,
     EditView: '' as AnyComponent,
     CardEditor: '' as AnyComponent,
@@ -69,7 +57,6 @@
     ContentSection: '' as AnyComponent,
     PropertiesSection: '' as AnyComponent,
     RelationsSection: '' as AnyComponent
->>>>>>> 461a0ace
   },
   completion: {
     CardQuery: '' as Resource<ObjectSearchFactory>,
@@ -100,13 +87,6 @@
     SetParent: '' as IntlString,
     CreateChild: '' as IntlString,
     Children: '' as IntlString,
-<<<<<<< HEAD
-    Document: '' as IntlString,
-    ChangeType: '' as IntlString,
-    ChangeTypeWarning: '' as IntlString,
-    CreateSpace: '' as IntlString,
-    NumberTypes: '' as IntlString
-=======
     CreateView: '' as IntlString,
     EditView: '' as IntlString,
     SelectViewType: '' as IntlString,
@@ -127,6 +107,5 @@
     Compact: '' as IntlString,
     Comfortable: '' as IntlString,
     Comfortable2: '' as IntlString
->>>>>>> 461a0ace
   }
 })