--- conflicted
+++ resolved
@@ -13,9 +13,17 @@
 // limitations under the License.
 -->
 <script lang="ts">
-  import core, { AccountRole, Ref, Space, getCurrentAccount } from '@hcengineering/core'
+  import { AccountRole, Ref, Space, getCurrentAccount, hasAccountRole } from '@hcengineering/core'
   import { createQuery, getClient } from '@hcengineering/presentation'
-  import { HeaderButton, showPopup } from '@hcengineering/ui'
+  import {
+    Button,
+    ButtonWithDropdown,
+    IconAdd,
+    IconDropdown,
+    Loading,
+    SelectPopupValueType,
+    showPopup
+  } from '@hcengineering/ui'
   import { openDoc } from '@hcengineering/view-resources'
   import { Analytics } from '@hcengineering/analytics'
   import { DocumentEvents } from '@hcengineering/document'
@@ -62,46 +70,51 @@
     showPopup(CreateTeamspace, {}, 'top')
   }
 
-  let mainActionId: string | undefined = undefined
-  let visibleActions: string[] = []
-  function updateActions (teamspace: boolean): void {
-    mainActionId = document.string.CreateDocument
-    if (teamspace) {
-      visibleActions = [document.string.CreateTeamspace, document.string.CreateDocument]
-    } else {
-      visibleActions = [document.string.CreateTeamspace]
+  async function dropdownItemSelected (res?: SelectPopupValueType['id']): Promise<void> {
+    if (res === document.string.CreateDocument) {
+      await newDocument()
+    } else if (res === document.string.CreateTeamspace) {
+      await newTeamspace()
     }
   }
 
-<<<<<<< HEAD
-  $: updateActions(hasTeamspace)
-=======
   const dropdownItems = hasAccountRole(myAcc, AccountRole.User)
     ? [
         { id: document.string.CreateDocument, label: document.string.CreateDocument },
         { id: document.string.CreateTeamspace, label: document.string.CreateTeamspace }
       ]
     : [{ id: document.string.CreateDocument, label: document.string.CreateDocument }]
->>>>>>> 461a0ace
 </script>
 
-<HeaderButton
-  {loading}
-  {client}
-  {mainActionId}
-  {visibleActions}
-  actions={[
-    {
-      id: document.string.CreateTeamspace,
-      label: document.string.CreateTeamspace,
-      accountRole: AccountRole.User,
-      callback: newTeamspace
-    },
-    {
-      id: document.string.CreateDocument,
-      label: document.string.CreateDocument,
-      accountRole: AccountRole.User,
-      callback: newDocument
-    }
-  ]}
-/>+{#if loading}
+  <Loading shrink />
+{:else}
+  <div class="antiNav-subheader">
+    {#if hasTeamspace}
+      <ButtonWithDropdown
+        icon={IconAdd}
+        justify={'left'}
+        kind={'primary'}
+        label={document.string.CreateDocument}
+        on:click={newDocument}
+        mainButtonId={'new-document'}
+        dropdownIcon={IconDropdown}
+        {dropdownItems}
+        on:dropdown-selected={(ev) => {
+          void dropdownItemSelected(ev.detail)
+        }}
+      />
+    {:else}
+      <Button
+        id={'new-teamspace'}
+        icon={IconAdd}
+        label={document.string.CreateTeamspace}
+        justify={'left'}
+        width={'100%'}
+        kind={'primary'}
+        gap={'large'}
+        on:click={newTeamspace}
+      />
+    {/if}
+  </div>
+{/if}