import type { ActivityMessage, Reaction } from '@hcengineering/activity'
import core, {
  getCurrentAccount,
  isOtherHour,
  type Doc,
  type Ref,
  type TxOperations,
  type Space
} from '@hcengineering/core'
import { getClient, isSpace } from '@hcengineering/presentation'
import {
  EmojiPopup,
  closePopup,
  getCurrentResolvedLocation,
  getEventPositionElement,
  showPopup,
  type Location
} from '@hcengineering/ui'
import { type AttributeModel } from '@hcengineering/view'
import { get } from 'svelte/store'

import { savedMessagesStore } from './activity'
import activity from './plugin'

export async function updateDocReactions (
  client: TxOperations,
  reactions: Reaction[],
  object?: Doc,
  emoji?: string
): Promise<void> {
  if (emoji === undefined || object === undefined) {
    return
  }

  const currentAccount = getCurrentAccount()

  const reaction = reactions.find((r) => r.emoji === emoji && r.createBy === currentAccount._id)

  if (reaction == null) {
    await client.addCollection(activity.class.Reaction, object.space, object._id, object._class, 'reactions', {
      emoji,
      createBy: currentAccount._id
    })
  } else {
    await client.remove(reaction)
  }
}

export function getMessageFromLoc (loc: Location): Ref<ActivityMessage> | undefined {
  return (loc.query?.message ?? undefined) as Ref<ActivityMessage> | undefined
}

interface ActivityMessageActionParams {
  onClose?: () => void
  onOpen?: () => void
}

export async function addReactionAction (
  message?: ActivityMessage,
  ev?: MouseEvent,
  params?: ActivityMessageActionParams
): Promise<void> {
  if (message === undefined || ev === undefined) return

  const client = getClient()
  const reactions: Reaction[] =
    (message.reactions ?? 0) > 0
      ? await client.findAll<Reaction>(activity.class.Reaction, { attachedTo: message._id, space: message.space })
      : []
  const element = getEventPositionElement(ev)

  closePopup()

  showPopup(EmojiPopup, {}, element, (emoji: string) => {
    void updateDocReactions(client, reactions, message, emoji)
    params?.onClose?.()
  })
  params?.onOpen?.()
}

export async function saveForLater (message?: ActivityMessage): Promise<void> {
  if (message === undefined) return
  closePopup()
  const client = getClient()

  await client.createDoc(activity.class.SavedMessage, core.space.Workspace, {
    attachedTo: message._id
  })
}

export async function removeFromSaved (message?: ActivityMessage): Promise<void> {
  if (message === undefined) return
  closePopup()
  const client = getClient()
  const saved = get(savedMessagesStore).find((saved) => saved.attachedTo === message._id)

  if (saved !== undefined) {
    await client.removeDoc(saved._class, saved.space, saved._id)
  }
}

export async function canSaveForLater (message?: ActivityMessage): Promise<boolean> {
  if (message === undefined) return false

  const saved = get(savedMessagesStore).find((saved) => saved.attachedTo === message._id)

  return saved === undefined
}

export async function canRemoveFromSaved (message?: ActivityMessage): Promise<boolean> {
  if (message === undefined) return false

  return !(await canSaveForLater(message))
}

export async function canPinMessage (message?: ActivityMessage): Promise<boolean> {
  return message !== undefined && message.isPinned !== true
}

export async function canUnpinMessage (message?: ActivityMessage): Promise<boolean> {
  return message !== undefined && message.isPinned === true
}

export async function pinMessage (message?: ActivityMessage): Promise<void> {
  if (message === undefined) return
  closePopup()
  const client = getClient()

  await client.update(message, { isPinned: true })
}

export async function unpinMessage (message?: ActivityMessage): Promise<void> {
  if (message === undefined) return
  closePopup()
  const client = getClient()

  await client.update(message, { isPinned: false })
}

export function getIsTextType (attributeModel?: AttributeModel): boolean {
  if (attributeModel === undefined) {
    return false
  }

  return (
    attributeModel.attribute?.type?._class === core.class.TypeMarkup ||
<<<<<<< HEAD
=======
    attributeModel.attribute?.type?._class === core.class.TypeCollaborativeMarkup ||
>>>>>>> e1696fa7
    attributeModel.attribute?.type?._class === core.class.TypeCollaborativeDoc
  )
}

const groupMessagesThresholdMs = 15 * 60 * 1000

type MessageData = Pick<ActivityMessage, '_class' | 'createdBy' | 'createdOn' | 'modifiedOn'>

export function canGroupMessages (message: MessageData, prevMessage?: MessageData): boolean {
  if (prevMessage === undefined) {
    return false
  }

  if (message.createdBy !== prevMessage.createdBy || message._class !== prevMessage._class) {
    return false
  }

  const time1 = message.createdOn ?? message.modifiedOn
  const time2 = prevMessage.createdOn ?? prevMessage.modifiedOn

  if (isOtherHour(time1, time2)) {
    return false
  }

  return time1 - time2 < groupMessagesThresholdMs
}

export function shouldScrollToActivity (): boolean {
  const loc = getCurrentResolvedLocation()
  return getMessageFromLoc(loc) !== undefined
}

export function getSpace (doc: Doc): Ref<Space> {
  return isSpace(doc) ? doc._id : doc.space
}<|MERGE_RESOLUTION|>--- conflicted
+++ resolved
@@ -144,10 +144,6 @@
 
   return (
     attributeModel.attribute?.type?._class === core.class.TypeMarkup ||
-<<<<<<< HEAD
-=======
-    attributeModel.attribute?.type?._class === core.class.TypeCollaborativeMarkup ||
->>>>>>> e1696fa7
     attributeModel.attribute?.type?._class === core.class.TypeCollaborativeDoc
   )
 }
