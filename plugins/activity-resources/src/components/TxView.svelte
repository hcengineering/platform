--- conflicted
+++ resolved
@@ -135,11 +135,7 @@
             No employee
           {/if}
         </div>
-<<<<<<< HEAD
-        {#if viewlet}
-=======
         {#if viewlet && viewlet.label}
->>>>>>> 55d7a850
           <div><Label label={viewlet.label} /></div>
         {/if}
         {#if viewlet === undefined && model.length > 0 && utx}
@@ -148,9 +144,6 @@
             <div class="strong"><svelte:component this={m.presenter} value={getValue(utx, m.key)} /></div>
           {/each}
         {:else if viewlet && viewlet.display === 'inline' && viewlet.component}
-<<<<<<< HEAD
-          <div><Component is={viewlet.component} props={{ tx: displayTx }} /></div>
-=======
           <div>
             {#if typeof viewlet.component === 'string'}
               <Component is={viewlet.component} {props} />
@@ -158,7 +151,6 @@
               <svelte:component this={viewlet.component} {...props} />
             {/if}
           </div>
->>>>>>> 55d7a850
         {/if}
       </div>
       <div class="time"><TimeSince value={tx.modifiedOn} /></div>
@@ -178,12 +170,8 @@
 <style lang="scss">
   .msgactivity-container {
     position: relative;
-<<<<<<< HEAD
-    &::after, &::before {
-=======
     &::after,
     &::before {
->>>>>>> 55d7a850
       position: absolute;
       left: 1.125rem;
       width: 1px;
@@ -199,13 +187,9 @@
       bottom: 0;
     }
   }
-<<<<<<< HEAD
-  :global(.msgactivity-container + .msgactivity-container::before) { content: ''; }
-=======
   :global(.msgactivity-container + .msgactivity-container::before) {
     content: '';
   }
->>>>>>> 55d7a850
   // :global(.msgactivity-container > *:last-child::after) { content: none; }
 
   .icon {
@@ -238,17 +222,12 @@
     align-items: center;
     flex-wrap: wrap;
 
-<<<<<<< HEAD
-    & > * { margin-right: .5rem; }
-    & > *:last-child { margin-right: 0; }
-=======
     & > * {
       margin-right: 0.5rem;
     }
     & > *:last-child {
       margin-right: 0;
     }
->>>>>>> 55d7a850
     .bold {
       font-weight: 500;
       color: var(--theme-caption-color);
