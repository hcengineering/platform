--- conflicted
+++ resolved
@@ -38,11 +38,8 @@
   export let attachmentImageSize: 'x-large' | undefined = undefined
   export let showLinksPreview = true
   export let videoPreload = true
-<<<<<<< HEAD
   export let hideLink = false
-=======
   export let compact = false
->>>>>>> 4efece20
   export let onClick: (() => void) | undefined = undefined
   export let onReply: (() => void) | undefined = undefined
 
@@ -75,11 +72,8 @@
       attachmentImageSize,
       showLinksPreview,
       videoPreload,
-<<<<<<< HEAD
       hideLink,
-=======
       compact,
->>>>>>> 4efece20
       onClick,
       onReply
     }}
