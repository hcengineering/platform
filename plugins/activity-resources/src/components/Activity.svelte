--- conflicted
+++ resolved
@@ -18,12 +18,7 @@
   import { CommentInput } from '@anticrm/chunter-resources'
   import { Doc, SortingOrder } from '@anticrm/core'
   import { createQuery, getClient } from '@anticrm/presentation'
-<<<<<<< HEAD
-  // import { ReferenceInput } from '@anticrm/text-editor'
   import { Grid, IconActivity, Scroller } from '@anticrm/ui'
-=======
-  import { Grid, IconActivity, ScrollBox } from '@anticrm/ui'
->>>>>>> 11abc2f3
   import { ActivityKey, activityKey, DisplayTx, newActivity } from '../activity'
   import TxView from './TxView.svelte'
 
@@ -55,19 +50,12 @@
 </script>
 
 {#if fullSize || transparent}
-<<<<<<< HEAD
-  {#if !transparent}
+  {#if  transparent !== undefined && !transparent}
     <div class="ac-header short mirror-tool divide">
       <div class="ac-header__wrap-title">
         <div class="ac-header__icon flex-center icon"><IconActivity size={'small'} /></div>
         <span class="ac-header__title">Activity</span>
       </div>
-=======
-  {#if transparent !== undefined && !transparent}
-    <div class="flex-row-center header">
-      <div class="flex-center icon"><IconActivity size={'small'} /></div>
-      <div class="fs-title">Activity</div>
->>>>>>> 11abc2f3
     </div>
   {/if}
   <div class="flex-col h-full min-h-0" class:background-bg-accent={!transparent}>
