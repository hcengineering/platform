//
// Copyright © 2020 Anticrm Platform Contributors.
//
// Licensed under the Eclipse Public License, Version 2.0 (the "License");
// you may not use this file except in compliance with the License. You may
// obtain a copy of the License at https://www.eclipse.org/legal/epl-2.0
//
// Unless required by applicable law or agreed to in writing, software
// distributed under the License is distributed on an "AS IS" BASIS,
// WITHOUT WARRANTIES OR CONDITIONS OF ANY KIND, either express or implied.
//
// See the License for the specific language governing permissions and
// limitations under the License.
//

import { type Resources } from '@hcengineering/platform'

import Activity from './components/Activity.svelte'
import ActivityMessagePresenter from './components/activity-message/ActivityMessagePresenter.svelte'
import DocUpdateMessagePresenter from './components/doc-update-message/DocUpdateMessagePresenter.svelte'
import ActivityInfoMessagePresenter from './components/activity-info-message/ActivityInfoMessagePresenter.svelte'
import ReactionPresenter from './components/reactions/ReactionPresenter.svelte'
import ActivityMessageNotificationLabel from './components/activity-message/ActivityMessageNotificationLabel.svelte'
import ActivityReferencePresenter from './components/activity-reference/ActivityReferencePresenter.svelte'
import DocUpdateMessagePreview from './components/doc-update-message/DocUpdateMessagePreview.svelte'
import ActivityReferencePreview from './components/activity-reference/ActivityReferencePreview.svelte'
import ActivityInfoMessagePreview from './components/activity-info-message/ActivityInfoMessagePreview.svelte'

import { attributesFilter, pinnedFilter, allFilter, referencesFilter } from './activityMessagesUtils'
import { updateReferences } from './references'
import {
  addReactionAction,
  canPinMessage,
  canRemoveFromSaved,
  saveForLater,
  unpinMessage,
  pinMessage,
  canSaveForLater,
  canUnpinMessage,
  removeFromSaved
} from './utils'

export * from './activity'
export * from './utils'
export * from './activityMessagesUtils'
export * from './references'

export { default as Reactions } from './components/reactions/Reactions.svelte'
export { default as ActivityMessageTemplate } from './components/activity-message/ActivityMessageTemplate.svelte'
export { default as ActivityMessagePresenter } from './components/activity-message/ActivityMessagePresenter.svelte'
export { default as ActivityExtension } from './components/ActivityExtension.svelte'
export { default as ActivityDocLink } from './components/ActivityDocLink.svelte'
export { default as ReactionPresenter } from './components/reactions/ReactionPresenter.svelte'
export { default as ActivityMessageNotificationLabel } from './components/activity-message/ActivityMessageNotificationLabel.svelte'
export { default as ActivityMessageHeader } from './components/activity-message/ActivityMessageHeader.svelte'
export { default as ActivityMessageAction } from './components/ActivityMessageAction.svelte'
export { default as ActivityMessagesFilterPopup } from './components/FilterPopup.svelte'
export { default as ActivityReferencePresenter } from './components/activity-reference/ActivityReferencePresenter.svelte'
export { default as ActivityMessagePreview } from './components/activity-message/ActivityMessagePreview.svelte'
export { default as MessageTimestamp } from './components/MessageTimestamp.svelte'
export { default as BaseMessagePreview } from './components/activity-message/BaseMessagePreview.svelte'
export { default as BasePreview } from './components/BasePreview.svelte'

export default async (): Promise<Resources> => ({
  component: {
    Activity,
    ActivityMessagePresenter,
    DocUpdateMessagePresenter,
    ReactionPresenter,
    ActivityInfoMessagePresenter,
    ActivityMessageNotificationLabel,
    ActivityReferencePresenter,
    DocUpdateMessagePreview,
    ActivityReferencePreview,
    ActivityInfoMessagePreview
  },
  filter: {
    AttributesFilter: attributesFilter,
    PinnedFilter: pinnedFilter,
    AllFilter: allFilter,
    ReferencesFilter: referencesFilter
  },
<<<<<<< HEAD
  function: {
    GetFragment: getMessageFragment,
    CanSaveForLater: canSaveForLater,
    CanRemoveFromSaved: canRemoveFromSaved,
    CanPinMessage: canPinMessage,
    CanUnpinMessage: canUnpinMessage
  },
=======
>>>>>>> 577c948d
  backreference: {
    Update: updateReferences
  },
  actionImpl: {
    AddReaction: addReactionAction,
    SaveForLater: saveForLater,
    RemoveFromSaved: removeFromSaved,
    PinMessage: pinMessage,
    UnpinMessage: unpinMessage
  }
})<|MERGE_RESOLUTION|>--- conflicted
+++ resolved
@@ -80,16 +80,12 @@
     AllFilter: allFilter,
     ReferencesFilter: referencesFilter
   },
-<<<<<<< HEAD
   function: {
-    GetFragment: getMessageFragment,
     CanSaveForLater: canSaveForLater,
     CanRemoveFromSaved: canRemoveFromSaved,
     CanPinMessage: canPinMessage,
     CanUnpinMessage: canUnpinMessage
   },
-=======
->>>>>>> 577c948d
   backreference: {
     Update: updateReferences
   },
