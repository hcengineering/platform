//
// Copyright © 2020, 2021 Anticrm Platform Contributors.
// Copyright © 2021 Hardcore Engineering Inc.
//
// Licensed under the Eclipse Public License, Version 2.0 (the "License");
// you may not use this file except in compliance with the License. You may
// obtain a copy of the License at https://www.eclipse.org/legal/epl-2.0
//
// Unless required by applicable law or agreed to in writing, software
// distributed under the License is distributed on an "AS IS" BASIS,
// WITHOUT WARRANTIES OR CONDITIONS OF ANY KIND, either express or implied.
//
// See the License for the specific language governing permissions and
// limitations under the License.
//

import { Employee } from '@anticrm/contact'
import type { AttachedDoc, Class, TxOperations as Client, Doc, Markup, Ref, Timestamp, Obj } from '@anticrm/core'
import type { Asset, IntlString, Plugin, Resource } from '@anticrm/platform'
import { plugin } from '@anticrm/platform'
import type { KanbanTemplateSpace, SpaceWithStates, Task } from '@anticrm/task'
import type { AnyComponent } from '@anticrm/ui'

/**
 * @public
 */
export interface Board extends SpaceWithStates {
  color?: number
  background?: string
}

/**
 * @public
 */
export interface BoardView extends SpaceWithStates {
  title: string
  type: 'table' | 'calendar'
  boards: Ref<Board>[]
}

/**
 * @public
 */
export interface CardLabel extends AttachedDoc {
  title: string
  color: number
  isHidden?: boolean
}

/**
 * @public
 */
export interface CardDate extends Obj {
  dueDate?: Timestamp
  isChecked?: boolean
  startDate?: Timestamp
}

/**
 * @public
 */
export interface CardChecklistItem extends Obj {
  assignee?: Ref<Employee>
  dueDate?: Timestamp
  isChecked: boolean
  name: Markup
}

/**
 * @public
 */
export interface CardChecklist extends Obj {
  items: CardChecklistItem[]
}

/**
 * @public
 */
export interface Card extends Task {
  title: string

  date?: CardDate
  description: Markup

  isArchived?: boolean

  members?: Ref<Employee>[]

  labels: Ref<CardLabel>[]

  location?: string

  coverColor?: number
  coverImage?: string

  comments?: number
  attachments?: number
  checklists: CardChecklist[]
}
/**
 * @public
 */
export interface CardAction extends Doc {
  component?: AnyComponent
  hint?: IntlString
  icon: Asset
  isInline?: boolean
  kind?: 'primary' | 'secondary' | 'no-border' | 'transparent' | 'dangerous'
  label: IntlString
  position: number
  type: string
  handler?: Resource<(card: Card, client: Client, e?: Event) => void>
  supported?: Resource<(card: Card, client: Client) => boolean>
}
/**
 * @public
 */
export interface MenuPage extends Doc {
  component: AnyComponent
  pageId: string
  label: IntlString
}

/**
 * @public
 */
export const boardId = 'board' as Plugin

/**
 * @public
 */
const boards = plugin(boardId, {
  app: {
    Board: '' as Ref<Doc>
  },
  class: {
    Board: '' as Ref<Class<Board>>,
    Card: '' as Ref<Class<Card>>,
    CardAction: '' as Ref<Class<CardAction>>,
    CardDate: '' as Ref<Class<CardDate>>,
    CardLabel: '' as Ref<Class<CardLabel>>,
<<<<<<< HEAD
    CardChecklist: '' as Ref<Class<CardChecklist>>,
    CardChecklistItem: '' as Ref<Class<CardChecklistItem>>
=======
    MenuPage: '' as Ref<Class<MenuPage>>
>>>>>>> 0cec2cb1
  },
  icon: {
    Board: '' as Asset,
    Card: '' as Asset
  },
  space: {
    BoardTemplates: '' as Ref<KanbanTemplateSpace>
  },
  menuPageId: {
    Main: 'main',
    Archive: 'archive'
  },
  cardActionType: {
    Suggested: 'Suggested',
    Editor: 'Editor',
    Cover: 'Cover',
    AddToCard: 'AddToCard',
    Automation: 'Automation',
    Action: 'Action'
  },
  cardAction: {
    Cover: '' as Ref<CardAction>,
    Join: '' as Ref<CardAction>,
    Members: '' as Ref<CardAction>,
    Labels: '' as Ref<CardAction>,
    Checklist: '' as Ref<CardAction>,
    Dates: '' as Ref<CardAction>,
    Attachments: '' as Ref<CardAction>,
    CustomFields: '' as Ref<CardAction>,
    AddButton: '' as Ref<CardAction>,
    Move: '' as Ref<CardAction>,
    Copy: '' as Ref<CardAction>,
    MakeTemplate: '' as Ref<CardAction>,
    Watch: '' as Ref<CardAction>,
    Archive: '' as Ref<CardAction>,
    SendToBoard: '' as Ref<CardAction>,
    Delete: '' as Ref<CardAction>
  },
  cardActionHandler: {
    Cover: '' as Resource<(card: Card, client: Client, e?: Event) => void>,
    Join: '' as Resource<(card: Card, client: Client, e?: Event) => void>,
    Members: '' as Resource<(card: Card, client: Client, e?: Event) => void>,
    Labels: '' as Resource<(card: Card, client: Client, e?: Event) => void>,
    Checklist: '' as Resource<(card: Card, client: Client, e?: Event) => void>,
    Dates: '' as Resource<(card: Card, client: Client, e?: Event) => void>,
    Attachments: '' as Resource<(card: Card, client: Client, e?: Event) => void>,
    CustomFields: '' as Resource<(card: Card, client: Client, e?: Event) => void>,
    AddButton: '' as Resource<(card: Card, client: Client, e?: Event) => void>,
    Move: '' as Resource<(card: Card, client: Client, e?: Event) => void>,
    Copy: '' as Resource<(card: Card, client: Client, e?: Event) => void>,
    MakeTemplate: '' as Resource<(card: Card, client: Client, e?: Event) => void>,
    Watch: '' as Resource<(card: Card, client: Client, e?: Event) => void>,
    Archive: '' as Resource<(card: Card, client: Client, e?: Event) => void>,
    SendToBoard: '' as Resource<(card: Card, client: Client, e?: Event) => void>,
    Delete: '' as Resource<(card: Card, client: Client, e?: Event) => void>
  },
  cardActionSupportedHandler: {
    Join: '' as Resource<(card: Card, client: Client) => boolean>,
    Archive: '' as Resource<(card: Card, client: Client) => boolean>,
    SendToBoard: '' as Resource<(card: Card, client: Client) => boolean>,
    Delete: '' as Resource<(card: Card, client: Client) => boolean>
  }
})

/**
 * @public
 */
export default boards<|MERGE_RESOLUTION|>--- conflicted
+++ resolved
@@ -139,12 +139,9 @@
     CardAction: '' as Ref<Class<CardAction>>,
     CardDate: '' as Ref<Class<CardDate>>,
     CardLabel: '' as Ref<Class<CardLabel>>,
-<<<<<<< HEAD
     CardChecklist: '' as Ref<Class<CardChecklist>>,
-    CardChecklistItem: '' as Ref<Class<CardChecklistItem>>
-=======
+    CardChecklistItem: '' as Ref<Class<CardChecklistItem>>,
     MenuPage: '' as Ref<Class<MenuPage>>
->>>>>>> 0cec2cb1
   },
   icon: {
     Board: '' as Asset,
