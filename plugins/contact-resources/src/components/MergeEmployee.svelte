--- conflicted
+++ resolved
@@ -15,14 +15,9 @@
 <script lang="ts">
   import { Channel, ChannelProvider, Employee, getName } from '@hcengineering/contact'
   import core, { Doc, DocumentUpdate, Mixin, Ref, TxProcessor } from '@hcengineering/core'
-<<<<<<< HEAD
   import login from '@hcengineering/login'
   import { getResource } from '@hcengineering/platform'
-  import { Avatar, Card, createQuery, EmployeeBox, getClient } from '@hcengineering/presentation'
-=======
-  import { leaveWorkspace } from '@hcengineering/login-resources'
   import { Card, createQuery, getClient } from '@hcengineering/presentation'
->>>>>>> b0abf934
   import { DatePresenter, Grid, Toggle } from '@hcengineering/ui'
   import { isCollectionAttr, StringEditor } from '@hcengineering/view-resources'
   import { createEventDispatcher } from 'svelte'
