--- conflicted
+++ resolved
@@ -81,18 +81,12 @@
         personUuid: uuid
       }
 
-<<<<<<< HEAD
-      await client.createDoc(contact.class.Person, contact.space.Contacts, person, id)
-
-      const mail = email.trim().toLowerCase()
-=======
       if (existingPerson === undefined) {
         await client.createDoc(contact.class.Person, contact.space.Contacts, person, id)
       } else {
         await client.update(existingPerson, person)
       }
       const personRef = existingPerson?._id ?? id
->>>>>>> 461a0ace
 
       await client.createMixin(personRef, contact.class.Person, contact.space.Contacts, contact.mixin.Employee, {
         active: true,
@@ -114,11 +108,7 @@
       )
 
       const sendInvite = await getResource(login.function.SendInvite)
-<<<<<<< HEAD
-      await sendInvite(mail, id, AccountRole.Guest)
-=======
       await sendInvite(mail, AccountRole.Guest)
->>>>>>> 461a0ace
 
       for (const channel of channels) {
         await client.addCollection(
