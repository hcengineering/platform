--- conflicted
+++ resolved
@@ -28,12 +28,8 @@
   {label}
   _class={_clazz}
   on:update={onUpdate}
-<<<<<<< HEAD
-=======
   {kind}
->>>>>>> 461a0ace
   size={'medium'}
-  {kind}
   justify={'left'}
   width={kind === 'list' ? undefined : '100%'}
   {readonly}
