<!--
// Copyright © 2020, 2021 Anticrm Platform Contributors.
// Copyright © 2021 Hardcore Engineering Inc.
// 
// Licensed under the Eclipse Public License, Version 2.0 (the "License");
// you may not use this file except in compliance with the License. You may
// obtain a copy of the License at https://www.eclipse.org/legal/epl-2.0
// 
// Unless required by applicable law or agreed to in writing, software
// distributed under the License is distributed on an "AS IS" BASIS,
// WITHOUT WARRANTIES OR CONDITIONS OF ANY KIND, either express or implied.
// 
// See the License for the specific language governing permissions and
// limitations under the License.
-->
<script lang="ts">
  import { EmployeeAccount, getName } from '@hcengineering/contact'
  import { Account } from '@hcengineering/core'
  import { getEmbeddedLabel } from '@hcengineering/platform'
  import { Avatar } from '@hcengineering/presentation'
  import { showPopup, tooltip } from '@hcengineering/ui'
  import { EditDoc } from '@hcengineering/view-resources'
<<<<<<< HEAD
  import DocNavLink from '@hcengineering/view-resources/src/components/DocNavLink.svelte'
  import contact from '../plugin'
=======
  import { employeeByIdStore } from '../utils'
>>>>>>> c1e4abd7

  export let value: Account
  export let disabled = false

  $: employee = $employeeByIdStore.get((value as EmployeeAccount).employee)

  async function onClick () {
    if (employee !== undefined && !disabled) {
      showPopup(EditDoc, { _id: employee._id, _class: employee._class }, 'content')
    }
  }
</script>

{#if value}
  <!-- svelte-ignore a11y-click-events-have-key-events -->
  <DocNavLink object={value} disableClick={disabled} noUnderline={disabled} {onClick}>
    <span class="flex-row-center" use:tooltip={{ label: getEmbeddedLabel(employee ? getName(employee) : value.email) }}>
      {#if employee}
        <Avatar size={'x-small'} avatar={employee.avatar} />
        <span class="overflow-label user">{getName(employee)}</span>
      {:else}
        <span class="overflow-label user">{value.email}</span>
      {/if}
    </span>
  </DocNavLink>
{/if}

<style lang="scss">
  .user {
    margin-left: 0.5rem;
    font-weight: 500;
    text-align: left;
  }
</style><|MERGE_RESOLUTION|>--- conflicted
+++ resolved
@@ -20,12 +20,8 @@
   import { Avatar } from '@hcengineering/presentation'
   import { showPopup, tooltip } from '@hcengineering/ui'
   import { EditDoc } from '@hcengineering/view-resources'
-<<<<<<< HEAD
   import DocNavLink from '@hcengineering/view-resources/src/components/DocNavLink.svelte'
-  import contact from '../plugin'
-=======
   import { employeeByIdStore } from '../utils'
->>>>>>> c1e4abd7
 
   export let value: Account
   export let disabled = false
