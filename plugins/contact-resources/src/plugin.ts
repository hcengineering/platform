//
// Copyright © 2020, 2021 Anticrm Platform Contributors.
// Copyright © 2021 Hardcore Engineering Inc.
//
// Licensed under the Eclipse Public License, Version 2.0 (the "License");
// you may not use this file except in compliance with the License. You may
// obtain a copy of the License at https://www.eclipse.org/legal/epl-2.0
//
// Unless required by applicable law or agreed to in writing, software
// distributed under the License is distributed on an "AS IS" BASIS,
// WITHOUT WARRANTIES OR CONDITIONS OF ANY KIND, either express or implied.
//
// See the License for the specific language governing permissions and
// limitations under the License.
//

import contact, { contactId } from '@hcengineering/contact'
import { Doc } from '@hcengineering/core'
import { IntlString, mergeIds, Resource } from '@hcengineering/platform'
import { Location } from '@hcengineering/ui'
import { FilterFunction, SortFunc } from '@hcengineering/view'

export default mergeIds(contactId, contact, {
  string: {
    Apply: '' as IntlString,
    Contacts: '' as IntlString,
    CreatePerson: '' as IntlString,
    OrganizationNamePlaceholder: '' as IntlString,
    OrganizationsNamePlaceholder: '' as IntlString,
    PersonLocationPlaceholder: '' as IntlString,
    PersonsNamePlaceholder: '' as IntlString,
    Organizations: '' as IntlString,
    Organization: '' as IntlString,
    SelectFolder: '' as IntlString,
    OrganizationsFolder: '' as IntlString,
    PersonsFolder: '' as IntlString,
    Name: '' as IntlString,
    ContactCreateLabel: '' as IntlString,
    SocialLinks: '' as IntlString,
    ViewActivity: '' as IntlString,
    Status: '' as IntlString,
    SetStatus: '' as IntlString,
    ClearStatus: '' as IntlString,
    SaveStatus: '' as IntlString,
    Location: '' as IntlString,
    Cancel: '' as IntlString,
    StatusDueDate: '' as IntlString,
    StatusName: '' as IntlString,
    NoExpire: '' as IntlString,
    StatusDueDateTooltip: '' as IntlString,
    CopyToClipboard: '' as IntlString,
    Copied: '' as IntlString,
    ViewFullProfile: '' as IntlString,
    Member: '' as IntlString,
    Members: '' as IntlString,
    NumberMembers: '' as IntlString,
    NoMembers: '' as IntlString,
    AddMember: '' as IntlString,
    KickEmployee: '' as IntlString,
    KickEmployeeDescr: '' as IntlString,
    Email: '' as IntlString,
    CreateEmployee: '' as IntlString,
    Inactive: '' as IntlString,
    NotSpecified: '' as IntlString,
<<<<<<< HEAD
    MergeEmployee: '' as IntlString
=======
    MergeEmployee: '' as IntlString,
    DisplayName: '' as IntlString,
    SelectAvatar: '' as IntlString,
    GravatarsManaged: '' as IntlString,

    CategoryProjectMembers: '' as IntlString,
    AddMembersHeader: '' as IntlString,
    Assigned: '' as IntlString,
    Unassigned: '' as IntlString,
    CategoryCurrentUser: '' as IntlString,
    CategoryPreviousAssigned: '' as IntlString,
    CategoryProjectLead: '' as IntlString,
    CategoryOther: '' as IntlString
>>>>>>> b0abf934
  },
  function: {
    GetContactLink: '' as Resource<(doc: Doc, props: Record<string, any>) => Promise<Location>>,
    EmployeeSort: '' as SortFunc,
    FilterChannelInResult: '' as FilterFunction,
    FilterChannelNinResult: '' as FilterFunction
  }
})<|MERGE_RESOLUTION|>--- conflicted
+++ resolved
@@ -62,9 +62,6 @@
     CreateEmployee: '' as IntlString,
     Inactive: '' as IntlString,
     NotSpecified: '' as IntlString,
-<<<<<<< HEAD
-    MergeEmployee: '' as IntlString
-=======
     MergeEmployee: '' as IntlString,
     DisplayName: '' as IntlString,
     SelectAvatar: '' as IntlString,
@@ -78,7 +75,6 @@
     CategoryPreviousAssigned: '' as IntlString,
     CategoryProjectLead: '' as IntlString,
     CategoryOther: '' as IntlString
->>>>>>> b0abf934
   },
   function: {
     GetContactLink: '' as Resource<(doc: Doc, props: Record<string, any>) => Promise<Location>>,
