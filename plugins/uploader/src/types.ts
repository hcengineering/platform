--- conflicted
+++ resolved
@@ -69,17 +69,10 @@
 export interface FileUploadCallbackParams {
   uuid: Ref<PlatformBlob>
   name: string
-<<<<<<< HEAD
-  type: string
-  file: FileWithPath | Blob
-  path: string | undefined
-  metadata: Record<string, any> | undefined
-=======
   file: File | Blob
   path?: string
   size?: number
   metadata?: Record<string, any>
->>>>>>> 461a0ace
 }
 
 /** @public */
