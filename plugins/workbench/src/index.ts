//
// Copyright © 2020, 2021 Anticrm Platform Contributors.
//
// Licensed under the Eclipse Public License, Version 2.0 (the "License");
// you may not use this file except in compliance with the License. You may
// obtain a copy of the License at https://www.eclipse.org/legal/epl-2.0
//
// Unless required by applicable law or agreed to in writing, software
// distributed under the License is distributed on an "AS IS" BASIS,
// WITHOUT WARRANTIES OR CONDITIONS OF ANY KIND, either express or implied.
//
// See the License for the specific language governing permissions and
// limitations under the License.
//

import { workbenchId, workbenchPlugin } from './plugin'

export * from './analytics'
export * from './types'
export * from './utils'

export { workbenchId }

<<<<<<< HEAD
export default plugin(workbenchId, {
  class: {
    Application: '' as Ref<Class<Application>>,
    ApplicationNavModel: '' as Ref<Class<ApplicationNavModel>>,
    HiddenApplication: '' as Ref<Class<HiddenApplication>>,
    Widget: '' as Ref<Class<Widget>>,
    WidgetPreference: '' as Ref<Class<WidgetPreference>>,
    TxSidebarEvent: '' as Ref<Class<TxSidebarEvent<Record<string, any>>>>,
    WorkbenchTab: '' as Ref<Class<WorkbenchTab>>
  },
  mixin: {
    SpaceView: '' as Ref<Mixin<SpaceView>>
  },
  component: {
    WorkbenchApp: '' as AnyComponent,
    InviteLink: '' as AnyComponent,
    Archive: '' as AnyComponent,
    SpecialView: '' as AnyComponent
  },
  string: {
    Archive: '' as IntlString,
    View: '' as IntlString,
    ServerUnderMaintenance: '' as IntlString,
    UpgradeDownloadProgress: '' as IntlString,
    OpenInSidebar: '' as IntlString,
    OpenInSidebarNewTab: '' as IntlString,
    ConfigureWidgets: '' as IntlString,
    WorkspaceIsArchived: '' as IntlString,
    WorkspaceIsMigrating: '' as IntlString
  },
  icon: {
    Search: '' as Asset
  },
  event: {
    NotifyConnection: '' as Metadata<string>,
    NotifyTitle: '' as Metadata<string>
  },
  metadata: {
    PlatformTitle: '' as Metadata<string>,
    ExcludedApplications: '' as Metadata<Ref<Application>[]>,
    DefaultApplication: '' as Metadata<string>,
    DefaultSpace: '' as Metadata<Ref<Space>>,
    DefaultSpecial: '' as Metadata<string>,
    // Default for navigation expanded state
    NavigationExpandedDefault: '' as Metadata<boolean>
  },
  extensions: {
    WorkbenchExtensions: '' as ComponentExtensionId,
    WorkbenchTabExtensions: '' as ComponentExtensionId,
    SpecialViewAction: '' as ComponentExtensionId
  },
  function: {
    CreateWidgetTab: '' as Resource<(widget: Widget, tab: WidgetTab, newTab: boolean) => Promise<void>>,
    CloseWidgetTab: '' as Resource<(widget: Widget, tab: string) => Promise<void>>,
    CloseWidget: '' as Resource<(widget: Ref<Widget>) => Promise<void>>,
    GetSidebarObject: '' as Resource<() => Partial<Pick<Doc, '_id' | '_class'>>>
  },
  actionImpl: {
    Navigate: '' as ViewAction<{
      mode: 'app' | 'special' | 'space'
      application?: string
      special?: string
      space?: Ref<Space>
      // If no space is selected, select first space from list
      spaceClass?: Ref<Class<Space>>
      spaceSpecial?: string
    }>
  }
})
=======
export default workbenchPlugin
>>>>>>> 461a0ace
<|MERGE_RESOLUTION|>--- conflicted
+++ resolved
@@ -21,76 +21,4 @@
 
 export { workbenchId }
 
-<<<<<<< HEAD
-export default plugin(workbenchId, {
-  class: {
-    Application: '' as Ref<Class<Application>>,
-    ApplicationNavModel: '' as Ref<Class<ApplicationNavModel>>,
-    HiddenApplication: '' as Ref<Class<HiddenApplication>>,
-    Widget: '' as Ref<Class<Widget>>,
-    WidgetPreference: '' as Ref<Class<WidgetPreference>>,
-    TxSidebarEvent: '' as Ref<Class<TxSidebarEvent<Record<string, any>>>>,
-    WorkbenchTab: '' as Ref<Class<WorkbenchTab>>
-  },
-  mixin: {
-    SpaceView: '' as Ref<Mixin<SpaceView>>
-  },
-  component: {
-    WorkbenchApp: '' as AnyComponent,
-    InviteLink: '' as AnyComponent,
-    Archive: '' as AnyComponent,
-    SpecialView: '' as AnyComponent
-  },
-  string: {
-    Archive: '' as IntlString,
-    View: '' as IntlString,
-    ServerUnderMaintenance: '' as IntlString,
-    UpgradeDownloadProgress: '' as IntlString,
-    OpenInSidebar: '' as IntlString,
-    OpenInSidebarNewTab: '' as IntlString,
-    ConfigureWidgets: '' as IntlString,
-    WorkspaceIsArchived: '' as IntlString,
-    WorkspaceIsMigrating: '' as IntlString
-  },
-  icon: {
-    Search: '' as Asset
-  },
-  event: {
-    NotifyConnection: '' as Metadata<string>,
-    NotifyTitle: '' as Metadata<string>
-  },
-  metadata: {
-    PlatformTitle: '' as Metadata<string>,
-    ExcludedApplications: '' as Metadata<Ref<Application>[]>,
-    DefaultApplication: '' as Metadata<string>,
-    DefaultSpace: '' as Metadata<Ref<Space>>,
-    DefaultSpecial: '' as Metadata<string>,
-    // Default for navigation expanded state
-    NavigationExpandedDefault: '' as Metadata<boolean>
-  },
-  extensions: {
-    WorkbenchExtensions: '' as ComponentExtensionId,
-    WorkbenchTabExtensions: '' as ComponentExtensionId,
-    SpecialViewAction: '' as ComponentExtensionId
-  },
-  function: {
-    CreateWidgetTab: '' as Resource<(widget: Widget, tab: WidgetTab, newTab: boolean) => Promise<void>>,
-    CloseWidgetTab: '' as Resource<(widget: Widget, tab: string) => Promise<void>>,
-    CloseWidget: '' as Resource<(widget: Ref<Widget>) => Promise<void>>,
-    GetSidebarObject: '' as Resource<() => Partial<Pick<Doc, '_id' | '_class'>>>
-  },
-  actionImpl: {
-    Navigate: '' as ViewAction<{
-      mode: 'app' | 'special' | 'space'
-      application?: string
-      special?: string
-      space?: Ref<Space>
-      // If no space is selected, select first space from list
-      spaceClass?: Ref<Class<Space>>
-      spaceSpecial?: string
-    }>
-  }
-})
-=======
-export default workbenchPlugin
->>>>>>> 461a0ace
+export default workbenchPlugin