// Copyright © 2022-2025 Hardcore Engineering Inc.
//
// Licensed under the Eclipse Public License, Version 2.0 (the "License");
// you may not use this file except in compliance with the License. You may
// obtain a copy of the License at https://www.eclipse.org/legal/epl-2.0
//
// Unless required by applicable law or agreed to in writing, software
// distributed under the License is distributed on an "AS IS" BASIS,
// WITHOUT WARRANTIES OR CONDITIONS OF ANY KIND, either express or implied.
//
// See the License for the specific language governing permissions and
// limitations under the License.

<<<<<<< HEAD
import { Contact } from '@hcengineering/contact'
import type { Account, AttachedDoc, Class, Doc, Markup, Mixin, Ref, SystemSpace, Timestamp } from '@hcengineering/core'
=======
import { Contact, Employee } from '@hcengineering/contact'
import type {
  AttachedDoc,
  Class,
  Client,
  Doc,
  IntegrationKind,
  Markup,
  Mixin,
  PersonId,
  Ref,
  SystemSpace,
  Timestamp
} from '@hcengineering/core'
>>>>>>> 461a0ace
import { NotificationType } from '@hcengineering/notification'
import type { Asset, IntlString, Metadata, Plugin, Resource } from '@hcengineering/platform'
import { plugin } from '@hcengineering/platform'
import { Preference } from '@hcengineering/preference'
import { Handler, IntegrationType } from '@hcengineering/setting'
import { AnyComponent, ComponentExtensionId } from '@hcengineering/ui'

/**
 * @public
 */
export type Visibility = 'public' | 'freeBusy' | 'private'

/**
 * @public
 */
export interface Calendar extends Doc {
  name: string
  hidden: boolean
  visibility: Visibility
  user: PersonId
  access: AccessLevel
}

/**
 * @public
 */
export interface ExternalCalendar extends Calendar {
  default: boolean
  externalId: string
  externalUser: string
}

export interface PrimaryCalendar extends Preference {
  attachedTo: Ref<Calendar>
}

/**
 * @public
 * RFC5545
 */
export interface RecurringRule {
  freq: 'SECONDLY' | 'MINUTELY' | 'HOURLY' | 'DAILY' | 'WEEKLY' | 'MONTHLY' | 'YEARLY'
  endDate?: Timestamp
  count?: number
  interval?: number
  bySecond?: number[]
  byMinute?: number[]
  byHour?: number[]
  byDay?: string[]
  byMonthDay?: number[]
  byYearDay?: number[]
  byWeekNo?: number[]
  byMonth?: number[]
  bySetPos?: number[]
  wkst?: 'SU' | 'MO' | 'TU' | 'WE' | 'TH' | 'FR' | 'SA'
}

/**
 * @public
 */
export interface ReccuringEvent extends Event {
  rules: RecurringRule[]
  exdate: Timestamp[]
  rdate: Timestamp[]
  originalStartTime: Timestamp
  timeZone: string
}

/**
 * @public
 */
export interface Event extends AttachedDoc {
  space: Ref<SystemSpace>
  eventId: string
  title: string
  description: Markup

  calendar: Ref<Calendar>

  location?: string

  allDay: boolean

  // Event scheduled date
  date: Timestamp

  // Event due date for long events.
  dueDate: Timestamp

  attachments?: number

  participants: Ref<Contact>[]

  externalParticipants?: string[]

  reminders?: Timestamp[]

  visibility?: Visibility

  access: AccessLevel

  timeZone?: string

<<<<<<< HEAD
  user: Ref<Account>
=======
  user: PersonId

  blockTime: boolean
}

export enum AccessLevel {
  FreeBusyReader = 'freeBusyReader',
  Reader = 'reader',
  Writer = 'writer',
  Owner = 'owner'
>>>>>>> 461a0ace
}

/**
 * @public
 * use for an instance of a recurring event
 */
export interface ReccuringInstance extends ReccuringEvent {
  recurringEventId: string
  originalStartTime: number
  isCancelled?: boolean
  virtual?: boolean
}

/**
 * @public
 */
export interface CalendarEventPresenter extends Class<Event> {
  presenter: AnyComponent
}

export type ScheduleAvailability = Record<number, { start: number, end: number }[]>

/**
 * @public
 */
export interface Schedule extends Doc {
  owner: Ref<Employee>
  title: string
  description?: string
  meetingDuration: number
  meetingInterval: number
  availability: ScheduleAvailability
  timeZone: string
  calendar?: Ref<Calendar>
}

/**
 * @public
 */
export const calendarIntegrationKind = 'google-calendar' as IntegrationKind

/**
 * @public
 */
export const caldavIntegrationKind = 'caldav' as IntegrationKind

/**
 * @public
 */
export const calendarId = 'calendar' as Plugin

/**
 * @public
 */
const calendarPlugin = plugin(calendarId, {
  class: {
    Calendar: '' as Ref<Class<Calendar>>,
    ExternalCalendar: '' as Ref<Class<ExternalCalendar>>,
    Event: '' as Ref<Class<Event>>,
    ReccuringEvent: '' as Ref<Class<ReccuringEvent>>,
    ReccuringInstance: '' as Ref<Class<ReccuringInstance>>,
    Schedule: '' as Ref<Class<Schedule>>,
    PrimaryCalendar: '' as Ref<Class<PrimaryCalendar>>
  },
  mixin: {
    CalendarEventPresenter: '' as Ref<Mixin<CalendarEventPresenter>>
  },
  icon: {
    Calendar: '' as Asset,
    CalendarView: '' as Asset,
    Location: '' as Asset,
    Reminder: '' as Asset,
    Notifications: '' as Asset,
    Watch: '' as Asset,
    Description: '' as Asset,
    Participants: '' as Asset,
    Repeat: '' as Asset,
    Globe: '' as Asset,
    Public: '' as Asset,
    Hidden: '' as Asset,
    Private: '' as Asset,
    Duration: '' as Asset,
    Timer: '' as Asset
  },
  image: {
    Permissions: '' as Asset
  },
  space: {
    Calendar: '' as Ref<SystemSpace>
  },
  app: {
    Calendar: '' as Ref<Doc>
  },
  component: {
    CreateEvent: '' as AnyComponent,
    EditEvent: '' as AnyComponent,
    CalendarView: '' as AnyComponent,
    PersonsPresenter: '' as AnyComponent,
    Events: '' as AnyComponent,
    DateTimePresenter: '' as AnyComponent,
    DocReminder: '' as AnyComponent,
    ConnectApp: '' as AnyComponent,
    ScheduleEditor: '' as AnyComponent,
    IntegrationState: '' as AnyComponent
  },
  string: {
    Title: '' as IntlString,
    Calendar: '' as IntlString,
    Description: '' as IntlString,
    Date: '' as IntlString,
    DueTo: '' as IntlString,
    Calendars: '' as IntlString,
    CreateCalendar: '' as IntlString,
    Location: '' as IntlString,
    Participants: '' as IntlString,
    NoParticipants: '' as IntlString,
    PersonsLabel: '' as IntlString,
    EventNumber: '' as IntlString,
    Reminders: '' as IntlString,
    Today: '' as IntlString,
    Visibility: '' as IntlString,
    Public: '' as IntlString,
    FreeBusy: '' as IntlString,
    Busy: '' as IntlString,
    Private: '' as IntlString,
    NotAllPermissions: '' as IntlString,
    Value: '' as IntlString,
    Schedule: '' as IntlString,
    ScheduleNew: '' as IntlString,
    ScheduleDeleteConfirm: '' as IntlString,
    ScheduleShareLink: '' as IntlString,
    ScheduleSharedLinkMessage: '' as IntlString,
    CopyLink: '' as IntlString,
    ScheduleAvailability: '' as IntlString,
    ScheduleAddPeriod: '' as IntlString,
    ScheduleRemovePeriod: '' as IntlString,
    ScheduleTitlePlaceholder: '' as IntlString,
    ScheduleUnavailable: '' as IntlString,
    MeetingDuration: '' as IntlString,
    MeetingInterval: '' as IntlString,
    Day: '' as IntlString,
    Week: '' as IntlString,
    Month: '' as IntlString,
    CalDavAccess: '' as IntlString,
    CalDavAccessPrompt: '' as IntlString,
    CalDavAccessEnable: '' as IntlString,
    CalDavAccessServer: '' as IntlString,
    CalDavAccessAccount: '' as IntlString,
    CalDavAccessPassword: '' as IntlString,
    CalDavAccessPasswordWarning: '' as IntlString,
    MeetingScheduledNotification: '' as IntlString,
    MeetingRescheduledNotification: '' as IntlString,
    MeetingCanceledNotification: '' as IntlString,
    SynchronizedCalendars: '' as IntlString,
    Account: '' as IntlString,
    NoCalendars: '' as IntlString
  },
  handler: {
    DisconnectHandler: '' as Handler,
    DisconnectAllHandler: '' as Handler
  },
  integrationType: {
    Calendar: '' as Ref<IntegrationType>
  },
  metadata: {
    CalendarServiceURL: '' as Metadata<string>,
    PublicScheduleURL: '' as Metadata<string>,
    CalDavServerURL: '' as Metadata<string>
  },
  extensions: {
    EditEventExtensions: '' as ComponentExtensionId,
    EditScheduleExtensions: '' as ComponentExtensionId
  },
  ids: {
    ReminderNotification: '' as Ref<NotificationType>,
    NoAttached: '' as Ref<Event>
  },
  function: {
    ConfigureCalDavAccess: '' as Resource<() => Promise<void>>,
    EventTitleProvider: '' as Resource<(client: Client, ref: Ref<Doc>, doc?: Doc) => Promise<string>>
  }
})

export default calendarPlugin
export * from './utils'<|MERGE_RESOLUTION|>--- conflicted
+++ resolved
@@ -11,10 +11,6 @@
 // See the License for the specific language governing permissions and
 // limitations under the License.
 
-<<<<<<< HEAD
-import { Contact } from '@hcengineering/contact'
-import type { Account, AttachedDoc, Class, Doc, Markup, Mixin, Ref, SystemSpace, Timestamp } from '@hcengineering/core'
-=======
 import { Contact, Employee } from '@hcengineering/contact'
 import type {
   AttachedDoc,
@@ -29,7 +25,6 @@
   SystemSpace,
   Timestamp
 } from '@hcengineering/core'
->>>>>>> 461a0ace
 import { NotificationType } from '@hcengineering/notification'
 import type { Asset, IntlString, Metadata, Plugin, Resource } from '@hcengineering/platform'
 import { plugin } from '@hcengineering/platform'
@@ -133,9 +128,6 @@
 
   timeZone?: string
 
-<<<<<<< HEAD
-  user: Ref<Account>
-=======
   user: PersonId
 
   blockTime: boolean
@@ -146,7 +138,6 @@
   Reader = 'reader',
   Writer = 'writer',
   Owner = 'owner'
->>>>>>> 461a0ace
 }
 
 /**
