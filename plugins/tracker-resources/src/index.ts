--- conflicted
+++ resolved
@@ -538,13 +538,9 @@
     GetAllComponents: getAllComponents,
     GetAllMilestones: getAllMilestones,
     GetVisibleFilters: getVisibleFilters,
-<<<<<<< HEAD
     IssueChatTitleProvider: getIssueChatTitle,
-    IsProjectJoined: async (project: Project) => !project.private || project.members.includes(getCurrentAccount()._id)
-=======
     IsProjectJoined: async (project: Project) => !project.private || project.members.includes(getCurrentAccount()._id),
     GetIssueStatusCategories: getIssueStatusCategories
->>>>>>> e6ae8703
   },
   actionImpl: {
     Move: move,
