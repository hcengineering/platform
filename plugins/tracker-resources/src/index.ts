//
// Copyright © 2020, 2021 Anticrm Platform Contributors.
//
// Licensed under the Eclipse Public License, Version 2.0 (the "License");
// you may not use this file except in compliance with the License. You may
// obtain a copy of the License at https://www.eclipse.org/legal/epl-2.0
//
// Unless required by applicable law or agreed to in writing, software
// distributed under the License is distributed on an "AS IS" BASIS,
// WITHOUT WARRANTIES OR CONDITIONS OF ANY KIND, either express or implied.
//
// See the License for the specific language governing permissions and
// limitations under the License.
//

import { Class, Client, Ref } from '@anticrm/core'
import { Resources } from '@anticrm/platform'
import { ObjectSearchResult } from '@anticrm/presentation'
import { showPopup } from '@anticrm/ui'
import { Issue, Team } from '@anticrm/tracker'
import Inbox from './components/inbox/Inbox.svelte'
import Issues from './components/issues/Issues.svelte'
import Active from './components/issues/Active.svelte'
import AssigneePresenter from './components/issues/AssigneePresenter.svelte'
import Backlog from './components/issues/Backlog.svelte'
import DueDatePresenter from './components/issues/DueDatePresenter.svelte'
import EditIssue from './components/issues/edit/EditIssue.svelte'
import IssueItem from './components/issues/IssueItem.svelte'
import IssuePresenter from './components/issues/IssuePresenter.svelte'
import IssuePreview from './components/issues/IssuePreview.svelte'
import IssuesView from './components/issues/IssuesView.svelte'
import ListView from './components/issues/ListView.svelte'
import ModificationDatePresenter from './components/issues/ModificationDatePresenter.svelte'
import PriorityEditor from './components/issues/PriorityEditor.svelte'
import PriorityPresenter from './components/issues/PriorityPresenter.svelte'
import StatusEditor from './components/issues/StatusEditor.svelte'
import StatusPresenter from './components/issues/StatusPresenter.svelte'
import TitlePresenter from './components/issues/TitlePresenter.svelte'
import ViewOptionsPopup from './components/issues/ViewOptionsPopup.svelte'
import MyIssues from './components/myissues/MyIssues.svelte'
import NewIssueHeader from './components/NewIssueHeader.svelte'
import NopeComponent from './components/NopeComponent.svelte'
import EditProject from './components/projects/EditProject.svelte'
import IconPresenter from './components/projects/IconPresenter.svelte'
import LeadPresenter from './components/projects/LeadPresenter.svelte'
import ProjectEditor from './components/projects/ProjectEditor.svelte'
import ProjectMembersPresenter from './components/projects/ProjectMembersPresenter.svelte'
import ProjectPresenter from './components/projects/ProjectPresenter.svelte'
import Roadmap from './components/projects/Roadmap.svelte'
import TeamProjects from './components/projects/TeamProjects.svelte'
import Projects from './components/projects/Projects.svelte'
import ProjectStatusEditor from './components/projects/ProjectStatusEditor.svelte'
import ProjectStatusPresenter from './components/projects/ProjectStatusPresenter.svelte'
import ProjectTitlePresenter from './components/projects/ProjectTitlePresenter.svelte'
import TargetDatePresenter from './components/projects/TargetDatePresenter.svelte'
import SetDueDateActionPopup from './components/SetDueDateActionPopup.svelte'
import SetParentIssueActionPopup from './components/SetParentIssueActionPopup.svelte'
import Statuses from './components/workflow/Statuses.svelte'
import Views from './components/views/Views.svelte'
import KanbanView from './components/issues/KanbanView.svelte'
import tracker from './plugin'
import { copyToClipboard, getIssueId, getIssueTitle, resolveLocation } from './issues'
import CreateIssue from './components/CreateIssue.svelte'

export async function queryIssue<D extends Issue> (
  _class: Ref<Class<D>>,
  client: Client,
  search: string
): Promise<ObjectSearchResult[]> {
  const teams = await client.findAll<Team>(tracker.class.Team, {})

  const named = new Map(
    (
      await client.findAll<Issue>(
        _class,
        { title: { $like: `%${search}%` } },
        {
          limit: 200,
          lookup: { space: tracker.class.Team }
        }
      )
    ).map((e) => [e._id, e])
  )
  for (const currentTeam of teams) {
    const nids: number[] = []
    for (let n = 0; n < currentTeam.sequence; n++) {
      const v = `${currentTeam.identifier}-${n}`
      if (v.includes(search)) {
        nids.push(n)
      }
    }
    if (nids.length > 0) {
      const numbered = await client.findAll<Issue>(
        _class,
        { number: { $in: nids } },
        { limit: 200, lookup: { space: tracker.class.Team } }
      )
      for (const d of numbered) {
        if (!named.has(d._id)) {
          named.set(d._id, d)
        }
      }
    }
  }

  return Array.from(named.values()).map((e) => ({
    doc: e,
    title: getIssueId(e.$lookup?.space as Team, e),
    icon: tracker.icon.TrackerApplication,
    component: IssueItem
  }))
}

async function editWorkflowStatuses (team: Team | undefined): Promise<void> {
  if (team !== undefined) {
    showPopup(Statuses, { teamId: team._id, teamClass: team._class }, 'float')
  }
}

export default async (): Promise<Resources> => ({
  component: {
    NopeComponent,
    Issues,
    Active,
    Backlog,
    Inbox,
    MyIssues,
    Projects,
    Views,
    IssuePresenter,
    ProjectPresenter,
    ProjectTitlePresenter,
    TitlePresenter,
    ModificationDatePresenter,
    PriorityPresenter,
    PriorityEditor,
    ProjectEditor,
    StatusPresenter,
    StatusEditor,
    AssigneePresenter,
    DueDatePresenter,
    EditIssue,
    NewIssueHeader,
    ViewOptionsPopup,
    IconPresenter,
    LeadPresenter,
    TargetDatePresenter,
    ProjectMembersPresenter,
    ProjectStatusPresenter,
    ProjectStatusEditor,
    SetDueDateActionPopup,
    SetParentIssueActionPopup,
    EditProject,
    IssuesView,
    ListView,
    KanbanView,
    TeamProjects,
    Roadmap,
    IssuePreview,
    CreateIssue
  },
  completion: {
    IssueQuery: async (client: Client, query: string) => await queryIssue(tracker.class.Issue, client, query)
  },
  function: {
    IssueTitleProvider: getIssueTitle
  },
  actionImpl: {
<<<<<<< HEAD
    CopyToClipboard: copyToClipboard,
    EditWorkflowStatuses: editWorkflowStatuses
=======
    CopyToClipboard: copyToClipboard
  },
  resolver: {
    Location: resolveLocation
>>>>>>> 7b79c593
  }
})<|MERGE_RESOLUTION|>--- conflicted
+++ resolved
@@ -166,14 +166,10 @@
     IssueTitleProvider: getIssueTitle
   },
   actionImpl: {
-<<<<<<< HEAD
     CopyToClipboard: copyToClipboard,
     EditWorkflowStatuses: editWorkflowStatuses
-=======
-    CopyToClipboard: copyToClipboard
   },
   resolver: {
     Location: resolveLocation
->>>>>>> 7b79c593
   }
 })