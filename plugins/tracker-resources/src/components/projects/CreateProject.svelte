--- conflicted
+++ resolved
@@ -191,15 +191,11 @@
   label={isNew ? tracker.string.NewProject : tracker.string.EditProject}
   okLabel={isNew ? presentation.string.Create : presentation.string.Save}
   okAction={handleSave}
-<<<<<<< HEAD
   canSave={name.length > 0 &&
     identifier.length > 0 &&
     !projectsIdentifiers.has(identifier) &&
     !(members.length === 0 && isPrivate)}
-=======
-  canSave={name.length > 0 && !(members.length === 0 && isPrivate)}
-  gap={'gapV-4'}
->>>>>>> 4d8412b3
+  gap="gapV-4"
   on:close={() => {
     dispatch('close')
   }}
