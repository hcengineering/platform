<!--
// Copyright © 2022 Hardcore Engineering Inc.
// 
// Licensed under the Eclipse Public License, Version 2.0 (the "License");
// you may not use this file except in compliance with the License. You may
// obtain a copy of the License at https://www.eclipse.org/legal/epl-2.0
// 
// Unless required by applicable law or agreed to in writing, software
// distributed under the License is distributed on an "AS IS" BASIS,
// WITHOUT WARRANTIES OR CONDITIONS OF ANY KIND, either express or implied.
// 
// See the License for the specific language governing permissions and
// limitations under the License.
-->
<script lang="ts">
  import { Ref, WithLookup } from '@anticrm/core'
  import { Issue, IssueStatus } from '@anticrm/tracker'
  import { getClient } from '@anticrm/presentation'
  import { Tooltip } from '@anticrm/ui'
  import type { ButtonKind, ButtonSize } from '@anticrm/ui'
  import tracker from '../../plugin'
  import StatusSelector from '../StatusSelector.svelte'
  import { createEventDispatcher } from 'svelte'

  export let value: Issue
  export let statuses: WithLookup<IssueStatus>[]
  export let isEditable: boolean = true
  export let shouldShowLabel: boolean = false
  export let shouldSaveOnChange = true

  export let kind: ButtonKind = 'link'
  export let size: ButtonSize = 'large'
  export let justify: 'left' | 'center' = 'left'
  export let width: string | undefined = '100%'

  const client = getClient()
  const dispatch = createEventDispatcher()

  const handleStatusChanged = async (newStatus: Ref<IssueStatus> | undefined) => {
    if (!isEditable || newStatus === undefined || value.status === newStatus) {
      return
    }

<<<<<<< HEAD
    dispatch('change', newStatus)

    if (!shouldSaveOnChange) {
      return
    }

    const currentIssue = await client.findOne(tracker.class.Issue, { space: currentSpace, _id: value._id })

    if (currentIssue === undefined) {
      return
    }

    await client.update(currentIssue, { status: newStatus })
=======
    await client.update(value, { status: newStatus })
>>>>>>> 2defbc43
  }
</script>

{#if value}
  {#if isEditable}
    <Tooltip label={tracker.string.SetStatus} fill>
      <StatusSelector
        {kind}
        {size}
        {width}
        {justify}
        {isEditable}
        {shouldShowLabel}
        {statuses}
        selectedStatusId={value.status}
        onStatusChange={handleStatusChanged}
      />
    </Tooltip>
  {:else}
    <StatusSelector
      {kind}
      {size}
      {width}
      {justify}
      {isEditable}
      {shouldShowLabel}
      {statuses}
      selectedStatusId={value.status}
      onStatusChange={handleStatusChanged}
    />
  {/if}
{/if}<|MERGE_RESOLUTION|>--- conflicted
+++ resolved
@@ -41,24 +41,12 @@
       return
     }
 
-<<<<<<< HEAD
     dispatch('change', newStatus)
 
-    if (!shouldSaveOnChange) {
-      return
+    if (shouldSaveOnChange) {
+      await client.update(value, { status: newStatus })
     }
-
-    const currentIssue = await client.findOne(tracker.class.Issue, { space: currentSpace, _id: value._id })
-
-    if (currentIssue === undefined) {
-      return
-    }
-
-    await client.update(currentIssue, { status: newStatus })
-=======
-    await client.update(value, { status: newStatus })
->>>>>>> 2defbc43
-  }
+}
 </script>
 
 {#if value}
