--- conflicted
+++ resolved
@@ -39,23 +39,11 @@
       return
     }
 
-<<<<<<< HEAD
     dispatch('change', newPriority)
 
-    if (!shouldSaveOnChange) {
-      return
+    if (shouldSaveOnChange) {
+      await client.update(value, { priority: newPriority })
     }
-
-    const currentIssue = await client.findOne(tracker.class.Issue, { space: currentSpace, _id: value._id })
-
-    if (currentIssue === undefined) {
-      return
-    }
-
-    await client.update(currentIssue, { priority: newPriority })
-=======
-    await client.update(value, { priority: newPriority })
->>>>>>> 2defbc43
   }
 </script>
 
