--- conflicted
+++ resolved
@@ -108,19 +108,4 @@
       </Grid>
     </div>
   </Panel>
-{/if}
-<<<<<<< HEAD
-</Card>
-=======
-
-<style lang="scss">
-  .description {
-    display: flex;
-    padding: 1rem;
-    height: 12rem;
-    border-radius: 0.25rem;
-    background-color: var(--theme-bg-accent-color);
-    border: 1px solid var(--theme-bg-accent-color);
-  }
-</style>
->>>>>>> 0b93f86d
+{/if}