<!-- 
// Copyright © 2022 Hardcore Engineering Inc.
// 
// Licensed under the Eclipse Public License, Version 2.0 (the "License");
// you may not use this file except in compliance with the License. You may
// obtain a copy of the License at https://www.eclipse.org/legal/epl-2.0
// 
// Unless required by applicable law or agreed to in writing, software
// distributed under the License is distributed on an "AS IS" BASIS,
// WITHOUT WARRANTIES OR CONDITIONS OF ANY KIND, either express or implied.
// 
// See the License for the specific language governing permissions and
// limitations under the License.
-->
<script lang="ts">
  import contact from '@hcengineering/contact'
<<<<<<< HEAD
  import { Doc, Ref } from '@hcengineering/core'
  import { AssigneeBox } from '@hcengineering/presentation'
=======
  import { Ref } from '@hcengineering/core'
  import { UserBox } from '@hcengineering/presentation'
>>>>>>> 28f3e616
  import { Issue, Team } from '@hcengineering/tracker'
  import { deviceOptionsStore as deviceInfo, getEventPositionElement, ListView, showPopup } from '@hcengineering/ui'
  import { ContextMenu, FixedColumn, ListSelectionProvider } from '@hcengineering/view-resources'
  import { getIssueId } from '../../../issues'
  import tracker from '../../../plugin'
  import EstimationEditor from './EstimationEditor.svelte'

  export let issues: Issue[]

  export let teams: Map<Ref<Team>, Team>

  function showContextMenu (ev: MouseEvent, object: Issue) {
    showPopup(ContextMenu, { object }, $deviceInfo.isMobile ? 'top' : getEventPositionElement(ev))
  }

  const listProvider = new ListSelectionProvider(() => {})
  $: twoRows = $deviceInfo.twoRows
</script>

<ListView count={issues.length} addClass={'step-tb-2-accent'}>
  <svelte:fragment slot="item" let:item>
    {@const issue = issues[item]}
    {@const currentTeam = teams.get(issue.space)}
    <div
      class="{twoRows ? 'flex-col' : 'flex-between'} p-text-2"
      on:contextmenu|preventDefault={(ev) => showContextMenu(ev, issue)}
      on:mouseover={() => {
        listProvider.updateFocus(issue)
      }}
      on:focus={() => {
        listProvider.updateFocus(issue)
      }}
    >
      <div class="flex-row-center clear-mins gap-2 flex-grow mr-4" class:p-text={twoRows}>
        <FixedColumn key={'estimation_issue'} justify={'left'} addClass={'fs-bold'}>
          {#if currentTeam}
            {getIssueId(currentTeam, issue)}
          {/if}
        </FixedColumn>
        <span class="overflow-label fs-bold caption-color" title={issue.title}>
          {issue.title}
        </span>
      </div>

      <FixedColumn key={'estimation_issue_assignee'} justify={'right'}>
        <AssigneeBox
          width={'100%'}
          label={tracker.string.Assignee}
          _class={contact.class.Employee}
          value={issue.assignee}
          readonly
          showNavigate={false}
        />
      </FixedColumn>
      <FixedColumn key={'estimation'} justify={'left'}>
        <EstimationEditor value={issue} kind={'list'} />
      </FixedColumn>
    </div>
  </svelte:fragment>
</ListView><|MERGE_RESOLUTION|>--- conflicted
+++ resolved
@@ -14,13 +14,8 @@
 -->
 <script lang="ts">
   import contact from '@hcengineering/contact'
-<<<<<<< HEAD
-  import { Doc, Ref } from '@hcengineering/core'
+  import { Ref } from '@hcengineering/core'
   import { AssigneeBox } from '@hcengineering/presentation'
-=======
-  import { Ref } from '@hcengineering/core'
-  import { UserBox } from '@hcengineering/presentation'
->>>>>>> 28f3e616
   import { Issue, Team } from '@hcengineering/tracker'
   import { deviceOptionsStore as deviceInfo, getEventPositionElement, ListView, showPopup } from '@hcengineering/ui'
   import { ContextMenu, FixedColumn, ListSelectionProvider } from '@hcengineering/view-resources'
