<!-- 
// Copyright © 2022 Hardcore Engineering Inc.
// 
// Licensed under the Eclipse Public License, Version 2.0 (the "License");
// you may not use this file except in compliance with the License. You may
// obtain a copy of the License at https://www.eclipse.org/legal/epl-2.0
// 
// Unless required by applicable law or agreed to in writing, software
// distributed under the License is distributed on an "AS IS" BASIS,
// WITHOUT WARRANTIES OR CONDITIONS OF ANY KIND, either express or implied.
// 
// See the License for the specific language governing permissions and
// limitations under the License.
-->
<script lang="ts">
  import contact from '@hcengineering/contact'
  import { Doc, Ref } from '@hcengineering/core'
  import { AssigneeBox } from '@hcengineering/presentation'
  import { Issue, Team } from '@hcengineering/tracker'
  import { getEventPositionElement, ListView, showPopup, deviceOptionsStore as deviceInfo } from '@hcengineering/ui'
  import { ContextMenu, FixedColumn, ListSelectionProvider, SelectDirection } from '@hcengineering/view-resources'
  import { getIssueId } from '../../../issues'
  import tracker from '../../../plugin'
  import EstimationEditor from './EstimationEditor.svelte'

  export let issues: Issue[]

  export let teams: Map<Ref<Team>, Team>

  function showContextMenu (ev: MouseEvent, object: Issue) {
    showPopup(ContextMenu, { object }, $deviceInfo.isMobile ? 'top' : getEventPositionElement(ev))
  }

  const listProvider = new ListSelectionProvider((offset: 1 | -1 | 0, of?: Doc, dir?: SelectDirection) => {})
  $: twoRows = $deviceInfo.twoRows
</script>

<ListView count={issues.length} addClass={'step-tb-2-accent'}>
  <svelte:fragment slot="item" let:item>
    {@const issue = issues[item]}
    {@const currentTeam = teams.get(issue.space)}
    <div
      class="{twoRows ? 'flex-col' : 'flex-between'} p-text-2"
      on:contextmenu|preventDefault={(ev) => showContextMenu(ev, issue)}
      on:mouseover={() => {
        listProvider.updateFocus(issue)
      }}
      on:focus={() => {
        listProvider.updateFocus(issue)
      }}
    >
      <div class="flex-row-center clear-mins gap-2 flex-grow mr-4" class:p-text={twoRows}>
        <FixedColumn key={'estimation_issue'} justify={'left'} addClass={'fs-bold'}>
          {#if currentTeam}
            {getIssueId(currentTeam, issue)}
          {/if}
        </FixedColumn>
        <span class="overflow-label fs-bold caption-color" title={issue.title}>
          {issue.title}
        </span>
      </div>

<<<<<<< HEAD
      <FixedColumn key={'estimation_issue_assignee'} justify={'right'}>
        <AssigneeBox
          width={'100%'}
          label={tracker.string.Assignee}
          _class={contact.class.Employee}
          value={issue.assignee}
          assignedTo={issue}
          readonly
          showNavigate={false}
        />
      </FixedColumn>
      <FixedColumn key={'estimation'} justify={'left'}>
        <EstimationEditor value={issue} kind={'list'} />
      </FixedColumn>
=======
      <div class="flex-row-center clear-mins gap-2 self-end" class:p-text={twoRows}>
        <FixedColumn key={'estimation_issue_assignee'} justify={'right'}>
          <UserBox
            width={'100%'}
            label={tracker.string.Assignee}
            _class={contact.class.Employee}
            value={issue.assignee}
            readonly
            showNavigate={false}
          />
        </FixedColumn>
        <FixedColumn key={'estimation'} justify={'left'}>
          <EstimationEditor value={issue} kind={'list'} />
        </FixedColumn>
      </div>
>>>>>>> 835a37c6
    </div>
  </svelte:fragment>
</ListView><|MERGE_RESOLUTION|>--- conflicted
+++ resolved
@@ -60,14 +60,12 @@
         </span>
       </div>
 
-<<<<<<< HEAD
       <FixedColumn key={'estimation_issue_assignee'} justify={'right'}>
         <AssigneeBox
           width={'100%'}
           label={tracker.string.Assignee}
           _class={contact.class.Employee}
           value={issue.assignee}
-          assignedTo={issue}
           readonly
           showNavigate={false}
         />
@@ -75,23 +73,6 @@
       <FixedColumn key={'estimation'} justify={'left'}>
         <EstimationEditor value={issue} kind={'list'} />
       </FixedColumn>
-=======
-      <div class="flex-row-center clear-mins gap-2 self-end" class:p-text={twoRows}>
-        <FixedColumn key={'estimation_issue_assignee'} justify={'right'}>
-          <UserBox
-            width={'100%'}
-            label={tracker.string.Assignee}
-            _class={contact.class.Employee}
-            value={issue.assignee}
-            readonly
-            showNavigate={false}
-          />
-        </FixedColumn>
-        <FixedColumn key={'estimation'} justify={'left'}>
-          <EstimationEditor value={issue} kind={'list'} />
-        </FixedColumn>
-      </div>
->>>>>>> 835a37c6
     </div>
   </svelte:fragment>
 </ListView>