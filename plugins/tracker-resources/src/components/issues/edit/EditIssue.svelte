<!--
// Copyright © 2022 Hardcore Engineering Inc.
// 
// Licensed under the Eclipse Public License, Version 2.0 (the "License");
// you may not use this file except in compliance with the License. You may
// obtain a copy of the License at https://www.eclipse.org/legal/epl-2.0
// 
// Unless required by applicable law or agreed to in writing, software
// distributed under the License is distributed on an "AS IS" BASIS,
// WITHOUT WARRANTIES OR CONDITIONS OF ANY KIND, either express or implied.
// 
// See the License for the specific language governing permissions and
// limitations under the License.
-->
<script lang="ts">
  import { AttachmentDocList, AttachmentStyledBox } from '@anticrm/attachment-resources'
  import { Class, Data, Doc, Ref, SortingOrder, WithLookup } from '@anticrm/core'
  import notification from '@anticrm/notification'
  import { Panel } from '@anticrm/panel'
  import { getResource } from '@anticrm/platform'
  import presentation, { createQuery, getClient, MessageViewer } from '@anticrm/presentation'
  import type { Issue, IssueStatus, Team } from '@anticrm/tracker'
<<<<<<< HEAD
  import { Button, EditBox, IconEdit, IconMoreH, Label, Scroller, showPopup, Spinner } from '@anticrm/ui'
  import { ContextMenu, UpDownNavigator } from '@anticrm/view-resources'
=======
  import {
    Button,
    EditBox,
    IconAttachment,
    IconDownOutline,
    IconEdit,
    IconMoreH,
    IconUpOutline,
    Label,
    Scroller,
    showPopup,
    Spinner
  } from '@anticrm/ui'
  import { ContextMenu } from '@anticrm/view-resources'
>>>>>>> fb8685d4
  import { createEventDispatcher, onDestroy, onMount } from 'svelte'
  import tracker from '../../../plugin'
  import { generateIssueShortLink, getIssueId } from '../../../issues'
  import IssueStatusActivity from '../IssueStatusActivity.svelte'
  import ControlPanel from './ControlPanel.svelte'
  import CopyToClipboard from './CopyToClipboard.svelte'
  import SubIssues from './SubIssues.svelte'
  import SubIssueSelector from './SubIssueSelector.svelte'

  export let _id: Ref<Issue>
  export let _class: Ref<Class<Issue>>

  let lastId: Ref<Doc> = _id
  let lastClass: Ref<Class<Doc>> = _class
  const query = createQuery()
  const statusesQuery = createQuery()
  const dispatch = createEventDispatcher()
  const client = getClient()

  let issue: WithLookup<Issue> | undefined
  let currentTeam: Team | undefined
  let issueStatuses: WithLookup<IssueStatus>[] | undefined
  let title = ''
  let description = ''
  let innerWidth: number
  let isEditing = false
  let descriptionBox: AttachmentStyledBox

  const notificationClient = getResource(notification.function.GetNotificationClient).then((res) => res())

  $: read(_id)
  function read (_id: Ref<Doc>) {
    if (lastId !== _id) {
      const prev = lastId
      const prevClass = lastClass
      lastId = _id
      lastClass = _class
      notificationClient.then((client) => client.updateLastView(prev, prevClass))
    }
  }

  onDestroy(async () => {
    notificationClient.then((client) => client.updateLastView(_id, _class))
  })

  $: _id &&
    _class &&
    query.query(
      _class,
      { _id },
      async (result) => {
        ;[issue] = result
        title = issue.title
        description = issue.description
        currentTeam = issue.$lookup?.space
      },
      { lookup: { attachedTo: tracker.class.Issue, space: tracker.class.Team } }
    )

  $: currentTeam &&
    statusesQuery.query(
      tracker.class.IssueStatus,
      { attachedTo: currentTeam._id },
      (statuses) => (issueStatuses = statuses),
      {
        lookup: { category: tracker.class.IssueStatusCategory },
        sort: { rank: SortingOrder.Ascending }
      }
    )

  $: issueId = currentTeam && issue && getIssueId(currentTeam, issue)
  $: canSave = title.trim().length > 0
  $: isDescriptionEmpty = !new DOMParser().parseFromString(description, 'text/html').documentElement.innerText?.trim()

  function edit (ev: MouseEvent) {
    ev.preventDefault()

    isEditing = true
  }

  function cancelEditing (ev: MouseEvent) {
    ev.preventDefault()

    isEditing = false

    if (issue) {
      title = issue.title
      description = issue.description
    }
  }

  async function save (ev: MouseEvent) {
    ev.preventDefault()

    if (!issue || !canSave) {
      return
    }

    const updates: Partial<Data<Issue>> = {}
    const trimmedTitle = title.trim()

    if (trimmedTitle.length > 0 && trimmedTitle !== issue.title) {
      updates.title = trimmedTitle
    }

    if (description !== issue.description) {
      updates.description = description
    }

    if (Object.keys(updates).length > 0) {
      await client.updateCollection(
        issue._class,
        issue.space,
        issue._id,
        issue.attachedTo,
        issue.attachedToClass,
        issue.collection,
        updates
      )
    }
    await descriptionBox.createAttachments()
    isEditing = false
  }

  function showMenu (ev?: Event): void {
    if (issue) {
      showPopup(ContextMenu, { object: issue }, (ev as MouseEvent).target as HTMLElement)
    }
  }

  onMount(() => {
    dispatch('open', { ignoreKeys: ['comments', 'name', 'description', 'number'] })
  })
</script>

{#if issue !== undefined}
  <Panel
    object={issue}
    isHeader
    isAside={true}
    isSub={false}
    withoutActivity={isEditing}
    bind:innerWidth
    on:close={() => dispatch('close')}
  >
    {@const { attachedTo: parentIssue } = issue?.$lookup ?? {}}
    <svelte:fragment slot="subtitle">
      <div class="flex-between flex-grow">
        <div class="buttons-group xsmall-gap">
          <Button icon={IconEdit} kind={'transparent'} size="medium" on:click={edit} />
          {#if innerWidth < 900}
            <Button icon={IconMoreH} kind={'transparent'} size="medium" />
          {/if}
        </div>
      </div>
    </svelte:fragment>
    <svelte:fragment slot="navigator">
      <UpDownNavigator element={issue} />
    </svelte:fragment>
    <svelte:fragment slot="header">
      <span class="fs-title">
        {#if issueId}{issueId}{/if}
      </span>
    </svelte:fragment>
    <svelte:fragment slot="tools">
      {#if isEditing}
        <Button kind={'transparent'} label={presentation.string.Cancel} on:click={cancelEditing} />
        <Button disabled={!canSave} label={presentation.string.Save} on:click={save} />
      {:else}
        <Button icon={IconEdit} kind={'transparent'} size={'medium'} on:click={edit} />
        <Button icon={IconMoreH} kind={'transparent'} size={'medium'} on:click={showMenu} />
      {/if}
    </svelte:fragment>

    {#if isEditing}
      <Scroller>
        <div class="popupPanel-body__main-content py-10 clear-mins content">
          {#if parentIssue}
            <div class="mb-6">
              {#if currentTeam && issueStatuses}
                <SubIssueSelector {issue} {issueStatuses} team={currentTeam} />
              {:else}
                <Spinner />
              {/if}
            </div>
          {/if}
          <EditBox
            bind:value={title}
            maxWidth="53.75rem"
            placeholder={tracker.string.IssueTitlePlaceholder}
            kind="large-style"
          />
          <div class="flex-between mt-6">
            {#key description}
              <div class="flex-grow">
                <AttachmentStyledBox
                  bind:this={descriptionBox}
                  objectId={_id}
                  _class={tracker.class.Issue}
                  space={issue.space}
                  alwaysEdit
                  showButtons
                  maxHeight={'card'}
                  bind:content={description}
                  placeholder={tracker.string.IssueDescriptionPlaceholder}
                />
              </div>
            {/key}
            <div
              class="tool"
              on:click={() => {
                descriptionBox.attach()
              }}
            >
              <IconAttachment size={'large'} />
            </div>
          </div>
        </div>
      </Scroller>
    {:else}
      {#if parentIssue}
        <div class="mb-6">
          {#if currentTeam && issueStatuses}
            <SubIssueSelector {issue} {issueStatuses} team={currentTeam} />
          {:else}
            <Spinner />
          {/if}
        </div>
      {/if}
      <span class="title select-text">{title}</span>
      <div class="mt-6 description-preview select-text">
        {#if isDescriptionEmpty}
          <div class="placeholder" on:click={edit}>
            <Label label={tracker.string.IssueDescriptionPlaceholder} />
          </div>
        {:else}
          <MessageViewer message={description} />
        {/if}
      </div>
      <div class="mt-6">
        {#key issue._id}
          <SubIssues {issue} {issueStatuses} {currentTeam} />
        {/key}
      </div>
      <AttachmentDocList value={issue} />
    {/if}

    <span slot="actions-label">
      {#if issueId}{issueId}{/if}
    </span>
    <svelte:fragment slot="actions">
      <CopyToClipboard issueUrl={generateIssueShortLink(issueId)} {issueId} />
    </svelte:fragment>

    <svelte:fragment slot="custom-attributes">
      {#if issue && currentTeam && issueStatuses}
        <ControlPanel {issue} {issueStatuses} />
      {/if}

      <div class="divider" />
      <IssueStatusActivity {issue} />
    </svelte:fragment>
  </Panel>
{/if}

<style lang="scss">
  .title {
    font-weight: 500;
    font-size: 1.125rem;
    color: var(--theme-caption-color);
  }

  .content {
    height: auto;
  }

  .description-preview {
    color: var(--theme-content-color);
    line-height: 150%;

    .placeholder {
      color: var(--theme-content-trans-color);
    }
  }
  .divider {
    margin-top: 1rem;
    margin-bottom: 1rem;
    grid-column: 1 / 3;
    height: 1px;
    background-color: var(--divider-color);
  }

  .tool {
    align-self: start;
    width: 20px;
    height: 20px;
    opacity: 0.3;
    cursor: pointer;
    &:hover {
      opacity: 1;
    }
  }
</style><|MERGE_RESOLUTION|>--- conflicted
+++ resolved
@@ -20,25 +20,8 @@
   import { getResource } from '@anticrm/platform'
   import presentation, { createQuery, getClient, MessageViewer } from '@anticrm/presentation'
   import type { Issue, IssueStatus, Team } from '@anticrm/tracker'
-<<<<<<< HEAD
   import { Button, EditBox, IconEdit, IconMoreH, Label, Scroller, showPopup, Spinner } from '@anticrm/ui'
   import { ContextMenu, UpDownNavigator } from '@anticrm/view-resources'
-=======
-  import {
-    Button,
-    EditBox,
-    IconAttachment,
-    IconDownOutline,
-    IconEdit,
-    IconMoreH,
-    IconUpOutline,
-    Label,
-    Scroller,
-    showPopup,
-    Spinner
-  } from '@anticrm/ui'
-  import { ContextMenu } from '@anticrm/view-resources'
->>>>>>> fb8685d4
   import { createEventDispatcher, onDestroy, onMount } from 'svelte'
   import tracker from '../../../plugin'
   import { generateIssueShortLink, getIssueId } from '../../../issues'
