--- conflicted
+++ resolved
@@ -103,17 +103,6 @@
 
 <div bind:this={thisRef} class="flex-col root">
   <div class="flex-row-top">
-<<<<<<< HEAD
-    <StatusEditor
-      value={newIssue}
-      statuses={issueStatuses}
-      kind="transparent"
-      width="min-content"
-      size="medium"
-      tooltipAlignment="bottom"
-      on:change={({ detail }) => (newIssue.status = detail)}
-    />
-=======
     <div id="status-editor">
       <StatusEditor
         value={newIssue}
@@ -125,7 +114,6 @@
         on:change={({ detail }) => (newIssue.status = detail)}
       />
     </div>
->>>>>>> 211e9901
     <div class="w-full flex-col content">
       <EditBox
         bind:value={newIssue.title}
