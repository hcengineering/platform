--- conflicted
+++ resolved
@@ -88,15 +88,10 @@
     await client.update(currentIssue, { assignee: newAssignee })
   }
 
-<<<<<<< HEAD
-  const handleAssigneeEditorOpened = async (event: Event) => {
+  const handleAssigneeEditorOpened = async (event: MouseEvent) => {
     if (!isEditable) {
       return
     }
-
-=======
-  const handleAssigneeEditorOpened = async (event: MouseEvent) => {
->>>>>>> 3b981931
     showPopup(
       UsersPopup,
       {
