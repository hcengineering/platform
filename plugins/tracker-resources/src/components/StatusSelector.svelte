--- conflicted
+++ resolved
@@ -32,15 +32,10 @@
     IssueStatus.Canceled
   ].map((s) => ({ id: s, ...issueStatuses[s] }))
 
-<<<<<<< HEAD
-  const handleStatusEditorOpened = (event: Event) => {
+  const handleStatusEditorOpened = (event: MouseEvent) => {
     if (!isEditable) {
       return
     }
-
-=======
-  const handleStatusEditorOpened = (event: MouseEvent) => {
->>>>>>> 3b981931
     showPopup(
       SelectPopup,
       { value: statusesInfo, placeholder: tracker.string.SetStatus, searchable: true },
