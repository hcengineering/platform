<!-- 
// Copyright © 2022 Hardcore Engineering Inc.
// 
// Licensed under the Eclipse Public License, Version 2.0 (the "License");
// you may not use this file except in compliance with the License. You may
// obtain a copy of the License at https://www.eclipse.org/legal/epl-2.0
// 
// Unless required by applicable law or agreed to in writing, software
// distributed under the License is distributed on an "AS IS" BASIS,
// WITHOUT WARRANTIES OR CONDITIONS OF ANY KIND, either express or implied.
// 
// See the License for the specific language governing permissions and
// limitations under the License.
-->
<script lang="ts">
  import attachment, { Attachment } from '@hcengineering/attachment'
  import { deleteFile } from '@hcengineering/attachment-resources/src/utils'
  import core, { AttachedData, Doc, Ref, SortingOrder } from '@hcengineering/core'
  import { DraftController, draftsStore, getClient } from '@hcengineering/presentation'
  import tags from '@hcengineering/tags'
<<<<<<< HEAD
  import { Component, Issue, IssueDraft, IssueParentInfo, Project, Sprint, calcRank } from '@hcengineering/tracker'
  import { Button, ExpandCollapse, Scroller } from '@hcengineering/ui'
=======
  import { Component, Issue, IssueDraft, IssueParentInfo, Project, Milestone, calcRank } from '@hcengineering/tracker'
  import { Button, ExpandCollapse, IconAdd, Scroller, closeTooltip } from '@hcengineering/ui'
>>>>>>> 55780b11
  import { onDestroy } from 'svelte'
  import tracker from '../plugin'
  import Collapsed from './icons/Collapsed.svelte'
  import Expanded from './icons/Expanded.svelte'
  import DraftIssueChildList from './templates/DraftIssueChildList.svelte'

  export let projectId: Ref<Project>
  export let project: Project | undefined
  export let milestone: Ref<Milestone> | null = null
  export let component: Ref<Component> | null = null
  export let subIssues: IssueDraft[] = []

  let lastProject = project
  let isCollapsed = false

  async function handleIssueSwap (ev: CustomEvent<{ fromIndex: number; toIndex: number }>) {
    if (subIssues) {
      const { fromIndex, toIndex } = ev.detail
      const [fromIssue] = subIssues.splice(fromIndex, 1)
      const leftPart = subIssues.slice(0, toIndex)
      const rightPart = subIssues.slice(toIndex)
      subIssues = [...leftPart, fromIssue, ...rightPart]
    }
  }

  $: onProjectChange(project)

  function onProjectChange (project: Project | undefined) {
    if (lastProject?._id === project?._id) return
    lastProject = project
    if (project === undefined) return
    subIssues.forEach((p) => {
      p.status = project.defaultIssueStatus
      p.space = project._id
    })
  }

  const client = getClient()

  // TODO: move to utils
  export async function save (parents: IssueParentInfo[], _id: Ref<Doc>) {
    if (project === undefined) return
    saved = true

    for (const subIssue of subIssues) {
      const lastOne = await client.findOne<Issue>(tracker.class.Issue, {}, { sort: { rank: SortingOrder.Descending } })
      const incResult = await client.updateDoc(
        tracker.class.Project,
        core.space.Space,
        project._id,
        {
          $inc: { sequence: 1 }
        },
        true
      )
      const childId = subIssue._id
      const cvalue: AttachedData<Issue> = {
        title: subIssue.title.trim(),
        description: subIssue.description,
        assignee: subIssue.assignee,
        component: subIssue.component,
        milestone: subIssue.milestone,
        number: (incResult as any).object.sequence,
        status: subIssue.status ?? project.defaultIssueStatus,
        priority: subIssue.priority,
        rank: calcRank(lastOne, undefined),
        comments: 0,
        subIssues: 0,
        dueDate: null,
        parents,
        reportedTime: 0,
        estimation: subIssue.estimation,
        reports: 0,
        relations: [],
        childInfo: [],
        createOn: Date.now()
      }

      await client.addCollection(
        tracker.class.Issue,
        project._id,
        _id,
        tracker.class.Issue,
        'subIssues',
        cvalue,
        childId
      )

      if ((subIssue.labels?.length ?? 0) > 0) {
        for (const label of subIssue.labels) {
          await client.addCollection(tags.class.TagReference, project._id, childId, tracker.class.Issue, 'labels', {
            title: label.title,
            color: label.color,
            tag: label.tag
          })
        }
      }
      saveAttachments(childId)
    }
  }

  async function saveAttachments (issue: Ref<Issue>) {
    const draftAttachments = $draftsStore[`${issue}_attachments`]
    if (draftAttachments) {
      for (const key in draftAttachments) {
        await saveAttachment(draftAttachments[key as Ref<Attachment>], issue)
      }
    }
    removeDraft(issue)
  }

  async function saveAttachment (doc: Attachment, issue: Ref<Issue>): Promise<void> {
    await client.addCollection(
      attachment.class.Attachment,
      projectId,
      issue,
      tracker.class.Issue,
      'attachments',
      doc,
      doc._id
    )
  }

  export function load (value: IssueDraft[]) {
    subIssues = value
  }

  let saved = false

  onDestroy(() => {
    if (!saved) {
      subIssues.forEach((st) => {
        removeDraft(st._id, true)
      })
    }
  })

  // TODO: move to utils
  export async function removeDraft (_id: string, removeFiles: boolean = false): Promise<void> {
    const draftAttachments = $draftsStore[`${_id}_attachments`]
    DraftController.remove(`${_id}_attachments`)
    if (removeFiles && draftAttachments) {
      for (const key in draftAttachments) {
        const attachment = draftAttachments[key as Ref<Attachment>]
        await deleteFile(attachment.file)
      }
    }
  }
</script>

<!-- TODO: check if sub issues list is empty in a parent component -->
{#if subIssues.length > 0}
  <div class="flex-between clear-mins">
    <Button
      width="min-content"
      icon={isCollapsed ? Collapsed : Expanded}
      size="small"
      kind="transparent"
      label={tracker.string.SubIssuesList}
      labelParams={{ subIssues: subIssues.length }}
      on:click={() => (isCollapsed = !isCollapsed)}
    />
  </div>

  <ExpandCollapse isExpanded={!isCollapsed} on:changeContent>
    <div class="flex-col flex-no-shrink max-h-30 list clear-mins" class:collapsed={isCollapsed}>
      <Scroller>
        <DraftIssueChildList
          {component}
          {milestone}
          bind:issues={subIssues}
          project={projectId}
          on:move={handleIssueSwap}
          on:update-issue
        />
      </Scroller>
    </div>
  </ExpandCollapse>
{/if}
<<<<<<< HEAD
=======
{#if isCreating && project}
  <ExpandCollapse isExpanded={!isCollapsed} on:changeContent>
    <DraftIssueChildEditor
      bind:this={draftChild}
      {parendIssueId}
      {project}
      {component}
      {milestone}
      {shouldSaveDraft}
      on:close={() => {
        isManualCreating = false
      }}
      on:create={(evt) => {
        if (subIssues === undefined) {
          subIssues = []
        }
        subIssues = [...subIssues, evt.detail]
      }}
      on:changeContent
    />
  </ExpandCollapse>
{/if}
>>>>>>> 55780b11

<style lang="scss">
  .list {
    border-top: 1px solid var(--divider-color);

    &.collapsed {
      padding-top: 1px;
      border-top: none;
    }
  }
</style><|MERGE_RESOLUTION|>--- conflicted
+++ resolved
@@ -18,13 +18,8 @@
   import core, { AttachedData, Doc, Ref, SortingOrder } from '@hcengineering/core'
   import { DraftController, draftsStore, getClient } from '@hcengineering/presentation'
   import tags from '@hcengineering/tags'
-<<<<<<< HEAD
-  import { Component, Issue, IssueDraft, IssueParentInfo, Project, Sprint, calcRank } from '@hcengineering/tracker'
-  import { Button, ExpandCollapse, Scroller } from '@hcengineering/ui'
-=======
   import { Component, Issue, IssueDraft, IssueParentInfo, Project, Milestone, calcRank } from '@hcengineering/tracker'
   import { Button, ExpandCollapse, IconAdd, Scroller, closeTooltip } from '@hcengineering/ui'
->>>>>>> 55780b11
   import { onDestroy } from 'svelte'
   import tracker from '../plugin'
   import Collapsed from './icons/Collapsed.svelte'
@@ -204,31 +199,6 @@
     </div>
   </ExpandCollapse>
 {/if}
-<<<<<<< HEAD
-=======
-{#if isCreating && project}
-  <ExpandCollapse isExpanded={!isCollapsed} on:changeContent>
-    <DraftIssueChildEditor
-      bind:this={draftChild}
-      {parendIssueId}
-      {project}
-      {component}
-      {milestone}
-      {shouldSaveDraft}
-      on:close={() => {
-        isManualCreating = false
-      }}
-      on:create={(evt) => {
-        if (subIssues === undefined) {
-          subIssues = []
-        }
-        subIssues = [...subIssues, evt.detail]
-      }}
-      on:changeContent
-    />
-  </ExpandCollapse>
-{/if}
->>>>>>> 55780b11
 
 <style lang="scss">
   .list {
