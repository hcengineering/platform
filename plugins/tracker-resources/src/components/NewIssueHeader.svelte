--- conflicted
+++ resolved
@@ -14,10 +14,10 @@
 -->
 <script lang="ts">
   import { Analytics } from '@hcengineering/analytics'
-  import core, { AccountRole, Ref, Space } from '@hcengineering/core'
+  import { AccountRole, Ref, Space, getCurrentAccount, hasAccountRole } from '@hcengineering/core'
   import { MultipleDraftController, createQuery, getClient } from '@hcengineering/presentation'
   import { TrackerEvents } from '@hcengineering/tracker'
-  import { HeaderButton, showPopup } from '@hcengineering/ui'
+  import { Button, ButtonWithDropdown, IconAdd, IconDropdown, SelectPopupValueType, showPopup } from '@hcengineering/ui'
   import view from '@hcengineering/view'
 
   import { onDestroy } from 'svelte'
@@ -27,36 +27,31 @@
   export let currentSpace: Ref<Space> | undefined
 
   let closed = true
+
   let draftExists = false
-  let projectExists = false
-  let loading = true
 
-  const query = createQuery()
-  const client = getClient()
   const draftController = new MultipleDraftController(tracker.ids.IssueDraft)
-  const newIssueKeyBindingPromise = client
-    .findOne(view.class.Action, { _id: tracker.action.NewIssue })
-    .then((p) => p?.keyBinding)
-
   onDestroy(
     draftController.hasNext((res) => {
       draftExists = res
     })
   )
+  async function newIssue (): Promise<void> {
+    closed = false
+    Analytics.handleEvent(TrackerEvents.NewIssueButtonClicked)
+    showPopup(CreateIssue, { space: currentSpace, shouldSaveDraft: true }, 'top', () => {
+      closed = true
+    })
+  }
+
+  const query = createQuery()
+
+  let projectExists = false
 
   query.query(tracker.class.Project, {}, (res) => {
     projectExists = res.length > 0
-    loading = false
   })
 
-<<<<<<< HEAD
-  function newProject (): void {
-    closed = false
-    showPopup(tracker.component.CreateProject, {}, 'top', () => {
-      closed = true
-    })
-  }
-=======
   $: label = draftExists || !closed ? tracker.string.ResumeDraft : tracker.string.NewIssue
   $: dropdownItems = hasAccountRole(getCurrentAccount(), AccountRole.User)
     ? [
@@ -76,60 +71,76 @@
         }
       ]
   const client = getClient()
->>>>>>> 461a0ace
 
-  function newIssue (): void {
-    closed = false
-    Analytics.handleEvent(TrackerEvents.NewIssueButtonClicked)
-    showPopup(CreateIssue, { space: currentSpace, shouldSaveDraft: true }, 'top', () => {
-      closed = true
-    })
-  }
+  let keys: string[] | undefined = undefined
+  async function dropdownItemSelected (res?: SelectPopupValueType['id']): Promise<void> {
+    if (res == null) return
 
-  let mainActionId: string | undefined = undefined
-  let visibleActions: string[] = []
-  function updateActions (draft: boolean, project: boolean, closed: boolean): void {
-    mainActionId = draft || !closed ? tracker.string.ResumeDraft : tracker.string.NewIssue
-    if (project) {
-      visibleActions = [tracker.string.CreateProject, mainActionId, tracker.string.Import]
+    if (res === tracker.string.CreateProject) {
+      closed = false
+      showPopup(tracker.component.CreateProject, {}, 'top', () => {
+        closed = true
+      })
     } else {
-      visibleActions = [tracker.string.CreateProject]
+      await newIssue()
     }
   }
 
-  $: updateActions(draftExists, projectExists, closed)
+  void client.findOne(view.class.Action, { _id: tracker.action.NewIssue }).then((p) => (keys = p?.keyBinding))
 </script>
 
-<HeaderButton
-  {loading}
-  {client}
-  {mainActionId}
-  {visibleActions}
-  actions={[
-    {
-      id: tracker.string.CreateProject,
-      label: tracker.string.CreateProject,
-      accountRole: AccountRole.User,
-      callback: newProject
-    },
-    {
-      id: tracker.string.ResumeDraft,
-      label: tracker.string.ResumeDraft,
-      draft: true,
-      keyBindingPromise: newIssueKeyBindingPromise,
-      callback: newIssue
-    },
-    {
-      id: tracker.string.NewIssue,
-      label: tracker.string.NewIssue,
-      keyBindingPromise: newIssueKeyBindingPromise,
-      callback: newIssue
-    },
-    {
-      id: tracker.string.Import,
-      label: tracker.string.Import,
-      accountRole: AccountRole.User,
-      callback: newIssue
-    }
-  ]}
-/>+<div class="antiNav-subheader">
+  {#if projectExists}
+    <ButtonWithDropdown
+      icon={IconAdd}
+      justify={'left'}
+      kind={'primary'}
+      {label}
+      on:click={newIssue}
+      {dropdownItems}
+      dropdownIcon={IconDropdown}
+      on:dropdown-selected={(ev) => {
+        dropdownItemSelected(ev.detail)
+      }}
+      mainButtonId={'new-issue'}
+      showTooltipMain={{
+        direction: 'bottom',
+        label,
+        keys
+      }}
+    >
+      <div slot="content" class="draft-circle-container">
+        {#if draftExists}
+          <div class="draft-circle" />
+        {/if}
+      </div>
+    </ButtonWithDropdown>
+  {:else}
+    <Button
+      icon={IconAdd}
+      justify="left"
+      kind="primary"
+      label={tracker.string.CreateProject}
+      width="100%"
+      on:click={() => {
+        showPopup(tracker.component.CreateProject, {}, 'top', () => {
+          closed = true
+        })
+      }}
+    />
+  {/if}
+</div>
+
+<style lang="scss">
+  .draft-circle-container {
+    margin-left: auto;
+    padding-right: 12px;
+  }
+
+  .draft-circle {
+    height: 6px;
+    width: 6px;
+    background-color: var(--primary-bg-color);
+    border-radius: 50%;
+  }
+</style>