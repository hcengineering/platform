--- conflicted
+++ resolved
@@ -58,14 +58,6 @@
 
   $: active = $activeViewlet[key]
 
-<<<<<<< HEAD
-=======
-  async function update (viewlets: WithLookup<Viewlet>[], active: Ref<Viewlet> | null): Promise<void> {
-    viewlet = viewlets.find((viewlet) => viewlet._id === active) ?? viewlets[0]
-    if (viewlet !== undefined) setActiveViewletId(viewlet._id)
-  }
-
->>>>>>> 6d17fc01
   $: if (!label && title) {
     translate(title, {}).then((res) => {
       label = res
