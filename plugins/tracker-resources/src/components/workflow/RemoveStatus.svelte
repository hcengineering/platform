--- conflicted
+++ resolved
@@ -54,13 +54,9 @@
       SelectPopup,
       { value: statusesInfo, placeholder: tracker.string.SetStatus, searchable: true },
       eventToHTMLElement(event),
-<<<<<<< HEAD
       (val) => {
-        newStatus = $statusStore.byId.get(val) ?? newStatus
+        newStatus = $statusStore.getIdMap().get(val) ?? newStatus
       }
-=======
-      (val) => (newStatus = $statusStore.getIdMap().get(val) ?? newStatus)
->>>>>>> e72e16d9
     )
   }
 </script>
