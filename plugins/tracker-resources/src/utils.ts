--- conflicted
+++ resolved
@@ -647,14 +647,6 @@
     )
     return false
   }
-<<<<<<< HEAD
-}
-
-/**
- * @public
- */
-export const floorFractionDigits = (n: number, amount: number): number => {
-  return Number(n.toFixed(amount))
 }
 
 export function getWorkDate (type: WorkDaysType): number {
@@ -681,6 +673,4 @@
   } else if (areDatesEqual(date, previousWorkDate)) {
     return WorkDaysType.PREVIOUS
   }
-=======
->>>>>>> 3578f2b9
 }