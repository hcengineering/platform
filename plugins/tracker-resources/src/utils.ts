//
// Copyright © 2022 Hardcore Engineering Inc.
//
// Licensed under the Eclipse Public License, Version 2.0 (the "License");
// you may not use this file except in compliance with the License. You may
// obtain a copy of the License at https://www.eclipse.org/legal/epl-2.0
//
// Unless required by applicable law or agreed to in writing, software
// distributed under the License is distributed on an "AS IS" BASIS,
// WITHOUT WARRANTIES OR CONDITIONS OF ANY KIND, either express or implied.
//
// See the License for the specific language governing permissions and
// limitations under the License.
//

import { Ref, SortingOrder } from '@anticrm/core'
import type { Asset, IntlString } from '@anticrm/platform'
import {
  IssuePriority,
  Team,
  IssuesGrouping,
  IssuesOrdering,
  Issue,
  IssuesDateModificationPeriod,
  ProjectStatus
} from '@anticrm/tracker'
import { AnyComponent, getMillisecondsInMonth, MILLISECONDS_IN_WEEK } from '@anticrm/ui'
import tracker from './plugin'

export interface NavigationItem {
  id: string
  label: IntlString
  icon: Asset
  component: AnyComponent
  componentProps?: Record<string, string>
  top: boolean
}

export interface Selection {
  currentTeam?: Ref<Team>
  currentSpecial?: string
}

export const issuePriorities: Record<IssuePriority, { icon: Asset, label: IntlString }> = {
  [IssuePriority.NoPriority]: { icon: tracker.icon.PriorityNoPriority, label: tracker.string.NoPriority },
  [IssuePriority.Urgent]: { icon: tracker.icon.PriorityUrgent, label: tracker.string.Urgent },
  [IssuePriority.High]: { icon: tracker.icon.PriorityHigh, label: tracker.string.High },
  [IssuePriority.Medium]: { icon: tracker.icon.PriorityMedium, label: tracker.string.Medium },
  [IssuePriority.Low]: { icon: tracker.icon.PriorityLow, label: tracker.string.Low }
}

export const issuesGroupByOptions: Record<IssuesGrouping, IntlString> = {
  [IssuesGrouping.Status]: tracker.string.Status,
  [IssuesGrouping.Assignee]: tracker.string.Assignee,
  [IssuesGrouping.Priority]: tracker.string.Priority,
  [IssuesGrouping.NoGrouping]: tracker.string.NoGrouping
}

export const issuesOrderByOptions: Record<IssuesOrdering, IntlString> = {
  [IssuesOrdering.Status]: tracker.string.Status,
  [IssuesOrdering.Priority]: tracker.string.Priority,
  [IssuesOrdering.LastUpdated]: tracker.string.LastUpdated,
  [IssuesOrdering.DueDate]: tracker.string.DueDate
}

export const issuesDateModificationPeriodOptions: Record<IssuesDateModificationPeriod, IntlString> = {
  [IssuesDateModificationPeriod.All]: tracker.string.All,
  [IssuesDateModificationPeriod.PastWeek]: tracker.string.PastWeek,
  [IssuesDateModificationPeriod.PastMonth]: tracker.string.PastMonth
}

export type IssuesGroupByKeys = keyof Pick<Issue, 'status' | 'priority' | 'assignee'>
export type IssuesOrderByKeys = keyof Pick<Issue, 'status' | 'priority' | 'modifiedOn' | 'dueDate'>

export const issuesGroupKeyMap: Record<IssuesGrouping, IssuesGroupByKeys | undefined> = {
  [IssuesGrouping.Status]: 'status',
  [IssuesGrouping.Priority]: 'priority',
  [IssuesGrouping.Assignee]: 'assignee',
  [IssuesGrouping.NoGrouping]: undefined
}

export const issuesOrderKeyMap: Record<IssuesOrdering, IssuesOrderByKeys> = {
  [IssuesOrdering.Status]: 'status',
  [IssuesOrdering.Priority]: 'priority',
  [IssuesOrdering.LastUpdated]: 'modifiedOn',
  [IssuesOrdering.DueDate]: 'dueDate'
}

export const issuesSortOrderMap: Record<IssuesOrderByKeys, SortingOrder> = {
  status: SortingOrder.Ascending,
  priority: SortingOrder.Ascending,
  modifiedOn: SortingOrder.Descending,
  dueDate: SortingOrder.Descending
}

<<<<<<< HEAD
export const issuesGroupPresenterMap: Record<'status' | 'priority', AnyComponent | undefined> = {
  status: tracker.component.StatusPresenter,
  priority: tracker.component.PriorityEditor
=======
export const issuesGroupEditorMap: Record<'status' | 'priority', AnyComponent | undefined> = {
  status: tracker.component.StatusEditor,
  priority: tracker.component.PriorityPresenter
>>>>>>> 113161e0
}

export const getIssuesModificationDatePeriodTime = (period: IssuesDateModificationPeriod | null): number => {
  const today = new Date(Date.now())

  switch (period) {
    case IssuesDateModificationPeriod.PastWeek: {
      return today.getTime() - MILLISECONDS_IN_WEEK
    }
    case IssuesDateModificationPeriod.PastMonth: {
      return today.getTime() - getMillisecondsInMonth(today)
    }
    default: {
      return 0
    }
  }
}

// TODO: update icons
export const projectStatuses: Record<ProjectStatus, { icon: Asset, label: IntlString }> = {
  [ProjectStatus.Planned]: { icon: tracker.icon.CategoryBacklog, label: tracker.string.Planned },
  [ProjectStatus.InProgress]: { icon: tracker.icon.CategoryStarted, label: tracker.string.InProgress },
  [ProjectStatus.Paused]: { icon: tracker.icon.CategoryUnstarted, label: tracker.string.Paused },
  [ProjectStatus.Completed]: { icon: tracker.icon.CategoryCompleted, label: tracker.string.Completed },
  [ProjectStatus.Canceled]: { icon: tracker.icon.CategoryCanceled, label: tracker.string.Canceled }
}

export const groupBy = (data: any, key: any): { [key: string]: any[] } => {
  return data.reduce((storage: { [key: string]: any[] }, item: any) => {
    const group = item[key]

    storage[group] = storage[group] ?? []

    storage[group].push(item)

    return storage
  }, {})
}<|MERGE_RESOLUTION|>--- conflicted
+++ resolved
@@ -93,15 +93,9 @@
   dueDate: SortingOrder.Descending
 }
 
-<<<<<<< HEAD
-export const issuesGroupPresenterMap: Record<'status' | 'priority', AnyComponent | undefined> = {
-  status: tracker.component.StatusPresenter,
-  priority: tracker.component.PriorityEditor
-=======
 export const issuesGroupEditorMap: Record<'status' | 'priority', AnyComponent | undefined> = {
   status: tracker.component.StatusEditor,
-  priority: tracker.component.PriorityPresenter
->>>>>>> 113161e0
+  priority: tracker.component.PriorityEditor
 }
 
 export const getIssuesModificationDatePeriodTime = (period: IssuesDateModificationPeriod | null): number => {
