--- conflicted
+++ resolved
@@ -24,11 +24,8 @@
  */
 export interface Channel extends Space {
   lastMessage?: Timestamp
-<<<<<<< HEAD
   pinned?: Ref<ChunterMessage>[]
-=======
   topic?: string
->>>>>>> e205f313
 }
 
 /**
