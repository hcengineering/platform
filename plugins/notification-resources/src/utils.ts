//
// Copyright © 2020, 2021 Anticrm Platform Contributors.
// Copyright © 2021, 2022 Hardcore Engineering Inc.
//
// Licensed under the Eclipse Public License, Version 2.0 (the "License");
// you may not use this file except in compliance with the License. You may
// obtain a copy of the License at https://www.eclipse.org/legal/epl-2.0
//
// Unless required by applicable law or agreed to in writing, software
// distributed under the License is distributed on an "AS IS" BASIS,
// WITHOUT WARRANTIES OR CONDITIONS OF ANY KIND, either express or implied.
//
// See the License for the specific language governing permissions and
// limitations under the License.
//
import activity, {
  type ActivityMessage,
  type DisplayDocUpdateMessage,
  type DocUpdateMessage
} from '@hcengineering/activity'
import {
  activityMessagesComparator,
  combineActivityMessages,
  isActivityMessageClass,
  isReactionMessage,
  messageInFocus
} from '@hcengineering/activity-resources'
import { Analytics } from '@hcengineering/analytics'
import chunter, { type ThreadMessage } from '@hcengineering/chunter'
import core, {
  type Class,
  type Doc,
  getCurrentAccount,
  type Ref,
  SortingOrder,
  type TxOperations,
  type WithLookup
} from '@hcengineering/core'
import notification, {
  type ActivityInboxNotification,
  type DisplayInboxNotification,
  type DocNotifyContext,
  getClassCollaborators,
  type InboxNotification,
  type MentionInboxNotification,
  notificationId,
  type NotificationProvider,
  type NotificationProviderSetting,
  type NotificationType,
  type NotificationTypeSetting
} from '@hcengineering/notification'
import { getMetadata, getResource } from '@hcengineering/platform'
<<<<<<< HEAD
import { MessageBox, createQuery, getClient } from '@hcengineering/presentation'
=======
import { createQuery, getClient, MessageBox } from '@hcengineering/presentation'
>>>>>>> 461a0ace
import {
  getCurrentLocation,
  getLocation,
  type Location,
  locationStorageKeyId,
  navigate,
  parseLocation,
  type ResolvedLocation,
  showPopup
} from '@hcengineering/ui'
import view, { decodeObjectURI, encodeObjectURI, type LinkIdProvider } from '@hcengineering/view'
import { getObjectLinkId, parseLinkId } from '@hcengineering/view-resources'
import type { LocationData } from '@hcengineering/workbench'
import { get, writable } from 'svelte/store'

import { InboxNotificationsClientImpl } from './inboxNotificationsClient'
import { type InboxData, type InboxNotificationsFilter } from './types'

export const providersSettings = writable<NotificationProviderSetting[]>([])
export const typesSettings = writable<NotificationTypeSetting[]>([])

const providerSettingsQuery = createQuery(true)
const typeSettingsQuery = createQuery(true)

export function loadNotificationSettings (): void {
  providerSettingsQuery.query(
    notification.class.NotificationProviderSetting,
    { space: core.space.Workspace },
    (res) => {
      providersSettings.set(res)
    }
  )

  typeSettingsQuery.query(notification.class.NotificationTypeSetting, { space: core.space.Workspace }, (res) => {
    typesSettings.set(res)
  })
}

loadNotificationSettings()

export async function hasDocNotifyContextPinAction (docNotifyContext: DocNotifyContext): Promise<boolean> {
  return !docNotifyContext.isPinned
}

export async function hasDocNotifyContextUnpinAction (docNotifyContext: DocNotifyContext): Promise<boolean> {
  return docNotifyContext.isPinned
}

/**
 * @public
 */
export async function canReadNotifyContext (doc: DocNotifyContext): Promise<boolean> {
  const inboxNotificationsClient = InboxNotificationsClientImpl.getClient()

  return (
    get(inboxNotificationsClient.inboxNotificationsByContext)
      .get(doc._id)
      ?.some(({ isViewed }) => !isViewed) ?? false
  )
}

/**
 * @public
 */
export async function canUnReadNotifyContext (doc: DocNotifyContext): Promise<boolean> {
  const canReadContext = await canReadNotifyContext(doc)
  return !canReadContext
}

/**
 * @public
 */
export async function readNotifyContext (doc: DocNotifyContext): Promise<void> {
  const inboxClient = InboxNotificationsClientImpl.getClient()
  const inboxNotifications = get(inboxClient.inboxNotificationsByContext).get(doc._id) ?? []

  const ops = getClient().apply(undefined, 'readNotifyContext', true)
  try {
    await inboxClient.readNotifications(
      ops,
      inboxNotifications.map(({ _id }) => _id)
    )
    await ops.update(doc, { lastViewedTimestamp: Date.now() })
  } finally {
    await ops.commit()
  }
}

/**
 * @public
 */
export async function unReadNotifyContext (doc: DocNotifyContext): Promise<void> {
  const inboxClient = InboxNotificationsClientImpl.getClient()
  const inboxNotifications = get(inboxClient.inboxNotificationsByContext).get(doc._id) ?? []
  const notificationsToUnread = inboxNotifications.filter(({ isViewed }) => isViewed)

  if (notificationsToUnread.length === 0) {
    return
  }

  const ops = getClient().apply(undefined, 'unReadNotifyContext', true)

  try {
    await inboxClient.unreadNotifications(
      ops,
      notificationsToUnread.map(({ _id }) => _id)
    )
    const toUnread = inboxNotifications.find(isActivityNotification)

    if (toUnread !== undefined) {
      const createdOn = (toUnread as WithLookup<ActivityInboxNotification>)?.$lookup?.attachedTo?.createdOn

      if (createdOn === undefined || createdOn === 0) {
        return
      }

      await ops.diffUpdate(doc, { lastViewedTimestamp: createdOn - 1 })
    }
  } finally {
    await ops.commit()
  }
}

/**
 * @public
 */
export async function archiveContextNotifications (doc?: DocNotifyContext): Promise<void> {
  if (doc === undefined) {
    return
  }

  const ops = getClient().apply(undefined, 'archiveContextNotifications', true)

  try {
    const notifications = await ops.findAll(
      notification.class.InboxNotification,
      { docNotifyContext: doc._id, archived: false },
      { projection: { _id: 1, _class: 1, space: 1 } }
    )

    for (const notification of notifications) {
      await ops.updateDoc(notification._class, notification.space, notification._id, { archived: true, isViewed: true })
    }
    await ops.update(doc, { lastViewedTimestamp: Date.now() })
  } finally {
    await ops.commit()
  }
}

/**
 * @public
 */
export async function unarchiveContextNotifications (doc?: DocNotifyContext): Promise<void> {
  if (doc === undefined) {
    return
  }

  const ops = getClient().apply(undefined, 'unarchiveContextNotifications', true)

  try {
    const notifications = await ops.findAll(
      notification.class.InboxNotification,
      { docNotifyContext: doc._id, archived: true },
      { projection: { _id: 1, _class: 1, space: 1 } }
    )

    for (const notification of notifications) {
      await ops.updateDoc(notification._class, notification.space, notification._id, { archived: false })
    }
  } finally {
    await ops.commit()
  }
}

export async function subscribeDoc (
  client: TxOperations,
  docClass: Ref<Class<Doc>>,
  docId: Ref<Doc>,
  op: 'add' | 'remove',
  doc?: Doc
): Promise<void> {
  const myAcc = getCurrentAccount()
  const hierarchy = client.getHierarchy()
  const classCollaborators = getClassCollaborators(client.getModel(), hierarchy, docClass)
  if (classCollaborators === undefined) return

  const target = doc ?? (await client.findOne(docClass, { _id: docId }))
  if (target === undefined) return
  const current = await client.findOne(core.class.Collaborator, {
    attachedTo: docId,
    collaborator: myAcc.uuid
  })
  if (op === 'remove') {
    if (current === undefined) return // already removed
    await client.remove(current)
  } else {
    if (current !== undefined) return // already added
    await client.addCollection(core.class.Collaborator, target.space, target._id, target._class, 'collaborators', {
      collaborator: myAcc.uuid
    })
  }
}

/**
 * @public
 */
export async function unsubscribe (context: DocNotifyContext): Promise<void> {
  const client = getClient()
  await subscribeDoc(client, context.objectClass, context.objectId, 'remove')
}

/**
 * @public
 */
export async function subscribe (docClass: Ref<Class<Doc>>, docId: Ref<Doc>): Promise<void> {
  const client = getClient()
  await subscribeDoc(client, docClass, docId, 'add')
}

export async function pinDocNotifyContext (object: DocNotifyContext): Promise<void> {
  const client = getClient()

  await client.updateDoc(object._class, object.space, object._id, {
    isPinned: true
  })
}

export async function unpinDocNotifyContext (object: DocNotifyContext): Promise<void> {
  const client = getClient()

  await client.updateDoc(object._class, object.space, object._id, {
    isPinned: false
  })
}

export async function archiveAll (): Promise<void> {
  const client = InboxNotificationsClientImpl.getClient()

  showPopup(
    MessageBox,
    {
      label: notification.string.ArchiveAllConfirmationTitle,
      message: notification.string.ArchiveAllConfirmationMessage,
      action: async () => {
        await client.archiveAllNotifications()
      }
    },
    'top'
  )
}

export async function readAll (): Promise<void> {
  const client = InboxNotificationsClientImpl.getClient()

  await client.readAllNotifications()
}

export async function unreadAll (): Promise<void> {
  const client = InboxNotificationsClientImpl.getClient()

  await client.unreadAllNotifications()
}

export function isActivityNotification (doc?: InboxNotification): doc is ActivityInboxNotification {
  if (doc === undefined) return false
  return doc._class === notification.class.ActivityInboxNotification
}

export function isMentionNotification (doc?: InboxNotification): doc is MentionInboxNotification {
  if (doc === undefined) return false
  return doc._class === notification.class.MentionInboxNotification
}

export async function getDisplayInboxNotifications (
  notifications: Array<WithLookup<InboxNotification>>,
  filter: InboxNotificationsFilter = 'all',
  objectClass?: Ref<Class<Doc>>
): Promise<DisplayInboxNotification[]> {
  const result: DisplayInboxNotification[] = []
  const activityNotifications: Array<WithLookup<ActivityInboxNotification>> = []
  for (const notification of notifications) {
    if (filter === 'unread' && notification.isViewed) {
      continue
    }

    if (isActivityNotification(notification)) {
      activityNotifications.push(notification)
    } else {
      result.push(notification)
    }
  }

  const messages: ActivityMessage[] = activityNotifications
    .map((activityNotification) => activityNotification.$lookup?.attachedTo)
    .filter((message): message is ActivityMessage => {
      if (message === undefined) {
        return false
      }
      if (objectClass === undefined) {
        return true
      }
      if (message._class !== activity.class.DocUpdateMessage) {
        return false
      }

      return (message as DocUpdateMessage).objectClass === objectClass
    })

  const combinedMessages = await combineActivityMessages(
    messages.sort(activityMessagesComparator),
    SortingOrder.Descending
  )

  for (const message of combinedMessages) {
    if (message._class === activity.class.DocUpdateMessage) {
      const displayMessage = message as DisplayDocUpdateMessage
      const ids: Array<Ref<ActivityMessage>> = displayMessage.combinedMessagesIds ?? [displayMessage._id]
      const activityNotification = activityNotifications.find(({ attachedTo }) => attachedTo === message._id)

      if (activityNotification === undefined) {
        continue
      }

      const combined = activityNotifications.filter(({ attachedTo }) => ids.includes(attachedTo))

      const displayNotification = {
        ...activityNotification,
        combinedIds: combined.map(({ _id }) => _id),
        combinedMessages: combined
          .map((a) => a.$lookup?.attachedTo)
          .filter((m): m is ActivityMessage => m !== undefined)
      }

      result.push(displayNotification)
    } else {
      const activityNotification = activityNotifications.find(({ attachedTo }) => attachedTo === message._id)
      if (activityNotification !== undefined) {
        result.push({
          ...activityNotification,
          combinedIds: [activityNotification._id],
          combinedMessages: [message]
        })
      }
    }
  }

  return result.sort(
    (notification1, notification2) =>
      (notification2.createdOn ?? notification2.modifiedOn) - (notification1.createdOn ?? notification1.modifiedOn)
  )
}

export async function getDisplayInboxData (
  notificationsByContext: Map<Ref<DocNotifyContext>, InboxNotification[]>,
  filter: InboxNotificationsFilter = 'all',
  objectClass?: Ref<Class<Doc>>
): Promise<InboxData> {
  const result: InboxData = new Map()

  for (const key of notificationsByContext.keys()) {
    const notifications = notificationsByContext.get(key) ?? []

    const displayNotifications = await getDisplayInboxNotifications(notifications, filter, objectClass)

    if (displayNotifications.length > 0) {
      result.set(key, displayNotifications)
    }
  }

  return result
}

export async function hasInboxNotifications (
  notificationsByContext: Map<Ref<DocNotifyContext>, InboxNotification[]>
): Promise<boolean> {
  const unreadInboxData = await getDisplayInboxData(notificationsByContext, 'unread')

  return unreadInboxData.size > 0
}

export async function getNotificationsCount (
  context: DocNotifyContext | undefined,
  notifications: InboxNotification[] = []
): Promise<number> {
  if (context === undefined || notifications.length === 0) {
    return 0
  }

  const unreadNotifications = await getDisplayInboxNotifications(notifications, 'unread')

  return unreadNotifications.length
}

export async function resolveLocation (loc: Location): Promise<ResolvedLocation | undefined> {
  if (loc.path[2] !== notificationId) {
    return undefined
  }

  const [_id, _class] = decodeObjectURI(loc.path[3])

  if (_id === undefined || _class === undefined) {
    return {
      loc: {
        path: [loc.path[0], loc.path[1], notificationId],
        fragment: undefined
      },
      defaultLocation: {
        path: [loc.path[0], loc.path[1], notificationId],
        fragment: undefined
      }
    }
  }

  return await generateLocation(loc, _id, _class)
}

async function generateLocation (
  loc: Location,
  _id: string,
  _class: Ref<Class<Doc>>
): Promise<ResolvedLocation | undefined> {
  const client = getClient()

  const appComponent = loc.path[0] ?? ''
  const workspace = loc.path[1] ?? ''
  const threadId = loc.path[4] as Ref<ActivityMessage> | undefined

  const thread =
    threadId !== undefined ? await client.findOne(activity.class.ActivityMessage, { _id: threadId }) : undefined

  if (thread === undefined) {
    return {
      loc: {
        path: [appComponent, workspace, notificationId, encodeObjectURI(_id, _class)],
        fragment: undefined,
        query: { ...loc.query }
      },
      defaultLocation: {
        path: [appComponent, workspace, notificationId, encodeObjectURI(_id, _class)],
        fragment: undefined,
        query: { ...loc.query }
      }
    }
  }

  return {
    loc: {
      path: [appComponent, workspace, notificationId, encodeObjectURI(_id, _class), threadId as string],
      fragment: undefined,
      query: { ...loc.query }
    },
    defaultLocation: {
      path: [appComponent, workspace, notificationId, encodeObjectURI(_id, _class), threadId as string],
      fragment: undefined,
      query: { ...loc.query }
    }
  }
}

async function navigateToInboxDoc (
  providers: LinkIdProvider[],
  context: Ref<DocNotifyContext>,
  _id?: Ref<Doc>,
  _class?: Ref<Class<Doc>>,
  thread?: Ref<ActivityMessage>,
  message?: Ref<ActivityMessage>
): Promise<void> {
  const loc = getLocation()

  if (loc.path[2] !== notificationId) {
    return
  }

  if (_id === undefined || _class === undefined) {
    resetInboxContext()
    return
  }

  const id = await getObjectLinkId(providers, _id, _class)

  loc.path[3] = encodeObjectURI(id, _class)

  if (thread !== undefined) {
    loc.path[4] = thread
    loc.path.length = 5
    const fn = await getResource(chunter.function.OpenThreadInSidebar)
    void fn(thread, undefined, undefined, message, { autofocus: false })
  } else {
    loc.path[4] = ''
    loc.path.length = 4
  }

  loc.query = { ...loc.query, context, message: message ?? null }
  messageInFocus.set(message)
  Analytics.handleEvent('inbox.ReadDoc', { objectId: id, objectClass: _class, thread, message })
  navigate(loc)
}

export function resetInboxContext (): void {
  const loc = getLocation()

  if (loc.path[2] !== notificationId) {
    return
  }

  loc.query = { message: null }
  loc.path.length = 3

  localStorage.setItem(`${locationStorageKeyId}_${notificationId}`, JSON.stringify(loc))

  navigate(loc)
}

export async function selectInboxContext (
  linkProviders: LinkIdProvider[],
  context: DocNotifyContext,
  notification?: WithLookup<InboxNotification>,
  object?: Doc
): Promise<void> {
  const client = getClient()
  const hierarchy = client.getHierarchy()
  const { objectId, objectClass } = context
  const loc = getCurrentLocation()

  if (isMentionNotification(notification) && isActivityMessageClass(notification.mentionedInClass)) {
    const selectedMsg = notification.mentionedIn as Ref<ActivityMessage>

    void navigateToInboxDoc(
      linkProviders,
      context._id,
      objectId,
      objectClass,
      isActivityMessageClass(objectClass) ? (objectId as Ref<ActivityMessage>) : undefined,
      selectedMsg
    )

    return
  }
  if (hierarchy.isDerived(objectClass, activity.class.ActivityMessage)) {
    const message = (notification as WithLookup<ActivityInboxNotification>)?.$lookup?.attachedTo

    if (objectClass === chunter.class.ThreadMessage) {
      const thread =
        object?._id === objectId
          ? (object as ThreadMessage)
          : await client.findOne(
            chunter.class.ThreadMessage,
            {
              _id: objectId as Ref<ThreadMessage>
            },
            { projection: { _id: 1, attachedTo: 1 } }
          )

      void navigateToInboxDoc(
        linkProviders,
        context._id,
        thread?.objectId ?? objectId,
        thread?.objectClass ?? objectClass,
        thread?.attachedTo,
        thread?._id
      )
      return
    }

    if (isReactionMessage(message)) {
      const thread = loc.path[4] === objectId ? objectId : undefined
      const reactedTo =
        (object as ActivityMessage) ??
        (await client.findOne(activity.class.ActivityMessage, { _id: message.attachedTo as Ref<ActivityMessage> }))
      const isThread = hierarchy.isDerived(reactedTo._class, chunter.class.ThreadMessage)
      const channelId = isThread ? (reactedTo as ThreadMessage)?.objectId : reactedTo?.attachedTo ?? objectId
      const channelClass = isThread
        ? (reactedTo as ThreadMessage)?.objectClass
        : reactedTo?.attachedToClass ?? objectClass

      void navigateToInboxDoc(
        linkProviders,
        context._id,
        channelId,
        channelClass,
        thread as Ref<ActivityMessage>,
        objectId as Ref<ActivityMessage>
      )
      return
    }

    const selectedMsg = (notification as ActivityInboxNotification)?.attachedTo
    const thread = selectedMsg !== objectId ? objectId : loc.path[4] === objectId ? objectId : undefined
    const channelId = (object as ActivityMessage)?.attachedTo ?? message?.attachedTo ?? objectId
    const channelClass = (object as ActivityMessage)?.attachedToClass ?? message?.attachedToClass ?? objectClass

    void navigateToInboxDoc(
      linkProviders,
      context._id,
      channelId,
      channelClass,
      thread as Ref<ActivityMessage>,
      selectedMsg ?? (objectId as Ref<ActivityMessage>)
    )
    return
  }

  void navigateToInboxDoc(
    linkProviders,
    context._id,
    objectId,
    objectClass,
    undefined,
    (notification as ActivityInboxNotification)?.attachedTo
  )
}

export const pushAllowed = writable<boolean>(false)

export async function checkPermission (value: boolean): Promise<boolean> {
  if (!value) return true
  if ('serviceWorker' in navigator && 'PushManager' in window) {
    try {
      const loc = getCurrentLocation()
      const registration = await navigator.serviceWorker.getRegistration(`/${loc.path[0]}/${loc.path[1]}`)
      if (registration !== undefined) {
        const current = await registration.pushManager.getSubscription()
        const res = current !== null
        pushAllowed.set(current !== null)
        void registration.update()
        addWorkerListener()
        return res
      }
    } catch {
      pushAllowed.set(false)
      return false
    }
  }
  pushAllowed.set(false)
  return false
}

function addWorkerListener (): void {
  navigator.serviceWorker.addEventListener('message', (event) => {
    if (event.data !== undefined && event.data.type === 'notification-click') {
      const { url, _id } = event.data
      if (url !== undefined) {
        navigate(parseLocation(new URL(url)))
      }
      if (_id !== undefined) {
        void cleanTag(_id)
      }
    }
  })
}

export function pushAvailable (): boolean {
  const publicKey = getMetadata(notification.metadata.PushPublicKey)
  return (
    'serviceWorker' in navigator &&
    'PushManager' in window &&
    publicKey !== undefined &&
    'Notification' in window &&
    Notification.permission !== 'denied'
  )
}

export async function subscribePush (): Promise<boolean> {
  const client = getClient()
  const publicKey = getMetadata(notification.metadata.PushPublicKey)
  if ('serviceWorker' in navigator && 'PushManager' in window && publicKey !== undefined) {
    try {
      const loc = getCurrentLocation()
      let registration = await navigator.serviceWorker.getRegistration(`/${loc.path[0]}/${loc.path[1]}`)
      if (registration !== undefined) {
        await registration.update()
      } else {
        registration = await navigator.serviceWorker.register('/serviceWorker.js', {
          scope: `/${loc.path[0]}/${loc.path[1]}`
        })
      }
      const current = await registration.pushManager.getSubscription()
      if (current == null) {
        const subscription = await registration.pushManager.subscribe({
          userVisibleOnly: true,
          applicationServerKey: publicKey
        })
        await client.createDoc(notification.class.PushSubscription, core.space.Workspace, {
          user: getCurrentAccount().uuid,
          endpoint: subscription.endpoint,
          keys: {
            p256dh: arrayBufferToBase64(subscription.getKey('p256dh')),
            auth: arrayBufferToBase64(subscription.getKey('auth'))
          }
        })
      } else {
        const exists = await client.findOne(notification.class.PushSubscription, {
          user: getCurrentAccount().uuid,
          endpoint: current.endpoint
        })
        if (exists === undefined) {
          await client.createDoc(notification.class.PushSubscription, core.space.Workspace, {
            user: getCurrentAccount().uuid,
            endpoint: current.endpoint,
            keys: {
              p256dh: arrayBufferToBase64(current.getKey('p256dh')),
              auth: arrayBufferToBase64(current.getKey('auth'))
            }
          })
        }
      }
      addWorkerListener()
      pushAllowed.set(true)
      return true
    } catch (err) {
      console.error('Service Worker registration failed:', err)
      pushAllowed.set(false)
      return false
    }
  }
  pushAllowed.set(false)
  return false
}

async function cleanTag (_id: Ref<Doc>): Promise<void> {
  const client = getClient()
  const notifications = await client.findAll(notification.class.BrowserNotification, {
    tag: _id
  })
  for (const notification of notifications) {
    await client.remove(notification)
  }
}

function arrayBufferToBase64 (buffer: ArrayBuffer | null): string {
  if (buffer != null) {
    const bytes = new Uint8Array(buffer)
    const array = Array.from(bytes)
    const binary = String.fromCharCode.apply(null, array)
    return btoa(binary)
  } else {
    return ''
  }
}

export function notificationsComparator (notifications1: InboxNotification, notifications2: InboxNotification): number {
  const createdOn1 = notifications1.createdOn ?? 0
  const createdOn2 = notifications2.createdOn ?? 0

  if (createdOn1 > createdOn2) {
    return -1
  }
  if (createdOn1 < createdOn2) {
    return 1
  }

  return 0
}

export function isNotificationAllowed (type: NotificationType, providerId: Ref<NotificationProvider>): boolean {
  const client = getClient()
  const provider = client.getModel().findAllSync(notification.class.NotificationProvider, { _id: providerId })[0]
  if (provider === undefined) return false

  const providerSetting = get(providersSettings).find((it) => it.attachedTo === providerId)
  if (providerSetting !== undefined && !providerSetting.enabled) return false
  if (providerSetting === undefined && !provider.defaultEnabled) return false

  const providerDefaults = client.getModel().findAllSync(notification.class.NotificationProviderDefaults, {})

  if (providerDefaults.some((it) => it.provider === provider._id && it.ignoredTypes.includes(type._id))) {
    return false
  }

  if (provider.ignoreAll === true) {
    const excludedIgnore = providerDefaults.some(
      (it) => provider._id === it.provider && it.excludeIgnore !== undefined && it.excludeIgnore.includes(type._id)
    )

    if (!excludedIgnore) return false
  }

  const setting = get(typesSettings).find((it) => it.attachedTo === provider._id && it.type === type._id)

  if (setting !== undefined) {
    return setting.enabled
  }

  if (providerDefaults.some((it) => it.provider === provider._id && it.enabledTypes.includes(type._id))) {
    return true
  }

  return type.defaultEnabled
}

export async function locationDataResolver (loc: Location): Promise<LocationData> {
  const client = getClient()

  try {
    const [id, _class] = decodeObjectURI(loc.path[3])
    const linkProviders = client.getModel().findAllSync(view.mixin.LinkIdProvider, {})
    const _id: Ref<Doc> | undefined = await parseLinkId(linkProviders, id, _class)

    return {
      objectId: _id,
      objectClass: _class
    }
  } catch (e) {
    return {}
  }
}<|MERGE_RESOLUTION|>--- conflicted
+++ resolved
@@ -50,11 +50,7 @@
   type NotificationTypeSetting
 } from '@hcengineering/notification'
 import { getMetadata, getResource } from '@hcengineering/platform'
-<<<<<<< HEAD
-import { MessageBox, createQuery, getClient } from '@hcengineering/presentation'
-=======
 import { createQuery, getClient, MessageBox } from '@hcengineering/presentation'
->>>>>>> 461a0ace
 import {
   getCurrentLocation,
   getLocation,
