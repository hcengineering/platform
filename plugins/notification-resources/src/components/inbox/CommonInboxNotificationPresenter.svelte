<!--
// Copyright © 2023 Hardcore Engineering Inc.
//
// Licensed under the Eclipse Public License, Version 2.0 (the "License");
// you may not use this file except in compliance with the License. You may
// obtain a copy of the License at https://www.eclipse.org/legal/epl-2.0
//
// Unless required by applicable law or agreed to in writing, software
// distributed under the License is distributed on an "AS IS" BASIS,
// WITHOUT WARRANTIES OR CONDITIONS OF ANY KIND, either express or implied.
//
// See the License for the specific language governing permissions and
// limitations under the License.
-->
<script lang="ts">
  import { Employee, PersonAccount } from '@hcengineering/contact'
  import {
    Avatar,
    SystemAvatar,
    employeeByIdStore,
    personAccountByIdStore,
    personByIdStore,
    EmployeePresenter
  } from '@hcengineering/contact-resources'
  import core, { Doc, getDisplayTime, Ref } from '@hcengineering/core'
  import { translate } from '@hcengineering/platform'
  import { createQuery, getClient, MessageViewer } from '@hcengineering/presentation'
  import notification, { CommonInboxNotification } from '@hcengineering/notification'
  import { ActionIcon, IconMoreH, Label, showPopup } from '@hcengineering/ui'
  import { getDocLinkTitle, Menu } from '@hcengineering/view-resources'
  import { ActivityDocLink } from '@hcengineering/activity-resources'
  import view from '@hcengineering/view'

  import { InboxNotificationsClientImpl } from '../../inboxNotificationsClient'

  export let value: CommonInboxNotification
  export let embedded = false
  export let skipLabel = false
  export let showNotify = true
  export let withActions = true
  export let onClick: (() => void) | undefined = undefined

  const objectQuery = createQuery()
  const client = getClient()
  const hierarchy = client.getHierarchy()
  const inboxClient = InboxNotificationsClientImpl.getClient()
  const docNotifyContextsStore = inboxClient.docNotifyContexts

  let isActionMenuOpened = false
  let content = ''
  let object: Doc | undefined = undefined

  $: personAccount = $personAccountByIdStore.get((value.createdBy ?? value.modifiedBy) as Ref<PersonAccount>)
  $: person =
    personAccount?.person !== undefined
      ? $employeeByIdStore.get(personAccount.person as Ref<Employee>) ?? $personByIdStore.get(personAccount.person)
      : undefined
  $: context = $docNotifyContextsStore.find(({ _id }) => _id === value.docNotifyContext)
  $: context &&
    objectQuery.query(context.attachedToClass, { _id: context.attachedTo }, (result) => {
      object = result[0]
    })

  $: void translate(value.message, value.props)
    .then((message) => {
      content = message
    })
    .catch((err) => {
      content = JSON.stringify(err, null, 2)
    })

  function handleActionMenuOpened (): void {
    isActionMenuOpened = true
  }

  function handleActionMenuClosed (): void {
    isActionMenuOpened = false
  }

  function showMenu (ev: MouseEvent): void {
    showPopup(
      Menu,
      {
        object: value,
        baseMenuClass: notification.class.InboxNotification
      },
      ev.target as HTMLElement,
      handleActionMenuClosed
    )
    handleActionMenuOpened()
  }
</script>

<!-- svelte-ignore a11y-no-static-element-interactions -->
<!-- svelte-ignore a11y-click-events-have-key-events -->
<div class="root clear-mins flex-grow" on:click={onClick}>
  {#if !embedded}
    {#if !value.isViewed && showNotify}
      <div class="notify" />
    {/if}

    {#if value.icon}
      <SystemAvatar size="medium" icon={value.icon} iconProps={value.iconProps} />
    {:else if person}
      <Avatar size="medium" avatar={person.avatar} name={person.name} />
    {:else}
      <SystemAvatar size="medium" />
    {/if}
  {:else}
    <div class="embeddedMarker" />
  {/if}
  <div class="content ml-2 w-full clear-mins">
    <div class="header clear-mins">
      {#if person}
        <EmployeePresenter value={person} shouldShowAvatar={false} />
      {:else}
        <div class="strong">
          <Label label={core.string.System} />
        </div>
      {/if}
      {#if !skipLabel && value.header}
        <span class="text-sm lower"><Label label={value.header} /></span>

        {#if object}
          {#await getDocLinkTitle(client, object._id, object._class, object) then linkTitle}
            <ActivityDocLink
              {object}
              title={linkTitle}
              panelComponent={hierarchy.classHierarchyMixin(object._class, view.mixin.ObjectPanel)?.component}
            />
          {/await}
        {/if}
      {/if}

      <span class="text-sm">{getDisplayTime(value.createdOn ?? 0)}</span>
    </div>

    <div class="flex-row-center">
      <div class="customContent">
        <MessageViewer message={content} />
      </div>
    </div>
  </div>

  {#if !embedded && withActions}
    <div class="actions clear-mins flex flex-gap-2 items-center" class:opened={isActionMenuOpened}>
      <ActionIcon icon={IconMoreH} size="small" action={showMenu} />
    </div>
  {/if}
</div>

<style lang="scss">
  .root {
    position: relative;
    display: flex;
<<<<<<< HEAD
    flex-shrink: 0;
    padding: 0.75rem 0.75rem 0.75rem 1rem;
=======
    padding: 0.75rem 0.75rem 0.75rem 1.25rem;
>>>>>>> d60b0c92
    border-radius: 0.5rem;
    gap: 1rem;
    overflow: hidden;
    cursor: pointer;

    .actions {
      position: absolute;
      visibility: hidden;
      top: 0.75rem;
      right: 0.75rem;
      color: var(--theme-halfcontent-color);

      &.opened {
        visibility: visible;
      }
    }

    .content {
      padding: 0;
    }

    &:hover > .actions {
      visibility: visible;
    }
  }

  .header {
    display: flex;
    align-items: baseline;
    font-size: 0.875rem;
    color: var(--theme-halfcontent-color);
    margin-bottom: 0.25rem;
    overflow: hidden;
    text-overflow: ellipsis;
    white-space: nowrap;
    width: calc(100% - 3.5rem);

    span {
      margin-left: 0.25rem;
      font-weight: 400;
      line-height: 1.25rem;
    }
  }

  .notify {
    position: absolute;
    top: 0.5rem;
    left: 0.25rem;
    height: 0.5rem;
    width: 0.5rem;
    background-color: var(--theme-inbox-notify);
    border-radius: 50%;
  }

  .embeddedMarker {
    width: 0.375rem;
    border-radius: 0.5rem;
    background: var(--secondary-button-default);
  }
</style><|MERGE_RESOLUTION|>--- conflicted
+++ resolved
@@ -153,12 +153,7 @@
   .root {
     position: relative;
     display: flex;
-<<<<<<< HEAD
-    flex-shrink: 0;
     padding: 0.75rem 0.75rem 0.75rem 1rem;
-=======
-    padding: 0.75rem 0.75rem 0.75rem 1.25rem;
->>>>>>> d60b0c92
     border-radius: 0.5rem;
     gap: 1rem;
     overflow: hidden;
