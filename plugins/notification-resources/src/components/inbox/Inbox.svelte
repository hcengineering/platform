--- conflicted
+++ resolved
@@ -42,7 +42,6 @@
   import { ViewletSelector } from '@hcengineering/view-resources'
   import activity, { ActivityMessage } from '@hcengineering/activity'
   import { isReactionMessage } from '@hcengineering/activity-resources'
-  import { onMount } from 'svelte'
 
   import { inboxMessagesStore, InboxNotificationsClientImpl } from '../../inboxNotificationsClient'
   import Filter from '../Filter.svelte'
@@ -255,12 +254,6 @@
     { minSize: 30, maxSize: 50, size: 40, float: 'navigator' },
     { size: 'auto', minSize: 30, maxSize: 'auto', float: undefined }
   ])
-<<<<<<< HEAD
-=======
-
-  onMount(() => {
-    loadSavedMessages()
-  })
 
   function archiveAll (): void {
     showPopup(
@@ -293,7 +286,6 @@
       readAll()
     }
   }
->>>>>>> 049c3125
 </script>
 
 <ActionContext
