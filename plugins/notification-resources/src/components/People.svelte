--- conflicted
+++ resolved
@@ -16,12 +16,7 @@
   import { createEventDispatcher } from 'svelte'
   import activity, { TxViewlet } from '@hcengineering/activity'
   import { activityKey, ActivityKey } from '@hcengineering/activity-resources'
-<<<<<<< HEAD
-  import contact, { EmployeeAccount } from '@hcengineering/contact'
-=======
-  import { PersonAccount } from '@hcengineering/contact'
-  import { personAccountByIdStore } from '@hcengineering/contact-resources'
->>>>>>> 07cc690d
+  import contact, { PersonAccount } from '@hcengineering/contact'
   import { Account, Doc, getCurrentAccount, Ref } from '@hcengineering/core'
   import notification, { DocUpdates } from '@hcengineering/notification'
   import { createQuery, getClient } from '@hcengineering/presentation'
@@ -58,10 +53,10 @@
   )
 
   const client = getClient()
-  const currentUser = getCurrentAccount()._id as Ref<EmployeeAccount>
+  const currentUser = getCurrentAccount()._id as Ref<PersonAccount>
   $: getAccounts()
   async function getAccounts() {
-    accounts = await client.findAll(contact.class.EmployeeAccount, { _id: { $ne: currentUser }})
+    accounts = await client.findAll(contact.class.PersonAccount, { _id: { $ne: currentUser }})
     loading = false
   }
 
@@ -100,12 +95,6 @@
       }
     }
     map = map
-<<<<<<< HEAD
-=======
-    accounts = Array.from(map.keys())
-      .map((p) => $personAccountByIdStore.get(p as Ref<PersonAccount>))
-      .filter((p) => p !== undefined) as PersonAccount[]
->>>>>>> 07cc690d
     if (_id === undefined) {
       changeSelected(selected)
     } else {
