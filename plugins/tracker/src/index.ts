--- conflicted
+++ resolved
@@ -284,15 +284,10 @@
     SetProject: '' as Ref<Action>,
     CopyIssueId: '' as Ref<Action>,
     CopyIssueTitle: '' as Ref<Action>,
-<<<<<<< HEAD
     CopyIssueLink: '' as Ref<Action>,
-
-    EditWorkflowStatuses: '' as Ref<Action>
-=======
     MoveToTeam: '' as Ref<Action>,
     Relations: '' as Ref<Action>,
-    CopyIssueLink: '' as Ref<Action>
->>>>>>> 25afe12c
+    EditWorkflowStatuses: '' as Ref<Action>
   },
   team: {
     DefaultTeam: '' as Ref<Team>
