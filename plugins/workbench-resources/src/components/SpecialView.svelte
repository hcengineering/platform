--- conflicted
+++ resolved
@@ -13,24 +13,8 @@
 // limitations under the License.
 -->
 <script lang="ts">
-<<<<<<< HEAD
-  import {
-    AccountRole,
-    Class,
-    Doc,
-    DocumentQuery,
-    FindOptions,
-    getCurrentAccount,
-    hasAccountRole,
-    Ref,
-    Space,
-    WithLookup
-  } from '@hcengineering/core'
-  import { Asset, IntlString } from '@hcengineering/platform'
-=======
   import { Class, Doc, DocumentQuery, FindOptions, Ref, Space, WithLookup, mergeQueries } from '@hcengineering/core'
   import { Asset, getResource, IntlString, Resource } from '@hcengineering/platform'
->>>>>>> 461a0ace
   import { getClient, ComponentExtensions } from '@hcengineering/presentation'
   import {
     AnyComponent,
@@ -66,24 +50,18 @@
   export let createLabel: IntlString | undefined = undefined
   export let createComponent: AnyComponent | undefined = undefined
   export let createComponentProps: Record<string, any> = {}
-  export let createComponentAccess: AccountRole | undefined = undefined
   export let createButton: AnyComponent | undefined = undefined
   export let isCreationDisabled = false
   export let descriptors: Array<Ref<ViewletDescriptor>> | undefined = undefined
   export let baseQuery: DocumentQuery<Doc> | undefined = undefined
   export let modes: IModeSelector<any> | undefined = undefined
   export let navigationModel: ParentsNavigationModel | undefined = undefined
-<<<<<<< HEAD
-  export let actionConfig: Record<string, any> = {}
-  export let actionVisible: boolean = false
-=======
   export let queryBuilder: Resource<() => Promise<DocumentQuery<Doc>>> | undefined = undefined
   export let actionConfig: Record<string, any> = {}
   export let actionVisible: boolean = false
   export let defaultViewletDescriptor: Ref<ViewletDescriptor> | undefined = undefined
   export let defaultViewOptions: ViewOptions | undefined = undefined
   export let defaultConfig: (BuildModelKey | string)[] | undefined = undefined
->>>>>>> 461a0ace
 
   const client = getClient()
   const hierarchy = client.getHierarchy()
@@ -184,29 +162,6 @@
       extension={workbench.extensions.SpecialViewAction}
       props={{ _class, visible: actionVisible, query: resultQuery, config: actionConfig }}
     />
-<<<<<<< HEAD
-    {#if createComponentAccess === undefined || hasAccountRole(getCurrentAccount(), createComponentAccess)}
-      {#if createLabel && createComponent}
-        <Button
-          icon={IconAdd}
-          label={createLabel}
-          kind={'primary'}
-          disabled={isCreationDisabled}
-          event={createEvent}
-          on:click={() => {
-            showCreateDialog()
-          }}
-        />
-      {:else if createButton !== undefined}
-        <Component
-          is={createButton}
-          props={{
-            ...createComponentProps,
-            space
-          }}
-        />
-      {/if}
-=======
     {#if createLabel && createComponent}
       <Button
         icon={IconAdd}
@@ -226,7 +181,6 @@
           space
         }}
       />
->>>>>>> 461a0ace
     {/if}
   </svelte:fragment>
   <svelte:fragment slot="extra">
