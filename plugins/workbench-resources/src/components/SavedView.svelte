--- conflicted
+++ resolved
@@ -46,20 +46,10 @@
   const filteredViewsQuery = createQuery()
   let availableFilteredViews: FilteredView[] = []
   let myFilteredViews: FilteredView[] = []
-<<<<<<< HEAD
-  $: if (currentApplication?.alias !== undefined) {
-    filteredViewsQuery.query<FilteredView>(
-      view.class.FilteredView,
-      { attachedTo: currentApplication?.alias },
-      (result) => {
-        myFilteredViews = result.filter((p) => includesAny(p.users, myAcc.socialIds))
-        availableFilteredViews = result.filter((p) => p.sharable && !includesAny(p.users, myAcc.socialIds))
-=======
   $: if (alias !== undefined) {
     filteredViewsQuery.query<FilteredView>(view.class.FilteredView, { attachedTo: alias }, (result) => {
       myFilteredViews = result.filter((p) => p.users.includes(me))
       availableFilteredViews = result.filter((p) => p.sharable && !p.users.includes(me))
->>>>>>> 9d87ce7e
 
       const location = getLocation()
       if (location.query?.filterViewId) {
