<!--
// Copyright © 2022 Hardcore Engineering Inc.
//
// Licensed under the Eclipse Public License, Version 2.0 (the "License");
// you may not use this file except in compliance with the License. You may
// obtain a copy of the License at https://www.eclipse.org/legal/epl-2.0
//
// Unless required by applicable law or agreed to in writing, software
// distributed under the License is distributed on an "AS IS" BASIS,
// WITHOUT WARRANTIES OR CONDITIONS OF ANY KIND, either express or implied.
//
// See the License for the specific language governing permissions and
// limitations under the License.
-->
<script lang="ts">
  import contact from '@hcengineering/contact'
  import { isArchivingMode, WorkspaceInfoWithStatus } from '@hcengineering/core'
  import login from '@hcengineering/login'
  import { getMetadata, getResource } from '@hcengineering/platform'
  import presentation, { decodeTokenPayload, isAdminUser } from '@hcengineering/presentation'
  import {
    Icon,
    IconCheck,
    Label,
    Loading,
    Location,
    SearchEdit,
    closePopup,
    fetchMetadataLocalStorage,
    getCurrentLocation,
    isSameSegments,
    locationStorageKeyId,
    locationToUrl,
    navigate,
    resolvedLocationStore,
    ticker
  } from '@hcengineering/ui'
  import { workbenchId } from '@hcengineering/workbench'
  import { onDestroy, onMount } from 'svelte'

  import { workspacesStore } from '../utils'
  // import Drag from './icons/Drag.svelte'

  onMount(() => {
    void getResource(login.function.GetWorkspaces).then(async (f) => {
      $workspacesStore = await f()
    })
  })

  function getWorkspaceLink (ws: WorkspaceInfoWithStatus): string {
    const loc: Location = {
      path: [workbenchId, ws.url]
    }
    return locationToUrl(loc)
  }

  async function clickHandler (e: MouseEvent, wsUrl: string): Promise<void> {
    if (!e.metaKey && !e.ctrlKey) {
      e.preventDefault()
      closePopup()
      closePopup()
      const current = getCurrentLocation()
<<<<<<< HEAD
      if (ws !== current.path[1]) {
        let last: Location | undefined
        try {
          last = JSON.parse(localStorage.getItem(`${locationStorageKeyId}_${ws}`) ?? '')
=======
      if (wsUrl !== current.path[1]) {
        let last: Location | undefined
        try {
          last = JSON.parse(localStorage.getItem(`${locationStorageKeyId}_${wsUrl}`) ?? '')
>>>>>>> 461a0ace
        } catch (err: any) {
          // Ignore
        }
        if (last != null && isSameSegments(last, current, 2)) {
          navigate(last)
        } else {
<<<<<<< HEAD
          navigate({ path: [workbenchId, ws] })
=======
          navigate({ path: [workbenchId, wsUrl] })
>>>>>>> 461a0ace
        }
      }
    }
  }

  let activeElement: HTMLElement
  const btns: HTMLElement[] = []

  function focusTarget (target: HTMLElement): void {
    activeElement = target
  }

  const keyDown = (ev: KeyboardEvent): void => {
    if (ev.key === 'Tab') {
      ev.preventDefault()
      ev.stopPropagation()
    }
    const n = btns.indexOf(activeElement) ?? 0
    if (ev.key === 'ArrowDown') {
      if (n < btns.length - 1) {
        activeElement = btns[n + 1]
      }
      ev.preventDefault()
      ev.stopPropagation()
    }
    if (ev.key === 'ArrowUp') {
      if (n > 0) {
        activeElement = btns[n - 1]
      }
      ev.preventDefault()
      ev.stopPropagation()
    }
  }

  $: isAdmin = isAdminUser()

  let search: string = ''

  const _endpoint: string = fetchMetadataLocalStorage(login.metadata.LoginEndpoint) ?? ''
  const token: string = getMetadata(presentation.metadata.Token) ?? ''

  let endpoint = _endpoint.replace(/^ws/g, 'http')
  if (endpoint.endsWith('/')) {
    endpoint = endpoint.substring(0, endpoint.length - 1)
  }

  let data: any
  onDestroy(
    ticker.subscribe(() => {
      void fetch(endpoint + `/api/v1/statistics?token=${token}`, {})
        .then(async (json) => {
          data = await json.json()
        })
        .catch((err) => {
          console.error(err)
        })
    })
  )

  $: activeSessions =
    (data?.statistics?.activeSessions as Record<
    string,
    Array<{
      userId: string
      data?: Record<string, any>
    }>
    >) ?? {}
</script>

{#if $workspacesStore.length}
  <!-- svelte-ignore a11y-no-static-element-interactions -->
  <div class="antiPopup" on:keydown={keyDown}>
    <div class="ap-space x2" />
    {#if isAdmin}
      <div class="p-2 ml-2 mr-2 mb-2 flex-grow flex-row-center">
        <SearchEdit bind:value={search} width={'100%'} />
        {#if isAdminUser()}
          <div class="p-1">
            {#if $workspacesStore.length > 500}
              500 /
            {/if}
            {$workspacesStore.length}
          </div>
        {/if}
      </div>
      <div class="p-2 ml-2 mb-4 select-text flex-col bordered">
        {decodeTokenPayload(getMetadata(presentation.metadata.Token) ?? '').workspace ?? ''}
      </div>
    {/if}
    <div class="ap-scroll">
      <div class="ap-box">
        {#each $workspacesStore
          .filter((it) => search === '' || (it.name?.includes(search) ?? false) || it.url.includes(search))
          .slice(0, 500) as ws, i}
          {@const wsName = ws.name ?? ws.url}
          {@const _activeSession = activeSessions[ws.uuid]}
          {@const lastUsageDays = Math.round((Date.now() - (ws.lastVisit ?? 0)) / (1000 * 3600 * 24))}
          <a
            class="stealth"
            href={getWorkspaceLink(ws)}
            on:click={async (e) => {
              await clickHandler(e, ws.url)
            }}
          >
            <button
              bind:this={btns[i]}
              class="ap-menuItem flex-row-center flex-grow"
              class:active={isAdmin && (_activeSession?.length ?? 0) > 0}
              class:hover={btns[i] === activeElement}
              on:mousemove={() => {
                focusTarget(btns[i])
              }}
            >
              <!-- <div class="drag"><Drag size={'small'} /></div> -->
              <!-- <div class="logo empty" /> -->
              <!-- <div class="flex-col flex-grow"> -->
              <div class="flex-col flex-grow">
                <span class="label overflow-label flex flex-grow flex-between">
                  {wsName}
                  {#if isArchivingMode(ws.mode)}
                    - <Label label={presentation.string.Archived} />
                  {/if}
                  {#if isAdmin}
                    {#if ws.region != null && ws.region !== ''}
                      - ({ws.region})
                    {/if}
                  {/if}
                  {#if isAdmin && ws.lastVisit != null && ws.lastVisit !== 0}
                    <div class="text-sm">
                      {#if ws.backupInfo != null}
                        {@const sz = Math.max(
                          ws.backupInfo.backupSize,
                          ws.backupInfo.dataSize + ws.backupInfo.blobsSize
                        )}
                        {@const szGb = Math.round((sz * 100) / 1024) / 100}
                        {#if szGb > 0}
                          {Math.round((sz * 100) / 1024) / 100}Gb -
                        {:else}
                          {Math.round(sz)}Mb -
                        {/if}
                      {/if}
                      ({lastUsageDays} days)
                    </div>
                  {/if}
                </span>
                {#if isAdmin && wsName !== ws.url}
                  <span class="text-xs">
                    ({ws.url})
                  </span>
                {/if}
                {#if isAdmin && (_activeSession?.length ?? 0) > 0}
                  <span class="text-xs flex-row-center">
                    <div class="mr-1">
                      <Icon icon={contact.icon.Person} size={'x-small'} />
                    </div>
                    {_activeSession?.length ?? 0}
                  </span>
                {/if}
              </div>
              <!-- <span class="description overflow-label">Description</span> -->
              <!-- </div> -->
              <div class="ap-check">
                {#if $resolvedLocationStore.path[1] === ws.url}
                  <IconCheck size={'small'} />
                {/if}
              </div>
            </button>
          </a>
        {/each}
      </div>
    </div>
    <div class="ap-space x2" />
  </div>
{:else}
  <div class="antiPopup"><Loading /></div>
{/if}

<style lang="scss">
  .active {
    background-color: var(--theme-inbox-people-counter-bgcolor);
  }
</style><|MERGE_RESOLUTION|>--- conflicted
+++ resolved
@@ -60,28 +60,17 @@
       closePopup()
       closePopup()
       const current = getCurrentLocation()
-<<<<<<< HEAD
-      if (ws !== current.path[1]) {
-        let last: Location | undefined
-        try {
-          last = JSON.parse(localStorage.getItem(`${locationStorageKeyId}_${ws}`) ?? '')
-=======
       if (wsUrl !== current.path[1]) {
         let last: Location | undefined
         try {
           last = JSON.parse(localStorage.getItem(`${locationStorageKeyId}_${wsUrl}`) ?? '')
->>>>>>> 461a0ace
         } catch (err: any) {
           // Ignore
         }
         if (last != null && isSameSegments(last, current, 2)) {
           navigate(last)
         } else {
-<<<<<<< HEAD
-          navigate({ path: [workbenchId, ws] })
-=======
           navigate({ path: [workbenchId, wsUrl] })
->>>>>>> 461a0ace
         }
       }
     }
