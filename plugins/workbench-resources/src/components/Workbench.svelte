--- conflicted
+++ resolved
@@ -870,23 +870,14 @@
         class:vertical-mobile={$deviceInfo.navigator.direction === 'vertical'}
         class:mini={appsMini}
       >
-<<<<<<< HEAD
         {#if account.role !== AccountRole.ReadOnlyGuest}
           <AppItem
             icon={IconSettings}
-            label={setting.string.Settings}
+            label={setting.string.Customize}
             size={appsMini ? 'small' : 'large'}
             on:click={() => showPopup(AppSwitcher, { apps }, popupPosition)}
           />
         {/if}
-=======
-        <AppItem
-          icon={IconSettings}
-          label={setting.string.Customize}
-          size={appsMini ? 'small' : 'large'}
-          on:click={() => showPopup(AppSwitcher, { apps }, popupPosition)}
-        />
->>>>>>> 39d1c0a7
         <a href={supportLink} target="_blank" rel="noopener noreferrer">
           <AppItem
             icon={support.icon.Support}
