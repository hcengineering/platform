--- conflicted
+++ resolved
@@ -118,13 +118,10 @@
   let panelInstance: PanelInstance
   let popupInstance: Popup
 
-<<<<<<< HEAD
   const linkProviders = client.getModel().findAllSync(view.mixin.LinkIdProvider, {})
 
-  let visibleNav: boolean = getMetadata(workbench.metadata.NavigationExpandedDefault) ?? true
-=======
   $deviceInfo.navigator.visible = getMetadata(workbench.metadata.NavigationExpandedDefault) ?? true
->>>>>>> bb6f9d76
+
   async function toggleNav (): Promise<void> {
     $deviceInfo.navigator.visible = !$deviceInfo.navigator.visible
     closeTooltip()
