--- conflicted
+++ resolved
@@ -79,13 +79,7 @@
     showPanel,
     showPopup,
     TooltipInstance,
-<<<<<<< HEAD
-    workbenchSeparators,
-    resizeObserver,
-    isSameSegments
-=======
     workbenchSeparators
->>>>>>> 461a0ace
   } from '@hcengineering/ui'
   import view from '@hcengineering/view'
   import {
