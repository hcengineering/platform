--- conflicted
+++ resolved
@@ -155,8 +155,17 @@
   {/if}
   <div class="hulyComponent-content__column">
     <Header adaptive={'disabled'}>
-<<<<<<< HEAD
-      <Breadcrumb icon={mainComponentIcon} label={mainComponentLabel} size={'large'} />
+      <svelte:fragment slot="beforeTitle">
+        <ButtonIcon
+          icon={visibleNavigator ? IconMenuClose : IconMenuOpen}
+          kind={'tertiary'}
+          size={'small'}
+          pressed={!visibleNavigator}
+          on:click={toggleNavigator}
+        />
+      </svelte:fragment>
+
+      <Breadcrumb icon={mainComponentIcon} label={mainComponentLabel} size={'large'} isCurrent />
       <svelte:fragment slot="actions">
         {#if mainHeaderComponent}
           <Component
@@ -168,19 +177,6 @@
           />
         {/if}
       </svelte:fragment>
-=======
-      <svelte:fragment slot="beforeTitle">
-        <ButtonIcon
-          icon={visibleNavigator ? IconMenuClose : IconMenuOpen}
-          kind={'tertiary'}
-          size={'small'}
-          pressed={!visibleNavigator}
-          on:click={toggleNavigator}
-        />
-      </svelte:fragment>
-
-      <Breadcrumb icon={mainComponentIcon} label={mainComponentLabel} size={'large'} isCurrent />
->>>>>>> 61f7770a
     </Header>
     <Component
       is={mainComponent}
