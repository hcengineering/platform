--- conflicted
+++ resolved
@@ -15,13 +15,9 @@
 -->
 
 <script lang="ts">
-<<<<<<< HEAD
   import type { Ref } from '@anticrm/core'
-  import { EditBox } from '@anticrm/ui'
-=======
   import { createEventDispatcher } from 'svelte'
   import { EditBox, Button } from '@anticrm/ui'
->>>>>>> 120dab0f
   import { getClient } from '@anticrm/presentation'
 
   import contact, { ChannelProvider, Channel } from '@anticrm/contact'
