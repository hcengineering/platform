--- conflicted
+++ resolved
@@ -18,11 +18,7 @@
   import type { Candidate } from '@anticrm/recruit'
   import { Icon, Tooltip } from '@anticrm/ui'
   import ApplicationsPopup from './ApplicationsPopup.svelte'
-<<<<<<< HEAD
-  import recruit from '../plugin'
-=======
   import recruit from '@anticrm/recruit'
->>>>>>> 96fb5c1a
 
   export let value: Candidate
 </script>
