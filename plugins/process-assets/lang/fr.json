{
  "string": {
    "Method": "Méthode",
    "Execution": "Exécution",
    "Process": "Processus",
    "Step": "Étape",
    "DeleteProcess": "Supprimer le processus",
    "DeleteProcessConfirm": "Voulez-vous supprimer le processus ?",
    "DeleteState": "Supprimer l'état",
    "DeleteStateConfirm": "Voulez-vous supprimer l'état ?",
    "RunProcess": "Exécuter le processus",
    "Processes": "Processus",
    "Untitled": "Sans titre",
    "States": "États",
    "AddState": "Ajouter un état",
    "Rollback": "Revenir en arrière",
    "NewProcess": "Nouveau processus",
    "NewState": "Nouvel état",
    "AddAction": "Ajouter une action",
    "CreateProcess": "Créer un processus",
    "UpdateCard": "Mettre à jour la carte",
    "CreateToDo": "Créer une tâche",
    "NoProcesses": "Aucun processus",
    "Done": "Terminé",
    "ProcessName": "Nom du processus",
    "NoAttributesForUpdate": "Aucun attribut à mettre à jour",
    "MissingRequiredFields": "Champs requis manquants : {value}",
    "CustomValue": "Valeur personnalisée",
    "FallbackValue": "Valeur de secours",
    "Functions": "Fonctions",
    "UpperCase": "Majuscules",
    "LowerCase": "Minuscules",
    "Trim": "Couper",
    "FirstValue": "Premier valeur",
    "LastValue": "Dernière valeur",
    "Random": "Aléatoire",
    "AllProcesses": "Tous les processus",
    "MyProcesses": "Mes processus",
    "ShowDone": "Afficher terminé",
    "Add": "Ajouter",
    "Subtract": "Soustraire",
    "Offset": "Décalage",
    "FirstWorkingDayAfter": "Premier jour de travail après",
    "FallbackValueError": "Afficher l'erreur si vide",
    "Required": "Requis",
<<<<<<< HEAD
    "StartAutomatically": "Démarrer automatiquement"
=======
    "Error": "Erreur",
    "Continue": "Continuer"
  },
  "error": {
    "MethodNotFound": "Méthode introuvable : {methodId}",
    "AttributeNotExists": "Attribut inexistant : {key}",
    "RelatedObjectNotFound": "Objet lié introuvable : {attr}",
    "RelationNotExists": "Relation inexistante : {association}",
    "EmptyAttributeContextValue": "Valeur d'attribut vide : {attr}",
    "ObjectNotFound": "Objet introuvable : {_id}",
    "EmptyRelatedObjectValue": "Valeur d'objet lié vide : {parent} {attr}",
    "InternalServerError": "Erreur interne du serveur, contactez le support, id d'erreur : {errorId}"
>>>>>>> d2bdf882
  }
}<|MERGE_RESOLUTION|>--- conflicted
+++ resolved
@@ -43,9 +43,7 @@
     "FirstWorkingDayAfter": "Premier jour de travail après",
     "FallbackValueError": "Afficher l'erreur si vide",
     "Required": "Requis",
-<<<<<<< HEAD
-    "StartAutomatically": "Démarrer automatiquement"
-=======
+    "StartAutomatically": "Démarrer automatiquement",
     "Error": "Erreur",
     "Continue": "Continuer"
   },
@@ -58,6 +56,5 @@
     "ObjectNotFound": "Objet introuvable : {_id}",
     "EmptyRelatedObjectValue": "Valeur d'objet lié vide : {parent} {attr}",
     "InternalServerError": "Erreur interne du serveur, contactez le support, id d'erreur : {errorId}"
->>>>>>> d2bdf882
   }
 }