--- conflicted
+++ resolved
@@ -49,12 +49,9 @@
     "Unreads": "Non lus",
     "EnablePush": "Activer les notifications push",
     "NotificationBlockedInBrowser": "Les notifications sont bloquées dans votre navigateur. Veuillez activer les notifications dans les paramètres de votre navigateur",
-<<<<<<< HEAD
     "General": "Général",
     "InboxNotificationsDescription": "Recevez des notifications personnelles dans votre boîte de réception Huly.",
-    "PushNotificationsDescription": "Recevez des notifications personnelles sur le bureau."
-=======
+    "PushNotificationsDescription": "Recevez des notifications personnelles sur le bureau.",
     "Sound": "Son"
->>>>>>> d2706ffe
   }
 }