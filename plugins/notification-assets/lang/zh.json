--- conflicted
+++ resolved
@@ -49,12 +49,9 @@
     "Unreads": "未读",
     "EnablePush": "启用推送通知",
     "NotificationBlockedInBrowser": "通知在您的浏览器中被阻止。请在浏览器设置中启用通知",
-<<<<<<< HEAD
     "General": "通用",
     "InboxNotificationsDescription": "在您的 Huly 收件匣中接收個人通知。",
-    "PushNotificationsDescription": "在桌面上接收個人通知。"
-=======
+    "PushNotificationsDescription": "在桌面上接收個人通知。",
     "Sound": "声音"
->>>>>>> d2706ffe
   }
 }