//
// Copyright © 2020 Anticrm Platform Contributors.
//
// Licensed under the Eclipse Public License, Version 2.0 (the "License");
// you may not use this file except in compliance with the License. You may
// obtain a copy of the License at https://www.eclipse.org/legal/epl-2.0
//
// Unless required by applicable law or agreed to in writing, software
// distributed under the License is distributed on an "AS IS" BASIS,
// WITHOUT WARRANTIES OR CONDITIONS OF ANY KIND, either express or implied.
//
// See the License for the specific language governing permissions and
// limitations under the License.
//

import { AccountRole, Doc, Ref, Timestamp, WorkspaceMode, type BackupStatus } from '@hcengineering/core'
import type { Asset, IntlString, Metadata, Plugin, Resource, Status } from '@hcengineering/platform'
import { plugin } from '@hcengineering/platform'
import type { AnyComponent } from '@hcengineering/ui'

/**
 * @public
 */
export const loginId = 'login' as Plugin

/**
 * @public
 */
export interface Workspace {
  workspace: string // workspace Url
  workspaceName?: string // A company name
  workspaceId: string // A unique identifier for the workspace

  mode?: WorkspaceMode
  progress?: number

  lastVisit: number
  backupInfo?: BackupStatus
  region?: string
}

/**
 * @public
 */
export interface WorkspaceLoginInfo extends LoginInfo {
  workspace: string // worspaceUrl in db
  workspaceId: string // workspace in db (actual ID)
  mode?: WorkspaceMode
  progress?: number
}

/**
 * @public
 */
export interface LoginInfo {
  token: string
  endpoint: string
  confirmed: boolean
  email: string
}

export interface OtpInfo {
  sent: boolean
  retryOn: Timestamp
}

export default plugin(loginId, {
  metadata: {
    AccountsUrl: '' as Asset,
    LoginTokens: '' as Metadata<Record<string, string>>,
    LastToken: '' as Metadata<string>,
    LoginEndpoint: '' as Metadata<string>,
    LoginEmail: '' as Metadata<string>,
    DisableSignUp: '' as Metadata<boolean>,
    TransactorOverride: '' as Metadata<string>,
    PasswordValidations: '' as Metadata<{
      MinLength: number
      MinSpecialChars: number
      MinDigits: number
      MinUpperChars: number
      MinLowerChars: number
    }>
  },
  component: {
    LoginApp: '' as AnyComponent,
    InviteLink: '' as AnyComponent
  },
  icon: {
    InviteWorkspace: '' as Asset
  },
  string: {
    LinkValidHours: '' as IntlString,
    EmailMask: '' as IntlString,
    NoLimit: '' as IntlString,
    InviteLimit: '' as IntlString,
<<<<<<< HEAD
    PasswordMinLength: '' as IntlString<{ count: number }>,
    PasswordMinSpecialChars: '' as IntlString<{ count: number }>,
    PasswordMinDigits: '' as IntlString<{ count: number }>,
    PasswordMinUpperChars: '' as IntlString<{ count: number }>,
    PasswordMinLowerChars: '' as IntlString<{ count: number }>
=======
    WorkspaceArchived: '' as IntlString,
    WorkspaceArchivedDesc: '' as IntlString
>>>>>>> 86da890c
  },
  function: {
    SendInvite: '' as Resource<(email: string, personId?: Ref<Doc>, role?: AccountRole) => Promise<void>>,
    ResendInvite: '' as Resource<(inviteId: string) => Promise<void>>,
    GetInviteLink: '' as Resource<
    (
      expHours: number,
      mask: string,
      limit: number | undefined,
      role: AccountRole,
      navigateUrl?: string
    ) => Promise<string>
    >,
    LeaveWorkspace: '' as Resource<(email: string) => Promise<void>>,
    ChangePassword: '' as Resource<(oldPassword: string, password: string) => Promise<void>>,
    SelectWorkspace: '' as Resource<
    (workspace: string, token: string | null | undefined) => Promise<[Status, WorkspaceLoginInfo | undefined]>
    >,
    FetchWorkspace: '' as Resource<(workspace: string) => Promise<[Status, WorkspaceLoginInfo | undefined]>>,
    CreateEmployee: '' as Resource<(workspace: string) => Promise<[Status]>>,
    GetWorkspaces: '' as Resource<() => Promise<Workspace[]>>
  }
})<|MERGE_RESOLUTION|>--- conflicted
+++ resolved
@@ -93,16 +93,13 @@
     EmailMask: '' as IntlString,
     NoLimit: '' as IntlString,
     InviteLimit: '' as IntlString,
-<<<<<<< HEAD
     PasswordMinLength: '' as IntlString<{ count: number }>,
     PasswordMinSpecialChars: '' as IntlString<{ count: number }>,
     PasswordMinDigits: '' as IntlString<{ count: number }>,
     PasswordMinUpperChars: '' as IntlString<{ count: number }>,
-    PasswordMinLowerChars: '' as IntlString<{ count: number }>
-=======
+    PasswordMinLowerChars: '' as IntlString<{ count: number }>,
     WorkspaceArchived: '' as IntlString,
     WorkspaceArchivedDesc: '' as IntlString
->>>>>>> 86da890c
   },
   function: {
     SendInvite: '' as Resource<(email: string, personId?: Ref<Doc>, role?: AccountRole) => Promise<void>>,
