<!--
// Copyright © 2025 Hardcore Engineering Inc.
//
// Licensed under the Eclipse Public License, Version 2.0 (the "License");
// you may not use this file except in compliance with the License. You may
// obtain a copy of the License at https://www.eclipse.org/legal/epl-2.0
//
// Unless required by applicable law or agreed to in writing, software
// distributed under the License is distributed on an "AS IS" BASIS,
// WITHOUT WARRANTIES OR CONDITIONS OF ANY KIND, either express or implied.
//
// See the License for the specific language governing permissions and
// limitations under the License.
-->

<script lang="ts">
  import { MessageViewer as MarkupMessageViewer } from '@hcengineering/presentation'
  import { CardID, Markdown, Message, MessageID } from '@hcengineering/communication-types'
  import { Card } from '@hcengineering/card'
  import { Person } from '@hcengineering/contact'
  import { Markup } from '@hcengineering/core'
<<<<<<< HEAD
  import { translationStore } from '@hcengineering/contact-resources'
=======
  import { ShowMore } from '@hcengineering/ui'
>>>>>>> ff4fdc22

  import ActivityMessageViewer from './ActivityMessageViewer.svelte'
  import { toMarkup } from '../../utils'
  import { isActivityMessage } from '../../activity'
<<<<<<< HEAD
  import {
    isShownTranslatedMessage,
    TranslateMessagesStatus,
    translateMessagesStore,
    showOriginalMessagesStore
  } from '../../stores'
=======
  import { isShownTranslatedMessage, TranslateMessagesStatus, translateMessagesStore } from '../../stores'
>>>>>>> ff4fdc22
  import { translateMessage } from '../../actions'

  export let card: Card
  export let message: Message
  export let author: Person | undefined
  export let collapsible: boolean = true
  export let maxHeight: string = '30rem'
  export let isShowMoreActive: boolean = false

  let displayMarkup: Markup = toMarkup(message.content)
  let prevContent: Markdown | undefined = undefined

  $: language = $translationStore?.enabled === true ? $translationStore?.translateTo : undefined
  $: dontTranslate = $translationStore?.enabled === true ? $translationStore?.dontTranslate : []
  $: updateDisplayMarkup(message, $translateMessagesStore, $showOriginalMessagesStore, language, dontTranslate)

  function updateDisplayMarkup (
    message: Message,
    translateMessages: TranslateMessagesStatus[],
    showOriginalMessages: Array<[CardID, MessageID]>,
    language?: string,
    dontTranslate: string[] = []
  ): void {
    const translateResult = translateMessages.find((it) => it.cardId === card._id && it.messageId === message.id)
    const showOriginal = showOriginalMessages.some(([cId, mId]) => cId === card._id && mId === message.id)
    if (!showOriginal && translateResult?.result != null) {
      displayMarkup = translateResult.result
    } else if (
      language != null &&
      message.translates?.[language] != null &&
      !showOriginal &&
      !dontTranslate?.includes(language) &&
      message.language !== language
    ) {
      displayMarkup = toMarkup(message.translates[language])
    } else {
      displayMarkup = toMarkup(message.content)
    }
  }

  $: if (prevContent !== message.content) {
    prevContent = message.content
    if (isShownTranslatedMessage(message.cardId, message.id)) {
      void translateMessage(message, card)
    } else {
      translateMessagesStore.update((store) => {
        return store.filter((it) => it.cardId !== message.cardId || it.messageId !== message.id)
      })
    }
  }
<<<<<<< HEAD
</script>

{#if isActivityMessage(message)}
  <ActivityMessageViewer {message} {card} {author} />
{:else}
  <MarkupMessageViewer message={displayMarkup} />
{/if}
=======

  function getMaxSize (maxHeight: string): number {
    const remValue = parseFloat(maxHeight.replace('rem', ''))
    if (isNaN(remValue) || remValue <= 0) {
      return 480 // 30rem * 16px
    }
    return remValue * 16
  }
</script>

<ShowMore limit={getMaxSize(maxHeight)} ignore={!collapsible} bind:bigger={isShowMoreActive}>
  {#if isActivityMessage(message)}
    <ActivityMessageViewer {message} {card} {author} />
  {:else}
    <MarkupMessageViewer message={displayMarkup} />
  {/if}
</ShowMore>
>>>>>>> ff4fdc22
<|MERGE_RESOLUTION|>--- conflicted
+++ resolved
@@ -19,25 +19,18 @@
   import { Card } from '@hcengineering/card'
   import { Person } from '@hcengineering/contact'
   import { Markup } from '@hcengineering/core'
-<<<<<<< HEAD
   import { translationStore } from '@hcengineering/contact-resources'
-=======
   import { ShowMore } from '@hcengineering/ui'
->>>>>>> ff4fdc22
 
   import ActivityMessageViewer from './ActivityMessageViewer.svelte'
   import { toMarkup } from '../../utils'
   import { isActivityMessage } from '../../activity'
-<<<<<<< HEAD
   import {
     isShownTranslatedMessage,
     TranslateMessagesStatus,
     translateMessagesStore,
     showOriginalMessagesStore
   } from '../../stores'
-=======
-  import { isShownTranslatedMessage, TranslateMessagesStatus, translateMessagesStore } from '../../stores'
->>>>>>> ff4fdc22
   import { translateMessage } from '../../actions'
 
   export let card: Card
@@ -88,15 +81,6 @@
       })
     }
   }
-<<<<<<< HEAD
-</script>
-
-{#if isActivityMessage(message)}
-  <ActivityMessageViewer {message} {card} {author} />
-{:else}
-  <MarkupMessageViewer message={displayMarkup} />
-{/if}
-=======
 
   function getMaxSize (maxHeight: string): number {
     const remValue = parseFloat(maxHeight.replace('rem', ''))
@@ -113,5 +97,4 @@
   {:else}
     <MarkupMessageViewer message={displayMarkup} />
   {/if}
-</ShowMore>
->>>>>>> ff4fdc22
+</ShowMore>