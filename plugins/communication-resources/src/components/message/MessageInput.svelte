<!--
// Copyright © 2025 Hardcore Engineering Inc.
//
// Licensed under the Eclipse Public License, Version 2.0 (the "License");
// you may not use this file except in compliance with the License. You may
// obtain a copy of the License at https://www.eclipse.org/legal/epl-2.0
//
// Unless required by applicable law or agreed to in writing, software
// distributed under the License is distributed on an "AS IS" BASIS,
// WITHOUT WARRANTIES OR CONDITIONS OF ANY KIND, either express or implied.
//
// See the License for the specific language governing permissions and
// limitations under the License.
-->

<script lang="ts">
  import { generateId, Markup, RateLimiter, Ref } from '@hcengineering/core'
  import { tick, createEventDispatcher } from 'svelte'
  import {
    uploadFile,
    deleteFile,
    getCommunicationClient,
    getClient,
    getFileMetadata,
    isLinkPreviewEnabled
  } from '@hcengineering/presentation'
  import {
    Message,
    MessageID,
    LinkPreviewParams,
    BlobParams,
    AttachmentID,
    linkPreviewType,
    BlobAttachment,
    AppletParams
  } from '@hcengineering/communication-types'
  import { AttachmentPresenter, LinkPreviewCard } from '@hcengineering/attachment-resources'
  import { areEqualMarkups, isEmptyMarkup } from '@hcengineering/text'
  import { updateMyPresence } from '@hcengineering/presence-resources'
  import { Component, showPopup, ThrottledCaller } from '@hcengineering/ui'
  import { getCurrentEmployee } from '@hcengineering/contact'
  import { Card } from '@hcengineering/card'
  import { getResource, setPlatformStatus, unknownError } from '@hcengineering/platform'
  import { isAppletAttachment, isBlobAttachment, isLinkPreviewAttachment } from '@hcengineering/communication-shared'

  import TextInput from '../TextInput.svelte'
  import IconAttach from '../icons/Attach.svelte'
<<<<<<< HEAD
  import {
    defaultMessageInputActions,
    toMarkdown,
    toMarkup,
    loadLinkPreviewData,
    isCardAllowedForCommunications,
    showForbidden
  } from '../../utils'
=======
  import { defaultMessageInputActions, toMarkdown, toMarkup, loadLinkPreviewParams } from '../../utils'
>>>>>>> 3ff80a09
  import communication from '../../plugin'
  import { type TextInputAction, type PresenceTyping, MessageDraft, AppletDraft } from '../../types'
  import TypingPresenter from '../TypingPresenter.svelte'
  import { getDraft, messageToDraft, saveDraft, getEmptyDraft, removeDraft } from '../../draft'

  export let card: Card
  export let message: Message | undefined = undefined
  export let title: string = ''
  export let onCancel: (() => void) | undefined = undefined
  export let onSubmit: ((markdown: string, blobs: BlobParams[]) => Promise<void>) | undefined = undefined

  const throttle = new ThrottledCaller(500)
  const dispatch = createEventDispatcher()
  const communicationClient = getCommunicationClient()
  const client = getClient()
  const me = getCurrentEmployee()

  const maxLinkPreviewCount = 4
  const previewUrls = new Map<string, boolean>()
  const linksData = new Map<string, LinkPreviewParams | null>()

  let prevCard: Ref<Card> | undefined = card._id
  let prevMessage: MessageID | undefined = message?.id
  let draft: MessageDraft = message != null ? messageToDraft(message) : getDraft(card._id)

  let inputElement: HTMLInputElement
  let refContainer: HTMLElement | undefined | null = undefined

  let progress = false

  $: if (prevCard !== card._id) {
    prevCard = card._id
    initDraft()
  }

  $: if (prevMessage !== message?.id) {
    prevMessage = message?.id
    initDraft()
  }

  $: _saveDraft(draft)

  function initDraft (): void {
    draft = message != null ? messageToDraft(message) : getDraft(card._id)
    previewUrls.clear()
  }

  function _saveDraft (draft: MessageDraft): void {
    for (const link of draft.links) {
      previewUrls.set(link.url, true)
    }
    if (message === undefined) {
      saveDraft(card._id, draft)
    }
  }

  async function handleSubmit (event: CustomEvent<Markup>): Promise<void> {
    if (!(await isCardAllowedForCommunications(card))) {
      await showForbidden()
      return
    }

    event.preventDefault()
    event.stopPropagation()

    const markup = event.detail
    const blobsToLoad = draft.blobs
    const linksToLoad = draft.links
    const appletsToLoad = draft.applets
    const urlsToLoad = Array.from(previewUrls.keys()).filter((it) => previewUrls.get(it) === true)

    draft = getEmptyDraft()
    previewUrls.clear()
    if (message === undefined) {
      removeDraft(card._id)
    }

    const markdown = toMarkdown(markup)

    if (onSubmit !== undefined) {
      await onSubmit(markdown, blobsToLoad)
      return
    }

    if (message === undefined) {
      await createMessage(markdown, blobsToLoad, linksToLoad, urlsToLoad, appletsToLoad)
      dispatch('sent')
    } else {
      await editMessage(message, markdown, blobsToLoad, linksToLoad, appletsToLoad)
    }
  }

  async function attachApplets (messageId: MessageID, appletDrafts: AppletDraft[]): Promise<void> {
    if (appletDrafts.length === 0) return
    const toAttach: AppletDraft[] = []
    for (const appletDraft of appletDrafts) {
      try {
        const ap = applets.find((it) => it._id === appletDraft.appletId)
        if (ap?.createFn == null) {
          toAttach.push(appletDraft)
          continue
        }
        const r = await getResource(ap.createFn)
        await r(card, messageId, appletDraft.params)
        toAttach.push(appletDraft)
      } catch (err) {
        console.error(err)
      }
    }

    if (toAttach.length > 0) {
      void communicationClient.attachmentPatch<AppletParams>(card._id, messageId, {
        add: toAttach.map((it) => ({
          type: it.type,
          params: it.params
        }))
      })
    }
  }

  async function createMessage (
    markdown: string,
    blobs: BlobParams[],
    links: LinkPreviewParams[],
    urlsToLoad: string[],
    appletDrafts: AppletDraft[]
  ): Promise<void> {
    const { messageId } = await communicationClient.createMessage(card._id, card._class, markdown)
    void client.update(card, {}, false, Date.now())

    void attachApplets(messageId, appletDrafts)

    if (blobs.length > 0) {
      void communicationClient.attachmentPatch<BlobParams>(card._id, messageId, {
        add: blobs.map((it) => ({
          id: it.blobId as any as AttachmentID,
          type: it.mimeType,
          params: it
        }))
      })
    }

    if (links.length > 0) {
      void communicationClient.attachmentPatch<LinkPreviewParams>(card._id, messageId, {
        add: links.map((it) => ({
          type: linkPreviewType,
          params: it
        }))
      })
    }

    for (const url of urlsToLoad) {
      if (links.some((it) => it.url === url)) continue
      const fetchedData = linksData.get(url)
      if (fetchedData === null) continue
      const params = fetchedData ?? (await loadLinkPreviewParams(url))
      if (params === undefined) continue
      void communicationClient.attachmentPatch<LinkPreviewParams>(card._id, messageId, {
        add: [
          {
            type: linkPreviewType,
            params
          }
        ]
      })
    }
  }

  async function editMessage (
    message: Message,
    markdown: string,
    blobs: BlobParams[],
    links: LinkPreviewParams[],
    appletDrafts: AppletDraft[]
  ): Promise<void> {
    await communicationClient.updateMessage(card._id, message.id, markdown)

    const attachBlobs = blobs.filter(
      (b) => !message.attachments.some((it) => isBlobAttachment(it) && it.params.blobId === b.blobId)
    )

    void attachApplets(
      message.id,
      appletDrafts.filter((a) => !message.attachments.some((it) => it.id === a.id))
    )

    if (attachBlobs.length > 0) {
      void communicationClient.attachmentPatch<BlobParams>(card._id, message.id, {
        add: attachBlobs.map((it) => ({
          id: it.blobId as any as AttachmentID,
          type: it.mimeType,
          params: it
        }))
      })
    }

    const detachBlobs = message.attachments.filter(
      (it) => isBlobAttachment(it) && !blobs.some((b) => b.blobId === it.params.blobId)
    ) as BlobAttachment[]
    if (detachBlobs.length > 0) {
      detachBlobs.forEach((it) => {
        void deleteFile(it.params.blobId)
      })
      void communicationClient.attachmentPatch(card._id, message.id, {
        remove: detachBlobs.map((it) => it.id)
      })
    }

    const detachApplets = message.attachments.filter(
      (it) => isAppletAttachment(it) && !appletDrafts.some((a) => a.id === it.id)
    )

    if (detachApplets.length > 0) {
      void communicationClient.attachmentPatch(card._id, message.id, {
        remove: detachApplets.map((it) => it.id)
      })
    }

    const attachLinks = links.filter(
      (l) => !message.attachments.some((it) => isLinkPreviewAttachment(it) && it.params.url === l.url)
    )

    void communicationClient.attachmentPatch(card._id, message.id, {
      add: attachLinks.map((it) => ({
        type: linkPreviewType,
        params: it
      }))
    })

    dispatch('edited')
  }

  async function fileSelected (): Promise<void> {
    progress = true
    await tick()
    const list = inputElement.files
    if (list === null || list.length === 0) return
    const limiter = new RateLimiter(10)
    for (let index = 0; index < list.length; index++) {
      const file = list.item(index)
      if (file !== null) {
        await limiter.add(() => addFile(file))
      }
    }
    await limiter.waitProcessing()
    inputElement.value = ''
    progress = false
  }

  async function addFile (file: File): Promise<void> {
    const uuid = await uploadFile(file)
    const metadata = await getFileMetadata(file, uuid)

    draft = {
      ...draft,
      blobs: [
        ...draft.blobs,
        {
          blobId: uuid,
          mimeType: file.type,
          fileName: file.name,
          size: file.size,
          metadata
        }
      ]
    }
  }

  const attachAction: TextInputAction = {
    label: communication.string.Attach,
    icon: IconAttach,
    action: () => {
      dispatch('focus')
      inputElement.click()
    },
    order: 1000
  }

  async function handleCancel (): Promise<void> {
    onCancel?.()
    for (const blob of draft.blobs) {
      const fromMessage =
        message?.attachments.some((it) => isBlobAttachment(it) && it.params.blobId === blob.blobId) ?? false
      if (!fromMessage) {
        void deleteFile(blob.blobId)
      }
    }
    draft = getEmptyDraft()
  }

  async function loadFiles (evt: ClipboardEvent): Promise<void> {
    progress = true
    const files = (evt.clipboardData?.files ?? []) as File[]

    for (const file of files) {
      await addFile(file)
    }

    progress = false
  }

  function pasteAction (_: any, evt: ClipboardEvent): boolean {
    let target: HTMLElement | null = evt.target as HTMLElement
    let allowed = false
    const hasFiles = Array.from(evt.clipboardData?.items ?? []).some((i) => i.kind === 'file')
    while (target != null) {
      target = target.parentElement
      if ((hasFiles && target === refContainer) || target === inputElement) {
        allowed = true
      }
    }
    if (!allowed) {
      return false
    }

    if (hasFiles) {
      void loadFiles(evt)
      return true
    }

    return allowed
  }

  async function fileDrop (e: DragEvent): Promise<void> {
    const list = e.dataTransfer?.files
    const limiter = new RateLimiter(10)

    if (list === undefined || list.length === 0) return
    progress = true
    for (let index = 0; index < list.length; index++) {
      const file = list.item(index)
      if (file !== null) {
        await limiter.add(() => addFile(file))
      }
    }
    await limiter.waitProcessing()
    progress = false
  }

  function isValidUrl (s: string): boolean {
    let url: URL
    try {
      url = new URL(s)
    } catch {
      return false
    }
    return url.protocol.startsWith('http')
  }

  function updateLinkPreview (): void {
    if (refContainer == null) return
    const hrefs = refContainer.getElementsByTagName('a')
    const validUrls = Array.from(hrefs)
      .filter((it) => it.target === '_blank' && isValidUrl(it.href) && it.rel !== '')
      .map((it) => it.href)
    const newUrls = new Set<string>()
    const removedUrls = new Set<string>()

    for (const [url] of previewUrls.entries()) {
      const found = validUrls.find((it) => it === url)
      if (found === undefined) {
        removedUrls.add(url)
      }
    }
    for (const url of validUrls) {
      if (previewUrls.has(url)) continue
      previewUrls.set(url, true)
      newUrls.add(url)
    }

    for (const url of removedUrls) {
      previewUrls.delete(url)
      draft = {
        ...draft,
        links: draft.links.filter((it) => it.url !== url)
      }
    }
    if (newUrls.size > 0) {
      void loadLinks(Array.from(newUrls))
    }
  }

  async function loadLinks (urls: string[]): Promise<void> {
    const draftId = draft._id

    for (const url of urls) {
      try {
        const data = linksData.get(url) ?? (await loadLinkPreviewParams(url))
        linksData.set(url, data ?? null)
        if (data === undefined || !previewUrls.has(url)) continue
        if (draftId !== draft._id) return
        draft = {
          ...draft,
          links: [...draft.links, data]
        }
      } catch (err: any) {
        void setPlatformStatus(unknownError(err))
      }
    }
  }

  async function onUpdate (event: CustomEvent<Markup>): Promise<void> {
    draft = {
      ...draft,
      content: event.detail
    }
    const visiblePreviewUrls = Array.from(previewUrls.keys()).filter((it) => previewUrls.get(it) === true)
    if (isLinkPreviewEnabled() && visiblePreviewUrls.length < maxLinkPreviewCount) {
      updateLinkPreview()
    }
    if (message !== undefined) return
    if (!isEmptyMarkup(draft.content)) {
      throttle.call(() => {
        const room = { objectId: card._id, objectClass: card._class }
        const typing: PresenceTyping = { person: me, lastTyping: Date.now() }
        updateMyPresence(room, { typing })
      })
    }
  }

  function isEmptyDraft (): boolean {
    return isEmptyMarkup(draft.content) && draft.blobs.length === 0 && draft.applets.length === 0
  }

  function hasChanges (blobs: BlobParams[], message: Message | undefined, appletDrafts: any[]): boolean {
    if (isEmptyDraft()) return false
    if (message === undefined) return blobs.length > 0 || !isEmptyMarkup(draft.content) || appletDrafts.length > 0
    const messageBlobs = message?.attachments.filter(isBlobAttachment) ?? []
    const messageApplets = message?.attachments.filter(isAppletAttachment) ?? []

    if (messageBlobs.length !== blobs.length) return true
    if (messageBlobs.some((it) => !blobs.some((b) => b.blobId === it.params.blobId))) return true
    if (messageApplets.length !== appletDrafts.length) return true
    if (messageApplets.some((it) => !appletDrafts.some((a) => a.id === it.id))) return true

    return !areEqualMarkups(draft.content, toMarkup(message.content))
  }

  const applets = client.getModel().findAllSync(communication.class.Applet, {})
  const appletActions: TextInputAction[] = applets.map((applet) => {
    return {
      label: applet.label,
      icon: applet.icon,
      action: () => {
        showPopup(applet.createComponent, { applet }, 'center', (result) => {
          if (result != null) {
            draft = {
              ...draft,
              applets: [...draft.applets, { id: generateId(), type: applet.type, appletId: applet._id, params: result }]
            }
          }
        })
      },
      order: 99999
    }
  })
</script>

<!-- svelte-ignore a11y-click-events-have-key-events -->
<!-- svelte-ignore a11y-no-static-element-interactions -->
<div
  bind:this={refContainer}
  class="flex-col no-print w-full"
  on:dragover|preventDefault={() => {}}
  on:dragleave={() => {}}
  on:drop|preventDefault|stopPropagation={fileDrop}
>
  <input
    bind:this={inputElement}
    disabled={inputElement == null}
    multiple
    type="file"
    name="file"
    id="file"
    style="display: none"
    on:change={fileSelected}
  />
  <TextInput
    content={draft.content}
    placeholder={title !== '' ? communication.string.MessageIn : undefined}
    placeholderParams={title !== '' ? { title } : undefined}
    loading={progress}
    hasChanges={hasChanges(draft.blobs, message, draft.applets)}
    actions={[...defaultMessageInputActions, attachAction, ...appletActions]}
    on:submit={handleSubmit}
    on:update={onUpdate}
    onCancel={onCancel ? handleCancel : undefined}
    onPaste={pasteAction}
  >
    <div slot="header" class="header">
      {#if draft.blobs.length > 0 || draft.links.length > 0 || draft.applets.length > 0}
        <div class="flex-row-center files-list scroll-divider-color flex-gap-2 mt-2">
          {#each draft.applets as appletDraft}
            {@const applet = applets.find((it) => it._id === appletDraft.appletId)}
            {#if applet}
              <Component
                is={applet.previewComponent}
                props={{
                  applet,
                  params: appletDraft.params,
                  editing: message !== undefined && message.attachments.some((it) => it.id === appletDraft.id)
                }}
                on:change={() => {
                  showPopup(applet.createComponent, { applet, params: appletDraft.params }, 'center', (result) => {
                    if (result != null) {
                      draft = {
                        ...draft,
                        applets: draft.applets.map((it) => {
                          if (it.id === appletDraft.id) {
                            return { ...it, params: result }
                          }
                          return it
                        })
                      }
                    }
                  })
                }}
                on:delete={() => {
                  draft = {
                    ...draft,
                    applets: draft.applets.filter((it) => it.id !== appletDraft.id)
                  }
                }}
              />
            {/if}
          {/each}
          {#each draft.blobs as attachedBlob (attachedBlob.blobId)}
            <div class="item flex">
              <AttachmentPresenter
                value={{
                  file: attachedBlob.blobId,
                  name: attachedBlob.fileName,
                  type: attachedBlob.mimeType,
                  size: attachedBlob.size,
                  metadata: attachedBlob.metadata
                }}
                showPreview
                removable
                on:remove={(result) => {
                  if (result !== undefined) {
                    draft = {
                      ...draft,
                      blobs: draft.blobs.filter((it) => it.blobId !== attachedBlob.blobId)
                    }

                    if (
                      !message?.attachments?.some(
                        (it) => isBlobAttachment(it) && it.params.blobId === attachedBlob.blobId
                      )
                    ) {
                      void deleteFile(attachedBlob.blobId)
                    }
                  }
                }}
              />
            </div>
          {/each}
          {#if draft.links.length > 0 && draft.blobs.length > 0}
            <div class="divider" />
          {/if}

          {#each draft.links as link}
            <div class="item flex">
              <LinkPreviewCard
                value={{
                  url: link.url,
                  host: link.host,
                  title: link.title,
                  description: link.description,
                  hostname: link.siteName,
                  image: link.previewImage?.url,
                  imageWidth: link.previewImage?.width,
                  imageHeight: link.previewImage?.height,
                  icon: link.iconUrl
                }}
                on:remove={(event) => {
                  const result = event.detail
                  if (result !== undefined) {
                    previewUrls.set(result.url, false)
                    draft = {
                      ...draft,
                      links: draft.links.filter((it) => it.url !== result.url)
                    }
                  }
                }}
              />
            </div>
          {/each}
        </div>
      {/if}
    </div>
  </TextInput>
</div>

{#if message === undefined}
  <TypingPresenter cardId={card._id} />
{/if}

<style lang="scss">
  .header {
    overflow: hidden;
    display: flex;
    min-width: 0;
    width: 100%;
  }

  .divider {
    height: 100%;
    border-left: 1px solid var(--theme-divider-color);
  }
  .files-list {
    overflow-x: auto;
    overflow-y: hidden;
    display: flex;
    gap: 0.5rem;
  }
</style><|MERGE_RESOLUTION|>--- conflicted
+++ resolved
@@ -45,18 +45,14 @@
 
   import TextInput from '../TextInput.svelte'
   import IconAttach from '../icons/Attach.svelte'
-<<<<<<< HEAD
   import {
     defaultMessageInputActions,
     toMarkdown,
     toMarkup,
-    loadLinkPreviewData,
+    loadLinkPreviewParams,
     isCardAllowedForCommunications,
     showForbidden
   } from '../../utils'
-=======
-  import { defaultMessageInputActions, toMarkdown, toMarkup, loadLinkPreviewParams } from '../../utils'
->>>>>>> 3ff80a09
   import communication from '../../plugin'
   import { type TextInputAction, type PresenceTyping, MessageDraft, AppletDraft } from '../../types'
   import TypingPresenter from '../TypingPresenter.svelte'
