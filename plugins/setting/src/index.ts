--- conflicted
+++ resolved
@@ -158,12 +158,8 @@
     Spaces: '' as Ref<Doc>,
     Backup: '' as Ref<Doc>,
     Export: '' as Ref<Doc>,
-<<<<<<< HEAD
-    DisablePermissionsConfiguration: '' as Ref<Configuration>
-=======
     DisablePermissionsConfiguration: '' as Ref<Configuration>,
     Mailboxes: '' as Ref<Doc>
->>>>>>> 461a0ace
   },
   mixin: {
     Editable: '' as Ref<Mixin<Editable>>,
