--- conflicted
+++ resolved
@@ -13,7 +13,6 @@
 // limitations under the License.
 //
 
-<<<<<<< HEAD
 import type {
   AccountRole,
   Blob,
@@ -23,11 +22,9 @@
   Mixin,
   Ref,
   AccountUuid,
+  Domain,
   IntegrationKind
 } from '@hcengineering/core'
-=======
-import type { AccountRole, Blob, Class, Configuration, Doc, Mixin, Ref, AccountUuid, Domain } from '@hcengineering/core'
->>>>>>> 46448e3a
 import type { Metadata, Plugin } from '@hcengineering/platform'
 import { Asset, IntlString, Resource, plugin } from '@hcengineering/platform'
 import { TemplateField, TemplateFieldCategory } from '@hcengineering/templates'
