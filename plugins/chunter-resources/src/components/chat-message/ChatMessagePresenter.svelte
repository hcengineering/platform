<!--
// Copyright © 2023 Hardcore Engineering Inc.
//
// Licensed under the Eclipse Public License, Version 2.0 (the "License");
// you may not use this file except in compliance with the License. You may
// obtain a copy of the License at https://www.eclipse.org/legal/epl-2.0
//
// Unless required by applicable law or agreed to in writing, software
// distributed under the License is distributed on an "AS IS" BASIS,
// WITHOUT WARRANTIES OR CONDITIONS OF ANY KIND, either express or implied.
//
// See the License for the specific language governing permissions and
// limitations under the License.
-->
<script lang="ts">
  import { Person, PersonAccount } from '@hcengineering/contact'
  import { personByIdStore } from '@hcengineering/contact-resources'
  import { Account, Class, Doc, getCurrentAccount, Ref, WithLookup } from '@hcengineering/core'
  import { createQuery, getClient, MessageViewer } from '@hcengineering/presentation'
  import core from '@hcengineering/core/lib/component'
  import { AttachmentDocList, AttachmentImageSize } from '@hcengineering/attachment-resources'
  import { getDocLinkTitle, LinkPresenter } from '@hcengineering/view-resources'
  import { Action, Button, IconEdit, ShowMore } from '@hcengineering/ui'
  import view from '@hcengineering/view'
  import activity, { DisplayActivityMessage } from '@hcengineering/activity'
  import { ActivityDocLink, ActivityMessageTemplate } from '@hcengineering/activity-resources'
  import chunter, { ChatMessage, ChatMessageViewlet } from '@hcengineering/chunter'
  import { Attachment } from '@hcengineering/attachment'

  import ChatMessageHeader from './ChatMessageHeader.svelte'
  import ChatMessageInput from './ChatMessageInput.svelte'

  export let value: WithLookup<ChatMessage> | undefined
  export let showNotify: boolean = false
  export let isHighlighted: boolean = false
  export let isSelected: boolean = false
  export let shouldScroll: boolean = false
  export let embedded: boolean = false
  export let withActions: boolean = true
  export let showEmbedded = false
  export let hideFooter = false
  export let skipLabel = false
  export let actions: Action[] = []
  export let excludedActions: string[] = []
  export let withFlatActions: boolean = true
  export let hoverable = true
  export let inline = false
  export let hoverStyles: 'borderedHover' | 'filledHover' = 'borderedHover'
  export let withShowMore: boolean = true
<<<<<<< HEAD
  export let attachmentImageSize: AttachmentImageSize = 'auto'
=======
  export let showLinksPreview = true
>>>>>>> a246b695
  export let onClick: (() => void) | undefined = undefined
  export let onReply: (() => void) | undefined = undefined

  const client = getClient()
  const hierarchy = client.getHierarchy()

  const userQuery = createQuery()
  const currentAccount = getCurrentAccount()

  let user: PersonAccount | undefined = undefined
  let person: Person | undefined = undefined

  let parentMessage: DisplayActivityMessage | undefined = undefined
  let parentObject: Doc | undefined
  let object: Doc | undefined

  let refInput: ChatMessageInput

  let viewlet: ChatMessageViewlet | undefined
  ;[viewlet] = value
    ? client.getModel().findAllSync(chunter.class.ChatMessageViewlet, {
      objectClass: value.attachedToClass,
      messageClass: value._class
    })
    : []

  $: value &&
    userQuery.query(core.class.Account, { _id: value.createdBy }, (res: Account[]) => {
      user = res[0] as PersonAccount
    })

  $: person = user?.person && $personByIdStore.get(user.person)

  $: value &&
    getParentMessage(value.attachedToClass, value.attachedTo).then((res) => {
      parentMessage = res as DisplayActivityMessage
    })

  $: value &&
    client.findOne(value.attachedToClass, { _id: value.attachedTo }).then((result) => {
      object = result
    })

  $: parentMessage &&
    client.findOne(parentMessage.attachedToClass, { _id: parentMessage.attachedTo }).then((result) => {
      parentObject = result
    })

  $: links = showLinksPreview ? getLinks(value?.message) : []

  function getLinks (content?: string): HTMLLinkElement[] {
    if (!content) {
      return []
    }
    const parser = new DOMParser()
    const parent = parser.parseFromString(content, 'text/html').firstChild?.childNodes[1] as HTMLElement
    return parseLinks(parent.childNodes)
  }

  function parseLinks (nodes: NodeListOf<ChildNode>): HTMLLinkElement[] {
    const res: HTMLLinkElement[] = []
    nodes.forEach((node) => {
      if (node.nodeType !== Node.TEXT_NODE) {
        if (node.nodeName === 'A') {
          res.push(node as HTMLLinkElement)
        }
        res.push(...parseLinks(node.childNodes))
      }
    })
    return res
  }

  async function getParentMessage (_class: Ref<Class<Doc>>, _id: Ref<Doc>) {
    if (hierarchy.isDerived(_class, activity.class.ActivityMessage)) {
      return await client.findOne(_class, { _id })
    }
  }

  async function handleEditAction () {
    isEditing = true
  }

  let isEditing = false
  let additionalActions: Action[] = []

  $: isOwn = user !== undefined && user._id === currentAccount._id

  $: additionalActions = [
    ...(isOwn
      ? [
          {
            label: activity.string.Edit,
            icon: IconEdit,
            group: 'edit',
            action: handleEditAction
          }
        ]
      : []),
    ...actions
  ]

  let attachments: Attachment[] | undefined = undefined
  $: attachments = value?.$lookup?.attachments as Attachment[] | undefined
</script>

{#if inline && object}
  {#await getDocLinkTitle(client, object._id, object._class, object) then title}
    <ActivityDocLink
      {object}
      {title}
      panelComponent={hierarchy.classHierarchyMixin(object._class, view.mixin.ObjectPanel)?.component ??
        view.component.EditDoc}
    />
  {/await}
{:else if value && !inline}
  <ActivityMessageTemplate
    message={value}
    {viewlet}
    {parentMessage}
    {person}
    {excludedActions}
    {showNotify}
    {isHighlighted}
    {isSelected}
    {shouldScroll}
    {embedded}
    {withActions}
    actions={additionalActions}
    {showEmbedded}
    {hideFooter}
    {withFlatActions}
    {hoverable}
    {hoverStyles}
    {onClick}
    {onReply}
  >
    <svelte:fragment slot="header">
      <ChatMessageHeader {object} {parentObject} message={value} {viewlet} {person} {skipLabel} />
    </svelte:fragment>
    <svelte:fragment slot="content">
      {#if !isEditing}
        {#if withShowMore}
          <ShowMore>
            <div class="clear-mins">
              <MessageViewer message={value.message} />
              <AttachmentDocList {value} {attachments} imageSize={attachmentImageSize} />
              {#each links as link}
                <LinkPresenter {link} />
              {/each}
            </div>
          </ShowMore>
        {:else}
          <div class="clear-mins">
            <MessageViewer message={value.message} />
            <AttachmentDocList {value} {attachments} imageSize={attachmentImageSize} />
            {#each links as link}
              <LinkPresenter {link} />
            {/each}
          </div>
        {/if}
      {:else if object}
        <ChatMessageInput
          bind:this={refInput}
          chatMessage={value}
          shouldSaveDraft={false}
          {object}
          on:submit={() => {
            isEditing = false
          }}
        />
        <div class="flex-row-center gap-2 justify-end mt-2">
          <Button
            label={view.string.Cancel}
            on:click={() => {
              isEditing = false
            }}
          />
          <Button label={activity.string.Update} accent on:click={() => refInput.submit()} />
        </div>
      {/if}
    </svelte:fragment>
  </ActivityMessageTemplate>
{/if}<|MERGE_RESOLUTION|>--- conflicted
+++ resolved
@@ -47,11 +47,8 @@
   export let inline = false
   export let hoverStyles: 'borderedHover' | 'filledHover' = 'borderedHover'
   export let withShowMore: boolean = true
-<<<<<<< HEAD
   export let attachmentImageSize: AttachmentImageSize = 'auto'
-=======
   export let showLinksPreview = true
->>>>>>> a246b695
   export let onClick: (() => void) | undefined = undefined
   export let onReply: (() => void) | undefined = undefined
 
