--- conflicted
+++ resolved
@@ -27,13 +27,10 @@
   import { Class, Doc, Markup, Ref, Space, WithLookup } from '@hcengineering/core'
   import { getClient, MessageViewer, pendingCreatedDocs } from '@hcengineering/presentation'
   import { EmptyMarkup } from '@hcengineering/text'
-<<<<<<< HEAD
-  import { createEventDispatcher } from 'svelte'
-=======
   import { Action, Button, IconEdit, ShowMore } from '@hcengineering/ui'
   import view from '@hcengineering/view'
   import { getDocLinkTitle } from '@hcengineering/view-resources'
->>>>>>> e80a7e76
+  import { createEventDispatcher } from 'svelte'
 
   import { shownTranslatedMessagesStore, translatedMessagesStore, translatingMessagesStore } from '../../stores'
   import ChatMessageHeader from './ChatMessageHeader.svelte'
