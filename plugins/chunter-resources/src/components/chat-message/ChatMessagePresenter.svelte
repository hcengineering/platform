<!--
// Copyright © 2023 Hardcore Engineering Inc.
//
// Licensed under the Eclipse Public License, Version 2.0 (the "License");
// you may not use this file except in compliance with the License. You may
// obtain a copy of the License at https://www.eclipse.org/legal/epl-2.0
//
// Unless required by applicable law or agreed to in writing, software
// distributed under the License is distributed on an "AS IS" BASIS,
// WITHOUT WARRANTIES OR CONDITIONS OF ANY KIND, either express or implied.
//
// See the License for the specific language governing permissions and
// limitations under the License.
-->
<script lang="ts">
  import { Person, PersonAccount } from '@hcengineering/contact'
  import { personByIdStore } from '@hcengineering/contact-resources'
  import core, { Account, Class, Doc, getCurrentAccount, Ref, WithLookup } from '@hcengineering/core'
  import { createQuery, getClient, MessageViewer } from '@hcengineering/presentation'
  import { AttachmentDocList, AttachmentImageSize } from '@hcengineering/attachment-resources'
  import { getDocLinkTitle, LinkPresenter } from '@hcengineering/view-resources'
  import { Action, Button, IconEdit, ShowMore } from '@hcengineering/ui'
  import view from '@hcengineering/view'
  import activity, { DisplayActivityMessage } from '@hcengineering/activity'
  import { ActivityDocLink, ActivityMessageTemplate } from '@hcengineering/activity-resources'
  import chunter, { ChatMessage, ChatMessageViewlet } from '@hcengineering/chunter'
  import { Attachment } from '@hcengineering/attachment'

  import ChatMessageHeader from './ChatMessageHeader.svelte'
  import ChatMessageInput from './ChatMessageInput.svelte'

  export let value: WithLookup<ChatMessage> | undefined
  export let showNotify: boolean = false
  export let isHighlighted: boolean = false
  export let isSelected: boolean = false
  export let shouldScroll: boolean = false
  export let embedded: boolean = false
  export let withActions: boolean = true
  export let showEmbedded = false
  export let hideFooter = false
  export let skipLabel = false
  export let actions: Action[] = []
  export let excludedActions: string[] = []
  export let withFlatActions: boolean = true
  export let hoverable = true
  export let inline = false
  export let hoverStyles: 'borderedHover' | 'filledHover' = 'borderedHover'
  export let withShowMore: boolean = true
  export let attachmentImageSize: AttachmentImageSize = 'auto'
  export let showLinksPreview = true
  export let videoPreload = true
<<<<<<< HEAD
  export let hideLink = false
=======
  export let compact = false
>>>>>>> 4efece20
  export let onClick: (() => void) | undefined = undefined
  export let onReply: (() => void) | undefined = undefined

  const client = getClient()
  const hierarchy = client.getHierarchy()

  const userQuery = createQuery()
  const currentAccount = getCurrentAccount()

  let user: PersonAccount | undefined = undefined
  let person: Person | undefined = undefined

  let parentMessage: DisplayActivityMessage | undefined = undefined
  let parentObject: Doc | undefined
  let object: Doc | undefined

  let refInput: ChatMessageInput

  let viewlet: ChatMessageViewlet | undefined
  ;[viewlet] = value
    ? client.getModel().findAllSync(chunter.class.ChatMessageViewlet, {
      objectClass: value.attachedToClass,
      messageClass: value._class
    })
    : []

  $: value &&
    userQuery.query(core.class.Account, { _id: value.createdBy }, (res: Account[]) => {
      user = res[0] as PersonAccount
    })

  $: person = user?.person && $personByIdStore.get(user.person)

  $: value &&
    getParentMessage(value.attachedToClass, value.attachedTo).then((res) => {
      parentMessage = res as DisplayActivityMessage
    })

  $: value &&
    client.findOne(value.attachedToClass, { _id: value.attachedTo }).then((result) => {
      object = result
    })

  $: parentMessage &&
    client.findOne(parentMessage.attachedToClass, { _id: parentMessage.attachedTo }).then((result) => {
      parentObject = result
    })

  $: links = showLinksPreview ? getLinks(value?.message) : []

  function getLinks (content?: string): HTMLLinkElement[] {
    if (!content) {
      return []
    }
    const parser = new DOMParser()
    const parent = parser.parseFromString(content, 'text/html').firstChild?.childNodes[1] as HTMLElement
    return parseLinks(parent.childNodes)
  }

  function parseLinks (nodes: NodeListOf<ChildNode>): HTMLLinkElement[] {
    const res: HTMLLinkElement[] = []
    nodes.forEach((node) => {
      if (node.nodeType !== Node.TEXT_NODE) {
        if (node.nodeName === 'A') {
          res.push(node as HTMLLinkElement)
        }
        res.push(...parseLinks(node.childNodes))
      }
    })
    return res
  }

  async function getParentMessage (_class: Ref<Class<Doc>>, _id: Ref<Doc>) {
    if (hierarchy.isDerived(_class, activity.class.ActivityMessage)) {
      return await client.findOne(_class, { _id })
    }
  }

  async function handleEditAction () {
    isEditing = true
  }

  let isEditing = false
  let additionalActions: Action[] = []

  $: isOwn = user !== undefined && user._id === currentAccount._id

  $: additionalActions = [
    ...(isOwn
      ? [
          {
            label: activity.string.Edit,
            icon: IconEdit,
            group: 'edit',
            action: handleEditAction
          }
        ]
      : []),
    ...actions
  ]

  let attachments: Attachment[] | undefined = undefined
  $: attachments = value?.$lookup?.attachments as Attachment[] | undefined
</script>

{#if inline && object}
  {#await getDocLinkTitle(client, object._id, object._class, object) then title}
    <ActivityDocLink
      {object}
      {title}
      panelComponent={hierarchy.classHierarchyMixin(object._class, view.mixin.ObjectPanel)?.component ??
        view.component.EditDoc}
    />
  {/await}
{:else if value && !inline}
  <ActivityMessageTemplate
    message={value}
    {viewlet}
    {parentMessage}
    {person}
    {excludedActions}
    {showNotify}
    {isHighlighted}
    {isSelected}
    {shouldScroll}
    {embedded}
    withActions={withActions && !isEditing}
    actions={additionalActions}
    {showEmbedded}
    {hideFooter}
    {withFlatActions}
    {hoverable}
    {hoverStyles}
    {skipLabel}
    showDatePreposition={hideLink}
    {onClick}
    {onReply}
  >
    <svelte:fragment slot="header">
      <ChatMessageHeader {object} {parentObject} message={value} {viewlet} {person} {skipLabel} {hideLink} />
    </svelte:fragment>
    <svelte:fragment slot="content">
      {#if !isEditing}
        {#if withShowMore}
          <ShowMore limit={compact ? 80 : undefined}>
            <div class="clear-mins">
              <MessageViewer message={value.message} />
              <AttachmentDocList {value} {attachments} imageSize={attachmentImageSize} {videoPreload} />
              {#each links as link}
                <LinkPresenter {link} />
              {/each}
            </div>
          </ShowMore>
        {:else}
          <div class="clear-mins">
            <MessageViewer message={value.message} />
            <AttachmentDocList {value} {attachments} imageSize={attachmentImageSize} {videoPreload} />
            {#each links as link}
              <LinkPresenter {link} />
            {/each}
          </div>
        {/if}
      {:else if object}
        <ChatMessageInput
          bind:this={refInput}
          chatMessage={value}
          shouldSaveDraft={false}
          focusIndex={1000}
          autofocus
          {object}
          on:submit={() => {
            isEditing = false
          }}
        />
        <div class="flex-row-center gap-2 justify-end mt-2">
          <Button
            label={view.string.Cancel}
            on:click={() => {
              isEditing = false
            }}
          />
          <Button label={activity.string.Update} accent on:click={() => refInput.submit()} />
        </div>
      {/if}
    </svelte:fragment>
  </ActivityMessageTemplate>
{/if}<|MERGE_RESOLUTION|>--- conflicted
+++ resolved
@@ -49,11 +49,8 @@
   export let attachmentImageSize: AttachmentImageSize = 'auto'
   export let showLinksPreview = true
   export let videoPreload = true
-<<<<<<< HEAD
   export let hideLink = false
-=======
   export let compact = false
->>>>>>> 4efece20
   export let onClick: (() => void) | undefined = undefined
   export let onReply: (() => void) | undefined = undefined
 
