--- conflicted
+++ resolved
@@ -61,7 +61,6 @@
         action: chunter.actionImpl.SubscribeMessage
       } as Action)
 
-<<<<<<< HEAD
   $: pinActions = isPinned
     ? ({
         label: chunter.string.UnpinMessage,
@@ -71,14 +70,13 @@
         label: chunter.string.PinMessage,
         action: chunter.actionImpl.PinMessage
       } as Action)
-=======
+
   $: isEditing = false;
 
   const editAction = {
     label: chunter.string.EditMessage,
     action: () => isEditing = true
   }
->>>>>>> da45faf7
 
   const deleteAction = {
     label: chunter.string.DeleteMessage,
