<!--
// Copyright © 2020 Anticrm Platform Contributors.
//
// Licensed under the Eclipse Public License, Version 2.0 (the "License");
// you may not use this file except in compliance with the License. You may
// obtain a copy of the License at https://www.eclipse.org/legal/epl-2.0
//
// Unless required by applicable law or agreed to in writing, software
// distributed under the License is distributed on an "AS IS" BASIS,
// WITHOUT WARRANTIES OR CONDITIONS OF ANY KIND, either express or implied.
//
// See the License for the specific language governing permissions and
// limitations under the License.
-->
<script lang="ts">
  import { Attachment } from '@anticrm/attachment'
  import { AttachmentList, AttachmentRefInput } from '@anticrm/attachment-resources'
  import type { ThreadMessage } from '@anticrm/chunter'
  import { Employee, EmployeeAccount, formatName } from '@anticrm/contact'
  import { Ref, WithLookup, getCurrentAccount } from '@anticrm/core'
  import { NotificationClientImpl } from '@anticrm/notification-resources'
  import { getResource } from '@anticrm/platform'
  import { Avatar, getClient, MessageViewer } from '@anticrm/presentation'
  import { ActionIcon, IconMoreH, Menu, showPopup } from '@anticrm/ui'
  import { Action } from '@anticrm/view'
  import { getActions } from '@anticrm/view-resources'
  import { UnpinMessage } from '../index';
  import chunter from '../plugin'
  import { getTime } from '../utils'
  // import Share from './icons/Share.svelte'
  import Bookmark from './icons/Bookmark.svelte'
  import Emoji from './icons/Emoji.svelte'
  import Reactions from './Reactions.svelte'

  export let message: WithLookup<ThreadMessage>
  export let employees: Map<Ref<Employee>, Employee>
  export let isPinned: boolean = false

  $: attachments = (message.$lookup?.attachments ?? []) as Attachment[]

  const client = getClient()

  const reactions: boolean = false

  const notificationClient = NotificationClientImpl.getClient()
  const lastViews = notificationClient.getLastViews()
  $: subscribed = ($lastViews.get(message.attachedTo) ?? -1) > -1
  $: subscribeAction = subscribed
    ? ({
        label: chunter.string.TurnOffReplies,
        action: chunter.actionImpl.UnsubscribeComment
      } as Action)
    : ({
        label: chunter.string.GetNewReplies,
        action: chunter.actionImpl.SubscribeComment
      } as Action)

<<<<<<< HEAD
  $: pinActions = isPinned
    ? ({
        label: chunter.string.UnpinMessage,
        action: chunter.actionImpl.UnpinMessage
      } as Action)
    : ({
        label: chunter.string.PinMessage,
        action: chunter.actionImpl.PinMessage
      } as Action)
=======
  $: isEditing = false;

  const editAction = {
    label: chunter.string.EditMessage,
    action: () => isEditing = true
  }
>>>>>>> da45faf7

  const deleteAction = {
    label: chunter.string.DeleteMessage,
    action: async () => {
      await client.removeDoc(message._class, message.space, message._id)
      UnpinMessage(message)
    }
  }

  const showMenu = async (ev: Event): Promise<void> => {
    const actions = await getActions(client, message, chunter.class.ThreadMessage)
    actions.push(subscribeAction)
    actions.push(pinActions)
    showPopup(
      Menu,
      {
        actions: [
          ...actions.map((a) => ({
            label: a.label,
            icon: a.icon,
            action: async () => {
              const impl = await getResource(a.action)
              await impl(message)
            }
          })),
          ...(getCurrentAccount()._id === message.createBy ? [editAction, deleteAction] : [])
        ]
      },
      ev.target as HTMLElement
    )
  }

  async function onMessageEdit (event: CustomEvent) {
    const { message: newContent, attachments: newAttachments } = event.detail

    if (newContent !== message.content || newAttachments !== attachments) {
      await client.update(
        message,
        {
          content: newContent,
          attachments: newAttachments
        }
      )
    }
    isEditing = false
  }

  $: employee = getEmployee(message)

  function getEmployee (comment: WithLookup<ThreadMessage>): Employee | undefined {
    const employee = (comment.$lookup?.createBy as EmployeeAccount)?.employee
    if (employee !== undefined) {
      return employees.get(employee)
    }
  }
</script>

<div class="container">
  <div class="avatar"><Avatar size={'medium'} avatar={employee?.avatar} /></div>
  <div class="message">
    <div class="header">
      {#if employee}{formatName(employee.name)}{/if}
      <span>{getTime(message.createOn)}</span>
    </div>
    {#if isEditing}
      <AttachmentRefInput 
        space={message.space} 
        _class={chunter.class.Comment} 
        objectId={message._id} 
        content={message.content} 
        on:message={onMessageEdit} 
      />
    {:else}
      <div class="text"><MessageViewer message={message.content} /></div>
      {#if message.attachments}<div class="attachments"><AttachmentList {attachments} /></div>{/if}
    {/if}
    {#if reactions}
      <div class="footer">
        <div><Reactions /></div>
      </div>
    {/if}
  </div>
  <div class="buttons">
    <div class="tool">
      <ActionIcon
        icon={IconMoreH}
        size={'medium'}
        action={(e) => {
          showMenu(e)
        }}
      />
    </div>
    <div class="tool"><ActionIcon icon={Bookmark} size={'medium'} /></div>
    <!-- <div class="tool"><ActionIcon icon={Share} size={'medium'}/></div> -->
    <div class="tool"><ActionIcon icon={Emoji} size={'medium'} /></div>
  </div>
</div>

<style lang="scss">
  .container {
    position: relative;
    display: flex;
    margin-bottom: 2rem;
    z-index: 1;

    .avatar {
      min-width: 2.25rem;
    }

    .message {
      display: flex;
      flex-direction: column;
      width: 100%;
      margin-left: 1rem;

      .header {
        font-weight: 500;
        font-size: 1rem;
        line-height: 150%;
        color: var(--theme-caption-color);
        margin-bottom: 0.25rem;

        span {
          margin-left: 0.5rem;
          font-weight: 400;
          font-size: 0.875rem;
          line-height: 1.125rem;
          opacity: 0.4;
        }
      }
      .text {
        line-height: 150%;
      }
      .attachments {
        margin-top: 1rem;
      }
      .footer {
        display: flex;
        justify-content: space-between;
        align-items: center;
        height: 2rem;
        margin-top: 0.5rem;
        user-select: none;

        div + div {
          margin-left: 1rem;
        }
      }
    }

    .buttons {
      position: absolute;
      visibility: hidden;
      top: -0.5rem;
      right: -0.5rem;
      display: flex;
      flex-direction: row-reverse;
      user-select: none;

      .tool + .tool {
        margin-right: 0.5rem;
      }
    }

    &:hover > .buttons {
      visibility: visible;
    }
    &:hover::before {
      content: '';
    }

    &::before {
      position: absolute;
      top: -1.25rem;
      left: -1.25rem;
      width: calc(100% + 2.5rem);
      height: calc(100% + 2.5rem);
      background-color: var(--theme-button-bg-enabled);
      border: 1px solid var(--theme-bg-accent-color);
      border-radius: 0.75rem;
      z-index: -1;
    }
  }
</style><|MERGE_RESOLUTION|>--- conflicted
+++ resolved
@@ -55,7 +55,6 @@
         action: chunter.actionImpl.SubscribeComment
       } as Action)
 
-<<<<<<< HEAD
   $: pinActions = isPinned
     ? ({
         label: chunter.string.UnpinMessage,
@@ -65,14 +64,13 @@
         label: chunter.string.PinMessage,
         action: chunter.actionImpl.PinMessage
       } as Action)
-=======
+
   $: isEditing = false;
 
   const editAction = {
     label: chunter.string.EditMessage,
     action: () => isEditing = true
   }
->>>>>>> da45faf7
 
   const deleteAction = {
     label: chunter.string.DeleteMessage,
