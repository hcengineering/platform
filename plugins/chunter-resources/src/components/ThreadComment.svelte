<!--
// Copyright © 2020 Anticrm Platform Contributors.
//
// Licensed under the Eclipse Public License, Version 2.0 (the "License");
// you may not use this file except in compliance with the License. You may
// obtain a copy of the License at https://www.eclipse.org/legal/epl-2.0
//
// Unless required by applicable law or agreed to in writing, software
// distributed under the License is distributed on an "AS IS" BASIS,
// WITHOUT WARRANTIES OR CONDITIONS OF ANY KIND, either express or implied.
//
// See the License for the specific language governing permissions and
// limitations under the License.
-->
<script lang="ts">
  import { Attachment } from '@anticrm/attachment'
  import { AttachmentList } from '@anticrm/attachment-resources'
  import type { ThreadMessage } from '@anticrm/chunter'
  import { Employee, EmployeeAccount, formatName } from '@anticrm/contact'
  import { Ref, WithLookup, getCurrentAccount } from '@anticrm/core'
  import { NotificationClientImpl } from '@anticrm/notification-resources'
  import { getResource } from '@anticrm/platform'
  import { Avatar, createQuery, getClient, MessageViewer } from '@anticrm/presentation'
  import { ActionIcon, IconMoreH, Menu, showPopup } from '@anticrm/ui'
  import { Action } from '@anticrm/view'
  import { getActions } from '@anticrm/view-resources'
  import { createEventDispatcher } from 'svelte'
  import chunter from '../plugin'
  import { getTime } from '../utils'
  // import Share from './icons/Share.svelte'
  import Bookmark from './icons/Bookmark.svelte'
  import Emoji from './icons/Emoji.svelte'
  import Reactions from './Reactions.svelte'

  export let message: WithLookup<ThreadMessage>
  export let employees: Map<Ref<Employee>, Employee>
  export let isPinned: boolean = false

  $: attachments = (message.$lookup?.attachments ?? []) as Attachment[]

  const client = getClient()

  const reactions: boolean = false

  const notificationClient = NotificationClientImpl.getClient()
  const lastViews = notificationClient.getLastViews()
  $: subscribed = ($lastViews.get(message.attachedTo) ?? -1) > -1
  $: subscribeAction = subscribed
    ? ({
        label: chunter.string.TurnOffReplies,
        action: chunter.actionImpl.UnsubscribeComment
      } as Action)
    : ({
        label: chunter.string.GetNewReplies,
        action: chunter.actionImpl.SubscribeComment
      } as Action)

<<<<<<< HEAD
  $: pinActions = isPinned
    ? ({
        label: chunter.string.UnpinMessage,
        action: chunter.actionImpl.UnpinMessage
      } as Action)
    : ({
        label: chunter.string.PinMessage,
        action: chunter.actionImpl.PinMessage
      } as Action)
=======
  const deleteAction = {
    label: chunter.string.DeleteMessage,
    action: async () => await client.removeDoc(message._class, message.space, message._id)
  }
>>>>>>> e205f313

  const showMenu = async (ev: Event): Promise<void> => {
    const actions = await getActions(client, message, chunter.class.ThreadMessage)
    actions.push(subscribeAction)
    actions.push(pinActions)
    showPopup(
      Menu,
      {
        actions: [
          ...actions.map((a) => ({
            label: a.label,
            icon: a.icon,
            action: async () => {
              const impl = await getResource(a.action)
              await impl(message)
            }
          })),
          ...(getCurrentAccount()._id === message.createBy ? [deleteAction] : [])
        ]
      },
      ev.target as HTMLElement
    )
  }

  $: employee = getEmployee(message)

  function getEmployee (comment: WithLookup<ThreadMessage>): Employee | undefined {
    const employee = (comment.$lookup?.createBy as EmployeeAccount)?.employee
    if (employee !== undefined) {
      return employees.get(employee)
    }
  }
</script>

<div class="container">
  <div class="avatar"><Avatar size={'medium'} avatar={employee?.avatar} /></div>
  <div class="message">
    <div class="header">
      {#if employee}{formatName(employee.name)}{/if}
      <span>{getTime(message.createOn)}</span>
    </div>
    <div class="text"><MessageViewer message={message.content} /></div>
    {#if message.attachments}<div class="attachments"><AttachmentList {attachments} /></div>{/if}
    {#if reactions}
      <div class="footer">
        <div><Reactions /></div>
      </div>
    {/if}
  </div>
  <div class="buttons">
    <div class="tool">
      <ActionIcon
        icon={IconMoreH}
        size={'medium'}
        action={(e) => {
          showMenu(e)
        }}
      />
    </div>
    <div class="tool"><ActionIcon icon={Bookmark} size={'medium'} /></div>
    <!-- <div class="tool"><ActionIcon icon={Share} size={'medium'}/></div> -->
    <div class="tool"><ActionIcon icon={Emoji} size={'medium'} /></div>
  </div>
</div>

<style lang="scss">
  .container {
    position: relative;
    display: flex;
    margin-bottom: 2rem;
    z-index: 1;

    .avatar {
      min-width: 2.25rem;
    }

    .message {
      display: flex;
      flex-direction: column;
      width: 100%;
      margin-left: 1rem;

      .header {
        font-weight: 500;
        font-size: 1rem;
        line-height: 150%;
        color: var(--theme-caption-color);
        margin-bottom: 0.25rem;

        span {
          margin-left: 0.5rem;
          font-weight: 400;
          font-size: 0.875rem;
          line-height: 1.125rem;
          opacity: 0.4;
        }
      }
      .text {
        line-height: 150%;
      }
      .attachments {
        margin-top: 1rem;
      }
      .footer {
        display: flex;
        justify-content: space-between;
        align-items: center;
        height: 2rem;
        margin-top: 0.5rem;
        user-select: none;

        div + div {
          margin-left: 1rem;
        }
      }
    }

    .buttons {
      position: absolute;
      visibility: hidden;
      top: -0.5rem;
      right: -0.5rem;
      display: flex;
      flex-direction: row-reverse;
      user-select: none;

      .tool + .tool {
        margin-right: 0.5rem;
      }
    }

    &:hover > .buttons {
      visibility: visible;
    }
    &:hover::before {
      content: '';
    }

    &::before {
      position: absolute;
      top: -1.25rem;
      left: -1.25rem;
      width: calc(100% + 2.5rem);
      height: calc(100% + 2.5rem);
      background-color: var(--theme-button-bg-enabled);
      border: 1px solid var(--theme-bg-accent-color);
      border-radius: 0.75rem;
      z-index: -1;
    }
  }
</style><|MERGE_RESOLUTION|>--- conflicted
+++ resolved
@@ -55,7 +55,6 @@
         action: chunter.actionImpl.SubscribeComment
       } as Action)
 
-<<<<<<< HEAD
   $: pinActions = isPinned
     ? ({
         label: chunter.string.UnpinMessage,
@@ -65,12 +64,11 @@
         label: chunter.string.PinMessage,
         action: chunter.actionImpl.PinMessage
       } as Action)
-=======
+
   const deleteAction = {
     label: chunter.string.DeleteMessage,
     action: async () => await client.removeDoc(message._class, message.space, message._id)
   }
->>>>>>> e205f313
 
   const showMenu = async (ev: Event): Promise<void> => {
     const actions = await getActions(client, message, chunter.class.ThreadMessage)
