<!--
// Copyright © 2020 Anticrm Platform Contributors.
// 
// Licensed under the Eclipse Public License, Version 2.0 (the "License");
// you may not use this file except in compliance with the License. You may
// obtain a copy of the License at https://www.eclipse.org/legal/epl-2.0
// 
// Unless required by applicable law or agreed to in writing, software
// distributed under the License is distributed on an "AS IS" BASIS,
// WITHOUT WARRANTIES OR CONDITIONS OF ANY KIND, either express or implied.
// 
// See the License for the specific language governing permissions and
// limitations under the License.
-->
<script lang="ts">
  import attachment, { Attachment } from '@anticrm/attachment'
  import { AttachmentRefInput } from '@anticrm/attachment-resources'
<<<<<<< HEAD
  import { ChunterMessage, Message } from '@anticrm/chunter'
  import { createBacklinks, generateId, getCurrentAccount, Ref, Space, TxFactory } from '@anticrm/core'
=======
  import { ChunterMessage, Message, ChunterSpace } from '@anticrm/chunter'
  import { generateId, getCurrentAccount, Ref, Space, TxFactory } from '@anticrm/core'
>>>>>>> e5c64849
  import { NotificationClientImpl } from '@anticrm/notification-resources'
  import notification from '@anticrm/notification'
  import { createQuery, getClient } from '@anticrm/presentation'
  import { getCurrentLocation, navigate } from '@anticrm/ui'
  import chunter from '../plugin'
  import Channel from './Channel.svelte'
  import PinnedMessages from './PinnedMessages.svelte'

  export let space: Ref<Space>
  let chunterSpace: ChunterSpace

  const client = getClient()
  const _class = chunter.class.Message
  let _id = generateId() as Ref<Message>
  const notificationClient = NotificationClientImpl.getClient()

  async function onMessage (event: CustomEvent) {
    const { message, attachments } = event.detail
    const me = getCurrentAccount()._id
    const txFactory = new TxFactory(me)
    const tx = txFactory.createTxCreateDoc<Message>(
      _class,
      space,
      {
        attachedTo: space,
        attachedToClass: chunter.class.ChunterSpace,
        collection: 'messages',
        content: message,
        createOn: 0,
        createBy: me,
        attachments
      },
      _id
    )
    tx.attributes.createOn = tx.modifiedOn

    if (
      chunterSpace._class === chunter.class.DirectMessage &&
      !chunterSpace.lastMessage &&
      chunterSpace.members.length !== 1
    ) {
      await Promise.all(
        chunterSpace.members
          .filter((accId) => accId !== me)
          .map((accId) =>
            client.createDoc(notification.class.LastView, space, {
              user: accId,
              lastView: 0,
              attachedTo: space,
              attachedToClass: chunterSpace._class,
              collection: 'lastViews'
            })
          )
      )
    }
    await notificationClient.updateLastView(space, chunter.class.ChunterSpace, tx.modifiedOn, true)
    await client.tx(tx)

    // Create an backlink to document
    await createBacklinks(client, space, chunter.class.ChunterSpace, _id, message)

    _id = generateId()
  }

  function openThread (_id: Ref<Message>) {
    const loc = getCurrentLocation()
    loc.path[3] = _id
    navigate(loc)
  }

  const pinnedQuery = createQuery()
  let pinnedIds: Ref<ChunterMessage>[] = []
  pinnedQuery.query(
    chunter.class.ChunterSpace,
    { _id: space },
    (res) => {
      pinnedIds = res[0]?.pinned ?? []
      chunterSpace = res[0]
    },
    { limit: 1 }
  )

  const savedMessagesQuery = createQuery()
  let savedMessagesIds: Ref<ChunterMessage>[] = []
  savedMessagesQuery.query(chunter.class.SavedMessages, {}, (res) => {
    savedMessagesIds = res.map((r) => r.attachedTo)
  })

  const savedAttachmentsQuery = createQuery()
  let savedAttachmentsIds: Ref<Attachment>[] = []
  savedAttachmentsQuery.query(attachment.class.SavedAttachments, {}, (res) => {
    savedAttachmentsIds = res.map((r) => r.attachedTo)
  })
</script>

<PinnedMessages {space} {pinnedIds} />
<Channel
  {space}
  on:openThread={(e) => {
    openThread(e.detail)
  }}
  {pinnedIds}
  {savedMessagesIds}
  {savedAttachmentsIds}
/>
<div class="reference">
  <AttachmentRefInput {space} {_class} objectId={_id} on:message={onMessage} />
</div>

<style lang="scss">
  .reference {
    margin: 1.25rem 2.5rem;
  }
</style><|MERGE_RESOLUTION|>--- conflicted
+++ resolved
@@ -15,13 +15,8 @@
 <script lang="ts">
   import attachment, { Attachment } from '@anticrm/attachment'
   import { AttachmentRefInput } from '@anticrm/attachment-resources'
-<<<<<<< HEAD
-  import { ChunterMessage, Message } from '@anticrm/chunter'
+  import { ChunterMessage, Message, ChunterSpace } from '@anticrm/chunter'
   import { createBacklinks, generateId, getCurrentAccount, Ref, Space, TxFactory } from '@anticrm/core'
-=======
-  import { ChunterMessage, Message, ChunterSpace } from '@anticrm/chunter'
-  import { generateId, getCurrentAccount, Ref, Space, TxFactory } from '@anticrm/core'
->>>>>>> e5c64849
   import { NotificationClientImpl } from '@anticrm/notification-resources'
   import notification from '@anticrm/notification'
   import { createQuery, getClient } from '@anticrm/presentation'
