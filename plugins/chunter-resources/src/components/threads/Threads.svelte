--- conflicted
+++ resolved
@@ -13,12 +13,6 @@
 // limitations under the License.
 -->
 <script lang="ts">
-<<<<<<< HEAD
-  import { getCurrentAccount, SortingOrder } from '@hcengineering/core'
-  import { createQuery } from '@hcengineering/presentation'
-  import { Scroller, Loading, Lazy } from '@hcengineering/ui'
-=======
->>>>>>> 461a0ace
   import activity, { ActivityMessage } from '@hcengineering/activity'
   import { ActivityMessagePresenter } from '@hcengineering/activity-resources'
   import attachment from '@hcengineering/attachment'
@@ -30,11 +24,6 @@
   import chunter from '../../plugin'
   import BlankView from '../BlankView.svelte'
   import Header from '../Header.svelte'
-<<<<<<< HEAD
-  import { openMessageFromSpecial } from '../../navigation'
-  import BlankView from '../BlankView.svelte'
-=======
->>>>>>> 461a0ace
   import LoadingHistory from '../LoadingHistory.svelte'
 
   const threadsQuery = createQuery()
@@ -48,8 +37,6 @@
 
   let limit = 100
   let hasNextPage = true
-<<<<<<< HEAD
-=======
 
   let collabs: Collaborator[] = []
 
@@ -64,17 +51,12 @@
       collabs = res
     }
   )
->>>>>>> 461a0ace
 
   $: threadsQuery.query(
     activity.class.ActivityMessage,
     {
       replies: { $gte: 1 },
-<<<<<<< HEAD
-      [`${notification.mixin.Collaborators}.collaborators`]: me._id
-=======
       _id: { $in: collabs.map((c) => c.attachedTo as Ref<ActivityMessage>) }
->>>>>>> 461a0ace
     },
     (res) => {
       if (res.length <= limit) {
