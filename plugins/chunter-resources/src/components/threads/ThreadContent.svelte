--- conflicted
+++ resolved
@@ -1,47 +1,24 @@
 <script lang="ts">
   import activity, { ActivityMessage } from '@hcengineering/activity'
   import { Label } from '@hcengineering/ui'
-<<<<<<< HEAD
-  import { Ref } from '@hcengineering/core'
+  import { Doc, Ref, Space } from '@hcengineering/core'
   import { InboxNotificationsClientImpl } from '@hcengineering/notification-resources'
   import notification from '@hcengineering/notification'
-  import { getClient } from '@hcengineering/presentation'
+  import { createQuery, getClient } from '@hcengineering/presentation'
 
   import ThreadParentMessage from './ThreadParentPresenter.svelte'
   import ReverseChannelScrollView from '../ReverseChannelScrollView.svelte'
-=======
-  import ChannelScrollView from '../ChannelScrollView.svelte'
-  import core, { Doc, Ref, Space } from '@hcengineering/core'
-  import { createQuery, getClient } from '@hcengineering/presentation'
-
->>>>>>> b359d080
   import { ChannelDataProvider } from '../../channelDataProvider'
   import chunter from '../../plugin'
 
   export let selectedMessageId: Ref<ActivityMessage> | undefined = undefined
   export let message: ActivityMessage
 
-<<<<<<< HEAD
   const client = getClient()
+  const hierarchy = client.getHierarchy()
+  const query = createQuery()
   const inboxClient = InboxNotificationsClientImpl.getClient()
   const contextByDocStore = inboxClient.contextByDoc
-
-  let dataProvider: ChannelDataProvider | undefined = undefined
-
-  $: void updateProvider(message)
-
-  async function updateProvider (message: ActivityMessage): Promise<void> {
-    if (dataProvider !== undefined) {
-      return
-    }
-
-    const context =
-      $contextByDocStore.get(message._id) ??
-      (await client.findOne(notification.class.DocNotifyContext, { objectId: message._id }))
-=======
-  const query = createQuery()
-  const client = getClient()
-  const hierarchy = client.getHierarchy()
 
   let channel: Doc | undefined = undefined
   let dataProvider: ChannelDataProvider | undefined = undefined
@@ -55,8 +32,16 @@
     { limit: 1 }
   )
 
-  $: if (message !== undefined && dataProvider === undefined) {
->>>>>>> b359d080
+  $: void updateProvider(message)
+
+  async function updateProvider (message: ActivityMessage): Promise<void> {
+    if (dataProvider !== undefined) {
+      return
+    }
+
+    const context =
+      $contextByDocStore.get(message._id) ??
+      (await client.findOne(notification.class.DocNotifyContext, { objectId: message._id }))
     dataProvider = new ChannelDataProvider(
       context,
       message.space,
@@ -74,13 +59,8 @@
 </script>
 
 <div class="hulyComponent-content hulyComponent-content__container noShrink">
-<<<<<<< HEAD
-  {#if dataProvider !== undefined}
+  {#if dataProvider !== undefined && channel !== undefined}
     <ReverseChannelScrollView
-=======
-  {#if dataProvider !== undefined && channel !== undefined}
-    <ChannelScrollView
->>>>>>> b359d080
       bind:selectedMessageId
       object={message}
       {channel}
