<!--
// Copyright © 2023 Hardcore Engineering Inc.
//
// Licensed under the Eclipse Public License, Version 2.0 (the "License");
// you may not use this file except in compliance with the License. You may
// obtain a copy of the License at https://www.eclipse.org/legal/epl-2.0
//
// Unless required by applicable law or agreed to in writing, software
// distributed under the License is distributed on an "AS IS" BASIS,
// WITHOUT WARRANTIES OR CONDITIONS OF ANY KIND, either express or implied.
//
// See the License for the specific language governing permissions and
// limitations under the License.
-->
<script lang="ts">
  import { Attachment, SavedAttachments } from '@hcengineering/attachment'
  import { AttachmentPreview, savedAttachmentsStore } from '@hcengineering/attachment-resources'
<<<<<<< HEAD
  import { Person, PersonAccount, getName as getContactName } from '@hcengineering/contact'
  import { personAccountByIdStore, personByIdStore } from '@hcengineering/contact-resources'
  import { getDisplayTime, IdMap, Ref, WithLookup } from '@hcengineering/core'
=======
  import { getName as getContactName } from '@hcengineering/contact'
  import { getPersonByPersonId } from '@hcengineering/contact-resources'
  import { getDisplayTime, Ref, WithLookup } from '@hcengineering/core'
>>>>>>> 461a0ace
  import { getClient } from '@hcengineering/presentation'
  import { Label, Scroller, Lazy } from '@hcengineering/ui'
  import activity, { ActivityMessage, SavedMessage } from '@hcengineering/activity'
  import { ActivityMessagePresenter, savedMessagesStore } from '@hcengineering/activity-resources'

  import chunter from '../../../plugin'
  import Header from '../../Header.svelte'
  import { openMessageFromSpecial } from '../../../navigation'
  import BlankView from '../../BlankView.svelte'

  const client = getClient()

  let savedMessages: WithLookup<SavedMessage>[] = []
  let savedAttachments: WithLookup<SavedAttachments>[] = []

  $: savedMessages = $savedMessagesStore
  $: savedAttachments = $savedAttachmentsStore

  async function openAttachment (attach?: Attachment): Promise<void> {
    if (attach === undefined) {
      return
    }
    const messageId: Ref<ActivityMessage> = attach.attachedTo as Ref<ActivityMessage>
    await client.findOne(activity.class.ActivityMessage, { _id: messageId }).then((res) => {
      if (res !== undefined) {
        void openMessageFromSpecial(res)
      }
    })
  }

  async function getName (attach: Attachment): Promise<string | undefined> {
    const person = await getPersonByPersonId(attach.modifiedBy)

    if (person != null) {
      return getContactName(client.getHierarchy(), person)
    }
  }

  function handleMessageClicked (message?: ActivityMessage): void {
    void openMessageFromSpecial(message)
  }

  $: isEmpty = savedMessages.length === 0 && savedAttachments.length === 0
</script>

<Header icon={chunter.icon.Bookmarks} intlLabel={chunter.string.Saved} titleKind={'breadcrumbs'} />

<Scroller padding={'.75rem .5rem'} bottomPadding={'.75rem'} noStretch={!isEmpty}>
  {#if !isEmpty}
    {#each savedMessages as message}
      {#if message.$lookup?.attachedTo}
        <div class="message-container">
          <!-- svelte-ignore a11y-click-events-have-key-events -->
          <!-- svelte-ignore a11y-no-static-element-interactions -->
          <Lazy>
            <ActivityMessagePresenter
              value={message.$lookup?.attachedTo}
              onClick={() => {
                handleMessageClicked(message.$lookup?.attachedTo)
              }}
            />
          </Lazy>
        </div>
      {/if}
    {/each}
    {#each savedAttachments as attach}
      {#if attach.$lookup?.attachedTo}
        <!-- svelte-ignore a11y-click-events-have-key-events -->
        <!-- svelte-ignore a11y-no-static-element-interactions -->
        <div
          class="attachmentContainer flex-no-shrink clear-mins"
          on:click={() => openAttachment(attach.$lookup?.attachedTo)}
        >
          <Lazy>
            <AttachmentPreview value={attach.$lookup.attachedTo} isSaved={true} />
            <div class="label">
<<<<<<< HEAD
              <Label
                label={chunter.string.SharedBy}
                params={{
                  name: getName(attach.$lookup.attachedTo, $personAccountByIdStore, $personByIdStore),
                  time: getDisplayTime(attach.modifiedOn)
                }}
              />
=======
              {#await getName(attach.$lookup.attachedTo) then name}
                <Label
                  label={chunter.string.SharedBy}
                  params={{
                    name,
                    time: getDisplayTime(attach.modifiedOn)
                  }}
                />
              {/await}
>>>>>>> 461a0ace
            </div>
          </Lazy>
        </div>
      {/if}
    {/each}
  {:else}
    <BlankView
      icon={activity.icon.Bookmark}
      header={chunter.string.EmptySavedHeader}
      label={chunter.string.EmptySavedText}
    />
  {/if}
</Scroller>

<style lang="scss">
  .attachmentContainer {
    cursor: pointer;
    padding: 2rem;
    border-radius: 0.25rem;
    min-height: 3.75rem;

    &:hover {
      background-color: var(--global-ui-BackgroundColor);
    }

    .label {
      padding-top: 1rem;
    }
  }

  .message-container {
    display: flex;
    flex-direction: column;
    min-height: 3.75rem;
  }
</style><|MERGE_RESOLUTION|>--- conflicted
+++ resolved
@@ -15,15 +15,9 @@
 <script lang="ts">
   import { Attachment, SavedAttachments } from '@hcengineering/attachment'
   import { AttachmentPreview, savedAttachmentsStore } from '@hcengineering/attachment-resources'
-<<<<<<< HEAD
-  import { Person, PersonAccount, getName as getContactName } from '@hcengineering/contact'
-  import { personAccountByIdStore, personByIdStore } from '@hcengineering/contact-resources'
-  import { getDisplayTime, IdMap, Ref, WithLookup } from '@hcengineering/core'
-=======
   import { getName as getContactName } from '@hcengineering/contact'
   import { getPersonByPersonId } from '@hcengineering/contact-resources'
   import { getDisplayTime, Ref, WithLookup } from '@hcengineering/core'
->>>>>>> 461a0ace
   import { getClient } from '@hcengineering/presentation'
   import { Label, Scroller, Lazy } from '@hcengineering/ui'
   import activity, { ActivityMessage, SavedMessage } from '@hcengineering/activity'
@@ -100,15 +94,6 @@
           <Lazy>
             <AttachmentPreview value={attach.$lookup.attachedTo} isSaved={true} />
             <div class="label">
-<<<<<<< HEAD
-              <Label
-                label={chunter.string.SharedBy}
-                params={{
-                  name: getName(attach.$lookup.attachedTo, $personAccountByIdStore, $personByIdStore),
-                  time: getDisplayTime(attach.modifiedOn)
-                }}
-              />
-=======
               {#await getName(attach.$lookup.attachedTo) then name}
                 <Label
                   label={chunter.string.SharedBy}
@@ -118,7 +103,6 @@
                   }}
                 />
               {/await}
->>>>>>> 461a0ace
             </div>
           </Lazy>
         </div>
