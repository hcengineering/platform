<!--
// Copyright © 2023 Hardcore Engineering Inc.
//
// Licensed under the Eclipse Public License, Version 2.0 (the "License");
// you may not use this file except in compliance with the License. You may
// obtain a copy of the License at https://www.eclipse.org/legal/epl-2.0
//
// Unless required by applicable law or agreed to in writing, software
// distributed under the License is distributed on an "AS IS" BASIS,
// WITHOUT WARRANTIES OR CONDITIONS OF ANY KIND, either express or implied.
//
// See the License for the specific language governing permissions and
// limitations under the License.
-->
<script lang="ts">
  import activity from '@hcengineering/activity'
<<<<<<< HEAD
  import core, {
    Class,
    Doc,
    getCurrentAccount,
    groupByArray,
    reduceCalls,
    Ref,
    SortingOrder
  } from '@hcengineering/core'
  import notification, { DocNotifyContext } from '@hcengineering/notification'
=======
  import { Class, Doc, groupByArray, reduceCalls, Ref } from '@hcengineering/core'
  import { DocNotifyContext } from '@hcengineering/notification'
>>>>>>> 949f3338
  import { InboxNotificationsClientImpl } from '@hcengineering/notification-resources'
  import { IntlString } from '@hcengineering/platform'
  import { createQuery, getClient, LiveQuery } from '@hcengineering/presentation'
  import { Action } from '@hcengineering/ui'

  import chunter from '../../../plugin'
  import { ChatGroup, ChatNavGroupModel } from '../types'
  import ChatNavSection from './ChatNavSection.svelte'

  export let object: Doc | undefined
  export let model: ChatNavGroupModel

  interface Section {
    id: string
    _class?: Ref<Class<Doc>>
    label: IntlString
    objects: Doc[]
    count: number
  }

  const client = getClient()
  const hierarchy = client.getHierarchy()
  const inboxClient = InboxNotificationsClientImpl.getClient()
  const contextByDocStore = inboxClient.contextByDoc
  const contextsStore = inboxClient.contexts
  const objectsQueryByClass = new Map<Ref<Class<Doc>>, { query: LiveQuery, limit: number }>()

  let contexts: DocNotifyContext[] = []
  let objectsByClass = new Map<Ref<Class<Doc>>, { docs: Doc[], total: number }>()

  let shouldPushObject = false

  let sections: Section[] = []

  $: contexts = $contextsStore.filter(({ objectClass, isPinned }) => {
    if (model.isPinned !== isPinned) return false
    if (model._class !== undefined && model._class !== objectClass) return false
    if (model.skipClasses !== undefined && model.skipClasses.includes(objectClass)) return false
    if (hierarchy.classHierarchyMixin(objectClass, activity.mixin.ActivityDoc) === undefined) return false
    return true
  })

  $: loadObjects(contexts)

  $: pushObj = shouldPushObject ? object : undefined

  const getPushObj = () => pushObj as Doc

  $: void getSections(objectsByClass, model, pushObj, getPushObj, (res) => {
    sections = res
  })

  $: shouldPushObject =
    object !== undefined && getObjectGroup(object) === model.id && !$contextByDocStore.has(object._id)

  function loadObjects (contexts: DocNotifyContext[]): void {
    const contextsByClass = groupByArray(contexts, ({ objectClass }) => objectClass)

    for (const [_class, ctx] of contextsByClass.entries()) {
<<<<<<< HEAD
      const ids = ctx.map(({ attachedTo }) => attachedTo)
      const isChunterSpace = hierarchy.isDerived(_class, chunter.class.ChunterSpace)
=======
      const ids = ctx.map(({ objectId }) => objectId)
>>>>>>> 949f3338
      const { query, limit } = objectsQueryByClass.get(_class) ?? {
        query: createQuery(),
        limit: isChunterSpace ? -1 : model.maxSectionItems ?? 5
      }

      objectsQueryByClass.set(_class, { query, limit: limit ?? model.maxSectionItems ?? 5 })

      query.query(
        _class,
        {
          _id: { $in: limit !== -1 ? ids.slice(0, limit) : ids },
          space: isChunterSpace ? core.space.Space : undefined
        },
        (res) => {
          objectsByClass = objectsByClass.set(_class, { docs: res, total: res.total })
        },
        { total: true }
      )
    }

    for (const [classRef, query] of objectsQueryByClass.entries()) {
      if (!contextsByClass.has(classRef)) {
        query.query.unsubscribe()
        objectsQueryByClass.delete(classRef)
        objectsByClass.delete(classRef)
      }
    }
    objectsByClass = objectsByClass
  }

  function getObjectGroup (object: Doc): ChatGroup {
    if (hierarchy.isDerived(object._class, chunter.class.Channel)) {
      return 'channels'
    }

    if (hierarchy.isDerived(object._class, chunter.class.DirectMessage)) {
      return 'direct'
    }

    return 'activity'
  }

  const getSections = reduceCalls(
    async (
      objectsByClass: Map<Ref<Class<Doc>>, { docs: Doc[], total: number }>,
      model: ChatNavGroupModel,
      object: { _id: Doc['_id'], _class: Doc['_class'] } | undefined,
      getPushObj: () => Doc,
      handler: (result: Section[]) => void
    ): Promise<void> => {
      const result: Section[] = []

      if (!model.wrap) {
        result.push({
          id: model.id,
          objects: Array.from(Array.from(objectsByClass.values()).map((it) => it.docs)).flat(),
          label: model.label ?? chunter.string.Channels,
          count: Array.from(Array.from(objectsByClass.values()).map((it) => it.total)).reduceRight((a, b) => a + b, 0)
        })

        handler(result)
        return
      }

      let isObjectPushed = false

      if (
        Array.from(Array.from(objectsByClass.values()).map((it) => it.docs))
          .flat()
          .some((o) => o._id === object?._id)
      ) {
        isObjectPushed = true
      }

      for (let [_class, { docs: objects, total }] of objectsByClass.entries()) {
        const clazz = hierarchy.getClass(_class)
        const sectionObjects = [...objects]

        if (object !== undefined && _class === object._class && !objects.some(({ _id }) => _id === object._id)) {
          isObjectPushed = true
          sectionObjects.push(getPushObj())
          total++
        }

        result.push({
          id: _class,
          _class,
          objects: sectionObjects,
          label: clazz.pluralLabel ?? clazz.label,
          count: total
        })
      }

      if (!isObjectPushed && object !== undefined) {
        const clazz = hierarchy.getClass(object._class)

        result.push({
          id: object._id,
          _class: object._class,
          objects: [getPushObj()],
          label: clazz.pluralLabel ?? clazz.label,
          count: 1
        })
      }

      handler(result.sort((s1, s2) => s1.label.localeCompare(s2.label)))
    }
  )

  function getSectionActions (section: Section, contexts: DocNotifyContext[]): Action[] {
    if (model.getActionsFn === undefined) {
      return []
    }

    const { _class } = section

    if (_class === undefined) {
      return model.getActionsFn(contexts)
    } else {
      return model.getActionsFn(contexts.filter(({ objectClass }) => objectClass === _class))
    }
  }
</script>

{#each sections as section (section.id)}
  <ChatNavSection
    id={section.id}
    objects={section.objects}
    {contexts}
    objectId={object?._id}
    header={section.label}
    actions={getSectionActions(section, contexts)}
    sortFn={model.sortFn}
    itemsCount={section.count}
    on:show-more={() => {
      if (section._class !== undefined) {
        const query = objectsQueryByClass.get(section._class)
        if (query !== undefined) {
          query.limit += 50
          loadObjects(contexts)
        }
      }
    }}
    on:select
  />
{/each}<|MERGE_RESOLUTION|>--- conflicted
+++ resolved
@@ -14,21 +14,8 @@
 -->
 <script lang="ts">
   import activity from '@hcengineering/activity'
-<<<<<<< HEAD
-  import core, {
-    Class,
-    Doc,
-    getCurrentAccount,
-    groupByArray,
-    reduceCalls,
-    Ref,
-    SortingOrder
-  } from '@hcengineering/core'
-  import notification, { DocNotifyContext } from '@hcengineering/notification'
-=======
-  import { Class, Doc, groupByArray, reduceCalls, Ref } from '@hcengineering/core'
+  import core, { Class, Doc, groupByArray, reduceCalls, Ref } from '@hcengineering/core'
   import { DocNotifyContext } from '@hcengineering/notification'
->>>>>>> 949f3338
   import { InboxNotificationsClientImpl } from '@hcengineering/notification-resources'
   import { IntlString } from '@hcengineering/platform'
   import { createQuery, getClient, LiveQuery } from '@hcengineering/presentation'
@@ -88,12 +75,8 @@
     const contextsByClass = groupByArray(contexts, ({ objectClass }) => objectClass)
 
     for (const [_class, ctx] of contextsByClass.entries()) {
-<<<<<<< HEAD
-      const ids = ctx.map(({ attachedTo }) => attachedTo)
       const isChunterSpace = hierarchy.isDerived(_class, chunter.class.ChunterSpace)
-=======
       const ids = ctx.map(({ objectId }) => objectId)
->>>>>>> 949f3338
       const { query, limit } = objectsQueryByClass.get(_class) ?? {
         query: createQuery(),
         limit: isChunterSpace ? -1 : model.maxSectionItems ?? 5
