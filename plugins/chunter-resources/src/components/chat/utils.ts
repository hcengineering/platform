--- conflicted
+++ resolved
@@ -146,30 +146,16 @@
     sortFn: sortAlphabetically,
     wrap: true,
     getActionsFn: getChannelsActions,
-<<<<<<< HEAD
-    query: {
-      isPinned: { $ne: true },
-      objectClass: { $in: [chunter.class.Channel] }
-    }
-=======
     isPinned: false,
     _class: chunter.class.Channel
->>>>>>> 5450a075
   },
   {
     id: 'direct',
     sortFn: sortDirects,
     wrap: true,
     getActionsFn: getDirectActions,
-<<<<<<< HEAD
-    query: {
-      isPinned: { $ne: true },
-      objectClass: { $in: [chunter.class.DirectMessage] }
-    }
-=======
     isPinned: false,
     _class: chunter.class.DirectMessage
->>>>>>> 5450a075
   },
   {
     id: 'activity',
@@ -177,18 +163,8 @@
     wrap: true,
     getActionsFn: getActivityActions,
     maxSectionItems: 5,
-<<<<<<< HEAD
-    query: {
-      isPinned: { $ne: true },
-      objectClass: {
-        // Ignore external channels until support is provided for them
-        $nin: [chunter.class.DirectMessage, chunter.class.Channel, contact.class.Channel]
-      }
-    }
-=======
     isPinned: false,
     skipClasses: [chunter.class.DirectMessage, chunter.class.Channel, contact.class.Channel]
->>>>>>> 5450a075
   }
 ]
 
