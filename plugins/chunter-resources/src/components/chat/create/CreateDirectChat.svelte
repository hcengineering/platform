--- conflicted
+++ resolved
@@ -97,16 +97,12 @@
     })
 
     if (context !== undefined) {
-<<<<<<< HEAD
       if (context.hidden) {
         await client.updateDoc(context._class, context.space, context._id, { hidden: false })
       }
 
-=======
       dispatch('close')
->>>>>>> e983d402
       openChannel(dmId, chunter.class.DirectMessage)
-
       return
     }
 
