--- conflicted
+++ resolved
@@ -14,38 +14,7 @@
 // limitations under the License.
 -->
 <script lang="ts">
-<<<<<<< HEAD
-  import { ChunterSpace, Channel } from '@anticrm/chunter'
-  import type { Class, Ref } from '@anticrm/core'
-  import { createQuery, getClient } from '@anticrm/presentation'
-  import { EditBox } from '@anticrm/ui'
-
-  import chunter from '../plugin'
-  import EditChannelDescriptionAttachments from './EditChannelDescriptionAttachments.svelte'
-
-  export let _id: Ref<ChunterSpace>
-  export let _class: Ref<Class<ChunterSpace>>
-
-  export let channel: ChunterSpace | undefined
-
-  const client = getClient()
-  const clazz = client.getHierarchy().getClass(_class)
-
-  const query = createQuery()
-
-  function onNameChange (ev: Event) {
-    const value = (ev.target as HTMLInputElement).value
-    if (value.trim().length > 0) {
-      client.updateDoc(_class, channel!.space, channel!._id, { name: value })
-    } else {
-      // Just refresh value
-      query.query(chunter.class.ChunterSpace, { _id }, (result) => {
-        channel = result[0]
-      })
-    }
-  }
-=======
-  import { Channel } from '@anticrm/chunter'
+  import { Channel, ChunterSpace } from '@anticrm/chunter'
   import { getCurrentAccount } from '@anticrm/core'
   import { getClient } from '@anticrm/presentation'
   import { Button, EditBox } from '@anticrm/ui'
@@ -53,11 +22,10 @@
   import chunter from '../plugin'
   import EditChannelDescriptionAttachments from './EditChannelDescriptionAttachments.svelte'
 
-  export let channel: Channel
+  export let channel: ChunterSpace
 
   const client = getClient()
   const dispatch = createEventDispatcher()
->>>>>>> ed0a7473
 
   function isCommonChannel (channel?: ChunterSpace): channel is Channel {
     return channel?._class === chunter.class.Channel
@@ -86,35 +54,7 @@
 
 {#if channel}
   <div class="flex-col flex-gap-3">
-<<<<<<< HEAD
     {#if isCommonChannel(channel)}
-      <EditBox
-        label={clazz.label}
-        icon={clazz.icon}
-        bind:value={channel.name}
-        placeholder={clazz.label}
-        maxWidth="39rem"
-        focus
-        on:change={onNameChange}
-      />
-      <EditBox
-        label={chunter.string.Topic}
-        bind:value={channel.topic}
-        placeholder={chunter.string.Topic}
-        maxWidth="39rem"
-        focus
-        on:change={onTopicChange}
-      />
-      <EditBox
-        label={chunter.string.ChannelDescription}
-        bind:value={channel.description}
-        placeholder={chunter.string.ChannelDescription}
-        maxWidth="39rem"
-        focus
-        on:change={onDescriptionChange}
-      />
-    {/if}
-=======
     <EditBox
       label={chunter.string.Topic}
       bind:value={channel.topic}
@@ -139,7 +79,7 @@
         leaveChannel()
       }}
     />
->>>>>>> ed0a7473
+    {/if}
     <EditChannelDescriptionAttachments {channel} />
   </div>
 {/if}