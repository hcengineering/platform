<!--
// Copyright © 2023 Hardcore Engineering Inc.
//
// Licensed under the Eclipse Public License, Version 2.0 (the "License");
// you may not use this file except in compliance with the License. You may
// obtain a copy of the License at https://www.eclipse.org/legal/epl-2.0
//
// Unless required by applicable law or agreed to in writing, software
// distributed under the License is distributed on an "AS IS" BASIS,
// WITHOUT WARRANTIES OR CONDITIONS OF ANY KIND, either express or implied.
//
// See the License for the specific language governing permissions and
// limitations under the License.
-->
<script lang="ts">
  import { Doc, getCurrentAccount, Ref } from '@hcengineering/core'
  import notification, { DocNotifyContext } from '@hcengineering/notification'
  import activity, { ActivityMessage, ActivityMessagesFilter, WithReferences } from '@hcengineering/activity'
  import { getClient, isSpace } from '@hcengineering/presentation'
  import { getMessageFromLoc, messageInFocus } from '@hcengineering/activity-resources'
  import { location as locationStore } from '@hcengineering/ui'

  import chunter from '../plugin'
  import { ChannelDataProvider } from '../channelDataProvider'
  import { onDestroy } from 'svelte'
  import ReverseChannelScrollView from './ReverseChannelScrollView.svelte'

  export let object: Doc
  export let context: DocNotifyContext | undefined
  export let filters: Ref<ActivityMessagesFilter>[] = []
  export let isAsideOpened = false
  export let syncLocation = true
  export let freeze = false
  export let selectedMessageId: Ref<ActivityMessage> | undefined = undefined

  const client = getClient()
  const hierarchy = client.getHierarchy()

  let dataProvider: ChannelDataProvider | undefined

  const unsubscribe = messageInFocus.subscribe((id) => {
    if (!syncLocation) return
    if (id !== undefined && id !== selectedMessageId) {
      selectedMessageId = id
    }

    messageInFocus.set(undefined)
  })

  const unsubscribeLocation = locationStore.subscribe((newLocation) => {
    if (!syncLocation) return
    const id = getMessageFromLoc(newLocation)
    selectedMessageId = id
    messageInFocus.set(id)
  })

  onDestroy(() => {
    unsubscribe()
    unsubscribeLocation()
    dataProvider?.destroy()
    dataProvider = undefined
  })

  let refsLoaded = false

  $: isDocChannel = !hierarchy.isDerived(object._class, chunter.class.ChunterSpace)
  $: collection = isDocChannel ? 'comments' : 'messages'

  $: void updateDataProvider(object._id, selectedMessageId)

  async function updateDataProvider (attachedTo: Ref<Doc>, selectedMessageId?: Ref<ActivityMessage>): Promise<void> {
    if (dataProvider === undefined) {
      // For now loading all messages for documents with activity. Need to correct handle aggregation with pagination.
      // Perhaps we should load all activity messages once, and keep loading in chunks only for ChatMessages then merge them correctly with activity messages
      const loadAll = isDocChannel
      const ctx =
        context ??
        (await client.findOne(notification.class.DocNotifyContext, {
          objectId: object._id,
          user: getCurrentAccount()._id
        }))
      const hasRefs = ((object as WithReferences<Doc>).references ?? 0) > 0
      refsLoaded = hasRefs
      const space = isSpace(object) ? object._id : object.space
      dataProvider = new ChannelDataProvider(
        ctx,
        space,
        attachedTo,
        activity.class.ActivityMessage,
        selectedMessageId,
        loadAll,
        hasRefs
      )
    }
  }

  $: if (dataProvider && !refsLoaded && ((object as WithReferences<Doc>).references ?? 0) > 0) {
    dataProvider.loadRefs()
    refsLoaded = true
  }
</script>

{#if dataProvider}
<<<<<<< HEAD
  <ReverseChannelScrollView
=======
  <ChannelScrollView
    {object}
    channel={object}
    skipLabels={!isDocChannel}
    selectedFilters={filters}
    startFromBottom
>>>>>>> b359d080
    bind:selectedMessageId
    {object}
    {collection}
    provider={dataProvider}
    {freeze}
    loadMoreAllowed={!isDocChannel}
  />
{/if}<|MERGE_RESOLUTION|>--- conflicted
+++ resolved
@@ -19,10 +19,10 @@
   import { getClient, isSpace } from '@hcengineering/presentation'
   import { getMessageFromLoc, messageInFocus } from '@hcengineering/activity-resources'
   import { location as locationStore } from '@hcengineering/ui'
+  import { onDestroy } from 'svelte'
 
   import chunter from '../plugin'
   import { ChannelDataProvider } from '../channelDataProvider'
-  import { onDestroy } from 'svelte'
   import ReverseChannelScrollView from './ReverseChannelScrollView.svelte'
 
   export let object: Doc
@@ -101,16 +101,8 @@
 </script>
 
 {#if dataProvider}
-<<<<<<< HEAD
   <ReverseChannelScrollView
-=======
-  <ChannelScrollView
-    {object}
     channel={object}
-    skipLabels={!isDocChannel}
-    selectedFilters={filters}
-    startFromBottom
->>>>>>> b359d080
     bind:selectedMessageId
     {object}
     {collection}
