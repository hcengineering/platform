--- conflicted
+++ resolved
@@ -196,13 +196,9 @@
     GetChunterSpaceLinkFragment: chunterSpaceLinkFragmentProvider,
     GetUnreadThreadsCount: getUnreadThreadsCount,
     GetThreadLink: getThreadLink,
-<<<<<<< HEAD
     ReplyToThread: replyToThread,
-    CanReplyToThread: canReplyToThread
-=======
-    GetMessageLink: getMessageLocation,
-    ReplyToThread: replyToThread
->>>>>>> 577c948d
+    CanReplyToThread: canReplyToThread,
+    GetMessageLink: getMessageLocation
   },
   actionImpl: {
     ArchiveChannel,
