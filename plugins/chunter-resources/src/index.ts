--- conflicted
+++ resolved
@@ -62,10 +62,15 @@
   getUnreadThreadsCount,
   canCopyMessageLink,
   leaveChannelAction,
-  removeChannelAction,
+  removeChannelAction
+} from './utils'
+import {
+  chunterSpaceLinkFragmentProvider,
+  getThreadLink,
+  getMessageLink,
+  replyToThread,
   getMessageLocation
-} from './utils'
-import { chunterSpaceLinkFragmentProvider, getThreadLink, getMessageLink, replyToThread } from './navigation'
+} from './navigation'
 
 export { default as ChatMessagesPresenter } from './components/chat-message/ChatMessagesPresenter.svelte'
 export { default as ChatMessagePopup } from './components/chat-message/ChatMessagePopup.svelte'
@@ -192,11 +197,8 @@
     GetChunterSpaceLinkFragment: chunterSpaceLinkFragmentProvider,
     GetUnreadThreadsCount: getUnreadThreadsCount,
     GetThreadLink: getThreadLink,
-<<<<<<< HEAD
-    GetMessageLink: getMessageLocation
-=======
+    GetMessageLink: getMessageLocation,
     ReplyToThread: replyToThread
->>>>>>> 84de2c19
   },
   actionImpl: {
     ArchiveChannel,
