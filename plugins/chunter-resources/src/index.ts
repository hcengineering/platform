//
// Copyright © 2020 Anticrm Platform Contributors.
//
// Licensed under the Eclipse Public License, Version 2.0 (the "License");
// you may not use this file except in compliance with the License. You may
// obtain a copy of the License at https://www.eclipse.org/legal/epl-2.0
//
// Unless required by applicable law or agreed to in writing, software
// distributed under the License is distributed on an "AS IS" BASIS,
// WITHOUT WARRANTIES OR CONDITIONS OF ANY KIND, either express or implied.
//
// See the License for the specific language governing permissions and
// limitations under the License.
//

import { type ActivityMessage } from '@hcengineering/activity'
import chunter, { type Channel, type ChatMessage, type DirectMessage } from '@hcengineering/chunter'
import { type Resources } from '@hcengineering/platform'
import { MessageBox, getClient } from '@hcengineering/presentation'
import { getLocation, navigate, showPopup } from '@hcengineering/ui'
import { writable } from 'svelte/store'

import ChannelCreatedMessage from './components/activity/ChannelCreatedMessage.svelte'
import MembersChangedMessage from './components/activity/MembersChangedMessage.svelte'
import ChannelHeader from './components/ChannelHeader.svelte'
import ChannelIcon from './components/ChannelIcon.svelte'
import ChannelPanel from './components/ChannelPanel.svelte'
import ChannelPresenter from './components/ChannelPresenter.svelte'
import ChannelPreview from './components/ChannelPreview.svelte'
import ChatMessageInput from './components/chat-message/ChatMessageInput.svelte'
import ChatMessagePresenter from './components/chat-message/ChatMessagePresenter.svelte'
import ChatMessagePreview from './components/chat-message/ChatMessagePreview.svelte'
import ChatMessagesPresenter from './components/chat-message/ChatMessagesPresenter.svelte'
import Chat from './components/chat/Chat.svelte'
import CreateChannel from './components/chat/create/CreateChannel.svelte'
import CreateDirectChat from './components/chat/create/CreateDirectChat.svelte'
import ChunterBrowser from './components/chat/specials/ChunterBrowser.svelte'
import SavedMessages from './components/chat/specials/SavedMessages.svelte'
import ConvertDmToPrivateChannelModal from './components/ConvertDmToPrivateChannel.svelte'
import DirectIcon from './components/DirectIcon.svelte'
import DmHeader from './components/DmHeader.svelte'
import DmPresenter from './components/DmPresenter.svelte'
import EditChannel from './components/EditChannel.svelte'
import ChatMessageNotificationLabel from './components/notification/ChatMessageNotificationLabel.svelte'
import JoinChannelNotificationPresenter from './components/notification/JoinChannelNotificationPresenter.svelte'
import ThreadNotificationPresenter from './components/notification/ThreadNotificationPresenter.svelte'
import ThreadMessagePresenter from './components/threads/ThreadMessagePresenter.svelte'
import ThreadMessagePreview from './components/threads/ThreadMessagePreview.svelte'
import ThreadParentPresenter from './components/threads/ThreadParentPresenter.svelte'
import Threads from './components/threads/Threads.svelte'
import ThreadView from './components/threads/ThreadView.svelte'
import ThreadViewPanel from './components/threads/ThreadViewPanel.svelte'
import ChatWidget from './components/ChatWidget.svelte'
import ChatWidgetTab from './components/ChatWidgetTab.svelte'

import {
  chunterSpaceLinkFragmentProvider,
  closeChatWidgetTab,
  getMessageLink,
  getMessageLocation,
  getThreadLink,
  openChannelInSidebar,
  openChannelInSidebarAction,
  replyToThread
} from './navigation'
import {
  ChannelTitleProvider,
  DirectTitleProvider,
  canCopyMessageLink,
  canDeleteMessage,
  canReplyToThread,
  dmIdentifierProvider,
  getDmName,
  getTitle,
  getUnreadThreadsCount,
  leaveChannelAction,
  removeChannelAction,
  translateMessage,
  showOriginalMessage,
  canTranslateMessage
} from './utils'

export { default as ChatMessageInput } from './components/chat-message/ChatMessageInput.svelte'
export { default as ChatMessagePopup } from './components/chat-message/ChatMessagePopup.svelte'
export { default as ChatMessagesPresenter } from './components/chat-message/ChatMessagesPresenter.svelte'
export { default as Header } from './components/Header.svelte'
export { default as ThreadView } from './components/threads/ThreadView.svelte'

export async function ArchiveChannel (channel: Channel, evt: any, props?: { afterArchive?: () => void }): Promise<void> {
  showPopup(MessageBox, {
    label: chunter.string.ArchiveChannel,
    message: chunter.string.ArchiveConfirm,
    action: async () => {
      const client = getClient()

      // eslint-disable-next-line @typescript-eslint/no-floating-promises
      await client.update(channel, { archived: true })
      if (props?.afterArchive != null) props.afterArchive()

      const loc = getLocation()
      if (loc.path[3] === channel._id) {
        loc.path.length = 3
        navigate(loc)
      }
    }
  })
}

async function UnarchiveChannel (channel: Channel): Promise<void> {
  showPopup(MessageBox, {
    label: chunter.string.UnarchiveChannel,
    message: chunter.string.UnarchiveConfirm,
    action: async () => {
      const client = getClient()
      await client.update(channel, { archived: false })
    }
  })
}

async function ConvertDmToPrivateChannel (dm: DirectMessage): Promise<void> {
  showPopup(ConvertDmToPrivateChannelModal, {
    label: chunter.string.ConvertToPrivate,
    dm
  })
}

export const userSearch = writable('')

export async function chunterBrowserVisible (): Promise<boolean> {
  return false
}

export function chatMessagesFilter (message: ActivityMessage): boolean {
  return message._class === chunter.class.ChatMessage
}

export async function deleteChatMessage (message: ChatMessage): Promise<void> {
  const client = getClient()

  await client.remove(message)
}

export { replyToThread } from './navigation'

export default async (): Promise<Resources> => ({
  filter: {
    ChatMessagesFilter: chatMessagesFilter
  },
  component: {
    CreateChannel,
    CreateDirectChat,
    ThreadParentPresenter,
    ThreadViewPanel,
    ChannelHeader,
    ChannelPanel,
    ChannelPresenter,
    ChannelPreview,
    ChunterBrowser,
    DmHeader,
    DmPresenter,
    EditChannel,
    ThreadView,
    SavedMessages,
    ChatMessagePresenter,
    ChatMessageInput,
    ChatMessagesPresenter,
    Chat,
    ThreadMessagePresenter,
    Threads,
    DirectIcon,
    ChannelIcon,
    ChatMessageNotificationLabel,
    ThreadNotificationPresenter,
    ThreadMessagePreview,
    ChatMessagePreview,
    JoinChannelNotificationPresenter,
    ChatWidget,
    ChatWidgetTab
  },
  activity: {
    ChannelCreatedMessage,
    MembersChangedMessage
  },
  function: {
    GetDmName: getDmName,
    ChunterBrowserVisible: chunterBrowserVisible,
    GetFragment: getTitle,
    GetLink: getMessageLink,
    DirectTitleProvider,
    ChannelTitleProvider,
    DmIdentifierProvider: dmIdentifierProvider,
    CanDeleteMessage: canDeleteMessage,
    CanCopyMessageLink: canCopyMessageLink,
    GetChunterSpaceLinkFragment: chunterSpaceLinkFragmentProvider,
    GetUnreadThreadsCount: getUnreadThreadsCount,
    GetThreadLink: getThreadLink,
    ReplyToThread: replyToThread,
    CanReplyToThread: canReplyToThread,
    GetMessageLink: getMessageLocation,
    CloseChatWidgetTab: closeChatWidgetTab,
    OpenChannelInSidebar: openChannelInSidebar,
    CanTranslateMessage: canTranslateMessage
  },
  actionImpl: {
    ArchiveChannel,
    UnarchiveChannel,
    ConvertDmToPrivateChannel,
    DeleteChatMessage: deleteChatMessage,
    LeaveChannel: leaveChannelAction,
    RemoveChannel: removeChannelAction,
    ReplyToThread: replyToThread,
<<<<<<< HEAD
    OpenInSidebar: openChannelInSidebarAction
=======
    OpenInSidebar: openChannelInSidebarAction,
    OpenInSidebarTab: openChannelInSidebarTabAction,
    TranslateMessage: translateMessage,
    ShowOriginalMessage: showOriginalMessage
>>>>>>> 8d9cebdd
  }
})<|MERGE_RESOLUTION|>--- conflicted
+++ resolved
@@ -209,13 +209,8 @@
     LeaveChannel: leaveChannelAction,
     RemoveChannel: removeChannelAction,
     ReplyToThread: replyToThread,
-<<<<<<< HEAD
-    OpenInSidebar: openChannelInSidebarAction
-=======
     OpenInSidebar: openChannelInSidebarAction,
-    OpenInSidebarTab: openChannelInSidebarTabAction,
     TranslateMessage: translateMessage,
     ShowOriginalMessage: showOriginalMessage
->>>>>>> 8d9cebdd
   }
 })