--- conflicted
+++ resolved
@@ -53,14 +53,10 @@
     New: '' as IntlString,
     GetNewReplies: '' as IntlString,
     TurnOffReplies: '' as IntlString,
-<<<<<<< HEAD
     PinMessage: '' as IntlString,
     UnpinMessage: '' as IntlString,
     Pinned: '' as IntlString,
-    DeleteMessage: '' as IntlString
-=======
     DeleteMessage: '' as IntlString,
     EditMessage: '' as IntlString
->>>>>>> da45faf7
   }
 })