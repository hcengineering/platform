//
// Copyright © 2022-2023 Hardcore Engineering Inc.
//
// Licensed under the Eclipse Public License, Version 2.0 (the "License");
// you may not use this file except in compliance with the License. You may
// obtain a copy of the License at https://www.eclipse.org/legal/epl-2.0
//
// Unless required by applicable law or agreed to in writing, software
// distributed under the License is distributed on an "AS IS" BASIS,
// WITHOUT WARRANTIES OR CONDITIONS OF ANY KIND, either express or implied.
//
// See the License for the specific language governing permissions and
// limitations under the License.
//
import {
  ApplyOperations,
  checkPermission,
  Class,
  Data,
  Doc,
  DocumentQuery,
  DocumentUpdate,
  Rank,
  Ref,
  SortingOrder,
  Space,
  Timestamp,
  toIdMap,
  TxOperations
} from '@hcengineering/core'
import { LexoDecimal, LexoNumeralSystem36, LexoRank } from 'lexorank'
import LexoRankBucket from 'lexorank/lib/lexoRank/lexoRankBucket'

import documents from './plugin'

import attachment, { Attachment } from '@hcengineering/attachment'
import chunter, { ChatMessage } from '@hcengineering/chunter'
import { Employee, getCurrentEmployee, Person } from '@hcengineering/contact'
import { makeRank } from '@hcengineering/rank'
import tags, { TagReference } from '@hcengineering/tags'
import {
  ChangeControl,
  ControlledDocument,
  Document,
  DocumentMeta,
  DocumentRequest,
  DocumentSnapshot,
  DocumentSpace,
  DocumentState,
  Project,
  ProjectDocument,
  ProjectMeta
} from './types'
import { RequestStatus } from '@hcengineering/request'

/**
 * @public
 */
export const genRanks = (count: number): Generator<string, void, unknown> =>
  (function * () {
    const sys = new LexoNumeralSystem36()
    const base = 36
    const max = base ** 6
    const gap = LexoDecimal.parse(Math.trunc(max / (count + 2)).toString(base), sys)
    let cur = LexoDecimal.parse('0', sys)

    for (let i = 0; i < count; i++) {
      cur = cur.add(gap)
      yield new LexoRank(LexoRankBucket.BUCKET_0, cur).toString()
    }
  })()

/**
 * @public
 */
export const calcRank = (prev?: { rank: string }, next?: { rank: string }): string => {
  const a = prev?.rank !== undefined ? LexoRank.parse(prev.rank) : LexoRank.min()
  const b = next?.rank !== undefined ? LexoRank.parse(next.rank) : LexoRank.max()

  return a.between(b).toString()
}

/**
 * @public
 */
export async function createChangeControl (
  client: TxOperations,
  ccId: Ref<ChangeControl>,
  ccSpec: Data<ChangeControl>,
  space: Ref<DocumentSpace>
): Promise<void> {
  await client.createDoc(documents.class.ChangeControl, space, ccSpec, ccId)
}

/**
 * @public
 */
export function getDocumentId (document: Pick<Document, 'prefix' | 'seqNumber'>): string {
  return `${document.prefix}-${document.seqNumber}`
}

/** @public */
const documentIdRegExp = /^(?<prefix>\w+)-(?<seqNumber>\d+)$/

/** @public */
export function matchDocumentId (str: string): Pick<Document, 'prefix' | 'seqNumber'> | null {
  const match = str.match(documentIdRegExp)
  if (match?.groups?.prefix === undefined || match.groups.seqNumber === undefined) {
    return null
  }
  return {
    prefix: match.groups.prefix,
    seqNumber: parseFloat(match.groups.seqNumber)
  }
}

/**
 * @public
 */
export function isControlledDocument (client: TxOperations, doc: Document): doc is ControlledDocument {
  return client.getHierarchy().isDerived(doc._class, documents.class.ControlledDocument)
}

/**
 * @public
 */
export type EditorMode = 'viewing' | 'editing' | 'comparing'

/**
 * @public
 */
export async function deleteProjectDrafts (client: ApplyOperations, source: Ref<Project>): Promise<void> {
  const projectDocs = await client.findAll(documents.class.ProjectDocument, { project: source })

  const toDelete = await client.findAll(documents.class.Document, {
    _id: { $in: projectDocs.map((p) => p.document) },
    state: DocumentState.Draft
  })

  for (const doc of toDelete) {
    await client.update(doc, { state: DocumentState.Deleted })
  }
}

export function isCollaborator (doc: ControlledDocument, person: Ref<Employee>): boolean {
  return (
    doc.owner === person ||
    doc.coAuthors.includes(person) ||
    doc.approvers.includes(person) ||
    doc.reviewers.includes(person)
  )
}

export function isFolder (doc: ProjectDocument | undefined): boolean {
  return doc !== undefined && doc.document === documents.ids.Folder
}

function getDocumentSortSequence (doc: ControlledDocument | undefined): number[] {
  return doc !== undefined ? [doc.seqNumber, doc.major, doc.minor, doc.createdOn ?? 0] : [0, 0, 0, 0]
}

export function compareDocumentVersions (
  doc1: ControlledDocument | undefined,
  doc2: ControlledDocument | undefined
): number {
  const s0 = getDocumentSortSequence(doc1)
  const s1 = getDocumentSortSequence(doc2)
  return s0.reduce((r, v, i) => (r !== 0 ? r : s1[i] - v), 0)
}

function extractPresentableStateFromDocumentBundle (bundle: DocumentBundle, prjmeta: ProjectMeta): DocumentBundle {
  bundle = { ...bundle }

  const person = getCurrentEmployee()
  const documentById = toIdMap(bundle.ControlledDocument)

  const prjdoc = bundle.ProjectDocument.filter((prjdoc) => {
    if (prjdoc.attachedTo !== prjmeta._id) return false
    if (isFolder(prjdoc)) return true
    const doc = documentById.get(prjdoc.document as Ref<ControlledDocument>)
    const isPublicState = doc?.state === DocumentState.Effective || doc?.state === DocumentState.Archived
    return doc !== undefined && (isPublicState || isCollaborator(doc, person))
  }).sort((a, b) => {
    return compareDocumentVersions(
      documentById.get(a.document as Ref<ControlledDocument>),
      documentById.get(b.document as Ref<ControlledDocument>)
    )
  })[0]

  const doc = prjdoc !== undefined ? documentById.get(prjdoc.document as Ref<ControlledDocument>) : undefined

  bundle.ProjectMeta = [prjmeta]
  bundle.ProjectDocument = prjdoc !== undefined ? [prjdoc] : []
  bundle.ControlledDocument = doc !== undefined ? [doc] : []

  return bundle
}

export interface ProjectDocumentTreeOptions {
  keepRemoved?: boolean
}

export class ProjectDocumentTree {
  parents: Map<Ref<DocumentMeta>, Ref<DocumentMeta>>
  nodesChildren: Map<Ref<DocumentMeta>, DocumentBundle[]>
  nodes: Map<Ref<DocumentMeta>, DocumentBundle>
  links: Map<Ref<Doc>, Ref<DocumentMeta>>

  constructor (bundle?: DocumentBundle, options?: ProjectDocumentTreeOptions) {
    bundle = { ...emptyBundle(), ...bundle }
    const { bundles, links } = compileBundles(bundle)
    this.links = links
    this.nodes = new Map()
    this.nodesChildren = new Map()
    this.parents = new Map()

    const keepRemoved = options?.keepRemoved ?? false

    bundles.sort((a, b) => {
      const rankA = a.ProjectMeta[0]?.rank ?? ''
      const rankB = b.ProjectMeta[0]?.rank ?? ''
      return rankA.localeCompare(rankB)
    })

    for (const bundle of bundles) {
      const prjmeta = bundle.ProjectMeta[0]
      if (prjmeta === undefined) continue

      const presentable = extractPresentableStateFromDocumentBundle(bundle, prjmeta)
      this.nodes.set(prjmeta.meta, presentable)

      const parent = prjmeta.parent ?? documents.ids.NoParent
      this.parents.set(prjmeta.meta, parent)

      if (!this.nodesChildren.has(parent)) {
        this.nodesChildren.set(parent, [])
      }
      this.nodesChildren.get(parent)?.push(bundle)
    }

    const nodesForRemoval = new Set<Ref<DocumentMeta>>()
    if (!keepRemoved) {
      for (const [id, node] of this.nodes) {
        const state = node.ControlledDocument[0]?.state
        const isRemoved = state === DocumentState.Obsolete || state === DocumentState.Deleted
        if (isRemoved) nodesForRemoval.add(id)
      }
    }

    for (const id of this.nodes.keys()) {
      if (!nodesForRemoval.has(id)) continue

      const blocked = this.descendantsOf(id).some((node) => !nodesForRemoval.has(node))
      if (blocked) nodesForRemoval.delete(id)
    }

    for (const id of nodesForRemoval) {
      this.nodes.delete(id)
      this.parents.delete(id)
      this.nodesChildren.delete(id)
    }

    for (const [id, children] of this.nodesChildren) {
      this.nodesChildren.set(
        id,
        children.filter((c) => !nodesForRemoval.has(c.ProjectMeta[0].meta))
      )
    }
  }

  metaOf (ref: Ref<Doc> | undefined): Ref<DocumentMeta> | undefined {
    if (ref === undefined) return
    return this.links.get(ref)
  }

  parentChainOf (ref: Ref<DocumentMeta> | undefined): Ref<DocumentMeta>[] {
    if (ref === undefined) return []
    // Found a bug that can cause path field to contain invalid state,
    // until we fix it with migration and a separate fix it's better to use parent.
    //
    // return this.bundleOf(ref)?.ProjectMeta[0]?.path ?? []
    const parents: Ref<DocumentMeta>[] = []
    while (this.parentOf(ref) !== documents.ids.NoParent) {
      ref = this.parentOf(ref)
      parents.push(ref)
    }
    return parents
  }

  parentOf (ref: Ref<DocumentMeta> | undefined): Ref<DocumentMeta> {
    if (ref === undefined) {
      return documents.ids.NoParent
    }
    return this.parents.get(ref) ?? documents.ids.NoParent
  }

  bundleOf (ref: Ref<DocumentMeta> | undefined): DocumentBundle | undefined {
    if (ref === undefined) return
    return this.nodes.get(ref)
  }

  childrenOf (ref: Ref<DocumentMeta> | undefined): Ref<DocumentMeta>[] {
    if (ref === undefined) return []
    return this.nodesChildren.get(ref)?.map((p) => p.ProjectMeta[0].meta) ?? []
  }

  descendantsOf (parent: Ref<DocumentMeta>): Ref<DocumentMeta>[] {
    const result: Ref<DocumentMeta>[] = []
    const queue: Ref<DocumentMeta>[] = [parent]

    while (queue.length > 0) {
      const next = queue.pop()
      if (next === undefined) break

      const children = this.nodesChildren.get(next) ?? []
      const childrenRefs = children.map((p) => p.ProjectMeta[0].meta)
      result.push(...childrenRefs)
      queue.push(...childrenRefs)
    }

    return result
  }
}

export async function findProjectDocsHierarchy (
  client: TxOperations,
  space: Ref<DocumentSpace>,
  project?: Ref<Project<DocumentSpace>>
): Promise<ProjectDocumentTree> {
  const bundle: DocumentBundle = {
    ...emptyBundle(),
    DocumentMeta: await client.findAll(documents.class.DocumentMeta, { space }),
    ProjectMeta: await client.findAll(documents.class.ProjectMeta, { space, project })
  }
  return new ProjectDocumentTree(bundle, { keepRemoved: true })
}

export interface DocumentBundle {
  DocumentMeta: DocumentMeta[]
  ProjectMeta: ProjectMeta[]
  ProjectDocument: ProjectDocument[]
  ControlledDocument: ControlledDocument[]
  ChangeControl: ChangeControl[]
  DocumentRequest: DocumentRequest[]
  DocumentSnapshot: DocumentSnapshot[]
  ChatMessage: ChatMessage[]
  TagReference: TagReference[]
  Attachment: Attachment[]
}

export function emptyBundle (): DocumentBundle {
  return {
    DocumentMeta: [],
    ProjectMeta: [],
    ProjectDocument: [],
    ControlledDocument: [],
    ChangeControl: [],
    DocumentRequest: [],
    DocumentSnapshot: [],
    ChatMessage: [],
    TagReference: [],
    Attachment: []
  }
}

export function compileBundles (all: DocumentBundle): {
  bundles: DocumentBundle[]
  links: Map<Ref<Doc>, Ref<DocumentMeta>>
} {
  const bundles = new Map<Ref<DocumentMeta>, DocumentBundle>(all.DocumentMeta.map((m) => [m._id, { ...emptyBundle() }]))
  const links = new Map<Ref<Doc>, Ref<DocumentMeta>>()

  const link = (ref: Ref<Doc>, lookup: Ref<Doc>): void => {
    const meta = links.get(lookup)
    if (meta !== undefined) links.set(ref, meta)
  }

  const relink = (ref: Ref<Doc>, prop: keyof DocumentBundle, obj: DocumentBundle[typeof prop][0]): void => {
    const meta = links.get(ref)
    if (meta !== undefined) bundles.get(meta)?.[prop].push(obj as any)
  }

  for (const m of all.DocumentMeta) links.set(m._id, m._id) // DocumentMeta -> DocumentMeta
  for (const m of all.ProjectMeta) links.set(m._id, m.meta) // ProjectMeta -> DocumentMeta
  for (const m of all.ProjectDocument) {
    link(m._id, m.attachedTo) // ProjectDocument -> ProjectMeta
    link(m.document, m.attachedTo) // ControlledDocument -> ProjectMeta
  }
  for (const m of all.ControlledDocument) link(m.changeControl, m.attachedTo) // ChangeControl -> ControlledDocument
  for (const m of all.DocumentRequest) link(m._id, m.attachedTo) // DocumentRequest -> ControlledDocument
  for (const m of all.DocumentSnapshot) link(m._id, m.attachedTo) // DocumentSnapshot -> ControlledDocument
  for (const m of all.ChatMessage) link(m._id, m.attachedTo) // ChatMessage -> (ControlledDocument | ChatMessage)
  for (const m of all.TagReference) link(m._id, m.attachedTo) // TagReference -> ControlledDocument
  for (const m of all.Attachment) link(m._id, m.attachedTo) // Attachment -> (ControlledDocument | ChatMessage)

  let key: keyof DocumentBundle
  for (key in all) {
    all[key].forEach((value) => {
      relink(value._id, key, value)
    })
  }

  return { bundles: Array.from(bundles.values()), links }
}

export async function findAllDocumentBundles (
  client: TxOperations,
  ids: Ref<DocumentMeta>[]
): Promise<DocumentBundle[]> {
  const all: DocumentBundle = { ...emptyBundle() }

  async function crawl<T extends Doc, P extends keyof T> (
    _class: Ref<Class<T>>,
    bkey: keyof DocumentBundle,
    prop: P,
    ids: T[P][]
  ): Promise<T[]> {
    const data = await client.findAll(_class, { [prop]: { $in: ids } } as any)
    all[bkey].push(...(data as any))
    return data
  }

  await crawl(documents.class.DocumentMeta, 'DocumentMeta', '_id', ids)
  await crawl(
    documents.class.ProjectMeta,
    'ProjectMeta',
    'meta',
    all.DocumentMeta.map((m) => m._id)
  )
  await crawl(
    documents.class.ProjectDocument,
    'ProjectDocument',
    'attachedTo',
    all.ProjectMeta.map((m) => m._id)
  )
  await crawl(
    documents.class.ControlledDocument,
    'ControlledDocument',
    'attachedTo',
    all.DocumentMeta.map((m) => m._id)
  )
  await crawl(
    documents.class.ChangeControl,
    'ChangeControl',
    '_id',
    all.ControlledDocument.map((p) => p.changeControl)
  )
  await crawl(
    documents.class.DocumentRequest,
    'DocumentRequest',
    'attachedTo',
    all.ControlledDocument.map((p) => p._id)
  )
  await crawl(
    documents.class.DocumentSnapshot,
    'DocumentSnapshot',
    'attachedTo',
    all.ControlledDocument.map((p) => p._id)
  )
  await crawl(
    documents.class.DocumentComment,
    'ChatMessage',
    'attachedTo',
    all.ControlledDocument.map((p) => p._id)
  )
  await crawl(
    chunter.class.ThreadMessage,
    'ChatMessage',
    'attachedTo',
    all.ChatMessage.map((p) => p._id)
  )
  await crawl(
    tags.class.TagReference,
    'TagReference',
    'attachedTo',
    all.ControlledDocument.map((p) => p._id)
  )
  await crawl(attachment.class.Attachment, 'Attachment', 'attachedTo', [
    ...all.ChatMessage.map((p) => p._id),
    ...all.ControlledDocument.map((p) => p._id)
  ])

  return compileBundles(all).bundles
}

export async function findOneDocumentBundle (
  client: TxOperations,
  id: Ref<DocumentMeta>
): Promise<DocumentBundle | undefined> {
  const bundles = await findAllDocumentBundles(client, [id])
  return bundles[0]
}

export interface DocumentTransferRequest {
  sourceDocumentIds: Ref<DocumentMeta>[]
  sourceSpaceId: Ref<DocumentSpace>
  sourceProjectId?: Ref<Project<DocumentSpace>>

  targetSpaceId: Ref<DocumentSpace>
  targetParentId?: Ref<DocumentMeta>
  targetProjectId?: Ref<Project<DocumentSpace>>
}

interface DocumentTransferContext {
  request: DocumentTransferRequest
  bundles: DocumentBundle[]

  sourceTree: ProjectDocumentTree
  targetTree: ProjectDocumentTree

  sourceSpace: DocumentSpace
  targetSpace: DocumentSpace

  targetParentBundle?: DocumentBundle
}

async function _buildDocumentTransferContext (
  client: TxOperations,
  request: DocumentTransferRequest
): Promise<DocumentTransferContext | undefined> {
  const isSameSpace = request.sourceSpaceId === request.targetSpaceId

  const sourceTree = await findProjectDocsHierarchy(client, request.sourceSpaceId, request.sourceProjectId)
  const targetTree = isSameSpace
    ? sourceTree
    : await findProjectDocsHierarchy(client, request.targetSpaceId, request.targetProjectId)

  const docIds = new Set<Ref<DocumentMeta>>(request.sourceDocumentIds)
  for (const id of request.sourceDocumentIds) {
    sourceTree.descendantsOf(id).forEach((d) => docIds.add(d))
  }

  if (request.targetParentId !== undefined && docIds.has(request.targetParentId)) {
    return
  }

  const bundles = await findAllDocumentBundles(client, Array.from(docIds))
  const targetParentBundle =
    request.targetParentId !== undefined ? await findOneDocumentBundle(client, request.targetParentId) : undefined

  const sourceSpace = await client.findOne(documents.class.DocumentSpace, { _id: request.sourceSpaceId })
  const targetSpace = isSameSpace
    ? sourceSpace
    : await client.findOne(documents.class.DocumentSpace, { _id: request.targetSpaceId })

  if (sourceSpace === undefined || targetSpace === undefined) return

  return {
    request,
    bundles,
    sourceTree,
    targetTree,
    sourceSpace,
    targetSpace,
    targetParentBundle
  }
}

export async function listDocumentsAffectedByTransfer (
  client: TxOperations,
  req: DocumentTransferRequest
): Promise<DocumentMeta[]> {
  const cx = await _buildDocumentTransferContext(client, req)
  return cx?.bundles.map((b) => b.DocumentMeta[0]) ?? []
}

/**
 * @public
 */
export async function canTransferDocuments (client: TxOperations, req: DocumentTransferRequest): Promise<boolean> {
  const cx = await _buildDocumentTransferContext(client, req)
  return cx !== undefined ? await _transferDocuments(client, cx, 'check') : false
}

/**
 * @public
 */
export async function transferDocuments (client: TxOperations, req: DocumentTransferRequest): Promise<boolean> {
  const cx = await _buildDocumentTransferContext(client, req)
  return cx !== undefined ? await _transferDocuments(client, cx) : false
}

async function _transferDocuments (
  client: TxOperations,
  cx: DocumentTransferContext,
  mode: 'default' | 'check' = 'default'
): Promise<boolean> {
  if (cx.bundles.length < 1) return false

  const hierarchy = client.getHierarchy()

  const canArchiveInSourceSpace = await checkPermission(
    client,
    documents.permission.ArchiveDocument,
    cx.request.sourceSpaceId
  )
  const canCreateInTargetSpace = await checkPermission(
    client,
    documents.permission.CreateDocument,
    cx.request.targetSpaceId
  )

  if (!canArchiveInSourceSpace || !canCreateInTargetSpace) return false

  for (const bundle of cx.bundles) {
    if (bundle.DocumentMeta.length !== 1) return false
    if (bundle.ProjectMeta.length !== 1) return false
    if (bundle.DocumentMeta[0].space !== cx.request.sourceSpaceId) return false

    const anydoc = bundle.ControlledDocument[0]
    const isTemplate = anydoc !== undefined && hierarchy.hasMixin(anydoc, documents.mixin.DocumentTemplate)
    if (isTemplate && hierarchy.isDerived(cx.targetSpace._class, documents.class.ExternalSpace)) return false
  }

  const roots = new Set(cx.request.sourceDocumentIds)
  const updates = new Map<Doc, Partial<Doc>>()

  function update<T extends Doc> (document: T, update: Partial<T>): void {
    updates.set(document, { ...updates.get(document), ...update })
  }

  const parentMeta = cx.targetParentBundle?.ProjectMeta[0]
  const project = cx.request.targetProjectId ?? documents.ids.NoProject

  if (cx.targetParentBundle !== undefined && parentMeta === undefined) return false

  let lastRank: Rank | undefined
  if (parentMeta !== undefined) {
    lastRank = await getFirstRank(client, cx.targetSpace._id, project, parentMeta.meta)
  }

  for (const bundle of cx.bundles) {
    const projectMeta = bundle.ProjectMeta[0]

    if (roots.has(projectMeta.meta)) {
      const path = parentMeta?.path !== undefined ? [parentMeta.meta, ...parentMeta.path] : []
      const parent = path[0] ?? documents.ids.NoParent
      const rank = makeRank(lastRank, undefined)
      update(projectMeta, { parent, path, rank })
    }

    let key: keyof DocumentBundle
    for (key in bundle) {
      for (const doc of bundle[key]) {
        const space = cx.targetSpace._id
        if (doc.space !== space) update(doc, { space })
      }
    }
    for (const m of bundle.ProjectMeta) {
      if (m.project !== project) update(m, { project })
    }
    for (const m of bundle.ProjectDocument) {
      if (m.project !== project) update(m, { project })
    }
  }

  if (mode === 'check') return true

  const ops = client.apply()
  for (const u of updates) await ops.update(u[0], u[1])

  const commit = await ops.commit()
  return commit.result
}

export interface DocumentApprovalState {
  person?: Ref<Person>
  role: 'author' | 'reviewer' | 'approver'
  state: 'approved' | 'rejected' | 'cancelled' | 'waiting'
  timestamp?: Timestamp
  messages?: ChatMessage[]
}

export interface DocumentValidationState {
  requests: DocumentRequest[]
  snapshot?: DocumentSnapshot
  document: ControlledDocument
  approvals: DocumentApprovalState[]
  messages: ChatMessage[]
  modifiedOn?: Timestamp
}

<<<<<<< HEAD
export function extractValidationWorkflow (
  hierarchy: Hierarchy,
  bundle: DocumentBundle,
  accountIdToPerson: (ref: Ref<PersonAccount>) => Ref<Person> | undefined
): Map<Ref<ControlledDocument>, DocumentValidationState[]> {
  const result: ReturnType<typeof extractValidationWorkflow> = new Map()

  const getApprovalStates = (request: DocumentRequest | undefined): DocumentApprovalState[] => {
    if (request === undefined) return []

    const role = hierarchy.isDerived(request._class, documents.class.DocumentReviewRequest) ? 'reviewer' : 'approver'

    const rejected: DocumentApprovalState[] =
      request.rejected !== undefined
        ? [
            {
              person: request.rejected,
              role,
              state: 'rejected',
              timestamp: request.modifiedOn
            }
          ]
        : []

    const approved: DocumentApprovalState[] = request.approved.map((person, idx) => {
      return {
        person,
        role,
        state: 'approved',
        timestamp: request.approvedDates?.[idx] ?? request.modifiedOn
      }
    })

    const ignored: DocumentApprovalState[] = request.requested
      .filter((person) => person !== request.rejected)
      .filter((person) => !request.approved.includes(person))
      .map((person) => {
        return {
          person,
          role,
          state: request.rejected !== undefined ? 'cancelled' : 'waiting'
        }
      })

    const states = [...rejected, ...approved, ...ignored]

    const messages = bundle.ChatMessage.filter((m) => m.attachedTo === request._id)
    for (const state of states) {
      state.messages = messages.filter((m) => accountIdToPerson(m.createdBy as Ref<PersonAccount>) === state.person)
    }

    return states
  }

  for (const document of bundle.ControlledDocument) {
    const snapshots = bundle.DocumentSnapshot.filter((s) => s.attachedTo === document._id).sort(
      (a, b) => (a.createdOn ?? 0) - (b.createdOn ?? 0)
    )
    const requests = bundle.DocumentRequest.filter((s) => s.attachedTo === document._id).sort(
      (a, b) => (a.createdOn ?? 0) - (b.createdOn ?? 0)
    )

    const states: DocumentValidationState[] = [...snapshots, undefined].map((snapshot) => {
      return {
        requests: [],
        snapshot,
        document,
        approvals: [],
        messages: []
      }
    })

    for (const request of requests) {
      if (request.status === RequestStatus.Cancelled) {
        continue
      }
      const state =
        states.find((s) => (s.snapshot?.createdOn ?? 0) > (request.createdOn ?? 0)) ?? states[states.length - 1]
      state.requests.push(request)
    }

    for (const state of states) {
      const review = state.requests.findLast((r) =>
        hierarchy.isDerived(r._class, documents.class.DocumentReviewRequest)
      )
      let approval = state.requests.findLast((r) =>
        hierarchy.isDerived(r._class, documents.class.DocumentApprovalRequest)
      )

      if ((approval?.createdOn ?? 0) < (review?.createdOn ?? 0)) approval = undefined

      const anchor = review ?? approval
      const author =
        anchor?.createdBy !== undefined
          ? accountIdToPerson?.(anchor.createdBy as Ref<PersonAccount>) ?? document.author
          : document.author

      state.approvals = [
        {
          person: author,
          role: 'author',
          state: anchor !== undefined ? 'approved' : 'waiting',
          timestamp: anchor !== undefined ? anchor.createdOn ?? document.createdOn : undefined
        },
        ...getApprovalStates(review),
        ...getApprovalStates(approval)
      ]

      if (state.requests.length > 0) {
        state.modifiedOn = Math.max(...state.requests.map((r) => r.modifiedOn ?? 0))
      }
    }

    states.reverse()
    result.set(document._id, states)
  }

  return result
}

=======
>>>>>>> 461a0ace
/**
 * @public
 */
export async function copyProjectDocuments (
  client: ApplyOperations,
  source: Ref<Project>,
  target: Ref<Project>
): Promise<void> {
  const projectMeta = await client.findAll(documents.class.ProjectMeta, { project: source })
  const projectDocs = await client.findAll(documents.class.ProjectDocument, { project: source })

  const projectDocsByMeta = new Map<Ref<ProjectMeta>, ProjectDocument[]>()
  for (const doc of projectDocs) {
    const docs = projectDocsByMeta.get(doc.attachedTo) ?? []
    docs.push(doc)
    projectDocsByMeta.set(doc.attachedTo, docs)
  }

  for (const meta of projectMeta) {
    // copy meta
    const projectMetaId = await client.createDoc(documents.class.ProjectMeta, meta.space, {
      project: target,
      meta: meta.meta,
      path: meta.path,
      parent: meta.parent,
      documents: meta.documents,
      rank: meta.rank
    })

    // copy project docs attached to meta
    const projectDocs = projectDocsByMeta.get(meta._id) ?? []
    for (const doc of projectDocs) {
      await client.addCollection(
        documents.class.ProjectDocument,
        meta.space,
        projectMetaId,
        documents.class.ProjectMeta,
        'documents',
        {
          project: target,
          initial: doc.initial,
          document: doc.document
        }
      )
    }
  }
}

/**
 * @public
 */
export async function getFirstRank (
  client: TxOperations,
  space: Ref<Space>,
  project: Ref<Project>,
  parent: Ref<DocumentMeta>,
  sort: SortingOrder = SortingOrder.Descending,
  extra: DocumentQuery<ProjectMeta> = {}
): Promise<Rank | undefined> {
  const doc = await client.findOne(
    documents.class.ProjectMeta,
    { space, project, parent, ...extra },
    { sort: { rank: sort }, projection: { rank: 1 } }
  )

  return doc?.rank
}

/**
 * @public
 */
export function getEffectiveDocUpdates (): DocumentUpdate<ControlledDocument>[] {
  return [
    {
      state: DocumentState.Effective,
      effectiveDate: Date.now()
    },
    {
      $unset: { controlledState: true }
    }
  ]
}

/**
 * @public
 */
export function getDocumentName (doc: Document): string {
  return `${doc.code} ${doc.title}`
}

export const periodicReviewIntervals: readonly number[] = [6, 12, 18, 24, 30, 36]

/**
 * @public
 */
export const DEFAULT_PERIODIC_REVIEW_INTERVAL: Readonly<number> = periodicReviewIntervals[1]

/**
 * @public
 */
export const TEMPLATE_PREFIX = 'TMPL'<|MERGE_RESOLUTION|>--- conflicted
+++ resolved
@@ -51,7 +51,6 @@
   ProjectDocument,
   ProjectMeta
 } from './types'
-import { RequestStatus } from '@hcengineering/request'
 
 /**
  * @public
@@ -680,129 +679,6 @@
   modifiedOn?: Timestamp
 }
 
-<<<<<<< HEAD
-export function extractValidationWorkflow (
-  hierarchy: Hierarchy,
-  bundle: DocumentBundle,
-  accountIdToPerson: (ref: Ref<PersonAccount>) => Ref<Person> | undefined
-): Map<Ref<ControlledDocument>, DocumentValidationState[]> {
-  const result: ReturnType<typeof extractValidationWorkflow> = new Map()
-
-  const getApprovalStates = (request: DocumentRequest | undefined): DocumentApprovalState[] => {
-    if (request === undefined) return []
-
-    const role = hierarchy.isDerived(request._class, documents.class.DocumentReviewRequest) ? 'reviewer' : 'approver'
-
-    const rejected: DocumentApprovalState[] =
-      request.rejected !== undefined
-        ? [
-            {
-              person: request.rejected,
-              role,
-              state: 'rejected',
-              timestamp: request.modifiedOn
-            }
-          ]
-        : []
-
-    const approved: DocumentApprovalState[] = request.approved.map((person, idx) => {
-      return {
-        person,
-        role,
-        state: 'approved',
-        timestamp: request.approvedDates?.[idx] ?? request.modifiedOn
-      }
-    })
-
-    const ignored: DocumentApprovalState[] = request.requested
-      .filter((person) => person !== request.rejected)
-      .filter((person) => !request.approved.includes(person))
-      .map((person) => {
-        return {
-          person,
-          role,
-          state: request.rejected !== undefined ? 'cancelled' : 'waiting'
-        }
-      })
-
-    const states = [...rejected, ...approved, ...ignored]
-
-    const messages = bundle.ChatMessage.filter((m) => m.attachedTo === request._id)
-    for (const state of states) {
-      state.messages = messages.filter((m) => accountIdToPerson(m.createdBy as Ref<PersonAccount>) === state.person)
-    }
-
-    return states
-  }
-
-  for (const document of bundle.ControlledDocument) {
-    const snapshots = bundle.DocumentSnapshot.filter((s) => s.attachedTo === document._id).sort(
-      (a, b) => (a.createdOn ?? 0) - (b.createdOn ?? 0)
-    )
-    const requests = bundle.DocumentRequest.filter((s) => s.attachedTo === document._id).sort(
-      (a, b) => (a.createdOn ?? 0) - (b.createdOn ?? 0)
-    )
-
-    const states: DocumentValidationState[] = [...snapshots, undefined].map((snapshot) => {
-      return {
-        requests: [],
-        snapshot,
-        document,
-        approvals: [],
-        messages: []
-      }
-    })
-
-    for (const request of requests) {
-      if (request.status === RequestStatus.Cancelled) {
-        continue
-      }
-      const state =
-        states.find((s) => (s.snapshot?.createdOn ?? 0) > (request.createdOn ?? 0)) ?? states[states.length - 1]
-      state.requests.push(request)
-    }
-
-    for (const state of states) {
-      const review = state.requests.findLast((r) =>
-        hierarchy.isDerived(r._class, documents.class.DocumentReviewRequest)
-      )
-      let approval = state.requests.findLast((r) =>
-        hierarchy.isDerived(r._class, documents.class.DocumentApprovalRequest)
-      )
-
-      if ((approval?.createdOn ?? 0) < (review?.createdOn ?? 0)) approval = undefined
-
-      const anchor = review ?? approval
-      const author =
-        anchor?.createdBy !== undefined
-          ? accountIdToPerson?.(anchor.createdBy as Ref<PersonAccount>) ?? document.author
-          : document.author
-
-      state.approvals = [
-        {
-          person: author,
-          role: 'author',
-          state: anchor !== undefined ? 'approved' : 'waiting',
-          timestamp: anchor !== undefined ? anchor.createdOn ?? document.createdOn : undefined
-        },
-        ...getApprovalStates(review),
-        ...getApprovalStates(approval)
-      ]
-
-      if (state.requests.length > 0) {
-        state.modifiedOn = Math.max(...state.requests.map((r) => r.modifiedOn ?? 0))
-      }
-    }
-
-    states.reverse()
-    result.set(document._id, states)
-  }
-
-  return result
-}
-
-=======
->>>>>>> 461a0ace
 /**
  * @public
  */
