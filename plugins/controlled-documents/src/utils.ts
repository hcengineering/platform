--- conflicted
+++ resolved
@@ -20,20 +20,14 @@
   Doc,
   DocumentQuery,
   DocumentUpdate,
-<<<<<<< HEAD
   Hierarchy,
-=======
   getCurrentAccount,
->>>>>>> 0be8b860
   Rank,
   Ref,
   SortingOrder,
   Space,
-<<<<<<< HEAD
   Timestamp,
-=======
   toIdMap,
->>>>>>> 0be8b860
   TxOperations
 } from '@hcengineering/core'
 import { LexoDecimal, LexoNumeralSystem36, LexoRank } from 'lexorank'
@@ -43,11 +37,7 @@
 
 import attachment, { Attachment } from '@hcengineering/attachment'
 import chunter, { ChatMessage } from '@hcengineering/chunter'
-<<<<<<< HEAD
-import { Person, PersonAccount } from '@hcengineering/contact'
-=======
-import { Employee } from '@hcengineering/contact'
->>>>>>> 0be8b860
+import { Person, PersonAccount, Employee } from '@hcengineering/contact'
 import { makeRank } from '@hcengineering/rank'
 import tags, { TagReference } from '@hcengineering/tags'
 import {
