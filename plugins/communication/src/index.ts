// Copyright © 2025 Hardcore Engineering Inc.
//
// Licensed under the Eclipse Public License, Version 2.0 (the "License");
// you may not use this file except in compliance with the License. You may
// obtain a copy of the License at https://www.eclipse.org/legal/epl-2.0
//
// Unless required by applicable law or agreed to in writing, software
// distributed under the License is distributed on an "AS IS" BASIS,
// WITHOUT WARRANTIES OR CONDITIONS OF ANY KIND, either express or implied.
//
// See the License for the specific language governing permissions and
// limitations under the License.

<<<<<<< HEAD
import { Asset, IntlString, plugin, Plugin } from '@hcengineering/platform'
=======
import { IntlString, Metadata, plugin, Plugin } from '@hcengineering/platform'
>>>>>>> 3fcc9035
import { CardSection } from '@hcengineering/card'
import { Ref } from '@hcengineering/core'

export * from './types'

/**
 * @public
 */
export const communicationId = 'communication' as Plugin

export default plugin(communicationId, {
<<<<<<< HEAD
  icon: {
    Bell: '' as Asset,
    BellCrossed: '' as Asset
=======
  metadata: {
    Enabled: '' as Metadata<boolean>
>>>>>>> 3fcc9035
  },
  string: {
    Messages: '' as IntlString,
    FirstMessages: '' as IntlString,
    LatestMessages: '' as IntlString,
    Subscribe: '' as IntlString,
    Unsubscribe: '' as IntlString
  },
  ids: {
    CardMessagesSection: '' as Ref<CardSection>
  }
})<|MERGE_RESOLUTION|>--- conflicted
+++ resolved
@@ -11,11 +11,7 @@
 // See the License for the specific language governing permissions and
 // limitations under the License.
 
-<<<<<<< HEAD
-import { Asset, IntlString, plugin, Plugin } from '@hcengineering/platform'
-=======
-import { IntlString, Metadata, plugin, Plugin } from '@hcengineering/platform'
->>>>>>> 3fcc9035
+import { Asset, IntlString, Metadata, plugin, Plugin } from '@hcengineering/platform'
 import { CardSection } from '@hcengineering/card'
 import { Ref } from '@hcengineering/core'
 
@@ -27,14 +23,12 @@
 export const communicationId = 'communication' as Plugin
 
 export default plugin(communicationId, {
-<<<<<<< HEAD
   icon: {
     Bell: '' as Asset,
     BellCrossed: '' as Asset
-=======
+  },
   metadata: {
     Enabled: '' as Metadata<boolean>
->>>>>>> 3fcc9035
   },
   string: {
     Messages: '' as IntlString,
