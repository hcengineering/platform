--- conflicted
+++ resolved
@@ -15,11 +15,7 @@
 import { CardSection, MasterTag } from '@hcengineering/card'
 import { Class, Ref } from '@hcengineering/core'
 
-<<<<<<< HEAD
-import { GuestCommunicationSettings, MessageAction } from './types'
-=======
-import { Applet, CustomActivityPresenter, MessageAction, PollAnswer } from './types'
->>>>>>> 3ff80a09
+import { GuestCommunicationSettings, Applet, CustomActivityPresenter, MessageAction, PollAnswer } from './types'
 
 export * from './types'
 
@@ -31,16 +27,13 @@
 export default plugin(communicationId, {
   class: {
     MessageAction: '' as Ref<Class<MessageAction>>,
-<<<<<<< HEAD
-    GuestCommunicationSettings: '' as Ref<Class<GuestCommunicationSettings>>
-=======
     Applet: '' as Ref<Class<Applet>>,
     PollAnswer: '' as Ref<Class<PollAnswer>>,
-    CustomActivityPresenter: '' as Ref<Class<CustomActivityPresenter>>
+    CustomActivityPresenter: '' as Ref<Class<CustomActivityPresenter>>,
+    GuestCommunicationSettings: '' as Ref<Class<GuestCommunicationSettings>>
   },
   type: {
     Poll: '' as Ref<MasterTag>
->>>>>>> 3ff80a09
   },
   icon: {
     Bell: '' as Asset,
