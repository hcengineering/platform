// Copyright © 2025 Hardcore Engineering Inc.
//
// Licensed under the Eclipse Public License, Version 2.0 (the "License");
// you may not use this file except in compliance with the License. You may
// obtain a copy of the License at https://www.eclipse.org/legal/epl-2.0
//
// Unless required by applicable law or agreed to in writing, software
// distributed under the License is distributed on an "AS IS" BASIS,
// WITHOUT WARRANTIES OR CONDITIONS OF ANY KIND, either express or implied.
//
// See the License for the specific language governing permissions and
// limitations under the License.

<<<<<<< HEAD
import { Message } from '@hcengineering/communication-types'
import { Configuration, Doc, Ref } from '@hcengineering/core'
=======
import { AccountID, AppletParams, AppletType, Message, MessageID } from '@hcengineering/communication-types'
import { AttachedDoc, Doc, Ref } from '@hcengineering/core'
>>>>>>> 3ff80a09
import { Asset, IntlString, Resource } from '@hcengineering/platform'
import { Card, MasterTag } from '@hcengineering/card'
import { AnyComponent } from '@hcengineering/ui'
import { PersonSpace } from '@hcengineering/contact'

export enum MessagesNavigationAnchors {
  ConversationStart = 'conversationStart',
  LatestMessages = 'latestMessages'
}

export type MessageActionFunction = (
  message: Message,
  card: Card,
  evt?: Event,
  onOpen?: () => void,
  onClose?: () => void
) => Promise<void>
export type MessageActionFunctionResource = Resource<MessageActionFunction>

export type MessageActionVisibilityTester = (message: Message) => boolean
export type MessageActionVisibilityTesterResource = Resource<MessageActionVisibilityTester>

export interface MessageAction extends Doc {
  label: IntlString
  icon: Asset
  action: MessageActionFunctionResource
  visibilityTester?: MessageActionVisibilityTesterResource

  order: number
  menu?: boolean
}

<<<<<<< HEAD
export interface GuestCommunicationSettings extends Configuration {
  allowedCards: Ref<Card>[]
=======
export interface CustomActivityPresenter extends Doc {
  attribute: string
  component: AnyComponent
  type: Ref<MasterTag>
}

export interface Applet extends Doc {
  type: AppletType
  icon: Asset
  label: IntlString
  component: AnyComponent
  createLabel: IntlString
  createComponent: AnyComponent
  previewComponent: AnyComponent
  createFn?: AppletCreateFnResource
}

export type AppletCreateFn = (parent: Card, message: MessageID, params: AppletParams) => Promise<void>
export type AppletCreateFnResource = Resource<AppletCreateFn>

export interface PollAnswer extends AttachedDoc<Poll> {
  options: string[]
  space: Ref<PersonSpace>
}

export interface UserVote {
  account: AccountID
  options: { id: string, label: string, votedAt: Date }[]
}

export interface Poll extends Card {
  messageId: MessageID
  totalVotes: number

  userVotes?: UserVote[]
>>>>>>> 3ff80a09
}<|MERGE_RESOLUTION|>--- conflicted
+++ resolved
@@ -11,13 +11,8 @@
 // See the License for the specific language governing permissions and
 // limitations under the License.
 
-<<<<<<< HEAD
-import { Message } from '@hcengineering/communication-types'
-import { Configuration, Doc, Ref } from '@hcengineering/core'
-=======
 import { AccountID, AppletParams, AppletType, Message, MessageID } from '@hcengineering/communication-types'
-import { AttachedDoc, Doc, Ref } from '@hcengineering/core'
->>>>>>> 3ff80a09
+import { AttachedDoc, Configuration, Doc, Ref } from '@hcengineering/core'
 import { Asset, IntlString, Resource } from '@hcengineering/platform'
 import { Card, MasterTag } from '@hcengineering/card'
 import { AnyComponent } from '@hcengineering/ui'
@@ -50,10 +45,6 @@
   menu?: boolean
 }
 
-<<<<<<< HEAD
-export interface GuestCommunicationSettings extends Configuration {
-  allowedCards: Ref<Card>[]
-=======
 export interface CustomActivityPresenter extends Doc {
   attribute: string
   component: AnyComponent
@@ -89,5 +80,8 @@
   totalVotes: number
 
   userVotes?: UserVote[]
->>>>>>> 3ff80a09
+}
+
+export interface GuestCommunicationSettings extends Configuration {
+  allowedCards: Ref<Card>[]
 }