// Copyright © 2025 Hardcore Engineering Inc.
//
// Licensed under the Eclipse Public License, Version 2.0 (the "License");
// you may not use this file except in compliance with the License. You may
// obtain a copy of the License at https://www.eclipse.org/legal/epl-2.0
//
// Unless required by applicable law or agreed to in writing, software
// distributed under the License is distributed on an "AS IS" BASIS,
// WITHOUT WARRANTIES OR CONDITIONS OF ANY KIND, either express or implied.
//
// See the License for the specific language governing permissions and
// limitations under the License.

import { Blobs, Class, Doc, Domain, MarkupBlobRef, Mixin, Rank, Ref } from '@hcengineering/core'
import { Asset, IntlString, plugin, Plugin } from '@hcengineering/platform'
import type { AnyComponent } from '@hcengineering/ui'

export * from './analytics'

export interface MasterTag extends Class<Card> {
<<<<<<< HEAD
  color?: number
=======
  removed?: boolean
>>>>>>> 21eaf38d
}

export interface Tag extends MasterTag, Mixin<Card> {}

export interface Card extends Doc {
  _class: Ref<MasterTag>
  title: string
  content: MarkupBlobRef
  blobs: Blobs
  children?: number
  attachments?: number
  parentInfo: ParentInfo[]
  parent?: Ref<Card> | null
  rank: Rank
}

export interface ParentInfo {
  _id: Ref<Card>
  _class: Ref<MasterTag>
  title: string
}

export interface MasterTagEditorSection extends Doc {
  id: string
  label: IntlString
  component: AnyComponent
  masterOnly?: boolean
}

/**
 * @public
 */
export const cardId = 'card' as Plugin

export const DOMAIN_CARD = 'card' as Domain

/**
 * @public
 */
const cardPlugin = plugin(cardId, {
  class: {
    Card: '' as Ref<Class<Card>>,
    MasterTag: '' as Ref<Class<MasterTag>>,
    Tag: '' as Ref<Class<Tag>>,
    MasterTagEditorSection: '' as Ref<Class<MasterTagEditorSection>>
  },
  types: {
    File: '' as Ref<MasterTag>
  },
  icon: {
    MasterTags: '' as Asset,
    MasterTag: '' as Asset,
    Tag: '' as Asset,
    Tags: '' as Asset,
    Card: '' as Asset,
    File: '' as Asset
  },
  string: {
    MasterTag: '' as IntlString,
    MasterTags: '' as IntlString,
    Tags: '' as IntlString,
    Tag: '' as IntlString,
    Card: '' as IntlString,
    Cards: '' as IntlString,
    CardApplication: '' as IntlString
  }
})

export default cardPlugin<|MERGE_RESOLUTION|>--- conflicted
+++ resolved
@@ -18,11 +18,8 @@
 export * from './analytics'
 
 export interface MasterTag extends Class<Card> {
-<<<<<<< HEAD
   color?: number
-=======
   removed?: boolean
->>>>>>> 21eaf38d
 }
 
 export interface Tag extends MasterTag, Mixin<Card> {}
