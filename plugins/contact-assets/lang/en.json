{
  "string": {
    "Apply": "Apply",
    "Contacts": "Contacts",
    "Persons": "Persons",
    "Organizations": "Organizations",
    "CreatePerson": "Create person",
    "CreatePersons": "Create persons folder",
    "CreateOrganization": "Create organization",
    "OrganizationNamePlaceholder": "Apple",
    "OrganizationsNamePlaceholder": "Organizations",
    "PersonFirstNamePlaceholder": "John",
    "PersonLastNamePlaceholder": "Appleseed",
    "PersonLocationPlaceholder": "Location",
    "PersonsNamePlaceholder": "Folder",
    "CreateOrganizations": "Create organizations folder",
    "Name": "Name",
    "SelectFolder": "Select folder",
    "OrganizationsFolder": "Organizations folder",
    "PersonsFolder": "Persons folder",
    "MakePrivate": "Make private",
    "MakePrivateDescription": "Only members can see it",
    "ContactCreateLabel": "Contact",
    "SearchEmployee": "Search for employee...",
    "SearchPerson": "Search for person...",
    "SearchOrganization": "Search for organization...",
    "ContactInfo": "Contact Info",
    "Contact": "Contact",
    "Location": "Location",
    "Channel": "Channel",
    "ChannelProvider": "Channel provider",
    "Person": "Person",
    "Organization": "Organization",
    "Employee": "Employee",
    "Value": "Value",
    "FullDescription": "Full description",
    "Phone": "Phone",
    "LinkedIn": "LinkedIn",
    "GitHub": "GitHub",
    "Twitter": "Twitter",
    "PhonePlaceholder": "+1 555 333 7777",
    "LinkedInPlaceholder": "https://linkedin.com/in/jappleseed",
    "AtPlaceHolder": "@appleseed",
    "FacebookPlaceholder": "https://fb.com/jappleseed",
    "Facebook": "Facebook",
    "SocialLinks": "Socail links",
    "ViewActivity": "View activity",
    "PersonAlreadyExists": "Person already exists...",
<<<<<<< HEAD
    "Status": "Status",
    "SetStatus": "Set status",
    "ClearStatus": "Clear status",
    "SaveStatus": "Save",
    "Cancel": "Cancel",
    "StatusDueDate": "Due date",
    "NoExpire": "No expire"
=======
    "TypeLabel": "Type"
>>>>>>> b0a8a91c
  }
}<|MERGE_RESOLUTION|>--- conflicted
+++ resolved
@@ -46,16 +46,13 @@
     "SocialLinks": "Socail links",
     "ViewActivity": "View activity",
     "PersonAlreadyExists": "Person already exists...",
-<<<<<<< HEAD
     "Status": "Status",
     "SetStatus": "Set status",
     "ClearStatus": "Clear status",
     "SaveStatus": "Save",
     "Cancel": "Cancel",
     "StatusDueDate": "Due date",
-    "NoExpire": "No expire"
-=======
+    "NoExpire": "No expire",
     "TypeLabel": "Type"
->>>>>>> b0a8a91c
   }
 }