--- conflicted
+++ resolved
@@ -16,11 +16,7 @@
     "_phase:validate": "compile validate",
     "lint": "eslint \"src/**/*.ts\"",
     "lint:fix": "eslint --fix \"src/**/*.ts\"",
-<<<<<<< HEAD
-    "format": "prettier --write src/**/*.ts &&  eslint --fix \"src/**/*.ts\" && echo 'done'",
-=======
     "format": "format",
->>>>>>> 57c12864
     "clean": "rm -rf lib && rm -rf types rm -rf node_modules",
     "test": "jest --passWithNoTests --silent --forceExit",
     "_phase:test": "jest --passWithNoTests --silent --forceExit"
