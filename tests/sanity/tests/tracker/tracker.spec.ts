import { expect, test } from '@playwright/test'
import { allure } from 'allure-playwright'
import { IssuesPage } from '../model/tracker/issues-page'
import { PlatformSetting, fillSearch, generateId } from '../utils'
import {
  DEFAULT_STATUSES,
  DEFAULT_USER,
  ViewletSelectors,
  checkIssue,
  checkIssueDraft,
  createIssue,
  fillIssueForm,
  navigate,
  openIssue,
  toTime
} from './tracker.utils'
<<<<<<< HEAD
import { PlatformSetting, fillSearch, generateId } from '../utils'
import { allure } from 'allure-playwright'
import { IssuesPage } from '../model/tracker/issues-page'
import { TrackerNavigationMenuPage } from '../model/tracker/tracker-navigation-menu-page'
=======
>>>>>>> 26f67810

test.use({
  storageState: PlatformSetting
})

const getIssueName = (postfix: string = generateId(5)): string => `issue-${postfix}`

const panelStatusMap = new Map([
  ['Issues/All', DEFAULT_STATUSES],
  ['Issues/Active', ['Todo', 'In Progress']],
  ['Issues/Backlog', ['Backlog']]
])

test.describe('Tracker tests', () => {
  test.beforeEach(async ({ page }) => {
    await allure.parentSuite('Tracker tests')
  })

  test('issues-status-display', async ({ page }) => {
    const locator = page.locator('.list-container')
    await navigate(page)
    for (const status of DEFAULT_STATUSES) {
      await createIssue(page, { name: getIssueName(status), status })
    }
    for (const [panel, statuses] of panelStatusMap) {
      const pPage = panel.split('/')
      await performPanelTest(statuses, pPage[0], pPage[1])
    }

    async function performPanelTest (statuses: string[], panel: string, mode: string): Promise<void> {
      const excluded = DEFAULT_STATUSES.filter((status) => !statuses.includes(status))
      await new TrackerNavigationMenuPage(page).openIssuesForProject('Default')
      await page.locator(`.ac-header .overflow-label:has-text("${mode}")`).click()
      await page.click(ViewletSelectors.Table)
      for (const s of statuses) {
        await expect(locator).toContainText(s)
      }
      if (excluded.length > 0) {
        await expect(locator).not.toContainText(excluded)
      }
      await page.click(ViewletSelectors.Board)

      if (excluded.length > 0) {
        await expect(locator).not.toContainText(excluded)
      }
      for (const status of statuses) {
        await expect(
          page.locator('.panel-container', {
            has: page.locator(`.header:has-text("${status}")`)
          })
        ).toContainText(getIssueName(status), { timeout: 15000 })
      }
    }
  })

  test('save-view-options', async ({ page }) => {
    const panels = ['Issues', 'Active', 'Backlog']
    await navigate(page)
    for (const viewletSelector of [ViewletSelectors.Board, ViewletSelectors.Table]) {
      for (const panel of panels) {
        await page.click(`text="${panel}"`)
        await page.click(viewletSelector)
        await page.click('button:has-text("View")')
        await page.click('.antiCard >> button >> nth=0')
        await page.click('.menu-item:has-text("Assignee")')
        await page.keyboard.press('Escape')
      }
      for (const panel of panels) {
        await page.click(`text="${panel}"`)
        await expect(page.locator(viewletSelector)).toHaveClass(/selected/)
        await page.click('button:has-text("View")')
        await expect(page.locator('.antiCard >> button >> nth=0')).toContainText('Assignee')
        await page.keyboard.press('Escape')
      }
    }
  })

  test('my-issues', async ({ page }) => {
    const name = getIssueName()
    await navigate(page)
    await createIssue(page, { name })
    await page.click('text="My issues"')
    await page.click('[data-id="tab-assigned"]')
    await expect(page.locator('.antiPanel-component')).not.toContainText(name)
    await page.click('[data-id="tab-created"]')
    await expect(page.locator('.antiPanel-component')).toContainText(name)
    await page.click('[data-id="tab-subscribed"]')
    await expect(page.locator('.antiPanel-component')).toContainText(name)
    await openIssue(page, name)
    // click "Don't track"
    await page.click('button:has-text("Appleseed John") >> nth=1')
    await page.click('.selectPopup >> button:has-text("Appleseed John")')
    await page.waitForTimeout(100)
    await page.keyboard.press('Escape')
    await page.keyboard.press('Escape')
    await expect(page.locator('.antiPanel-component')).not.toContainText(name)
  })

  test('report-time-from-issue-card', async ({ page }) => {
    await navigate(page)
    const assignee = 'Chen Rosamund'
    const status = 'In Progress'
    const values = [2, 4, 6, 8]
    for (let i = 0; i < 5; i++) {
      const random = Math.floor(Math.random() * values.length)
      const time = values[random]
      const name = getIssueName()
      try {
        await page.evaluate(() => {
          localStorage.setItem('#platform.notification.timeout', '5000')
        })
        await createIssue(page, { name, assignee, status })
        await page.waitForSelector(`text="${name}"`)
        await page.waitForSelector('text="View issue"')
        await page.click('text="View issue"')
      } finally {
        await page.evaluate(() => {
          localStorage.setItem('#platform.notification.timeout', '0')
        })
      }

      await page.click('#ReportedTimeEditor')
      await page.waitForSelector('text="Time spent reports"')
      await page.click('#ReportsPopupAddButton')
      await page.waitForSelector('text="Add time report"')
      await expect(page.locator('button:has-text("Create")')).toBeDisabled()
      await page.fill('[placeholder="Spent time"]', `${time}`)
      await expect(page.locator('button:has-text("Create")')).toBeEnabled()
      await page.click('button:has-text("Create")')
      await page.click('#card-close')

      await expect(page.locator('#ReportedTimeEditor')).toContainText(await toTime(time))
    }
  })

  test('report-multiple-time-from-issue-card', async ({ page }) => {
    await navigate(page)
    const assignee = 'Chen Rosamund'
    const status = 'In Progress'
    const time = 0.25

    const name = getIssueName()

    try {
      await page.evaluate(() => {
        localStorage.setItem('#platform.notification.timeout', '5000')
      })
      await createIssue(page, { name, assignee, status })
      await page.waitForSelector(`text="${name}"`)
      await page.waitForSelector('text="View issue"')
      await page.click('text="View issue"')
    } finally {
      await page.evaluate(() => {
        localStorage.setItem('#platform.notification.timeout', '0')
      })
    }

    await page.click('#ReportedTimeEditor')

    for (let i = 0; i < 5; i++) {
      await expect(page.locator('.antiCard-content >> .footer')).toContainText(`Total: ${i}`)
      await page.waitForSelector('text="Time spent reports"')
      await page.click('#ReportsPopupAddButton')
      await page.waitForSelector('text="Add time report"')
      await expect(page.locator('button:has-text("Create")')).toBeDisabled()
      await page.fill('[placeholder="Spent time"]', `${time}`)
      await expect(page.locator('button:has-text("Create")')).toBeEnabled()
      await page.click('button:has-text("Create")')
      await expect(page.locator('.antiCard-content >> .footer')).toContainText(`Total: ${i + 1}`)
    }
  })

  test('report-time-from-main-view', async ({ page }) => {
    await navigate(page)

    await page.click('text="Issues"')
    await page.click('button:has-text("View")')
    await page.click('.ordering >> nth=0')
    await page.click('text="Modified date"')
    await page.keyboard.press('Escape')

    const values = [2, 4, 6, 8]
    const assignee = 'Chen Rosamund'
    const status = 'In Progress'
    const name = getIssueName()
    try {
      await page.evaluate(() => {
        localStorage.setItem('#platform.notification.timeout', '5000')
      })
      await createIssue(page, { name, assignee, status })
      await page.waitForSelector(`text="${name}"`)
      await page.waitForSelector('text="View issue"')
      await page.click('text="View issue"')
    } finally {
      await page.evaluate(() => {
        localStorage.setItem('#platform.notification.timeout', '0')
      })
    }

    // await page.click('.close-button > .antiButton')

    // We need to fait for indexer to complete indexing.
    await fillSearch(page, name)

    await page.waitForSelector(`text="${name}"`, { timeout: 15000 })

    let count = 0
    for (let j = 0; j < 5; j++) {
      const random = Math.floor(Math.random() * values.length)
      const time = values[random]
      count += time
      await page.click('text="Issues"')
      const issuesPage = new IssuesPage(page)
      await issuesPage.modelSelectorAll.click()
      await page.click('button:has-text("View")')
      await page.click('.ordering >> nth=0')
      await page.locator('button.menu-item', { hasText: 'Modified date' }).click()
      await page.keyboard.press('Escape')

      await page.locator('.estimation-container').first().click()
      await page.waitForSelector('text="Estimation"')

      await page.click('button:has-text("Add time report")')
      await page.waitForSelector('[id="tracker\\:string\\:TimeSpendReportAdd"] >> text=Add time report')
      await expect(page.locator('button:has-text("Create")')).toBeDisabled()
      await page.fill('[placeholder="Spent time"]', `${time}`)
      await expect(page.locator('button:has-text("Create")')).toBeEnabled()
      await page.click('button:has-text("Create")')
      await page.click('#card-close')

      await expect(page.locator('.estimation-container >> span').first()).toContainText(await toTime(count))
    }
  })

  test('create-issue-draft', async ({ page }) => {
    await navigate(page)

    const issueName = 'Draft issue'

    // Click text=Issues >> nth=1
    await page.locator('text=Issues').nth(2).click()
    await expect(page).toHaveURL(/.*\/workbench\/sanity-ws\/tracker\/tracker%3Aproject%3ADefaultProject\/issues/)
    await expect(page.locator('#new-issue')).toHaveText('New issue')
    // Click button:has-text("New issue")
    await page.locator('#new-issue').click()

    // Click [placeholder="Issue title"]
    await page.locator('#issue-name').click()
    // Fill [placeholder="Issue title"]
    await page.locator('#issue-name >> input').fill(issueName)
    await expect(page.locator('#new-issue')).toHaveText('Resume draft')

    await page.locator('#issue-description').click()
    await page.locator('#issue-description >> [contenteditable]').fill(issueName)

    // Click button:has-text("Backlog")
    await page.locator('#status-editor').click()
    // Click button:has-text("Todo")
    await page.locator('button:has-text("Todo")').click()

    // Click button:has-text("No priority")
    await page.locator('#priority-editor').click()
    // Click button:has-text("Urgent")
    await page.locator('button:has-text("Urgent")').click()
    // Click button:has-text("Assignee")
    await page.locator('#assignee-editor').click()
    // Click button:has-text("Appleseed John")
    await page.locator('button:has-text("Appleseed John")').click()
    // Click button:has-text("0d")
    await page.locator('#estimation-editor').click()
    // Click [placeholder="Type text\.\.\."]
    await page.locator('[placeholder="Type text\\.\\.\\."]').click()
    // Fill [placeholder="Type text\.\.\."]
    await page.locator('[placeholder="Type text\\.\\.\\."]').fill('1')
    await page.locator('.ml-2 > .antiButton').click()

    // Click button:has-text("No due date")
    await page.locator('button:has-text("Due date")').click()
    // Click text=24 >> nth=0
    await page.locator('.date-popup-container >> text=24').first().click()

    await page.keyboard.press('Escape')
    await page.keyboard.press('Escape')

    await page.locator('#new-issue').click()
    await checkIssueDraft(page, {
      name: issueName,
      description: issueName,
      status: 'Todo',
      priority: 'Urgent',
      assignee: 'Appleseed John',
      estimation: '1d',
      dueDate: '24'
    })
  })

  test('sub-issue-draft', async ({ page }) => {
    await navigate(page)

    const props = {
      name: getIssueName(),
      description: 'description',
      status: DEFAULT_STATUSES[1],
      priority: 'Urgent',
      assignee: DEFAULT_USER
    }
    await navigate(page)
    await createIssue(page, props)
    await page.click('text="Issues"')

    await fillSearch(page, props.name)

    await openIssue(page, props.name)
    await checkIssue(page, props)
    props.name = `sub${props.name}`
    await page.click('button:has-text("Add sub-issue")')
    await fillIssueForm(page, props)
    await page.keyboard.press('Escape')
    await page.keyboard.press('Escape')

    await page.locator('#new-issue').click()
    await checkIssueDraft(page, props)
  })
})<|MERGE_RESOLUTION|>--- conflicted
+++ resolved
@@ -14,13 +14,7 @@
   openIssue,
   toTime
 } from './tracker.utils'
-<<<<<<< HEAD
-import { PlatformSetting, fillSearch, generateId } from '../utils'
-import { allure } from 'allure-playwright'
-import { IssuesPage } from '../model/tracker/issues-page'
 import { TrackerNavigationMenuPage } from '../model/tracker/tracker-navigation-menu-page'
-=======
->>>>>>> 26f67810
 
 test.use({
   storageState: PlatformSetting
